name: Release

concurrency:
  group: ${{ github.workflow }}-${{ github.ref }}
  cancel-in-progress: true

on:
  workflow_dispatch:
  push:
    tags:
      - 'v*'

jobs:
  get-plugins:
    uses: nocobase/nocobase/.github/workflows/get-plugins.yml@main
    secrets: inherit
  publish-npm:
    needs: get-plugins
    runs-on: ubuntu-latest
    container: node:18
    steps:
      - name: Get info
        id: get-info
        shell: bash
        run: |
          if [[ "${{ github.ref_name }}" =~ "beta" ]]; then
            echo "defaultTag=$(echo 'beta')" >> $GITHUB_OUTPUT
            echo "proRepos=$(echo '${{ needs.get-plugins.outputs.beta-plugins }}')" >> $GITHUB_OUTPUT
          elif [[ "${{ github.ref_name }}" =~ "alpha" ]]; then
            echo "defaultTag=$(echo 'alpha')" >> $GITHUB_OUTPUT
            echo "proRepos=$(echo '${{ needs.get-plugins.outputs.alpha-plugins }}')" >> $GITHUB_OUTPUT
          else
            # rc
            echo "defaultTag=$(echo 'latest')" >> $GITHUB_OUTPUT
            echo "proRepos=$(echo '${{ needs.get-plugins.outputs.rc-plugins }}')" >> $GITHUB_OUTPUT
          fi
      - uses: actions/create-github-app-token@v1
        id: app-token
        with:
          app-id: ${{ vars.NOCOBASE_APP_ID }}
          private-key: ${{ secrets.NOCOBASE_APP_PRIVATE_KEY }}
          repositories: nocobase,pro-plugins,${{ join(fromJSON(steps.get-info.outputs.proRepos), ',') }},${{ join(fromJSON(needs.get-plugins.outputs.custom-plugins), ',') }}
          skip-token-revoke: true
      - name: Checkout
        uses: actions/checkout@v3
        with:
          ref: ${{ github.ref_name }}
      - name: Send curl request and parse response
        env:
          PKG_USERNAME: ${{ secrets.PKG_USERNAME }}
          PKG_PASSWORD: ${{ secrets.PKG_PASSWORD }}
        run: |
          mkdir git-ci-cache
          apt-get update && apt-get install -y jq
          response1=$(curl -s 'https://pkg.nocobase.com/-/verdaccio/sec/login' \
            -H 'content-type: application/json' \
            --data-raw '{"username":"'$PKG_USERNAME'","password":"'$PKG_PASSWORD'"}')
          token1=$(echo $response1 | jq -r '.token')
          response2=$(curl -s 'https://pkg-src.nocobase.com/-/verdaccio/sec/login' \
            -H 'content-type: application/json' \
            --data-raw '{"username":"'$PKG_USERNAME'","password":"'$PKG_PASSWORD'"}')
          token2=$(echo $response2 | jq -r '.token')
          echo "PKG_NOCOBASE_TOKEN=$token1" >> $GITHUB_ENV
          echo "PKG_SRC_NOCOBASE_TOKEN=$token2" >> $GITHUB_ENV
      - name: yarn install and build
        run: |
          yarn config set registry https://registry.npmjs.org/
          yarn install
          yarn build
      - name: publish npmjs.org
        continue-on-error: true
        run: |
          git config --global user.email "test@mail.com"
          git config --global user.name "test"
          git config --global --add safe.directory /__w/nocobase/nocobase
          echo "# test" >> Release.md
          git add .
          git commit -m "chore(versions): test publish packages xxx"
          npm config set access public
          npm config set registry https://registry.npmjs.org/
          npm config set //registry.npmjs.org/:_authToken=${{ secrets.NPM_TOKEN }}
          yarn config set access public
          yarn config set registry https://registry.npmjs.org/
          yarn config set //registry.npmjs.org/:_authToken=${{ secrets.NPM_TOKEN }}
          npm whoami
          yarn release:force --no-verify-access --no-git-reset --registry https://registry.npmjs.org/ --dist-tag=${{ steps.get-info.outputs.defaultTag }}
      - name: Checkout pro-plugins
        uses: actions/checkout@v3
        with:
          repository: nocobase/pro-plugins
          path: packages/pro-plugins
          ref: ${{ github.ref_name }}
          token: ${{ steps.app-token.outputs.token }}
      - name: Clone pro repos
        shell: bash
        run: |
          for repo in ${{ join(fromJSON(steps.get-info.outputs.proRepos), ' ') }} ${{ join(fromJSON(needs.get-plugins.outputs.custom-plugins), ' ') }}
          do
          git clone -b ${{ github.ref_name }} https://x-access-token:${{ steps.app-token.outputs.token }}@github.com/nocobase/$repo.git packages/pro-plugins/@nocobase/$repo
          done
      - name: Build Pro plugins
        run: |
          yarn config set registry https://registry.npmjs.org/
          yarn install
          yarn build packages/pro-plugins
      - name: publish pkg.nocobase.com
        run: |
          git reset --hard
          npm config set //pkg.nocobase.com/:_authToken=${{ env.PKG_NOCOBASE_TOKEN }}
          yarn release:force --no-verify-access --no-git-reset --registry https://pkg.nocobase.com --dist-tag=${{ steps.get-info.outputs.defaultTag }}
      - name: publish pkg-src.nocobase.com
        run: |
          git reset --hard
          bash generate-npmignore.sh ignore-src
          npm config set //pkg-src.nocobase.com/:_authToken=${{ env.PKG_SRC_NOCOBASE_TOKEN }}
          yarn release:force --no-verify-access --no-git-reset --registry https://pkg-src.nocobase.com --dist-tag=${{ steps.get-info.outputs.defaultTag }}
  push-docker:
    runs-on: ubuntu-latest
    needs:
      - get-plugins
      - publish-npm
    steps:
      - name: Get info
        id: get-info
        shell: bash
        run: |
          if [[ "${{ github.ref_name }}" =~ "beta" ]]; then
            echo "defaultTag=$(echo 'beta')" >> $GITHUB_OUTPUT
          elif [[ "${{ github.ref_name }}" =~ "alpha" ]]; then
            echo "defaultTag=$(echo 'alpha')" >> $GITHUB_OUTPUT
          else
            # rc
            echo "defaultTag=$(echo 'latest')" >> $GITHUB_OUTPUT
          fi
      - name: Checkout
        uses: actions/checkout@v3
      - name: Set up QEMU
        uses: docker/setup-qemu-action@v2
      - name: Set up Docker Buildx
        uses: docker/setup-buildx-action@v2
      - name: Docker meta
        id: meta
        uses: docker/metadata-action@v4
        with:
          images: |
            nocobase/nocobase
          tags: |
            type=ref,event=branch
            type=ref,event=pr
            type=semver,pattern={{version}}
            type=semver,pattern={{major}}.{{minor}}
      - name: Login to Docker Hub
        uses: docker/login-action@v2
        with:
          username: ${{ secrets.DOCKERHUB_USERNAME }}
          password: ${{ secrets.DOCKERHUB_TOKEN }}
      - name: Login to Aliyun Container Registry (Public)
        uses: docker/login-action@v2
        with:
          registry: ${{ secrets.ALI_DOCKER_PUBLIC_REGISTRY }}
          username: ${{ secrets.ALI_DOCKER_USERNAME }}
          password: ${{ secrets.ALI_DOCKER_PASSWORD }}
<<<<<<< HEAD
      - name: Build and push main
        if: ${{ steps.get-info.outputs.branch == 'main' }}
        uses: Wandalen/wretry.action@master
        with:
          attempt_limit: 3
          action: docker/build-push-action@v3
          with: |
            context: ./docker/nocobase
            file: ./docker/nocobase/Dockerfile
            platforms: linux/amd64,linux/arm64
            push: true
            tags: nocobase/nocobase:main,nocobase/nocobase:latest,${{ steps.meta.outputs.tags }},${{ secrets.ALI_DOCKER_PUBLIC_REGISTRY }}/nocobase/nocobase:main,${{ secrets.ALI_DOCKER_PUBLIC_REGISTRY }}/nocobase/nocobase:latest,${{ secrets.ALI_DOCKER_PUBLIC_REGISTRY }}/${{ steps.meta.outputs.tags }}
      - name: Build and push next
        if: ${{ steps.get-info.outputs.branch == 'next' }}
        uses: Wandalen/wretry.action@master
        with:
          attempt_limit: 3
          action: docker/build-push-action@v3
          with: |
            context: ./docker/nocobase
            file: ./docker/nocobase/Dockerfile.next
            platforms: linux/amd64,linux/arm64
            push: true
            tags: nocobase/nocobase:next,${{ steps.meta.outputs.tags }},${{ secrets.ALI_DOCKER_PUBLIC_REGISTRY }}/nocobase/nocobase:next,${{ secrets.ALI_DOCKER_PUBLIC_REGISTRY }}/${{ steps.meta.outputs.tags }}
=======
      - name: Build and push
        uses: docker/build-push-action@v3
        with:
          context: ./docker/nocobase
          build-args: |
            CNA_VERSION: ${{ steps.get-info.outputs.defaultTag }}
          platforms: linux/amd64,linux/arm64
          push: true
          tags: nocobase/nocobase:${{ steps.get-info.outputs.defaultTag }},${{ steps.meta.outputs.tags }},${{ secrets.ALI_DOCKER_PUBLIC_REGISTRY }}/nocobase/nocobase:${{ steps.get-info.outputs.defaultTag }},${{ secrets.ALI_DOCKER_PUBLIC_REGISTRY }}/${{ steps.meta.outputs.tags }}
>>>>>>> b037bbe2
<|MERGE_RESOLUTION|>--- conflicted
+++ resolved
@@ -160,32 +160,6 @@
           registry: ${{ secrets.ALI_DOCKER_PUBLIC_REGISTRY }}
           username: ${{ secrets.ALI_DOCKER_USERNAME }}
           password: ${{ secrets.ALI_DOCKER_PASSWORD }}
-<<<<<<< HEAD
-      - name: Build and push main
-        if: ${{ steps.get-info.outputs.branch == 'main' }}
-        uses: Wandalen/wretry.action@master
-        with:
-          attempt_limit: 3
-          action: docker/build-push-action@v3
-          with: |
-            context: ./docker/nocobase
-            file: ./docker/nocobase/Dockerfile
-            platforms: linux/amd64,linux/arm64
-            push: true
-            tags: nocobase/nocobase:main,nocobase/nocobase:latest,${{ steps.meta.outputs.tags }},${{ secrets.ALI_DOCKER_PUBLIC_REGISTRY }}/nocobase/nocobase:main,${{ secrets.ALI_DOCKER_PUBLIC_REGISTRY }}/nocobase/nocobase:latest,${{ secrets.ALI_DOCKER_PUBLIC_REGISTRY }}/${{ steps.meta.outputs.tags }}
-      - name: Build and push next
-        if: ${{ steps.get-info.outputs.branch == 'next' }}
-        uses: Wandalen/wretry.action@master
-        with:
-          attempt_limit: 3
-          action: docker/build-push-action@v3
-          with: |
-            context: ./docker/nocobase
-            file: ./docker/nocobase/Dockerfile.next
-            platforms: linux/amd64,linux/arm64
-            push: true
-            tags: nocobase/nocobase:next,${{ steps.meta.outputs.tags }},${{ secrets.ALI_DOCKER_PUBLIC_REGISTRY }}/nocobase/nocobase:next,${{ secrets.ALI_DOCKER_PUBLIC_REGISTRY }}/${{ steps.meta.outputs.tags }}
-=======
       - name: Build and push
         uses: docker/build-push-action@v3
         with:
@@ -194,5 +168,4 @@
             CNA_VERSION: ${{ steps.get-info.outputs.defaultTag }}
           platforms: linux/amd64,linux/arm64
           push: true
-          tags: nocobase/nocobase:${{ steps.get-info.outputs.defaultTag }},${{ steps.meta.outputs.tags }},${{ secrets.ALI_DOCKER_PUBLIC_REGISTRY }}/nocobase/nocobase:${{ steps.get-info.outputs.defaultTag }},${{ secrets.ALI_DOCKER_PUBLIC_REGISTRY }}/${{ steps.meta.outputs.tags }}
->>>>>>> b037bbe2
+          tags: nocobase/nocobase:${{ steps.get-info.outputs.defaultTag }},${{ steps.meta.outputs.tags }},${{ secrets.ALI_DOCKER_PUBLIC_REGISTRY }}/nocobase/nocobase:${{ steps.get-info.outputs.defaultTag }},${{ secrets.ALI_DOCKER_PUBLIC_REGISTRY }}/${{ steps.meta.outputs.tags }}