name: NocoBase Backend Test

on:
  push:
    branches:
      - main
      - develop
    paths:
      - 'packages/core/acl/**'
      - 'packages/core/actions/**'
      - 'packages/core/database/**'
      - 'packages/core/server/**'
      - 'packages/plugins/**/src/server/**'
      - '.github/workflows/nocobase-test-backend.yml'
  pull_request:
    paths:
      - 'packages/core/acl/**'
      - 'packages/core/actions/**'
      - 'packages/core/database/**'
      - 'packages/core/server/**'
      - 'packages/plugins/**/src/server/**'
      - '.github/workflows/nocobase-test-backend.yml'

jobs:
  sqlite-test:
    strategy:
      matrix:
        node_version: ['18']
        underscored: [true, false]
    runs-on: ubuntu-latest
    container: node:${{ matrix.node_version }}
    steps:
      - uses: actions/checkout@v2
      - name: Use Node.js ${{ matrix.node_version }}
        uses: actions/setup-node@v2
        with:
          node-version: ${{ matrix.node_version }}
          cache: 'yarn'
      - run: yarn install
      - name: Test with Sqlite
<<<<<<< HEAD
        run: yarn nocobase install -f && node --max_old_space_size=4096 --no-compilation-cache ./node_modules/.bin/jest --maxWorkers=1 --workerIdleMemoryLimit=3000MB
=======
        run: yarn nocobase install -f && node --max_old_space_size=4096 ./node_modules/.bin/jest --maxWorkers=1 --workerIdleMemoryLimit=3000MB
>>>>>>> 331147df
        env:
          DB_DIALECT: sqlite
          DB_STORAGE: /tmp/db.sqlite
          DB_UNDERSCORED: ${{ matrix.underscored }}
    timeout-minutes: 35

  postgres-test:
    strategy:
      matrix:
        node_version: ['18']
        underscored: [true, false]
        schema: [public, nocobase]
        collection_schema: [public, user_schema]
    runs-on: ubuntu-latest
    container: node:${{ matrix.node_version }}
    services:
      # Label used to access the service container
      postgres:
        # Docker Hub image
        image: postgres:11
        # Provide the password for postgres
        env:
          POSTGRES_USER: nocobase
          POSTGRES_PASSWORD: password
        # Set health checks to wait until postgres has started
        options: >-
          --health-cmd pg_isready
          --health-interval 10s
          --health-timeout 5s
          --health-retries 5
    steps:
      - uses: actions/checkout@v2
      - name: Use Node.js ${{ matrix.node_version }}
        uses: actions/setup-node@v2
        with:
          node-version: ${{ matrix.node_version }}
          cache: 'yarn'
      - run: yarn install
      # - run: yarn build
      - name: Test with postgres
<<<<<<< HEAD
        run: yarn nocobase install -f && node --max_old_space_size=4096 --no-compilation-cache ./node_modules/.bin/jest --maxWorkers=1 --workerIdleMemoryLimit=3000MB
=======
        run: yarn nocobase install -f && node --max_old_space_size=4096 ./node_modules/.bin/jest --maxWorkers=1 --workerIdleMemoryLimit=3000MB
>>>>>>> 331147df
        env:
          DB_DIALECT: postgres
          DB_HOST: postgres
          DB_PORT: 5432
          DB_USER: nocobase
          DB_PASSWORD: password
          DB_DATABASE: nocobase
          DB_UNDERSCORED: ${{ matrix.underscored }}
          DB_SCHEMA: ${{ matrix.schema }}
          COLLECTION_MANAGER_SCHEMA: ${{ matrix.collection_schema }}
    timeout-minutes: 35

  mysql-test:
    strategy:
      matrix:
        node_version: ['18']
        underscored: [true, false]
    runs-on: ubuntu-latest
    container: node:${{ matrix.node_version }}
    services:
      mysql:
        image: mysql:8
        env:
          MYSQL_ROOT_PASSWORD: password
          MYSQL_DATABASE: nocobase
        options: --health-cmd="mysqladmin ping" --health-interval=10s --health-timeout=5s --health-retries=3
    steps:
      - uses: actions/checkout@v2
      - name: Use Node.js ${{ matrix.node_version }}
        uses: actions/setup-node@v2
        with:
          node-version: ${{ matrix.node_version }}
          cache: 'yarn'
      - run: yarn install
      # - run: yarn build
      - name: Test with MySQL
<<<<<<< HEAD
        run: yarn nocobase install -f && node --max_old_space_size=4096 --no-compilation-cache ./node_modules/.bin/jest --maxWorkers=1 --workerIdleMemoryLimit=3000MB
=======
        run: yarn nocobase install -f && node --max_old_space_size=4096 ./node_modules/.bin/jest --maxWorkers=1 --workerIdleMemoryLimit=3000MB
>>>>>>> 331147df
        env:
          DB_DIALECT: mysql
          DB_HOST: mysql
          DB_PORT: 3306
          DB_USER: root
          DB_PASSWORD: password
          DB_DATABASE: nocobase
          DB_UNDERSCORED: ${{ matrix.underscored }}
    timeout-minutes: 35<|MERGE_RESOLUTION|>--- conflicted
+++ resolved
@@ -38,11 +38,7 @@
           cache: 'yarn'
       - run: yarn install
       - name: Test with Sqlite
-<<<<<<< HEAD
-        run: yarn nocobase install -f && node --max_old_space_size=4096 --no-compilation-cache ./node_modules/.bin/jest --maxWorkers=1 --workerIdleMemoryLimit=3000MB
-=======
         run: yarn nocobase install -f && node --max_old_space_size=4096 ./node_modules/.bin/jest --maxWorkers=1 --workerIdleMemoryLimit=3000MB
->>>>>>> 331147df
         env:
           DB_DIALECT: sqlite
           DB_STORAGE: /tmp/db.sqlite
@@ -83,11 +79,7 @@
       - run: yarn install
       # - run: yarn build
       - name: Test with postgres
-<<<<<<< HEAD
-        run: yarn nocobase install -f && node --max_old_space_size=4096 --no-compilation-cache ./node_modules/.bin/jest --maxWorkers=1 --workerIdleMemoryLimit=3000MB
-=======
         run: yarn nocobase install -f && node --max_old_space_size=4096 ./node_modules/.bin/jest --maxWorkers=1 --workerIdleMemoryLimit=3000MB
->>>>>>> 331147df
         env:
           DB_DIALECT: postgres
           DB_HOST: postgres
@@ -124,11 +116,7 @@
       - run: yarn install
       # - run: yarn build
       - name: Test with MySQL
-<<<<<<< HEAD
-        run: yarn nocobase install -f && node --max_old_space_size=4096 --no-compilation-cache ./node_modules/.bin/jest --maxWorkers=1 --workerIdleMemoryLimit=3000MB
-=======
         run: yarn nocobase install -f && node --max_old_space_size=4096 ./node_modules/.bin/jest --maxWorkers=1 --workerIdleMemoryLimit=3000MB
->>>>>>> 331147df
         env:
           DB_DIALECT: mysql
           DB_HOST: mysql
