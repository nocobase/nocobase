--- conflicted
+++ resolved
@@ -38,12 +38,6 @@
           path: packages/pro-plugins
           fetch-depth: 0
           ssh-key: ${{ secrets.SUBMODULE_SSH_KEY }}
-<<<<<<< HEAD
-      - name: Fetch all branches
-        run: cd packages/pro-plugins && git fetch --all
-        continue-on-error: true
-=======
->>>>>>> fac228a1
       - name: git checkout ${{ github.event.pull_request.base.ref }}
         run: cd packages/pro-plugins && git checkout ${{ github.event.pull_request.base.ref }}
         continue-on-error: true
@@ -100,12 +94,6 @@
           path: packages/pro-plugins
           fetch-depth: 0
           ssh-key: ${{ secrets.SUBMODULE_SSH_KEY }}
-<<<<<<< HEAD
-      - name: Fetch all branches
-        run: cd packages/pro-plugins && git fetch --all
-        continue-on-error: true
-=======
->>>>>>> fac228a1
       - name: git checkout ${{ github.event.pull_request.base.ref }}
         run: cd packages/pro-plugins && git checkout ${{ github.event.pull_request.base.ref }}
         continue-on-error: true
@@ -193,12 +181,6 @@
           path: packages/pro-plugins
           fetch-depth: 0
           ssh-key: ${{ secrets.SUBMODULE_SSH_KEY }}
-<<<<<<< HEAD
-      - name: Fetch all branches
-        run: cd packages/pro-plugins && git fetch --all
-        continue-on-error: true
-=======
->>>>>>> fac228a1
       - name: git checkout ${{ github.event.pull_request.base.ref }}
         run: cd packages/pro-plugins && git checkout ${{ github.event.pull_request.base.ref }}
         continue-on-error: true
@@ -286,12 +268,6 @@
           path: packages/pro-plugins
           fetch-depth: 0
           ssh-key: ${{ secrets.SUBMODULE_SSH_KEY }}
-<<<<<<< HEAD
-      - name: Fetch all branches
-        run: cd packages/pro-plugins && git fetch --all
-        continue-on-error: true
-=======
->>>>>>> fac228a1
       - name: git checkout ${{ github.event.pull_request.base.ref }}
         run: cd packages/pro-plugins && git checkout ${{ github.event.pull_request.base.ref }}
         continue-on-error: true
@@ -379,12 +355,6 @@
           path: packages/pro-plugins
           fetch-depth: 0
           ssh-key: ${{ secrets.SUBMODULE_SSH_KEY }}
-<<<<<<< HEAD
-      - name: Fetch all branches
-        run: cd packages/pro-plugins && git fetch --all
-        continue-on-error: true
-=======
->>>>>>> fac228a1
       - name: git checkout ${{ github.event.pull_request.base.ref }}
         run: cd packages/pro-plugins && git checkout ${{ github.event.pull_request.base.ref }}
         continue-on-error: true
