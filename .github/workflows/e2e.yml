name: E2E

concurrency:
  group: ${{ github.workflow }}-${{ github.ref }}
  cancel-in-progress: true

on:
  push:
    branches:
      - 'main'
      - 'develop'
      - 'next'
    paths:
      - '.github/workflows/e2e.yml'
      - 'packages/**'
      - '**/yarn.lock'
  pull_request:
    branches:
      - '**'
    paths:
      - '.github/workflows/e2e.yml'
      - 'packages/**'
      - '**/yarn.lock'

jobs:
  build:
    name: Build
    runs-on: ubuntu-latest
    steps:
      - uses: actions/checkout@v4

      - name: Checkout pro-plugins
        continue-on-error: true # 外部开发者提交 PR 的时候因为没有权限这里会报错，为了能够继续执行后续步骤，所以这里设置为 continue-on-error: true
        uses: actions/checkout@v4
        with:
          repository: nocobase/pro-plugins
          ref: main
          path: packages/pro-plugins
          fetch-depth: 0
          ssh-key: ${{ secrets.SUBMODULE_SSH_KEY }}
      - run: |
          cd packages/pro-plugins &&
          if git show-ref --quiet refs/remotes/origin/${{ github.head_ref || github.ref_name }}; then
            git checkout ${{ github.head_ref || github.ref_name }}
          else
            if git show-ref --quiet refs/remotes/origin/${{ github.event.pull_request.base.ref }}; then
              git checkout ${{ github.event.pull_request.base.ref }}
            else
              git checkout main
            fi
          fi
<<<<<<< HEAD
      - name: Git logs
        run: |
          cd packages/pro-plugins && git log --color --graph --pretty=format:'%Cred%h%Creset -%C(yellow)%d%Creset %s %Cgreen(%cr) %C(bold blue)<%an>%Creset' --abbrev-commit -n 10
=======
        continue-on-error: true # 外部开发者提交 PR 的时候因为没有权限这里会报错，为了能够继续执行后续步骤，所以这里设置为 continue-on-error: true
      - name: Git logs
        run: |
          cd packages/pro-plugins && git log --color --graph --pretty=format:'%Cred%h%Creset -%C(yellow)%d%Creset %s %Cgreen(%cr) %C(bold blue)<%an>%Creset' --abbrev-commit -n 10
        continue-on-error: true # 外部开发者提交 PR 的时候因为没有权限这里会报错，为了能够继续执行后续步骤，所以这里设置为 continue-on-error: true
>>>>>>> f696c67b
      - name: Use Node.js
        uses: actions/setup-node@v4
        with:
          node-version: 18
          cache: 'yarn'
      - run: yarn
      - run: yarn build
        env:
          __E2E__: true # e2e will be reusing this workflow, so we need to set this flag to true
      - uses: actions/upload-artifact@v4
        with:
          name: build-artifact
          path: |
            packages/**/es/
            packages/**/lib/
            packages/**/dist/
            !packages/**/node_modules/**
    timeout-minutes: 20

  core-and-plugins:
    name: Core and plugins
    needs: build
    runs-on: ubuntu-latest
    container: node:18
    services:
      # Label used to access the service container
      postgres:
        # Docker Hub image
        image: postgres:11
        # Provide the password for postgres
        env:
          POSTGRES_USER: nocobase
          POSTGRES_PASSWORD: password
        # Set health checks to wait until postgres has started
        options: >-
          --health-cmd pg_isready
          --health-interval 10s
          --health-timeout 5s
          --health-retries 5
    steps:
      - uses: actions/checkout@v4
      - name: Checkout pro-plugins
        continue-on-error: true # 外部开发者提交 PR 的时候因为没有权限这里会报错，为了能够继续执行后续步骤，所以这里设置为 continue-on-error: true
        uses: actions/checkout@v4
        with:
          repository: nocobase/pro-plugins
          ref: main
          path: packages/pro-plugins
          fetch-depth: 0
          ssh-key: ${{ secrets.SUBMODULE_SSH_KEY }}
      - run: |
          cd packages/pro-plugins &&
          if git show-ref --quiet refs/remotes/origin/${{ github.head_ref || github.ref_name }}; then
            git checkout ${{ github.head_ref || github.ref_name }}
          else
            if git show-ref --quiet refs/remotes/origin/${{ github.event.pull_request.base.ref }}; then
              git checkout ${{ github.event.pull_request.base.ref }}
            else
              git checkout main
            fi
          fi
<<<<<<< HEAD
      - name: Git logs
        run: |
          cd packages/pro-plugins && git log --color --graph --pretty=format:'%Cred%h%Creset -%C(yellow)%d%Creset %s %Cgreen(%cr) %C(bold blue)<%an>%Creset' --abbrev-commit -n 10
=======
        continue-on-error: true # 外部开发者提交 PR 的时候因为没有权限这里会报错，为了能够继续执行后续步骤，所以这里设置为 continue-on-error: true
      - name: Git logs
        run: |
          cd packages/pro-plugins && git log --color --graph --pretty=format:'%Cred%h%Creset -%C(yellow)%d%Creset %s %Cgreen(%cr) %C(bold blue)<%an>%Creset' --abbrev-commit -n 10
        continue-on-error: true # 外部开发者提交 PR 的时候因为没有权限这里会报错，为了能够继续执行后续步骤，所以这里设置为 continue-on-error: true
>>>>>>> f696c67b
      - name: Set variables
        continue-on-error: true # 外部开发者提交 PR 的时候因为没有权限这里会报错，为了能够继续执行后续步骤，所以这里设置为 continue-on-error: true
        run: |
          APPEND_PRESET_LOCAL_PLUGINS=$(find ./packages/pro-plugins/@nocobase -mindepth 1 -maxdepth 1 -type d -exec basename {} \; | sed 's/^plugin-//' | tr '\n' ',' | sed 's/,$//')
          echo "var2=$APPEND_PRESET_LOCAL_PLUGINS" >> $GITHUB_OUTPUT
        id: vars

      - name: Get yarn cache directory path
        id: yarn-cache-dir-path
        run: echo "::set-output name=dir::$(yarn cache dir)"
      - uses: actions/cache@v4
        id: yarn-cache # use this to check for `cache-hit` (`steps.yarn-cache.outputs.cache-hit != 'true'`)
        with:
          path: ${{ steps.yarn-cache-dir-path.outputs.dir }}
          key: ${{ runner.os }}-yarn-${{ hashFiles('**/yarn.lock') }}
          restore-keys: |
            ${{ runner.os }}-yarn-

      - run: yarn

      - name: Download build artifact
        uses: actions/download-artifact@v4
        with:
          name: build-artifact
          path: packages

      - run: npx playwright install chromium --with-deps
      - name: Test with postgres
        run: yarn e2e p-test --ignore 'packages/**/{plugin-data-source-main,plugin-workflow,plugin-workflow-*}/**/__e2e__/**/*.test.ts'
        env:
          __E2E__: true
          APP_ENV: production
          LOGGER_LEVEL: error
          DB_DIALECT: postgres
          DB_HOST: postgres
          DB_PORT: 5432
          DB_USER: nocobase
          DB_PASSWORD: password
          DB_DATABASE: nocobase
          APPEND_PRESET_LOCAL_PLUGINS: ${{ steps.vars.outputs.var2 }}

      - name: Upload e2e-report
        if: ${{ !cancelled() }}
        uses: actions/upload-artifact@v4
        with:
          name: e2e-report-${{ github.job }} # 为了防止在多个任务中存在冲突
          path: ./storage/playwright/tests-report-blob/blob-*/*

    timeout-minutes: 180

  plugin-workflow:
    name: plugin-workflow
    needs: build
    runs-on: ubuntu-latest
    container: node:18
    services:
      # Label used to access the service container
      postgres:
        # Docker Hub image
        image: postgres:11
        # Provide the password for postgres
        env:
          POSTGRES_USER: nocobase
          POSTGRES_PASSWORD: password
        # Set health checks to wait until postgres has started
        options: >-
          --health-cmd pg_isready
          --health-interval 10s
          --health-timeout 5s
          --health-retries 5
    steps:
      - uses: actions/checkout@v4
      - name: Checkout pro-plugins
        continue-on-error: true # 外部开发者提交 PR 的时候因为没有权限这里会报错，为了能够继续执行后续步骤，所以这里设置为 continue-on-error: true
        uses: actions/checkout@v4
        with:
          repository: nocobase/pro-plugins
          ref: main
          path: packages/pro-plugins
          fetch-depth: 0
          ssh-key: ${{ secrets.SUBMODULE_SSH_KEY }}
      - run: |
          cd packages/pro-plugins &&
          if git show-ref --quiet refs/remotes/origin/${{ github.head_ref || github.ref_name }}; then
            git checkout ${{ github.head_ref || github.ref_name }}
          else
            if git show-ref --quiet refs/remotes/origin/${{ github.event.pull_request.base.ref }}; then
              git checkout ${{ github.event.pull_request.base.ref }}
            else
              git checkout main
            fi
          fi
<<<<<<< HEAD
      - name: Git logs
        run: |
          cd packages/pro-plugins && git log --color --graph --pretty=format:'%Cred%h%Creset -%C(yellow)%d%Creset %s %Cgreen(%cr) %C(bold blue)<%an>%Creset' --abbrev-commit -n 10
=======
        continue-on-error: true # 外部开发者提交 PR 的时候因为没有权限这里会报错，为了能够继续执行后续步骤，所以这里设置为 continue-on-error: true
      - name: Git logs
        run: |
          cd packages/pro-plugins && git log --color --graph --pretty=format:'%Cred%h%Creset -%C(yellow)%d%Creset %s %Cgreen(%cr) %C(bold blue)<%an>%Creset' --abbrev-commit -n 10
        continue-on-error: true # 外部开发者提交 PR 的时候因为没有权限这里会报错，为了能够继续执行后续步骤，所以这里设置为 continue-on-error: true
>>>>>>> f696c67b
      - name: Set variables
        continue-on-error: true # 外部开发者提交 PR 的时候因为没有权限这里会报错，为了能够继续执行后续步骤，所以这里设置为 continue-on-error: true
        run: |
          APPEND_PRESET_LOCAL_PLUGINS=$(find ./packages/pro-plugins/@nocobase -mindepth 1 -maxdepth 1 -type d -exec basename {} \; | sed 's/^plugin-//' | tr '\n' ',' | sed 's/,$//')
          echo "var2=$APPEND_PRESET_LOCAL_PLUGINS" >> $GITHUB_OUTPUT
        id: vars

      - name: Get yarn cache directory path
        id: yarn-cache-dir-path
        run: echo "::set-output name=dir::$(yarn cache dir)"
      - uses: actions/cache@v4
        id: yarn-cache # use this to check for `cache-hit` (`steps.yarn-cache.outputs.cache-hit != 'true'`)
        with:
          path: ${{ steps.yarn-cache-dir-path.outputs.dir }}
          key: ${{ runner.os }}-yarn-${{ hashFiles('**/yarn.lock') }}
          restore-keys: |
            ${{ runner.os }}-yarn-

      - run: yarn

      - name: Download build artifact
        uses: actions/download-artifact@v4
        with:
          name: build-artifact
          path: packages

      - run: npx playwright install chromium --with-deps
      - name: Test with postgres
        run: yarn e2e p-test --match 'packages/**/{plugin-workflow,plugin-workflow-*}/**/__e2e__/**/*.test.ts' --ignore 'packages/**/plugin-workflow-approval/**/__e2e__/**/*.test.ts'
        env:
          __E2E__: true
          APP_ENV: production
          LOGGER_LEVEL: error
          DB_DIALECT: postgres
          DB_HOST: postgres
          DB_PORT: 5432
          DB_USER: nocobase
          DB_PASSWORD: password
          DB_DATABASE: nocobase
          APPEND_PRESET_LOCAL_PLUGINS: ${{ steps.vars.outputs.var2 }}

      - name: Upload e2e-report
        if: ${{ !cancelled() }}
        uses: actions/upload-artifact@v4
        with:
          name: e2e-report-${{ github.job }} # 为了防止在多个任务中存在冲突
          path: ./storage/playwright/tests-report-blob/blob-*/*

    timeout-minutes: 60

  plugin-workflow-approval:
    name: plugin-workflow-approval
    needs: build
    runs-on: ubuntu-latest
    container: node:18
    services:
      # Label used to access the service container
      postgres:
        # Docker Hub image
        image: postgres:11
        # Provide the password for postgres
        env:
          POSTGRES_USER: nocobase
          POSTGRES_PASSWORD: password
        # Set health checks to wait until postgres has started
        options: >-
          --health-cmd pg_isready
          --health-interval 10s
          --health-timeout 5s
          --health-retries 5
    steps:
      - uses: actions/checkout@v4
      - name: Checkout pro-plugins
        continue-on-error: true # 外部开发者提交 PR 的时候因为没有权限这里会报错，为了能够继续执行后续步骤，所以这里设置为 continue-on-error: true
        uses: actions/checkout@v4
        with:
          repository: nocobase/pro-plugins
          ref: main
          path: packages/pro-plugins
          fetch-depth: 0
          ssh-key: ${{ secrets.SUBMODULE_SSH_KEY }}
      - run: |
          cd packages/pro-plugins &&
          if git show-ref --quiet refs/remotes/origin/${{ github.head_ref || github.ref_name }}; then
            git checkout ${{ github.head_ref || github.ref_name }}
          else
            if git show-ref --quiet refs/remotes/origin/${{ github.event.pull_request.base.ref }}; then
              git checkout ${{ github.event.pull_request.base.ref }}
            else
              git checkout main
            fi
          fi
<<<<<<< HEAD
      - name: Git logs
        run: |
          cd packages/pro-plugins && git log --color --graph --pretty=format:'%Cred%h%Creset -%C(yellow)%d%Creset %s %Cgreen(%cr) %C(bold blue)<%an>%Creset' --abbrev-commit -n 10
=======
        continue-on-error: true # 外部开发者提交 PR 的时候因为没有权限这里会报错，为了能够继续执行后续步骤，所以这里设置为 continue-on-error: true
      - name: Git logs
        run: |
          cd packages/pro-plugins && git log --color --graph --pretty=format:'%Cred%h%Creset -%C(yellow)%d%Creset %s %Cgreen(%cr) %C(bold blue)<%an>%Creset' --abbrev-commit -n 10
        continue-on-error: true # 外部开发者提交 PR 的时候因为没有权限这里会报错，为了能够继续执行后续步骤，所以这里设置为 continue-on-error: true
>>>>>>> f696c67b
      - name: Set variables
        continue-on-error: true # 外部开发者提交 PR 的时候因为没有权限这里会报错，为了能够继续执行后续步骤，所以这里设置为 continue-on-error: true
        run: |
          APPEND_PRESET_LOCAL_PLUGINS=$(find ./packages/pro-plugins/@nocobase -mindepth 1 -maxdepth 1 -type d -exec basename {} \; | sed 's/^plugin-//' | tr '\n' ',' | sed 's/,$//')
          echo "var2=$APPEND_PRESET_LOCAL_PLUGINS" >> $GITHUB_OUTPUT
        id: vars

      - name: Get yarn cache directory path
        id: yarn-cache-dir-path
        run: echo "::set-output name=dir::$(yarn cache dir)"
      - uses: actions/cache@v4
        id: yarn-cache # use this to check for `cache-hit` (`steps.yarn-cache.outputs.cache-hit != 'true'`)
        with:
          path: ${{ steps.yarn-cache-dir-path.outputs.dir }}
          key: ${{ runner.os }}-yarn-${{ hashFiles('**/yarn.lock') }}
          restore-keys: |
            ${{ runner.os }}-yarn-

      - run: yarn

      - name: Download build artifact
        uses: actions/download-artifact@v4
        with:
          name: build-artifact
          path: packages

      - run: npx playwright install chromium --with-deps
      - name: Test with postgres
        run: yarn e2e p-test --match 'packages/**/plugin-workflow-approval/**/__e2e__/**/*.test.ts'
        env:
          __E2E__: true
          APP_ENV: production
          LOGGER_LEVEL: error
          DB_DIALECT: postgres
          DB_HOST: postgres
          DB_PORT: 5432
          DB_USER: nocobase
          DB_PASSWORD: password
          DB_DATABASE: nocobase
          APPEND_PRESET_LOCAL_PLUGINS: ${{ steps.vars.outputs.var2 }}

      - name: Upload e2e-report
        if: ${{ !cancelled() }}
        uses: actions/upload-artifact@v4
        with:
          name: e2e-report-${{ github.job }} # 为了防止在多个任务中存在冲突
          path: ./storage/playwright/tests-report-blob/blob-*/*

    timeout-minutes: 180

  plugin-data-source-main:
    name: plugin-data-source-main
    needs: build
    runs-on: ubuntu-latest
    container: node:18
    services:
      # Label used to access the service container
      postgres:
        # Docker Hub image
        image: postgres:11
        # Provide the password for postgres
        env:
          POSTGRES_USER: nocobase
          POSTGRES_PASSWORD: password
        # Set health checks to wait until postgres has started
        options: >-
          --health-cmd pg_isready
          --health-interval 10s
          --health-timeout 5s
          --health-retries 5
    steps:
      - uses: actions/checkout@v4
      - name: Checkout pro-plugins
        continue-on-error: true # 外部开发者提交 PR 的时候因为没有权限这里会报错，为了能够继续执行后续步骤，所以这里设置为 continue-on-error: true
        uses: actions/checkout@v4
        with:
          repository: nocobase/pro-plugins
          ref: main
          path: packages/pro-plugins
          fetch-depth: 0
          ssh-key: ${{ secrets.SUBMODULE_SSH_KEY }}
      - run: |
          cd packages/pro-plugins &&
          if git show-ref --quiet refs/remotes/origin/${{ github.head_ref || github.ref_name }}; then
            git checkout ${{ github.head_ref || github.ref_name }}
          else
            if git show-ref --quiet refs/remotes/origin/${{ github.event.pull_request.base.ref }}; then
              git checkout ${{ github.event.pull_request.base.ref }}
            else
              git checkout main
            fi
          fi
<<<<<<< HEAD
      - name: Git logs
        run: |
          cd packages/pro-plugins && git log --color --graph --pretty=format:'%Cred%h%Creset -%C(yellow)%d%Creset %s %Cgreen(%cr) %C(bold blue)<%an>%Creset' --abbrev-commit -n 10
=======
        continue-on-error: true # 外部开发者提交 PR 的时候因为没有权限这里会报错，为了能够继续执行后续步骤，所以这里设置为 continue-on-error: true
      - name: Git logs
        run: |
          cd packages/pro-plugins && git log --color --graph --pretty=format:'%Cred%h%Creset -%C(yellow)%d%Creset %s %Cgreen(%cr) %C(bold blue)<%an>%Creset' --abbrev-commit -n 10
        continue-on-error: true # 外部开发者提交 PR 的时候因为没有权限这里会报错，为了能够继续执行后续步骤，所以这里设置为 continue-on-error: true
>>>>>>> f696c67b
      - name: Set variables
        continue-on-error: true # 外部开发者提交 PR 的时候因为没有权限这里会报错，为了能够继续执行后续步骤，所以这里设置为 continue-on-error: true
        run: |
          APPEND_PRESET_LOCAL_PLUGINS=$(find ./packages/pro-plugins/@nocobase -mindepth 1 -maxdepth 1 -type d -exec basename {} \; | sed 's/^plugin-//' | tr '\n' ',' | sed 's/,$//')
          echo "var2=$APPEND_PRESET_LOCAL_PLUGINS" >> $GITHUB_OUTPUT
        id: vars

      - name: Get yarn cache directory path
        id: yarn-cache-dir-path
        run: echo "::set-output name=dir::$(yarn cache dir)"
      - uses: actions/cache@v4
        id: yarn-cache # use this to check for `cache-hit` (`steps.yarn-cache.outputs.cache-hit != 'true'`)
        with:
          path: ${{ steps.yarn-cache-dir-path.outputs.dir }}
          key: ${{ runner.os }}-yarn-${{ hashFiles('**/yarn.lock') }}
          restore-keys: |
            ${{ runner.os }}-yarn-

      - run: yarn

      - name: Download build artifact
        uses: actions/download-artifact@v4
        with:
          name: build-artifact
          path: packages

      - run: npx playwright install chromium --with-deps
      - name: Test with postgres
        run: yarn e2e p-test --match 'packages/**/plugin-data-source-main/**/__e2e__/**/*.test.ts'
        env:
          __E2E__: true
          APP_ENV: production
          LOGGER_LEVEL: error
          DB_DIALECT: postgres
          DB_HOST: postgres
          DB_PORT: 5432
          DB_USER: nocobase
          DB_PASSWORD: password
          DB_DATABASE: nocobase
          APPEND_PRESET_LOCAL_PLUGINS: ${{ steps.vars.outputs.var2 }}

      - name: Upload e2e-report
        if: ${{ !cancelled() }}
        uses: actions/upload-artifact@v4
        with:
          name: e2e-report-${{ github.job }} # 为了防止在多个任务中存在冲突
          path: ./storage/playwright/tests-report-blob/blob-*/*

    timeout-minutes: 180

  comment-on-pr:
    name: Comment on PR
    runs-on: ubuntu-latest
    needs:
      - core-and-plugins
      - plugin-workflow
      - plugin-workflow-approval
      - plugin-data-source-main
    if: ${{ !cancelled() && github.event.pull_request.number }}
    steps:
      - uses: actions/checkout@v4
      - uses: actions/setup-node@v4
        with:
          node-version: 18
          cache: 'yarn'
      - run: yarn

      - name: Download e2e report artifact
        uses: actions/download-artifact@v4
        with:
          path: e2e-report
          pattern: e2e-report-*
          merge-multiple: true

      - name: Merge reports
        run: |
          node scripts/moveE2EReportFiles.js && npx playwright merge-reports --config .github/workflows/merge.config.ts ./e2e-report
        env:
          NODE_OPTIONS: --max-old-space-size=4096

      - name: Upload e2e-report
        uses: actions/upload-artifact@v4
        id: e2e-html-report-artifact
        with:
          name: e2e-html-report
          path: ./e2e-html-report/index.html

      - name: Comment on PR
        uses: actions/github-script@v6
        with:
          github-token: ${{ secrets.GITHUB_TOKEN }}
          script: |
            const jobName = 'E2E';
            const fs = require('fs');
            const prNumber = '${{ github.event.pull_request.number }}';
            if (!prNumber) {
              core.error('No pull request found for commit ' + context.sha + ' and workflow triggered by: ' + jobName);
              return;
            }
            {
              // Mark previous comments as outdated by minimizing them.
              const { data: comments } = await github.rest.issues.listComments({
                ...context.repo,
                issue_number: prNumber,
              });
              for (const comment of comments) {
                if (comment.user.login === 'github-actions[bot]' && comment.body.includes(jobName)) {
                  await github.graphql(`
                    mutation {
                      minimizeComment(input: {subjectId: "${comment.node_id}", classifier: OUTDATED}) {
                        clientMutationId
                      }
                    }
                  `);
                }
              }
            }
            const reportUrl = '${{ steps.e2e-html-report-artifact.outputs.artifact-url }}';
            core.notice('Report url: ' + reportUrl);
            const mergeWorkflowUrl = `${context.serverUrl}/${context.repo.owner}/${context.repo.repo}/actions/runs/${context.runId}`;
            const reportMd = await fs.promises.readFile('report.md', 'utf8');
            function formatComment(lines) {
              let body = lines.map(item => item.replace(/__e2e__/g, '\_\_e2e\_\_')).join('\n');
              if (body.length > 65535)
                body = body.substring(0, 65000) + `... ${body.length - 65000} more characters`;
              return body;
            }
            const { data: response } = await github.rest.issues.createComment({
              ...context.repo,
              issue_number: prNumber,
              body: formatComment([
                `### Tests results for "${jobName}"`,
                reportMd,
                '',
                `Full [HTML report](${reportUrl}). Merge [workflow run](${mergeWorkflowUrl}).`
              ]),
            });
            core.info('Posted comment: ' + response.html_url);

    timeout-minutes: 5<|MERGE_RESOLUTION|>--- conflicted
+++ resolved
@@ -49,17 +49,11 @@
               git checkout main
             fi
           fi
-<<<<<<< HEAD
+        continue-on-error: true # 外部开发者提交 PR 的时候因为没有权限这里会报错，为了能够继续执行后续步骤，所以这里设置为 continue-on-error: true
       - name: Git logs
         run: |
           cd packages/pro-plugins && git log --color --graph --pretty=format:'%Cred%h%Creset -%C(yellow)%d%Creset %s %Cgreen(%cr) %C(bold blue)<%an>%Creset' --abbrev-commit -n 10
-=======
-        continue-on-error: true # 外部开发者提交 PR 的时候因为没有权限这里会报错，为了能够继续执行后续步骤，所以这里设置为 continue-on-error: true
-      - name: Git logs
-        run: |
-          cd packages/pro-plugins && git log --color --graph --pretty=format:'%Cred%h%Creset -%C(yellow)%d%Creset %s %Cgreen(%cr) %C(bold blue)<%an>%Creset' --abbrev-commit -n 10
-        continue-on-error: true # 外部开发者提交 PR 的时候因为没有权限这里会报错，为了能够继续执行后续步骤，所以这里设置为 continue-on-error: true
->>>>>>> f696c67b
+        continue-on-error: true # 外部开发者提交 PR 的时候因为没有权限这里会报错，为了能够继续执行后续步骤，所以这里设置为 continue-on-error: true
       - name: Use Node.js
         uses: actions/setup-node@v4
         with:
@@ -121,17 +115,11 @@
               git checkout main
             fi
           fi
-<<<<<<< HEAD
+        continue-on-error: true # 外部开发者提交 PR 的时候因为没有权限这里会报错，为了能够继续执行后续步骤，所以这里设置为 continue-on-error: true
       - name: Git logs
         run: |
           cd packages/pro-plugins && git log --color --graph --pretty=format:'%Cred%h%Creset -%C(yellow)%d%Creset %s %Cgreen(%cr) %C(bold blue)<%an>%Creset' --abbrev-commit -n 10
-=======
-        continue-on-error: true # 外部开发者提交 PR 的时候因为没有权限这里会报错，为了能够继续执行后续步骤，所以这里设置为 continue-on-error: true
-      - name: Git logs
-        run: |
-          cd packages/pro-plugins && git log --color --graph --pretty=format:'%Cred%h%Creset -%C(yellow)%d%Creset %s %Cgreen(%cr) %C(bold blue)<%an>%Creset' --abbrev-commit -n 10
-        continue-on-error: true # 外部开发者提交 PR 的时候因为没有权限这里会报错，为了能够继续执行后续步骤，所以这里设置为 continue-on-error: true
->>>>>>> f696c67b
+        continue-on-error: true # 外部开发者提交 PR 的时候因为没有权限这里会报错，为了能够继续执行后续步骤，所以这里设置为 continue-on-error: true
       - name: Set variables
         continue-on-error: true # 外部开发者提交 PR 的时候因为没有权限这里会报错，为了能够继续执行后续步骤，所以这里设置为 continue-on-error: true
         run: |
@@ -224,17 +212,11 @@
               git checkout main
             fi
           fi
-<<<<<<< HEAD
+        continue-on-error: true # 外部开发者提交 PR 的时候因为没有权限这里会报错，为了能够继续执行后续步骤，所以这里设置为 continue-on-error: true
       - name: Git logs
         run: |
           cd packages/pro-plugins && git log --color --graph --pretty=format:'%Cred%h%Creset -%C(yellow)%d%Creset %s %Cgreen(%cr) %C(bold blue)<%an>%Creset' --abbrev-commit -n 10
-=======
-        continue-on-error: true # 外部开发者提交 PR 的时候因为没有权限这里会报错，为了能够继续执行后续步骤，所以这里设置为 continue-on-error: true
-      - name: Git logs
-        run: |
-          cd packages/pro-plugins && git log --color --graph --pretty=format:'%Cred%h%Creset -%C(yellow)%d%Creset %s %Cgreen(%cr) %C(bold blue)<%an>%Creset' --abbrev-commit -n 10
-        continue-on-error: true # 外部开发者提交 PR 的时候因为没有权限这里会报错，为了能够继续执行后续步骤，所以这里设置为 continue-on-error: true
->>>>>>> f696c67b
+        continue-on-error: true # 外部开发者提交 PR 的时候因为没有权限这里会报错，为了能够继续执行后续步骤，所以这里设置为 continue-on-error: true
       - name: Set variables
         continue-on-error: true # 外部开发者提交 PR 的时候因为没有权限这里会报错，为了能够继续执行后续步骤，所以这里设置为 continue-on-error: true
         run: |
@@ -327,17 +309,11 @@
               git checkout main
             fi
           fi
-<<<<<<< HEAD
+        continue-on-error: true # 外部开发者提交 PR 的时候因为没有权限这里会报错，为了能够继续执行后续步骤，所以这里设置为 continue-on-error: true
       - name: Git logs
         run: |
           cd packages/pro-plugins && git log --color --graph --pretty=format:'%Cred%h%Creset -%C(yellow)%d%Creset %s %Cgreen(%cr) %C(bold blue)<%an>%Creset' --abbrev-commit -n 10
-=======
-        continue-on-error: true # 外部开发者提交 PR 的时候因为没有权限这里会报错，为了能够继续执行后续步骤，所以这里设置为 continue-on-error: true
-      - name: Git logs
-        run: |
-          cd packages/pro-plugins && git log --color --graph --pretty=format:'%Cred%h%Creset -%C(yellow)%d%Creset %s %Cgreen(%cr) %C(bold blue)<%an>%Creset' --abbrev-commit -n 10
-        continue-on-error: true # 外部开发者提交 PR 的时候因为没有权限这里会报错，为了能够继续执行后续步骤，所以这里设置为 continue-on-error: true
->>>>>>> f696c67b
+        continue-on-error: true # 外部开发者提交 PR 的时候因为没有权限这里会报错，为了能够继续执行后续步骤，所以这里设置为 continue-on-error: true
       - name: Set variables
         continue-on-error: true # 外部开发者提交 PR 的时候因为没有权限这里会报错，为了能够继续执行后续步骤，所以这里设置为 continue-on-error: true
         run: |
@@ -430,17 +406,11 @@
               git checkout main
             fi
           fi
-<<<<<<< HEAD
+        continue-on-error: true # 外部开发者提交 PR 的时候因为没有权限这里会报错，为了能够继续执行后续步骤，所以这里设置为 continue-on-error: true
       - name: Git logs
         run: |
           cd packages/pro-plugins && git log --color --graph --pretty=format:'%Cred%h%Creset -%C(yellow)%d%Creset %s %Cgreen(%cr) %C(bold blue)<%an>%Creset' --abbrev-commit -n 10
-=======
-        continue-on-error: true # 外部开发者提交 PR 的时候因为没有权限这里会报错，为了能够继续执行后续步骤，所以这里设置为 continue-on-error: true
-      - name: Git logs
-        run: |
-          cd packages/pro-plugins && git log --color --graph --pretty=format:'%Cred%h%Creset -%C(yellow)%d%Creset %s %Cgreen(%cr) %C(bold blue)<%an>%Creset' --abbrev-commit -n 10
-        continue-on-error: true # 外部开发者提交 PR 的时候因为没有权限这里会报错，为了能够继续执行后续步骤，所以这里设置为 continue-on-error: true
->>>>>>> f696c67b
+        continue-on-error: true # 外部开发者提交 PR 的时候因为没有权限这里会报错，为了能够继续执行后续步骤，所以这里设置为 continue-on-error: true
       - name: Set variables
         continue-on-error: true # 外部开发者提交 PR 的时候因为没有权限这里会报错，为了能够继续执行后续步骤，所以这里设置为 continue-on-error: true
         run: |
