const { pathsToModuleNameMapper } = require('ts-jest/utils');
const { compilerOptions } = require('./tsconfig.json');
const { defaults } = require('jest-config');

module.exports = {
  rootDir: process.cwd(),
  collectCoverage: false,
  verbose: true,
  testEnvironment: 'jsdom',
  preset: 'ts-jest',
  testMatch: ['**/__tests__/**/*.test.[jt]s?(x)'],
<<<<<<< HEAD
  setupFiles: ['dotenv/config'],
  setupFilesAfterEnv: [require.resolve('jest-dom/extend-expect'), './jest.setup.ts'],
  moduleNameMapper: {
    ...pathsToModuleNameMapper(
      { '@nocobase/evaluators/client': ['packages/core/evaluators/src/client'] ,...compilerOptions.paths, },
      {
        prefix: '<rootDir>/',
      },
    ),
    '\\.(css|less)$': 'identity-obj-proxy',
  },
=======
  setupFiles: ['./jest.setup.ts'],
  setupFilesAfterEnv: [require.resolve('jest-dom/extend-expect'), './jest.setupAfterEnv.ts'],
  moduleNameMapper: pathsToModuleNameMapper(compilerOptions.paths, {
    prefix: '<rootDir>/',
  }),
>>>>>>> 39204e81
  globals: {
    'ts-jest': {
      babelConfig: false,
      tsconfig: './tsconfig.jest.json',
      diagnostics: false,
    },
  },
  modulePathIgnorePatterns: ['/esm/', '/es/', '/dist/', '/lib/'],
  // add .mjs .cjs for formula.js
  moduleFileExtensions: [...defaults.moduleFileExtensions, 'mjs', 'cjs'],
  coveragePathIgnorePatterns: [
    '/node_modules/',
    '/__tests__/',
    '/esm/',
    '/lib/',
    'package.json',
    '/demo/',
    'package-lock.json',
  ],
};<|MERGE_RESOLUTION|>--- conflicted
+++ resolved
@@ -9,9 +9,8 @@
   testEnvironment: 'jsdom',
   preset: 'ts-jest',
   testMatch: ['**/__tests__/**/*.test.[jt]s?(x)'],
-<<<<<<< HEAD
-  setupFiles: ['dotenv/config'],
-  setupFilesAfterEnv: [require.resolve('jest-dom/extend-expect'), './jest.setup.ts'],
+  setupFiles: ['./jest.setup.ts'],
+  setupFilesAfterEnv: [require.resolve('jest-dom/extend-expect'), './jest.setupAfterEnv.ts'],
   moduleNameMapper: {
     ...pathsToModuleNameMapper(
       { '@nocobase/evaluators/client': ['packages/core/evaluators/src/client'] ,...compilerOptions.paths, },
@@ -21,13 +20,6 @@
     ),
     '\\.(css|less)$': 'identity-obj-proxy',
   },
-=======
-  setupFiles: ['./jest.setup.ts'],
-  setupFilesAfterEnv: [require.resolve('jest-dom/extend-expect'), './jest.setupAfterEnv.ts'],
-  moduleNameMapper: pathsToModuleNameMapper(compilerOptions.paths, {
-    prefix: '<rootDir>/',
-  }),
->>>>>>> 39204e81
   globals: {
     'ts-jest': {
       babelConfig: false,
