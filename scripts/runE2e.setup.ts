import { runCommand, runNocoBase } from './utils';

const abortController = new AbortController();

process.on('SIGINT', () => {
  abortController.abort();
  process.exit();
});

const run = async () => {
<<<<<<< HEAD
  const { kill, awaitForNocoBase } = await runNocoBase(
    {
      stdio: 'ignore', // 不输出服务的日志，避免干扰测试的日志
    },
    true,
  );
=======
  const { awaitForNocoBase } = await runNocoBase({
    stdio: 'ignore', // 不输出服务的日志，避免干扰测试的日志
    signal: abortController.signal,
  });
>>>>>>> f0db975c

  await awaitForNocoBase();

  console.log('Start running tests...');
  await runCommand('npx', ['playwright', 'test', ...process.argv.slice(2)]);
  abortController.abort();
};

run();<|MERGE_RESOLUTION|>--- conflicted
+++ resolved
@@ -8,19 +8,13 @@
 });
 
 const run = async () => {
-<<<<<<< HEAD
-  const { kill, awaitForNocoBase } = await runNocoBase(
+  const { awaitForNocoBase } = await runNocoBase(
     {
       stdio: 'ignore', // 不输出服务的日志，避免干扰测试的日志
+      signal: abortController.signal,
     },
     true,
   );
-=======
-  const { awaitForNocoBase } = await runNocoBase({
-    stdio: 'ignore', // 不输出服务的日志，避免干扰测试的日志
-    signal: abortController.signal,
-  });
->>>>>>> f0db975c
 
   await awaitForNocoBase();
 
