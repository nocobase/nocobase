import axios from 'axios';
import dotenv from 'dotenv';
import type { CommonOptions } from 'execa';
import execa from 'execa';
import _ from 'lodash';
import net from 'net';
import fs from 'node:fs';
import path from 'path';

const PORT = process.env.APP_PORT || 20000;
export const APP_BASE_URL = process.env.APP_BASE_URL || `http://localhost:${PORT}`;

export const commonConfig: any = {
  stdio: 'inherit',
};

export const runCommand = (command, argv, options: any = {}) => {
  return execa(command, argv, {
    shell: true,
    stdio: 'inherit',
    ..._.omit(options, 'force'),
    env: {
      ...process.env,
    },
  });
};

/**
 * 检查端口是否被占用
 * @param port
 * @returns
 */
function checkPort(port) {
  return new Promise((resolve, reject) => {
    const socket = net.createConnection(port, '127.0.0.1');

    socket.on('connect', () => {
      socket.destroy();
      resolve(true); // 端口可用
    });

    socket.on('error', (error) => {
      resolve(false); // 端口被占用或不可访问
    });
  });
}

/**
 * 检查服务是否启动成功
 */
const checkServer = async (duration = 1000, max = 60 * 10) => {
  return new Promise((resolve, reject) => {
    let count = 0;
    const timer = setInterval(async () => {
      if (count++ > max) {
        clearInterval(timer);
        return reject(new Error('Server start timeout.'));
      }

      if (!(await checkPort(PORT))) {
        return;
      }

      axios
        .get(`${APP_BASE_URL}/api/__health_check`)
        .then((response) => {
          if (response.status === 200) {
            clearInterval(timer);
            resolve(true);
          }
        })
        .catch((error) => {
          console.error('Request error:', error.message);
        });
    }, duration);
  });
};

/**
 * 检查 UI 是否启动成功
 * @param duration
 */
const checkUI = async (duration = 1000, max = 60 * 10) => {
  return new Promise((resolve, reject) => {
    let count = 0;
    const timer = setInterval(async () => {
      if (count++ > max) {
        clearInterval(timer);
        return reject(new Error('UI start timeout.'));
      }

      axios
        .get(`${APP_BASE_URL}/__umi/api/bundle-status`)
        .then((response) => {
          if (response.data.bundleStatus.done) {
            clearInterval(timer);
            resolve(true);
          }
        })
        .catch((error) => {
          console.error('Request error:', error.message);
        });
    }, duration);
  });
};

<<<<<<< HEAD
export const runNocoBase = async (options?: CommonOptions<any>, clearDatabase = false) => {
=======
export const runNocoBase = async (
  options?: CommonOptions<any> & {
    /**
     * 是否强制启动服务
     */
    force?: boolean;
    signal?: AbortSignal;
  },
) => {
>>>>>>> f0db975c
  // 用于存放 playwright 自动生成的相关的文件
  if (!fs.existsSync('playwright')) {
    fs.mkdirSync('playwright');
  }

  if (!fs.existsSync('.env.e2e') && fs.existsSync('.env.e2e.example')) {
    const env = fs.readFileSync('.env.e2e.example');
    fs.writeFileSync('.env.e2e', env);
  }

  if (!fs.existsSync('.env.e2e')) {
    throw new Error('Please create .env.e2e file first!');
  }

  dotenv.config({ path: path.resolve(process.cwd(), '.env.e2e') });

  if (process.env.APP_BASE_URL && !options?.force) {
    console.log('APP_BASE_URL is setting, skip starting server.');
    return { awaitForNocoBase: () => {} };
  }

  const awaitForNocoBase = async () => {
    if (process.env.CI) {
      console.log('check server...');
      await checkServer();
    } else {
      console.log('check server...');
      await checkServer();
      console.log('server is ready, check UI...');
      await checkUI();
      console.log('UI is ready.');
    }
  };

  if (process.env.CI) {
    console.log('yarn nocobase install');
    await runCommand('yarn', ['nocobase', 'install'], options);
    console.log(`yarn start -d -p ${PORT}`);
    await runCommand('yarn', ['start', '-d', `-p ${PORT}`], options);
    return { awaitForNocoBase };
  }

<<<<<<< HEAD
  if (!process.env.APP_BASE_URL.includes('localhost')) {
    return {
      awaitForNocoBase: async () => {},
    };
  }

  if (clearDatabase) {
    // 加上 -f 会清空数据库
    console.log('yarn nocobase install -f');
    await runCommand('yarn', ['nocobase', 'install', '-f'], options);
  }
=======
  // 加上 -f 会清空数据库
  console.log('yarn nocobase install -f');
  await runCommand('yarn', ['nocobase', 'install', '-f'], options);
>>>>>>> f0db975c

  if (await checkPort(PORT)) {
    console.log('Server is running, skip starting server.');
    return { awaitForNocoBase };
  }

  console.log('starting server...');
  const { cancel, kill } = runCommand('yarn', ['dev', `-p ${PORT}`, ...process.argv.slice(2)], options);

  return { cancel, kill, awaitForNocoBase };
};<|MERGE_RESOLUTION|>--- conflicted
+++ resolved
@@ -104,9 +104,6 @@
   });
 };
 
-<<<<<<< HEAD
-export const runNocoBase = async (options?: CommonOptions<any>, clearDatabase = false) => {
-=======
 export const runNocoBase = async (
   options?: CommonOptions<any> & {
     /**
@@ -115,8 +112,8 @@
     force?: boolean;
     signal?: AbortSignal;
   },
+  clearDatabase = false,
 ) => {
->>>>>>> f0db975c
   // 用于存放 playwright 自动生成的相关的文件
   if (!fs.existsSync('playwright')) {
     fs.mkdirSync('playwright');
@@ -159,23 +156,11 @@
     return { awaitForNocoBase };
   }
 
-<<<<<<< HEAD
-  if (!process.env.APP_BASE_URL.includes('localhost')) {
-    return {
-      awaitForNocoBase: async () => {},
-    };
-  }
-
   if (clearDatabase) {
     // 加上 -f 会清空数据库
     console.log('yarn nocobase install -f');
     await runCommand('yarn', ['nocobase', 'install', '-f'], options);
   }
-=======
-  // 加上 -f 会清空数据库
-  console.log('yarn nocobase install -f');
-  await runCommand('yarn', ['nocobase', 'install', '-f'], options);
->>>>>>> f0db975c
 
   if (await checkPort(PORT)) {
     console.log('Server is running, skip starting server.');
