export default {
  '/welcome': [
    {
      title: 'Welcome',
      'title.zh-CN': '欢迎',
      type: 'group',
      children: [
        '/welcome/introduction/index',
        '/welcome/introduction/features',
        '/welcome/introduction/when',
        // '/welcome/introduction/learning-guide',
      ],
    },
    {
      title: 'Getting started',
      'title.zh-CN': '快速开始',
      type: 'group',
      children: [
        {
          title: 'Installation',
          'title.zh-CN': '安装',
          type: 'subMenu',
          children: [
            '/welcome/getting-started/installation/index',
            '/welcome/getting-started/installation/docker-compose',
            '/welcome/getting-started/installation/create-nocobase-app',
            '/welcome/getting-started/installation/git-clone',
          ],
        },
        {
          title: 'Upgrading',
          'title.zh-CN': '升级',
          type: 'subMenu',
          children: [
            '/welcome/getting-started/upgrading/index',
            '/welcome/getting-started/upgrading/docker-compose',
            '/welcome/getting-started/upgrading/create-nocobase-app',
            '/welcome/getting-started/upgrading/git-clone',
          ],
        },
      ],
    },
    {
      title: 'Release',
      'title.zh-CN': '版本发布',
      type: 'group',
      children: [
        '/welcome/release/index',
        '/welcome/release/v08-changelog',
      ],
    },
    {
      title: 'Community',
      'title.zh-CN': '社区',
      type: 'group',
      children: [
        '/welcome/community/contributing',
        // '/welcome/community/faq',
        '/welcome/community/translations',

        '/welcome/community/thanks',
      ],
    },
  ],
  '/user-manual': [
    {
      title: 'Getting started',
      'title.zh-CN': '快速开始',
      type: 'group',
      children: [
        '/user-manual/getting-started/the-first-app',
        '/user-manual/getting-started/core',
        '/user-manual/getting-started/flow',
      ],
    },
    {
      title: 'UI design',
      'title.zh-CN': '界面设计',
      type: 'group',
      children: [
        '/user-manual/ui-design/index',
        '/user-manual/ui-design/menu',
        '/user-manual/ui-design/grid',
        '/user-manual/ui-design/blocks',
        '/user-manual/ui-design/fields',
        '/user-manual/ui-design/actions',
        '/user-manual/ui-design/tabs',
      ],
    },
    {
      title: 'Settings center',
      'title.zh-CN': '配置中心',
      type: 'group',
      children: [
        '/user-manual/settings-center/index',
        '/user-manual/settings-center/collection-manager',
        '/user-manual/settings-center/acl',
        '/user-manual/settings-center/workflow',
        '/user-manual/settings-center/file-manager',
        '/user-manual/settings-center/system-settings',
        '/user-manual/settings-center/block-templates',
      ],
    },
    {
      title: 'UI design resources',
      'title.zh-CN': '界面设计组件库',
      type: 'group',
      children: [
        '/user-manual/ui-design-resources/index',
        '/user-manual/ui-design-resources/blocks',
        '/user-manual/ui-design-resources/fields',
        '/user-manual/ui-design-resources/actions',
        '/user-manual/ui-design-resources/others',
      ],
    },
  ],
  '/manual': [
    {
      title: 'Quick Start',
      'title.zh-CN': '快速上手',
      type: 'group',
      children: [
        '/manual/quick-start/the-first-app',
        '/manual/quick-start/functional-zoning',
        '/manual/quick-start/ui-editor-mode',
        '/manual/quick-start/plugins',
      ],
    },
    {
      title: 'Core Concepts',
      'title.zh-CN': '核心概念',
      type: 'group',
      children: [
        '/manual/core-concepts/a-b-c',
        '/manual/core-concepts/collections',
        '/manual/core-concepts/blocks',
        '/manual/core-concepts/actions',
        '/manual/core-concepts/menus',
        '/manual/core-concepts/containers',
      ],
    },
    {
      title: 'Blocks Guide',
      'title.zh-CN': '区块指南',
      type: 'group',
      children: [
        '/manual/blocks-guide/charts',
      ],
    },
  ],
  '/development': [
    {
      title: 'Getting started',
      'title.zh-CN': '快速开始',
      type: 'group',
      children: [
        '/development/index',
        '/development/your-fisrt-plugin',
        '/development/app-ds',
        '/development/plugin-ds',
        '/development/life-cycle',
        // '/development/learning-guide',
      ],
    },
    {
      title: 'Server',
      'title.zh-CN': '服务端',
      type: 'group',
      children: [
        '/development/server/index',
        {
          title: 'Collections & Fields',
          'title.zh-CN': '数据表和字段',
          type: 'subMenu',
          children: [
            '/development/server/collections/index',
            '/development/server/collections/options',
            '/development/server/collections/configure',
            '/development/server/collections/association-fields',
            '/development/server/collections/field-extension',
            '/development/server/collections/collection-template',
          ],
        },
        // '/development/server/collections-fields',
        '/development/server/resources-actions',
        '/development/server/middleware',
        '/development/server/commands',
        '/development/server/events',
        '/development/server/i18n',
        '/development/server/migration',
        '/development/server/test',
      ],
    },
    {
      title: 'Client',
      'title.zh-CN': '客户端',
      type: 'group',
      children: [
        '/development/client/index',
        {
          title: 'UI 设计器',
          type: 'subMenu',
          children: [
            // '/development/client/ui-schema-designer/index',
            '/development/client/ui-schema-designer/what-is-ui-schema',
            '/development/client/ui-schema-designer/extending-schema-components',
            // '/development/client/ui-schema-designer/insert-adjacent',
            '/development/client/ui-schema-designer/designable',
            '/development/client/ui-schema-designer/component-library',
            // '/development/client/ui-schema-designer/collection-manager',
            // '/development/client/ui-schema-designer/acl',
            '/development/client/ui-schema-designer/x-designer',
            '/development/client/ui-schema-designer/x-initializer',
          ],
        },
        '/development/client/ui-router',
        '/development/client/settings-center',
        '/development/client/i18n',
        '/development/client/test',
      ],
    },
  ],
  '/api': [
    '/api/index',
    '/api/env',
    {
      title: 'HTTP API',
      type: 'subMenu',
      children: [
        '/api/http/index',
        '/api/http/rest-api',
      ],
    },
    {
      title: '@nocobase/server',
      type: 'subMenu',
      children: [
        '/api/server/application',
        // '/api/server/plugin-manager',
        '/api/server/plugin',
      ],
    },
    {
      title: '@nocobase/database',
      type: 'subMenu',
      children: [
        '/api/database/index',
        '/api/database/collection',
        '/api/database/field',
        '/api/database/repository',
        '/api/database/relation-repository/has-one-repository',
        '/api/database/relation-repository/has-many-repository',
        '/api/database/relation-repository/belongs-to-repository',
        '/api/database/relation-repository/belongs-to-many-repository',
        '/api/database/operators',
      ],
    },
    {
      title: '@nocobase/resourcer',
      type: 'subMenu',
      children: [
        '/api/resourcer/index',
        '/api/resourcer/resource',
        '/api/resourcer/action',
        '/api/resourcer/middleware',
      ],
    },
    {
      title: '@nocobase/acl',
      type: 'subMenu',
      children: [
        '/api/acl/index',
        '/api/acl/acl',
        '/api/acl/acl-role',
        '/api/acl/acl-resource',
        '/api/acl/acl-available-action',
        '/api/acl/acl-available-strategy',
        '/api/acl/allow-manager',
      ],
    },
    {
      title: '@nocobase/client',
      type: 'subMenu',
      children: [
        // '/api/client/index',
        '/api/client/application',
        '/api/client/route-switch',
        {
          title: 'SchemaDesigner',
          'title.zh-CN': 'SchemaDesigner',
          type: 'subMenu',
          children: [
            '/api/client/schema-designer/schema-component',
            '/api/client/schema-designer/schema-initializer',
            '/api/client/schema-designer/schema-settings',
          ],
        },
        {
          title: 'Extensions',
          'title.zh-CN': 'Extensions',
          type: 'subMenu',
          children: [
            // '/api/client/extensions/schema-component',
            '/api/client/extensions/collection-manager',
            '/api/client/extensions/block-provider',
            '/api/client/extensions/acl',
          ],
        },
      ],
    },
    {
      title: '@nocobase/cli',
      path: '/api/cli',
    },
    {
      title: '@nocobase/actions',
      path: '/api/actions',
    },
    {
      title: '@nocobase/sdk',
      path: '/api/sdk',
    },
  ],
  '/plugins': [
<<<<<<< HEAD
    '/plugins/workflow/index',
=======
    '/plugins/workflow',
>>>>>>> b0532ad0
  ]
};<|MERGE_RESOLUTION|>--- conflicted
+++ resolved
@@ -322,10 +322,6 @@
     },
   ],
   '/plugins': [
-<<<<<<< HEAD
     '/plugins/workflow/index',
-=======
-    '/plugins/workflow',
->>>>>>> b0532ad0
   ]
 };