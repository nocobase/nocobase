--- conflicted
+++ resolved
@@ -1,5 +1,7 @@
 ---
 pageType: home
+
+pageName: home
 
 hero:
   name: NocoBase 文档
@@ -30,50 +32,6 @@
   - title: 进阶
     details: 深入理解 NocoBase 核心概念，掌握开发配置的核心能力。
     items:
-      - title: 数据源
-        details: 连接与管理内部或外部数据源，构建系统的数据模型。
-        icon: <i class="fas fa-database"></i>
-        link: /data-sources
-      - title: 配置界面
-        details: 掌握页面、区块、操作的配置方法，自定义交互界面与展示逻辑。
-        icon: <i class="fas fa-cubes"></i>
-        link: /interface-builder
-      - title: 模板打印
-        details: 基于自定义模板生成可打印文档，如订单、合同或发票。
-        icon: <i class="fas fa-print"></i>
-        link: /template-print/
-      - title: 用户和权限
-        details: 定义角色、权限与访问控制，保障系统的安全与合规。
-        icon: <i class="fas fa-users"></i>
-        link: /users-permissions/users/
-      - title: 用户认证和验证
-        details: 支持多种登录方式与验证机制，确保身份安全与一致性。
-        icon: <i class="fas fa-shield-alt"></i>
-        link: /features/authentication
-      - title: 工作流
-        details: 设计自动化工作流，实现逻辑编排和业务自动运转。
-        icon: <i class="fas fa-project-diagram"></i>
-        link: /workflow
-      - title: 多应用和多空间
-        details: 创建多个物理隔离的应用实例或者逻辑隔离的业务空间，支持多租户场景。
-        icon: <i class="fas fa-th"></i>
-        link: /features/multi-app
-      - title: 集成
-        details: 通过 API、Webhook、iFrame等方式，将 NocoBase 与外部系统高效对接。
-        icon: <i class="fas fa-plug"></i>
-        link: /integration/
-      - title: 系统配置
-        details: 定义品牌和样式，管理插件和语言，实现全局控制。
-        icon: <i class="fas fa-cog"></i>
-        link: /system-settings/
-      - title: 运维
-        details: 提供备份、监控、日志与发布的实践指南。
-        icon: <i class="fas fa-tools"></i>
-        link: /features/operations
-      - title: 安全
-        details: 覆盖数据、接口与访问层面的防护策略，确保平台运行安全。
-        icon: <i class="fas fa-lock"></i>
-        link: /security
       - title: 更多...
         details: 查看更多功能模块的使用。
         link: /guide
@@ -81,19 +39,7 @@
   - title: 开发
     details: 为 NocoBase 开发者提供丰富的扩展与集成能力。
     items:
-<<<<<<< HEAD
-      - title: 插件开发指南
-        details: 学习如何创建、发布与维护自定义插件。
-        link: /plugin-development
-      - title: FlowEngine
-        details: NocoBase 2.0 前端无代码、低代码开发引擎。
-        link: /flow-engine
-      - title: 数据源扩展
-        details: 探索如何扩展与优化数据库交互层。
-        link: /database
-=======
       - title: 更多...
         details: 查看更多插件开发教程。
         link: /development
->>>>>>> 5dd7c1e3
 ---