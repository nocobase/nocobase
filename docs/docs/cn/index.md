--- conflicted
+++ resolved
@@ -1,35 +1,22 @@
 ---
 pageType: home
 
-pageName: home
-
 hero:
   name: NocoBase 文档
-  text: 快速学习和掌握 NocoBase
+  text: 帮助你快速学习和掌握 NocoBase
   # tagline: 了解如何上手并实现 NocoBase
   actions:
     - theme: brand
-      text: 快速上手
-      link: /get-started/how-nocobase-works
+      text: 安装 NocoBase
+      link: /get-started/get-nocobase
     - theme: alt
       text: GitHub
       link: https://github.com/nocobase/nocobase
 
 features:
   - title: 开始
-    details: 了解 NocoBase 如何使用，并完成安装部署。
+    details: 快速入门指南，帮助你从零开始构建第一个 NocoBase 应用。
     items:
-<<<<<<< HEAD
-      - title: NocoBase 使用入门
-        details: 了解 NocoBase 的核心概念和基本操作。
-        link: /get-started/how-nocobase-works
-      - title: 安装、升级、部署
-        details: 从零开始安装 NocoBase，完成版本升级与生产环境部署。
-        link: /get-started/quickstart
-      - title: 安装与升级插件
-        details: 了解如何添加、管理和更新插件，扩展系统能力。
-        link: /get-started/install-upgrade-plugins
-=======
       - title: 获取 NocoBase
         details: 下载安装并快速上手 NocoBase，体验零代码搭建应用的便捷。
         icon: <i class="fas fa-download"></i>
@@ -39,16 +26,10 @@
       - title: 插件管理器
         details: 通过插件机制扩展功能，自定义你的 NocoBase 平台。
         icon: <i class="fas fa-plug"></i>
->>>>>>> 44a317f0
 
-  - title: 进阶
-    details: 深入理解 NocoBase 核心概念，掌握开发配置的核心能力。
+  - title: 指南
+    details: 深入了解 NocoBase 的核心功能与最佳实践。
     items:
-<<<<<<< HEAD
-      - title: 更多...
-        details: 查看更多功能模块的使用。
-        link: /guide
-=======
       - title: 数据源
         details: 轻松连接和管理多种数据源，支持主流数据库与 REST API。
         icon: <i class="fas fa-database"></i>
@@ -77,16 +58,10 @@
       - title: 备份管理
         details: 内置备份与恢复功能，保障数据安全。
         icon: <i class="fas fa-hdd"></i>
->>>>>>> 44a317f0
 
   - title: 开发
     details: 为 NocoBase 开发者提供丰富的扩展与集成能力。
     items:
-<<<<<<< HEAD
-      - title: 更多...
-        details: 查看更多插件开发教程。
-        link: /development
-=======
       - title: 插件开发
         details: 学习如何创建、发布与维护自定义插件。
         icon: <i class="fas fa-code"></i>
@@ -98,5 +73,4 @@
       - title: 数据源扩展
         details: 探索如何扩展与优化数据库交互层。
         icon: <i class="fas fa-server"></i>
->>>>>>> 44a317f0
 ---