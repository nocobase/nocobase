[
  {
    "text": "开始",
<<<<<<< HEAD
    "link": "/get-started/",
    "items": [
      { "text": "NocoBase 使用入门", "link": "/get-started/" },
      { "text": "安装、升级、部署", "link": "/get-started/get-nocobase" },
      { "text": "安装与升级插件", "link": "/plugin-manager" }
    ]
  },
  {
    "text": "进阶",
    "link": "/guide/",
    "items": [
      { "text": "数据源", "link": "/data-sources" },
      { "text": "配置界面", "link": "/interface-builder" },
      { "text": "AI 员工", "link": "/ai-employees" },
      { "text": "用户和权限", "link": "/users-permissions/" },
      { "text": "用户认证和验证", "link": "/features/authentication" },
      { "text": "工作流", "link": "/workflow" },
      { "text": "多应用和多空间", "link": "/features/multi-app" },
      { "text": "集成", "link": "/features/integration" },
      { "text": "系统配置", "link": "/features/system-settings" },
      { "text": "运维", "link": "/features/operations" },
      { "text": "安全", "link": "/features/security" }
    ]
  },
  {
    "text": "更多插件",
    "link": "/features/",
    "items": [
      { "text": "通知", "link": "/features/notification-manager" },
      { "text": "数据可视化", "link": "/features/data-visualization" },
      { "text": "文件管理器", "link": "/features/file-manager" },
      { "text": "邮件管理", "link": "/features/email-manager" },
      { "text": "模板打印", "link": "/features/template-print" },
      { "text": "其他插件", "link": "/features/" }
    ]
  },
  {
    "text": "开发",
    "link": "/development/",
    "items": [
      { "text": "插件开发指南", "link": "/plugin-development" },
      { "text": "FlowEngine", "link": "/flow-engine" },
      { "text": "数据源扩展", "link": "/database" }
    ]
=======
    "link": "/get-started/"
  },
  {
    "text": "手册",
    "link": "/guide/"
  },
  {
    "text": "开发",
    "link": "/development/"
  },
  {
    "text": "插件",
    "link": "/plugins"
  },
  {
    "text": "API",
    "link": "/api"
>>>>>>> 1410b386
  }
]<|MERGE_RESOLUTION|>--- conflicted
+++ resolved
@@ -1,52 +1,6 @@
 [
   {
     "text": "开始",
-<<<<<<< HEAD
-    "link": "/get-started/",
-    "items": [
-      { "text": "NocoBase 使用入门", "link": "/get-started/" },
-      { "text": "安装、升级、部署", "link": "/get-started/get-nocobase" },
-      { "text": "安装与升级插件", "link": "/plugin-manager" }
-    ]
-  },
-  {
-    "text": "进阶",
-    "link": "/guide/",
-    "items": [
-      { "text": "数据源", "link": "/data-sources" },
-      { "text": "配置界面", "link": "/interface-builder" },
-      { "text": "AI 员工", "link": "/ai-employees" },
-      { "text": "用户和权限", "link": "/users-permissions/" },
-      { "text": "用户认证和验证", "link": "/features/authentication" },
-      { "text": "工作流", "link": "/workflow" },
-      { "text": "多应用和多空间", "link": "/features/multi-app" },
-      { "text": "集成", "link": "/features/integration" },
-      { "text": "系统配置", "link": "/features/system-settings" },
-      { "text": "运维", "link": "/features/operations" },
-      { "text": "安全", "link": "/features/security" }
-    ]
-  },
-  {
-    "text": "更多插件",
-    "link": "/features/",
-    "items": [
-      { "text": "通知", "link": "/features/notification-manager" },
-      { "text": "数据可视化", "link": "/features/data-visualization" },
-      { "text": "文件管理器", "link": "/features/file-manager" },
-      { "text": "邮件管理", "link": "/features/email-manager" },
-      { "text": "模板打印", "link": "/features/template-print" },
-      { "text": "其他插件", "link": "/features/" }
-    ]
-  },
-  {
-    "text": "开发",
-    "link": "/development/",
-    "items": [
-      { "text": "插件开发指南", "link": "/plugin-development" },
-      { "text": "FlowEngine", "link": "/flow-engine" },
-      { "text": "数据源扩展", "link": "/database" }
-    ]
-=======
     "link": "/get-started/"
   },
   {
@@ -64,6 +18,5 @@
   {
     "text": "API",
     "link": "/api"
->>>>>>> 1410b386
   }
 ]