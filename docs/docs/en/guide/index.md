--- conflicted
+++ resolved
@@ -19,34 +19,20 @@
         details: Collaborate with AI employees and let them participate in business scenarios such as system building, data analysis, translation, and decision-making.
         link: /ai-employees
         showOnHome: true
-<<<<<<< HEAD
       - title: Users & Permissions
         details: 定义角色、权限与访问控制，保障系统的安全与合规。
         link: /users-permissions/user
         showOnHome: true
       - title: Authentication & Verification
         details: 支持多种登录方式与验证机制，确保身份安全与一致性。
-=======
-      - title: Users and Permissions
-        details: Define roles, permissions, and access control to ensure system security and compliance.
-        link: /users-permissions/user
-        showOnHome: true
-      - title: Authentication and Verification
-        details: Support multiple login methods and verification mechanisms to ensure identity security and consistency.
->>>>>>> 75446ab1
         link: /auth-verification/auth
         showOnHome: true
       - title: Workflow
         details: Design automated workflows to achieve logical orchestration and automatic business operations.
         link: /workflow
         showOnHome: true
-<<<<<<< HEAD
       - title: Notification
         details: 配置邮件、短信、站内信 等通知渠道，实现消息自动推送。
-=======
-      - title: Notifications
-        details: Configure notification channels such as email, SMS, and in-app messages to enable automatic message pushing.
->>>>>>> 75446ab1
         link: /notification-manager
         showOnHome: true
       - title: Multi-app and Multi-workspace
@@ -66,13 +52,8 @@
         details: Used to migrate application configurations from one application environment to another.
         link: /ops-and-security/migration-manager
       - title: Security
-<<<<<<< HEAD
         details: 覆盖数据、接口与访问层面的防护策略，确保平台运行安全。
         link: /security/guide
-=======
-        details: Covers protection strategies at the data, API, and access levels to ensure platform operational security.
-        link: /security
->>>>>>> 75446ab1
         showOnHome: true
       - title: Logging and Monitoring
         details: Record system operations and user actions.
