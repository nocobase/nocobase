# Logger

<<<<<<< HEAD
NocoBase provides a high-performance logging system based on [pino](https://github.com/pinojs/pino). Wherever a `context` is available, you can access the logger instance via `ctx.logger` to record critical logs for your plugin or the system's runtime.
=======
NocoBase provides a high-performance logging system based on [pino](https://github.com/pinojs/pino). Anywhere you have access to `context`, you can get a logger instance through `ctx.logger` to record key logs during plugin or system runtime.
>>>>>>> 9fe01797

## Basic Usage

```ts
<<<<<<< HEAD
// Log a fatal error (e.g., initialization failure)
ctx.logger.fatal('Application initialization failed', { error });

// Log a general error (e.g., API request failed)
ctx.logger.error('Data loading failed', { status, message });

// Log a warning (e.g., performance risk or abnormal user action)
ctx.logger.warn('The current form contains unsaved changes');

// Log general runtime information (e.g., component loaded successfully)
ctx.logger.info('User profile component loaded successfully');

// Log debug information (e.g., state change)
=======
// Log fatal errors (e.g., initialization failure)
ctx.logger.fatal('Application initialization failed', { error });

// Log general errors (e.g., API request errors)
ctx.logger.error('Data loading failed', { status, message });

// Log warnings (e.g., performance risks or user operation exceptions)
ctx.logger.warn('Current form contains unsaved changes');

// Log general runtime information (e.g., component loaded)
ctx.logger.info('User profile component loaded');

// Log debug information (e.g., state changes)
>>>>>>> 9fe01797
ctx.logger.debug('Current user state', { user });

// Log detailed trace information (e.g., rendering flow)
ctx.logger.trace('Component rendered', { component: 'UserProfile' });
```

<<<<<<< HEAD
These methods correspond to different log levels (from highest to lowest):

| Level | Method | Description |
|---|---|---|
| `fatal` | `ctx.logger.fatal()` | Fatal error, usually causes the program to exit. |
| `error` | `ctx.logger.error()` | Error log, indicates a failed request or operation. |
| `warn` | `ctx.logger.warn()` | Warning message, indicates potential risks or unexpected situations. |
| `info` | `ctx.logger.info()` | General runtime information. |
| `debug` | `ctx.logger.debug()` | Debug information, used in development environments. |
| `trace` | `ctx.logger.trace()` | Detailed trace information, typically for in-depth diagnostics. |

## Log Format

Each log entry is output in a structured JSON format and includes the following fields by default:

| Field | Type | Description |
|---|---|---|
| `level` | number | Log level |
| `time` | number | Timestamp (in milliseconds) |
| `pid` | number | Process ID |
| `hostname` | string | Hostname |
| `msg` | string | Log message |
| Others | object | Custom context information |
=======
These methods correspond to different log levels (from high to low):

| Level   | Method              | Description |
| ------- | ------------------- | ----------- |
| `fatal` | `ctx.logger.fatal()` | Fatal errors, usually causing program exit |
| `error` | `ctx.logger.error()` | Error logs, indicating request or operation failure |
| `warn`  | `ctx.logger.warn()`  | Warning information, alerting potential risks or unexpected situations |
| `info`  | `ctx.logger.info()`  | Regular runtime information |
| `debug` | `ctx.logger.debug()` | Debug information for development environment |
| `trace` | `ctx.logger.trace()` | Detailed trace information, usually for deep diagnosis |

## Log Format

Each log output is in structured JSON format, containing the following fields by default:

| Field     | Type   | Description |
| --------- | ------ | ----------- |
| `level`   | number | Log level   |
| `time`    | number | Timestamp (milliseconds) |
| `pid`     | number | Process ID  |
| `hostname` | string | Hostname    |
| `msg`     | string | Log message |
| Others    | object | Custom context information |
>>>>>>> 9fe01797

Example output:

```json
{
  "level": 30,
  "time": 1730540153064,
  "pid": 12765,
  "hostname": "nocobase.local",
  "msg": "HelloModel rendered",
  "a": "a"
}
```

## Context Binding

<<<<<<< HEAD
`ctx.logger` automatically injects contextual information, such as the current plugin, module, or request source, allowing logs to be traced back to their origin more accurately.
=======
`ctx.logger` automatically injects context information, such as the current plugin, module, or request source, making logs more accurately traceable to their source.
>>>>>>> 9fe01797

```ts
plugin.context.logger.info('Plugin initialized');
model.context.logger.error('Model validation failed', { model: 'User' });
```

Example output (with context):

```json
{
  "level": 30,
  "msg": "Plugin initialized",
  "plugin": "plugin-audit-trail"
}
```

<<<<<<< HEAD
## Custom Logs

You can create custom logger instances in your plugin that inherit or extend the default configuration:
=======
## Custom Logger

You can create custom logger instances in plugins, inheriting or extending default configurations:
>>>>>>> 9fe01797

```ts
const logger = ctx.logger.child({ module: 'MyPlugin' });
logger.info('Submodule started');
```

<<<<<<< HEAD
Child loggers inherit the configuration of the parent logger and automatically attach context.

## Log Level Division

Pino's log levels follow a numerical definition from highest to lowest. The smaller the number, the lower the priority.
Here is the complete table of log levels:

| Level Name | Value | Method Name | Description |
|---|---|---|---|
| `fatal` | 60 | `logger.fatal()` | Fatal error, usually prevents the program from continuing to run. |
| `error` | 50 | `logger.error()` | General error, indicates a failed request or abnormal operation. |
| `warn` | 40 | `logger.warn()` | Warning message, indicates potential risks or unexpected situations. |
| `info` | 30 | `logger.info()` | General information, records system status or normal operations. |
| `debug` | 20 | `logger.debug()` | Debug information, for analyzing issues during development. |
| `trace` | 10 | `logger.trace()` | Detailed trace information, for in-depth diagnostics. |
| `silent` | -Infinity | (No corresponding method) | Disables all log output. |

Pino only outputs logs with a level greater than or equal to the current `level` configuration. For example, if the log level is set to `info`, `debug` and `trace` logs will be ignored.

## Best Practices in Plugin Development

1.  **Use Contextual Logging**
    Use `ctx.logger` within plugin, model, or application contexts to automatically include source information.

2.  **Differentiate Log Levels**
    -   Use `error` to record business exceptions.
    -   Use `info` to record state changes.
    -   Use `debug` for development and debugging information.

3.  **Avoid Excessive Logging**
    It is recommended to enable `debug` and `trace` levels only in development environments.

4.  **Use Structured Data**
    Pass object parameters instead of concatenating strings. This facilitates log analysis and filtering.

By following these practices, developers can more efficiently trace plugin execution, troubleshoot issues, and maintain a structured and extensible logging system.
=======
Child loggers inherit the main logger's configuration and automatically attach context.

## Log Level Hierarchy

Pino's log levels follow a numeric definition from high to low, where smaller numbers indicate lower priority.  
Below is the complete log level hierarchy:

| Level Name | Value | Method Name | Description |
| ---------- | ----- | ----------- | ----------- |
| `fatal`    | 60    | `logger.fatal()` | Fatal errors, usually causing the program to be unable to continue running |
| `error`    | 50    | `logger.error()` | General errors, indicating request failure or operation exceptions |
| `warn`     | 40    | `logger.warn()` | Warning information, alerting potential risks or unexpected situations |
| `info`     | 30    | `logger.info()` | General information, recording system status or normal operations |
| `debug`    | 20    | `logger.debug()` | Debug information for development stage problem analysis |
| `trace`    | 10    | `logger.trace()` | Detailed trace information for in-depth diagnosis |
| `silent`   | -Infinity | (no corresponding method) | Turn off all log output |

Pino only outputs logs greater than or equal to the current `level` configuration. For example, when the log level is `info`, `debug` and `trace` logs will be ignored.

## Best Practices in Plugin Development

1. **Use Context Loggers**  
   Use `ctx.logger` in plugin, model, or application contexts to automatically carry source information.

2. **Distinguish Log Levels**  
   - Use `error` to record business exceptions  
   - Use `info` to record status changes  
   - Use `debug` to record development debugging information  

3. **Avoid Excessive Logging**  
   Especially at `debug` and `trace` levels, it's recommended to only enable them in development environments.

4. **Use Structured Data**  
   Pass object parameters instead of concatenating strings, which helps with log analysis and filtering.

Through the above methods, developers can more efficiently track plugin execution processes, troubleshoot issues, and maintain structured and extensible logging systems.
>>>>>>> 9fe01797
<|MERGE_RESOLUTION|>--- conflicted
+++ resolved
@@ -1,29 +1,10 @@
 # Logger
 
-<<<<<<< HEAD
-NocoBase provides a high-performance logging system based on [pino](https://github.com/pinojs/pino). Wherever a `context` is available, you can access the logger instance via `ctx.logger` to record critical logs for your plugin or the system's runtime.
-=======
 NocoBase provides a high-performance logging system based on [pino](https://github.com/pinojs/pino). Anywhere you have access to `context`, you can get a logger instance through `ctx.logger` to record key logs during plugin or system runtime.
->>>>>>> 9fe01797
 
 ## Basic Usage
 
 ```ts
-<<<<<<< HEAD
-// Log a fatal error (e.g., initialization failure)
-ctx.logger.fatal('Application initialization failed', { error });
-
-// Log a general error (e.g., API request failed)
-ctx.logger.error('Data loading failed', { status, message });
-
-// Log a warning (e.g., performance risk or abnormal user action)
-ctx.logger.warn('The current form contains unsaved changes');
-
-// Log general runtime information (e.g., component loaded successfully)
-ctx.logger.info('User profile component loaded successfully');
-
-// Log debug information (e.g., state change)
-=======
 // Log fatal errors (e.g., initialization failure)
 ctx.logger.fatal('Application initialization failed', { error });
 
@@ -37,38 +18,12 @@
 ctx.logger.info('User profile component loaded');
 
 // Log debug information (e.g., state changes)
->>>>>>> 9fe01797
 ctx.logger.debug('Current user state', { user });
 
 // Log detailed trace information (e.g., rendering flow)
 ctx.logger.trace('Component rendered', { component: 'UserProfile' });
 ```
 
-<<<<<<< HEAD
-These methods correspond to different log levels (from highest to lowest):
-
-| Level | Method | Description |
-|---|---|---|
-| `fatal` | `ctx.logger.fatal()` | Fatal error, usually causes the program to exit. |
-| `error` | `ctx.logger.error()` | Error log, indicates a failed request or operation. |
-| `warn` | `ctx.logger.warn()` | Warning message, indicates potential risks or unexpected situations. |
-| `info` | `ctx.logger.info()` | General runtime information. |
-| `debug` | `ctx.logger.debug()` | Debug information, used in development environments. |
-| `trace` | `ctx.logger.trace()` | Detailed trace information, typically for in-depth diagnostics. |
-
-## Log Format
-
-Each log entry is output in a structured JSON format and includes the following fields by default:
-
-| Field | Type | Description |
-|---|---|---|
-| `level` | number | Log level |
-| `time` | number | Timestamp (in milliseconds) |
-| `pid` | number | Process ID |
-| `hostname` | string | Hostname |
-| `msg` | string | Log message |
-| Others | object | Custom context information |
-=======
 These methods correspond to different log levels (from high to low):
 
 | Level   | Method              | Description |
@@ -92,7 +47,6 @@
 | `hostname` | string | Hostname    |
 | `msg`     | string | Log message |
 | Others    | object | Custom context information |
->>>>>>> 9fe01797
 
 Example output:
 
@@ -109,11 +63,7 @@
 
 ## Context Binding
 
-<<<<<<< HEAD
-`ctx.logger` automatically injects contextual information, such as the current plugin, module, or request source, allowing logs to be traced back to their origin more accurately.
-=======
 `ctx.logger` automatically injects context information, such as the current plugin, module, or request source, making logs more accurately traceable to their source.
->>>>>>> 9fe01797
 
 ```ts
 plugin.context.logger.info('Plugin initialized');
@@ -130,59 +80,15 @@
 }
 ```
 
-<<<<<<< HEAD
-## Custom Logs
-
-You can create custom logger instances in your plugin that inherit or extend the default configuration:
-=======
 ## Custom Logger
 
 You can create custom logger instances in plugins, inheriting or extending default configurations:
->>>>>>> 9fe01797
 
 ```ts
 const logger = ctx.logger.child({ module: 'MyPlugin' });
 logger.info('Submodule started');
 ```
 
-<<<<<<< HEAD
-Child loggers inherit the configuration of the parent logger and automatically attach context.
-
-## Log Level Division
-
-Pino's log levels follow a numerical definition from highest to lowest. The smaller the number, the lower the priority.
-Here is the complete table of log levels:
-
-| Level Name | Value | Method Name | Description |
-|---|---|---|---|
-| `fatal` | 60 | `logger.fatal()` | Fatal error, usually prevents the program from continuing to run. |
-| `error` | 50 | `logger.error()` | General error, indicates a failed request or abnormal operation. |
-| `warn` | 40 | `logger.warn()` | Warning message, indicates potential risks or unexpected situations. |
-| `info` | 30 | `logger.info()` | General information, records system status or normal operations. |
-| `debug` | 20 | `logger.debug()` | Debug information, for analyzing issues during development. |
-| `trace` | 10 | `logger.trace()` | Detailed trace information, for in-depth diagnostics. |
-| `silent` | -Infinity | (No corresponding method) | Disables all log output. |
-
-Pino only outputs logs with a level greater than or equal to the current `level` configuration. For example, if the log level is set to `info`, `debug` and `trace` logs will be ignored.
-
-## Best Practices in Plugin Development
-
-1.  **Use Contextual Logging**
-    Use `ctx.logger` within plugin, model, or application contexts to automatically include source information.
-
-2.  **Differentiate Log Levels**
-    -   Use `error` to record business exceptions.
-    -   Use `info` to record state changes.
-    -   Use `debug` for development and debugging information.
-
-3.  **Avoid Excessive Logging**
-    It is recommended to enable `debug` and `trace` levels only in development environments.
-
-4.  **Use Structured Data**
-    Pass object parameters instead of concatenating strings. This facilitates log analysis and filtering.
-
-By following these practices, developers can more efficiently trace plugin execution, troubleshoot issues, and maintain a structured and extensible logging system.
-=======
 Child loggers inherit the main logger's configuration and automatically attach context.
 
 ## Log Level Hierarchy
@@ -219,4 +125,3 @@
    Pass object parameters instead of concatenating strings, which helps with log analysis and filtering.
 
 Through the above methods, developers can more efficiently track plugin execution processes, troubleshoot issues, and maintain structured and extensible logging systems.
->>>>>>> 9fe01797
