--- conflicted
+++ resolved
@@ -1,6 +1,3 @@
-<<<<<<< HEAD
-# Router
-=======
 # Router
 
 NocoBase client provides a flexible router manager that supports extending pages and plugin settings pages through `router.add()` and `pluginSettingsRouter.add()`.
@@ -110,4 +107,3 @@
   }
 }
 ```
->>>>>>> 9fe01797
