--- conflicted
+++ resolved
@@ -1,18 +1,10 @@
 # Project Structure
 
-<<<<<<< HEAD
-Whether you clone the source code via Git or initialize a project using `create-nocobase-app`, the resulting NocoBase project is essentially a multi-package repository based on **Yarn Workspace**.
-
-## Top-Level Directory Overview
-
-The following example uses `my-nocobase-app/` as the project directory. There might be minor differences in various environments.
-=======
 Whether you clone the source code from Git or initialize a project using `create-nocobase-app`, the generated NocoBase project is essentially a **Yarn Workspace**-based monorepo.
 
 ## Top-Level Directory Overview
 
 The following example uses `my-nocobase-app/` as the project directory. There may be slight differences in different environments:
->>>>>>> 9fe01797
 
 ```bash
 my-nocobase-app/
@@ -23,15 +15,6 @@
 │   ├── db/
 │   ├── logs/
 │   ├── uploads/
-<<<<<<< HEAD
-│   ├── plugins/           # Compiled plugins (including those uploaded from the interface)
-│   └── tar/               # Plugin package files (.tar)
-├── scripts/               # Utility scripts and tool commands
-├── .env*                  # Environment-specific variable configurations
-├── lerna.json             # Lerna workspace configuration
-├── package.json           # Root package configuration, declares workspaces and scripts
-├── tsconfig*.json         # TypeScript configuration (client, server, path mapping)
-=======
 │   ├── plugins/           # Compiled plugins (including those uploaded via UI)
 │   └── tar/               # Plugin package files (.tar)
 ├── scripts/               # Utility scripts and tool commands
@@ -39,48 +22,10 @@
 ├── lerna.json             # Lerna workspace configuration
 ├── package.json           # Root package configuration, declares workspace and scripts
 ├── tsconfig*.json         # TypeScript configurations (frontend, backend, path mapping)
->>>>>>> 9fe01797
 ├── vitest.config.mts      # Vitest unit test configuration
 └── playwright.config.ts   # Playwright E2E test configuration
 ```
 
-<<<<<<< HEAD
-## `packages/` Subdirectory
-
-The `packages/` directory contains NocoBase's core modules and extensible packages. Its content depends on the project's origin:
-
-- **Projects created with `create-nocobase-app`**: By default, only `packages/plugins/` is included for placing custom plugin source code. Each subdirectory is an independent npm package.
-- **Cloning the official source code repository**: You will see more subdirectories, such as `core/`, `plugins/`, `pro-plugins/`, and `presets/`, which correspond to the framework core, built-in plugins, and official presets.
-
-Regardless of the method, `packages/plugins` is the primary location for developing and debugging custom plugins.
-
-## `storage/` Runtime Directory
-
-`storage/` stores data and build artifacts generated at runtime. Common subdirectories are explained below:
-
-- `apps/`: Configurations and cache for multi-app scenarios.
-- `logs/`: Runtime logs and debug output.
-- `uploads/`: Files and media resources uploaded by users.
-- `plugins/`: Packaged plugins uploaded via the interface or imported via CLI.
-- `tar/`: Plugin tarballs generated after running `yarn build <plugin> --tar`.
-
-> It is generally recommended to add the `storage` directory to `.gitignore` and handle it separately during deployment or backup.
-
-## Environment Configuration and Project Scripts
-
-- `.env`, `.env.test`, `.env.e2e`: Used for local execution, unit/integration testing, and end-to-end testing, respectively.
-- `scripts/`: Stores common maintenance scripts (e.g., database initialization, release helper tools).
-
-## Plugin Loading Paths and Priority
-
-Plugins can exist in multiple locations. NocoBase loads them at startup according to the following priority:
-
-1. Source code version in `packages/plugins` (for local development and debugging).
-2. Packaged version in `storage/plugins` (uploaded via the interface or imported via CLI).
-3. Dependency package in `node_modules` (installed via npm/yarn or built into the framework).
-
-When a plugin with the same name exists in both the source code directory and the packaged directory, the system prioritizes loading the source code version, which facilitates local overrides and debugging.
-=======
 ## packages/ Subdirectory Description
 
 The `packages/` directory contains NocoBase's core modules and extensible packages. The content depends on the project source:
@@ -116,7 +61,6 @@
 3. Dependency packages in `node_modules` (installed via npm/yarn or framework built-in).
 
 When a plugin with the same name exists in both the source directory and the packaged directory, the system will prioritize loading the source version, facilitating local overrides and debugging.
->>>>>>> 9fe01797
 
 ## Plugin Directory Template
 
@@ -142,29 +86,15 @@
 │       ├── commands/        # Custom commands
 │       ├── migrations/      # Database migration scripts
 │       ├── plugin.ts        # Server-side plugin main class
-<<<<<<< HEAD
-│       └── index.ts         # Server-side entry point
-├── index.ts                 # Bridges client and server exports
-├── client.d.ts              # Client-side type declarations
-├── client.js                # Client-side build output
-├── server.d.ts              # Server-side type declarations
-├── server.js                # Server-side build output
-=======
 │       └── index.ts         # Server-side entry
 ├── index.ts                 # Frontend/backend bridge export
 ├── client.d.ts              # Frontend type declarations
 ├── client.js                # Frontend build artifact
 ├── server.d.ts              # Server-side type declarations
 ├── server.js                 # Server-side build artifact
->>>>>>> 9fe01797
 ├── .npmignore               # Publish ignore configuration
 └── package.json
 ```
 
-<<<<<<< HEAD
-> After the build is complete, the `dist/`, `client.js`, and `server.js` files are loaded when the plugin is enabled.
-> During development, you only need to modify the `src/` directory. Before publishing, run `yarn build <plugin>` or `yarn build <plugin> --tar`.
-=======
 > After the build completes, the `dist/` directory and `client.js`, `server.js` files will be loaded when the plugin is enabled.
 > During development, you only need to modify the `src/` directory. Before publishing, execute `yarn build <plugin>` or `yarn build <plugin> --tar`.
->>>>>>> 9fe01797
