# Attachment Field

## Introduction

The system has a built-in "Attachment" field type to support file uploads in custom collections.

Under the hood, the attachment field is a many-to-many relationship field that points to the system's built-in "Attachments" (`attachments`) collection. When you create an attachment field in any collection, a many-to-many junction table is automatically generated. The metadata of uploaded files is stored in the "Attachments" collection, and the file information referenced in your collection is linked through this junction table.

## Field Configuration


![20240512180916](https://static-docs.nocobase.com/20251031000729.png)


<<<<<<< HEAD
### MIME Type Restriction

Used to restrict the types of files allowed for upload, using [MIME](https://developer.mozilla.org/en-US/docs/Web/HTTP/Basics_of_HTTP/MIME_types) syntax. For example, `image/*` represents image files. Multiple types can be separated by commas, such as `image/*,application/pdf`, which allows both image and PDF files.

### Storage Engine
=======
### MIME Type Whitelist

Used to restrict the types of files allowed for upload, using [MIME](https://developer.mozilla.org/en-US/docs/Web/HTTP/Basics_of_HTTP/MIME_types) syntax. For example, `image/*` represents image files. Multiple types can be separated by commas, such as `image/*,application/pdf`, which allows both image and PDF files.

### Storage
>>>>>>> 9fe01797

Select the storage engine for uploaded files. If left blank, the system's default storage engine will be used.<|MERGE_RESOLUTION|>--- conflicted
+++ resolved
@@ -12,18 +12,10 @@
 ![20240512180916](https://static-docs.nocobase.com/20251031000729.png)
 
 
-<<<<<<< HEAD
-### MIME Type Restriction
-
-Used to restrict the types of files allowed for upload, using [MIME](https://developer.mozilla.org/en-US/docs/Web/HTTP/Basics_of_HTTP/MIME_types) syntax. For example, `image/*` represents image files. Multiple types can be separated by commas, such as `image/*,application/pdf`, which allows both image and PDF files.
-
-### Storage Engine
-=======
 ### MIME Type Whitelist
 
 Used to restrict the types of files allowed for upload, using [MIME](https://developer.mozilla.org/en-US/docs/Web/HTTP/Basics_of_HTTP/MIME_types) syntax. For example, `image/*` represents image files. Multiple types can be separated by commas, such as `image/*,application/pdf`, which allows both image and PDF files.
 
 ### Storage
->>>>>>> 9fe01797
 
 Select the storage engine for uploaded files. If left blank, the system's default storage engine will be used.