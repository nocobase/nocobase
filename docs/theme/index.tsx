--- conflicted
+++ resolved
@@ -8,13 +8,9 @@
 import { useFrontmatter, useNavigate, usePageData } from '@rspress/runtime';
 import type { Feature } from '@rspress/shared';
 import type { JSX } from 'react';
-<<<<<<< HEAD
-import { PluginCard } from './components';
-=======
 import { PluginCard } from './components/PluginCard';
 import { PluginInfo } from './components/PluginInfo';
 import { PluginList } from './components/PluginList';
->>>>>>> 1410b386
 
 function getCustomMDXComponent() {
   const { h1: H1, ...mdxComponents } = basicGetCustomMDXComponent();
@@ -37,13 +33,10 @@
     ...mdxComponents,
     h1: MyH1,
     PluginCard,
-<<<<<<< HEAD
-=======
     Badge,
     Tabs,
     Tab,
     NoSSR,
->>>>>>> 1410b386
   };
 }
 
