import { NoSSR, useLang } from '@rspress/core/runtime';
import { Badge, getCustomMDXComponent as basicGetCustomMDXComponent, Layout as BasicLayout, HomeFooter, HomeHero, renderHtmlOrText, Tab, Tabs } from '@rspress/core/theme';
import {
  LlmsContainer,
  LlmsCopyButton,
  LlmsViewOptions,
} from '@rspress/plugin-llms/runtime';
import { useFrontmatter, useNavigate, usePageData, usePages } from '@rspress/runtime';
import type { Feature } from '@rspress/shared';
import type { JSX } from 'react';
import { PluginCard } from './components/PluginCard';
import { PluginInfo } from './components/PluginInfo';
import { PluginList } from './components/PluginList';
import { ProvidedBy } from './components/ProvidedBy';
import './index.scss';
import { transformHref } from './utils';

function getCustomMDXComponent() {
  const { h1: H1, ...mdxComponents } = basicGetCustomMDXComponent();

  const MyH1 = ({ ...props }) => {
    return (
      <>
        <H1 {...props} />
        <LlmsContainer>
          <LlmsCopyButton />
          {/* LlmsViewOptions 组件可根据需要添加  */}
          <LlmsViewOptions />
        </LlmsContainer>
        <PluginInfo />
        <ProvidedBy />
      </>
    );
  };

  return {
    ...mdxComponents,
    h1: MyH1,
    PluginCard,
    Badge,
    Tabs,
    Tab,
    NoSSR,
  };
}

export { getCustomMDXComponent };

export interface HomeLayoutProps {
  beforeHero?: React.ReactNode;
  afterHero?: React.ReactNode;
  beforeHeroActions?: React.ReactNode;
  afterHeroActions?: React.ReactNode;
  beforeFeatures?: React.ReactNode;
  afterFeatures?: React.ReactNode;
}

export function HomeLayout(props: HomeLayoutProps) {
  const {
    beforeHero,
    afterHero,
    beforeFeatures,
    afterFeatures,
    beforeHeroActions,
    afterHeroActions,
  } = props;
  const {
    page: { frontmatter, routePath },
  } = usePageData();

  return (
    <div
      className="rp-relative"
      style={{
        minHeight: 'calc(100vh - var(--rp-nav-height))',
        paddingBottom: '80px',
      }}
    >
      <div className="rp-pb-12">
        {beforeHero}
        {
          frontmatter.hero && (
            <HomeHero
              frontmatter={frontmatter}
              routePath={routePath}
              beforeHeroActions={beforeHeroActions}
              afterHeroActions={afterHeroActions}
            />
          )
        }
        {afterHero}
        {beforeFeatures}
        <HomeFeature />
        <PluginList />
        {afterFeatures}
      </div>
      <HomeFooter />
    </div>
  );
}

const getGridClass = (feature: Feature): string => {
  const { span } = feature;
  switch (span) {
    case 2:
      return 'rp-home-feature__item--span-2';
    case 3:
      return 'rp-home-feature__item--span-3';
    case 4:
      return 'rp-home-feature__item--span-4';
    case 6:
      return 'rp-home-feature__item--span-6';
    case undefined:
      return 'rp-home-feature__item--span-4';
    default:
      return '';
  }
};

export const Layout = () => {
  // const lang = useLang();
  return (
    <BasicLayout
    // beforeNav={
    //   <NoSSR>
    //     <div className="rp-banner">
    //       {
    //         lang === 'en'
    //           ? '🚧 NocoBase 2.0 documentation is incomplete and currently being written'
    //           : '🚧 NocoBase 2.0 文档尚不完整，内容正在编写中'
    //       }
    //     </div>
    //   </NoSSR>
    // }
    />
  );
};

function HomeFeatureItem({ feature }: { feature: Feature }): JSX.Element {
  const { title, details, link: rawLink } = feature;

  const link = rawLink;
  const navigate = useNavigate();
  const lang = useLang();

  return (
    <div
      key={title}
      className={`rp-home-feature__item ${getGridClass(feature)}`}
    >
      <div className="rp-home-feature__item-wrapper">
        <article
          key={title}
          className={`rp-home-feature__card ${link ? 'rp-home-feature__card--clickable' : ''}`}
          onClick={() => {
            if (link) {
              navigate(transformHref(link, lang));
              window.scrollTo({
                top: 0,
                behavior: 'smooth',
              });
            }
          }}
        >
          <div className="rp-home-feature__title-wrapper">
            <h2 className="rp-home-feature__title">{title}</h2>
          </div>
          <p
            className="rp-home-feature__detail"
            {...renderHtmlOrText(details)}
          ></p>
        </article>
      </div>
    </div>
  );
}

export function HomeFeature() {
  const { frontmatter } = useFrontmatter();
  const { pages } = usePages();
  const lang = useLang();
  if (frontmatter?.pageName === 'home') {
    return (
      <div>
        {frontmatter?.features?.map((feature: any, index: number) => {
          let items = feature?.items || [];
          if (index === 1) {
            const page: any = pages.find(page => page.lang === lang && page.frontmatter?.pageName === 'guide');
            if (page) {
              const allItems = page.frontmatter?.features?.flatMap((feature: any) => feature?.items || []);
              items = [...allItems.filter((item: any) => item.showOnHome), ...items];
            }
          } else if (index === 2) {
            const page: any = pages.find(page => page.lang === lang && page.frontmatter?.pageName === 'development');
            if (page) {
              // 把 page.frontmatter?.features 里的 items 都拍平合并，取前 8 个
              const allItems = page.frontmatter?.features?.flatMap((feature: any) => feature?.items || []);
              items = [...allItems.filter((item: any) => item.showOnHome), ...feature?.items];
            }
          }
          return (
            <div key={feature.title || `feature-${index}`}>
              <div className="rp-home-feature-container">
                <h2 className="rp-home-feature-header">{feature.title}</h2>
                <p className="rp-home-feature-desc">{feature.details}</p>
              </div>
              <div className="rp-home-feature">
                {items?.map((item: any) => {
                  return <HomeFeatureItem key={item.title} feature={item} />;
                })}
              </div>
            </div>
          )
        })}
      </div>
    );
  }

  return (
    <div>
<<<<<<< HEAD
      {frontmatter?.features?.map((feature: any, index: number) => {
=======
      {features?.map((feature: any, index: number) => {
>>>>>>> 44a317f0
        return (
          <div key={feature.title || `feature-${index}`}>
            <div className="rp-home-feature-container">
              <h2 className="rp-home-feature-header">{feature.title}</h2>
              <p className="rp-home-feature-desc">{feature.details}</p>
            </div>
            <div className="rp-home-feature">
              {feature?.items?.map((item: any) => {
                return <HomeFeatureItem key={item.title} feature={item} />;
              })}
            </div>
          </div>
        )
      })}
    </div>
  );
}

export * from '@rspress/core/theme';
<|MERGE_RESOLUTION|>--- conflicted
+++ resolved
@@ -1,19 +1,13 @@
 import { NoSSR, useLang } from '@rspress/core/runtime';
-import { Badge, getCustomMDXComponent as basicGetCustomMDXComponent, Layout as BasicLayout, HomeFooter, HomeHero, renderHtmlOrText, Tab, Tabs } from '@rspress/core/theme';
+import { getCustomMDXComponent as basicGetCustomMDXComponent, Layout as BasicLayout, HomeFooter, HomeHero, renderHtmlOrText } from '@rspress/core/theme';
 import {
   LlmsContainer,
   LlmsCopyButton,
   LlmsViewOptions,
 } from '@rspress/plugin-llms/runtime';
-import { useFrontmatter, useNavigate, usePageData, usePages } from '@rspress/runtime';
+import { useFrontmatter, useNavigate, usePageData } from '@rspress/runtime';
 import type { Feature } from '@rspress/shared';
 import type { JSX } from 'react';
-import { PluginCard } from './components/PluginCard';
-import { PluginInfo } from './components/PluginInfo';
-import { PluginList } from './components/PluginList';
-import { ProvidedBy } from './components/ProvidedBy';
-import './index.scss';
-import { transformHref } from './utils';
 
 function getCustomMDXComponent() {
   const { h1: H1, ...mdxComponents } = basicGetCustomMDXComponent();
@@ -27,24 +21,18 @@
           {/* LlmsViewOptions 组件可根据需要添加  */}
           <LlmsViewOptions />
         </LlmsContainer>
-        <PluginInfo />
-        <ProvidedBy />
       </>
     );
   };
-
   return {
     ...mdxComponents,
     h1: MyH1,
-    PluginCard,
-    Badge,
-    Tabs,
-    Tab,
-    NoSSR,
   };
 }
 
 export { getCustomMDXComponent };
+
+  import './index.scss';
 
 export interface HomeLayoutProps {
   beforeHero?: React.ReactNode;
@@ -91,7 +79,6 @@
         {afterHero}
         {beforeFeatures}
         <HomeFeature />
-        <PluginList />
         {afterFeatures}
       </div>
       <HomeFooter />
@@ -121,27 +108,26 @@
   // const lang = useLang();
   return (
     <BasicLayout
-    // beforeNav={
-    //   <NoSSR>
-    //     <div className="rp-banner">
-    //       {
-    //         lang === 'en'
-    //           ? '🚧 NocoBase 2.0 documentation is incomplete and currently being written'
-    //           : '🚧 NocoBase 2.0 文档尚不完整，内容正在编写中'
-    //       }
-    //     </div>
-    //   </NoSSR>
-    // }
+      // beforeNav={
+      //   <NoSSR>
+      //     <div className="rp-banner">
+      //       {
+      //         lang === 'en'
+      //           ? '🚧 NocoBase 2.0 documentation is incomplete and currently being written'
+      //           : '🚧 NocoBase 2.0 文档尚不完整，内容正在编写中'
+      //       }
+      //     </div>
+      //   </NoSSR>
+      // }
     />
   );
 };
 
 function HomeFeatureItem({ feature }: { feature: Feature }): JSX.Element {
-  const { title, details, link: rawLink } = feature;
+  const { icon, title, details, link: rawLink } = feature;
 
   const link = rawLink;
   const navigate = useNavigate();
-  const lang = useLang();
 
   return (
     <div
@@ -154,15 +140,18 @@
           className={`rp-home-feature__card ${link ? 'rp-home-feature__card--clickable' : ''}`}
           onClick={() => {
             if (link) {
-              navigate(transformHref(link, lang));
-              window.scrollTo({
-                top: 0,
-                behavior: 'smooth',
-              });
+              navigate(link);
             }
           }}
         >
           <div className="rp-home-feature__title-wrapper">
+            {icon ? (
+              <div
+                className="rp-home-feature__icon"
+                {...renderHtmlOrText(icon)}
+              ></div>
+            ) : null}
+
             <h2 className="rp-home-feature__title">{title}</h2>
           </div>
           <p
@@ -177,52 +166,11 @@
 
 export function HomeFeature() {
   const { frontmatter } = useFrontmatter();
-  const { pages } = usePages();
-  const lang = useLang();
-  if (frontmatter?.pageName === 'home') {
-    return (
-      <div>
-        {frontmatter?.features?.map((feature: any, index: number) => {
-          let items = feature?.items || [];
-          if (index === 1) {
-            const page: any = pages.find(page => page.lang === lang && page.frontmatter?.pageName === 'guide');
-            if (page) {
-              const allItems = page.frontmatter?.features?.flatMap((feature: any) => feature?.items || []);
-              items = [...allItems.filter((item: any) => item.showOnHome), ...items];
-            }
-          } else if (index === 2) {
-            const page: any = pages.find(page => page.lang === lang && page.frontmatter?.pageName === 'development');
-            if (page) {
-              // 把 page.frontmatter?.features 里的 items 都拍平合并，取前 8 个
-              const allItems = page.frontmatter?.features?.flatMap((feature: any) => feature?.items || []);
-              items = [...allItems.filter((item: any) => item.showOnHome), ...feature?.items];
-            }
-          }
-          return (
-            <div key={feature.title || `feature-${index}`}>
-              <div className="rp-home-feature-container">
-                <h2 className="rp-home-feature-header">{feature.title}</h2>
-                <p className="rp-home-feature-desc">{feature.details}</p>
-              </div>
-              <div className="rp-home-feature">
-                {items?.map((item: any) => {
-                  return <HomeFeatureItem key={item.title} feature={item} />;
-                })}
-              </div>
-            </div>
-          )
-        })}
-      </div>
-    );
-  }
+  const features = frontmatter?.features;
 
   return (
     <div>
-<<<<<<< HEAD
-      {frontmatter?.features?.map((feature: any, index: number) => {
-=======
       {features?.map((feature: any, index: number) => {
->>>>>>> 44a317f0
         return (
           <div key={feature.title || `feature-${index}`}>
             <div className="rp-home-feature-container">
