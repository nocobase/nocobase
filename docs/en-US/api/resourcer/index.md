# Resourcer

## Overview

<<<<<<< HEAD
The interfaces in NocoBase follow a resource-oriented design pattern. Resourcer is mainly used to manage API resources and routes.
=======
The interfaces in NocoBase follow a resource-oriented design pattern. Resourcer is mainly used to manage the resources and routes of API.
>>>>>>> 7fe70da4

```javascript
const Koa = require('koa');
const { Resourcer } = require('@nocobase/resourcer');

const resourcer = new Resourcer();

<<<<<<< HEAD
// Define a resourcer
=======
// Define a resource interface
>>>>>>> 7fe70da4
resourcer.define({
  name: 'users',
  actions: {
    async list(ctx) {
      ctx.body = [
        {
          name: "u1",
          age: 18
        },
        {
          name: "u2",
          age: 20
        }
      ]  
    }
  },
});

const app = new Koa();

<<<<<<< HEAD
// Use the resourcer in instance koa
app.use(
  resourcer.middleware({
    prefix: '/api', // Route prefix of resourcer
=======
// Use the resourcer in koa instance
app.use(
  resourcer.middleware({
    prefix: '/api', // Route prefix of the resourcer
>>>>>>> 7fe70da4
  }),
);

app.listen(3000);
```

<<<<<<< HEAD
After starting the service, make request using `curl`:
=======
Once the service is started, make request using `curl`:
>>>>>>> 7fe70da4

```bash
>$ curl localhost:3000/api/users
[{"name":"u1","age":18},{"name":"u2","age":20}]
```

<<<<<<< HEAD
More instructions of Resourcer can be found in [Resources and Actions](/development/guide/resources-actions). Resourcer is built into [NocoBase Application](/api/server/application#resourcer), you can access it through `app.resourcer`.

## Constructor

To create resourcer manager instances.
=======
More instructions of resourcer can be found in [Resources and Actions](/development/guide/resources-actions). Resourcer is built into [NocoBase Application](/api/server/application#resourcer), you can access it through `app.resourcer`.

## Constructor

To create resourcer instances.
>>>>>>> 7fe70da4

**Signature**

* `constructor(options: ResourcerOptions)`

**Parameter**

| Name | Type | Default | Description |
| --- | --- | --- | --- |
| `prefix` | `string` | - | Route prefix |
| `accessors` | `Object` | _The following values of members_ | Name identifier of the default operation method |
| `accessors.list` | `string` | `'list'` | Name identifier of the list operation method |
| `accessors.get` | `string` | `'get'` | Name identifier of the get operation method |
| `accessors.create` | `string` | `'create'` | Name identifier of the create operation method |
| `accessors.update` | `string` | `'update'` | Name identifier of the update operation method |
| `accessors.delete` | `string` | `'destroy'` | Name identifier of the delete operation method |
| `accessors.add` | `string` | `'add'` | Name identifier of the add association operation method |
| `accessors.remove` | `string` | `'remove'` | Name identifier of the remove association operation method |
| `accessors.set` | `string` | `'set'` | Name identifier of the global set association operation method |

**Example**

Pass in through the `resourcer` option when creating app:

```ts
const app = new Application({
  // Correspond to the configuration item of the default resourcer instance
  resourcer: {
    prefix: process.env.API_BASE_PATH
  }
});
```

## Instance Methods

### `define()`

Define and register a resource object with the resourcer. Usually used instead of the constructor of the `Resource` class.

**Signature**

* `define(options: ResourceOptions): Resource`

**Parameter**

Refer to [Resource Constructor](/api/server/resourcer/resource#constructor) for details.

**Example**

```ts
app.resourcer.define({
  name: 'books',
  actions: {
    // Extended action
    publish(ctx, next) {
      ctx.body = 'ok';
    }
  }
});
```

### `isDefined()`

Check whether the resource with the corresponding name has been registered.

**Signature**

* `isDefined(name: string): boolean`

**Parameter**

| Name | Type | Default | Description |
| --- | --- | --- | --- |
| `name` | `string` | - | Name of the resource |

**Example**

```ts
app.resourcer.isDefined('books'); // true
```

### `registerAction()`

Register an action with the resourcer. The action is accessible to a specified resource, or all resources if no resource name is specified.

**Signature**

* `registerAction(name: string, handler: HandlerType): void`

**Parameter**

| Name | Type | Default | Description |
| --- | --- | --- | --- |
| `name` | `string` | - | Name of the action |
| `handler` | `HandlerType` | - | Handler of the action |

A value of `name` starting with `<resourceName>:` means that the action is only accessible to `<resourceName>` rescource, otherwise it is considered as a global action.

**Example**

```ts
// All resources can take the upload action after registration
app.resourcer.registerAction('upload', async (ctx, next) => {
  ctx.body = 'ok';
});

// Register the upload action only for attachments resource
app.resourcer.registerAction('attachments:upload', async (ctx, next) => {
  ctx.body = 'ok';
});
```

### `registerActions()`

Register a set of actions with the resourcer. 

**Signature**

* `registerActions(actions: { [name: string]: HandlerType }): void`

**Parameter**

| Name | Type | Default | Description |
| --- | --- | --- | --- |
| `actions` | `{ [name: string]: HandlerType }` | - | Set of actions |

**Example**

```ts
app.resourcer.registerActions({
  upload: async (ctx, next) => {
    ctx.body = 'ok';
  },
  'attachments:upload': async (ctx, next) => {
    ctx.body = 'ok';
  }
});
```

### `getResource()`

Get the resource object with the corresponding name.

**Signature**

* `getResource(name: string): Resource`

**Parameter**

| Name | Type | Default | Description |
| --- | --- | --- | --- |
| `name` | `string` | - | Name of the resource |

**Example**

```ts
app.resourcer.getResource('books');
```

### `getAction()`

Get the action handler function with the corresponding name.

**Signature**

* `getAction(name: string): HandlerType`

**Parameter**

| Name | Type | Default | Description |
| --- | --- | --- | --- |
| `name` | `string` | - | Name of the action |

A value of `name` starting with `<resourceName>:` means that the action is only accessible to `<resourceName>` rescource, otherwise it is considered as a global action.

**Example**

```ts
app.resourcer.getAction('upload');
app.resourcer.getAction('attachments:upload');
```

### `use()`

Register a middleware in the form of Koa; the middleware forms a queue which is executed before the action handlers of all resources.

**Signature**

* `use(middleware: Middleware | Middleware[]): void`

**Parameter**

| Name | Type | Default | Description |
| --- | --- | --- | --- |
| `middleware` | `Middleware \| Middleware[]` | - | Middleware |

**Example**

```ts
app.resourcer.use(async (ctx, next) => {
  console.log(ctx.req.url);
  await next();
});
```

### `middleware()`

Generate a Koa-compatible middleware for injecting routing processing of resources into the application.

**Signature**

* `middleware(options: KoaMiddlewareOptions): KoaMiddleware`

**Parameter**

| Name | Type | Default | Description |
| --- | --- | --- | --- |
| `options.prefix?` | `string` | `''` | Route prefix |
| `options.accessors?` | `Object` | `{}` | Name mapping for common methods, with the same parameter structure as `accessors` of the constructor |

**Example**

```ts
const koa = new Koa();

const resourcer = new Resourcer();

// Generate Koa-compatible middleware
koa.use(resourcer.middleware());
```<|MERGE_RESOLUTION|>--- conflicted
+++ resolved
@@ -2,11 +2,7 @@
 
 ## Overview
 
-<<<<<<< HEAD
-The interfaces in NocoBase follow a resource-oriented design pattern. Resourcer is mainly used to manage API resources and routes.
-=======
 The interfaces in NocoBase follow a resource-oriented design pattern. Resourcer is mainly used to manage the resources and routes of API.
->>>>>>> 7fe70da4
 
 ```javascript
 const Koa = require('koa');
@@ -14,11 +10,7 @@
 
 const resourcer = new Resourcer();
 
-<<<<<<< HEAD
-// Define a resourcer
-=======
 // Define a resource interface
->>>>>>> 7fe70da4
 resourcer.define({
   name: 'users',
   actions: {
@@ -39,47 +31,28 @@
 
 const app = new Koa();
 
-<<<<<<< HEAD
-// Use the resourcer in instance koa
-app.use(
-  resourcer.middleware({
-    prefix: '/api', // Route prefix of resourcer
-=======
 // Use the resourcer in koa instance
 app.use(
   resourcer.middleware({
     prefix: '/api', // Route prefix of the resourcer
->>>>>>> 7fe70da4
   }),
 );
 
 app.listen(3000);
 ```
 
-<<<<<<< HEAD
-After starting the service, make request using `curl`:
-=======
 Once the service is started, make request using `curl`:
->>>>>>> 7fe70da4
 
 ```bash
 >$ curl localhost:3000/api/users
 [{"name":"u1","age":18},{"name":"u2","age":20}]
 ```
 
-<<<<<<< HEAD
-More instructions of Resourcer can be found in [Resources and Actions](/development/guide/resources-actions). Resourcer is built into [NocoBase Application](/api/server/application#resourcer), you can access it through `app.resourcer`.
+More instructions of resourcer can be found in [Resources and Actions](/development/guide/resources-actions). Resourcer is built into [NocoBase Application](/api/server/application#resourcer), you can access it through `app.resourcer`.
 
 ## Constructor
 
-To create resourcer manager instances.
-=======
-More instructions of resourcer can be found in [Resources and Actions](/development/guide/resources-actions). Resourcer is built into [NocoBase Application](/api/server/application#resourcer), you can access it through `app.resourcer`.
-
-## Constructor
-
 To create resourcer instances.
->>>>>>> 7fe70da4
 
 **Signature**
 
