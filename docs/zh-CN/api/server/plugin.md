--- conflicted
+++ resolved
@@ -1,8 +1,5 @@
 # Plugin
 
-<<<<<<< HEAD
-## 概览
-=======
 ## 示例
 
 ```ts
@@ -22,54 +19,31 @@
 ```
 
 ## 属性
->>>>>>> 647d482a
 
-Nocobase 中的插件为 `Class` 的形式。如需自定义插件，需要继承 `Plugin` 类。
+### `options`
 
-```typescript
-import { Plugin } from '@nocobase/server';
+插件配置信息
 
-class MyPlugin extends Plugin {
-  // ...
-}
+### `name`
 
-```
+插件标识，只读
 
-<<<<<<< HEAD
-## 插件生命周期
-
-每个插件都包含生命周期方法，生命周期方法将由 `Application` 在特定阶段调用，可参考 [`Application`生命周期](./application.md)。
-
-你可以重写这些方法，以便于在运行过程中特定的阶段执行这些方法。
-=======
 ## 实例方法
 
 ### `afterAdd()`
 
 插件 add/addStatic 之后
->>>>>>> 647d482a
+
+### `beforeLoad()`
+
+插件加载前，如事件或类注册
+
+### `load()`
+
+加载插件，配置之类
 
 ### `install()`
 
-<<<<<<< HEAD
-插件的 `install` 方法将在插件安装时被调用，在此可以写入插件所需的初始化数据。
-=======
-插件加载前，如事件或类注册
->>>>>>> 647d482a
-
-### `beforeLoad()`
-
-<<<<<<< HEAD
-=======
-加载插件，配置之类
->>>>>>> 647d482a
-
-
-<<<<<<< HEAD
-### `load()`
-
-加载插件。插件在此方法中可以注册路由、中间件等。
-=======
 插件安装逻辑，如初始化数据
 
 ### `afterEnable()`
@@ -82,5 +56,4 @@
 
 ### `remove()`
 
-用于实现插件删除逻辑
->>>>>>> 647d482a
+用于实现插件删除逻辑