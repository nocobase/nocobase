--- conflicted
+++ resolved
@@ -57,11 +57,7 @@
     "@vitejs/plugin-react": "^4.0.0",
     "auto-changelog": "^2.4.0",
     "dumi": "^2.2.0",
-<<<<<<< HEAD
-    "dumi-theme-nocobase": "^0.2.9",
-=======
     "dumi-theme-nocobase": "^0.2.12",
->>>>>>> 64070b81
     "ghooks": "^2.0.4",
     "jsdom-worker": "^0.3.0",
     "prettier": "^2.2.1",
