--- conflicted
+++ resolved
@@ -72,13 +72,7 @@
     "@commitlint/config-conventional": "^16.0.0",
     "@commitlint/prompt-cli": "^16.1.0",
     "@faker-js/faker": "8.1.0",
-<<<<<<< HEAD
-    "@playwright/test": "^1.37.1",
-=======
     "@playwright/test": "^1.40.1",
-    "@swc/core": "^1.3.92",
-    "@swc/jest": "^0.2.29",
->>>>>>> 6d04914e
     "@testing-library/jest-dom": "^5.17.0",
     "@testing-library/react": "^14.0.0",
     "@testing-library/user-event": "^14.4.3",
@@ -98,11 +92,7 @@
     "pretty-quick": "^3.1.0",
     "react": "^18.0.0",
     "react-dom": "^18.0.0",
-<<<<<<< HEAD
-=======
     "tsx": "^4.6.2",
-    "ts-jest": "^29.1.1",
->>>>>>> 6d04914e
     "typescript": "5.1.3",
     "vite": "^5.0.0",
     "vitest": "^1.0.0"
