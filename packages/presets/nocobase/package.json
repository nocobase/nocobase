{
  "name": "@nocobase/preset-nocobase",
  "version": "0.8.0-alpha.13",
  "license": "Apache-2.0",
  "licenses": [
    {
      "type": "Apache-2.0",
      "url": "http://www.apache.org/licenses/LICENSE-2.0"
    }
  ],
  "main": "./lib/index.js",
  "types": "./lib/index.d.ts",
  "dependencies": {
    "@nocobase/plugin-acl": "0.8.0-alpha.13",
    "@nocobase/plugin-audit-logs": "0.8.0-alpha.13",
    "@nocobase/plugin-china-region": "0.8.0-alpha.13",
    "@nocobase/plugin-client": "0.8.0-alpha.13",
    "@nocobase/plugin-collection-manager": "0.8.0-alpha.13",
    "@nocobase/plugin-error-handler": "0.8.0-alpha.13",
    "@nocobase/plugin-export": "0.8.0-alpha.13",
    "@nocobase/plugin-file-manager": "0.8.0-alpha.13",
    "@nocobase/plugin-oidc": "0.8.0-alpha.13",
    "@nocobase/plugin-saml": "0.8.0-alpha.13",
    "@nocobase/plugin-import": "0.8.0-alpha.13",
    "@nocobase/plugin-sample-hello": "0.8.0-alpha.13",
    "@nocobase/plugin-sequence-field": "0.8.0-alpha.13",
    "@nocobase/plugin-system-settings": "0.8.0-alpha.13",
    "@nocobase/plugin-ui-routes-storage": "0.8.0-alpha.13",
    "@nocobase/plugin-ui-schema-storage": "0.8.0-alpha.13",
    "@nocobase/plugin-users": "0.8.0-alpha.13",
    "@nocobase/plugin-verification": "0.8.0-alpha.13",
    "@nocobase/plugin-workflow": "0.8.0-alpha.13",
    "@nocobase/plugin-map": "0.8.0-alpha.13",
<<<<<<< HEAD
    "@nocobase/plugin-snapshot-field": "0.8.0-alpha.13",
=======
    "@nocobase/plugin-iframe-block": "0.8.0-alpha.13",
>>>>>>> 71bfd78c
    "@nocobase/server": "0.8.0-alpha.13"
  },
  "repository": {
    "type": "git",
    "url": "git+https://github.com/nocobase/nocobase.git",
    "directory": "packages/presets/nocobase"
  },
  "gitHead": "ce588eefb0bfc50f7d5bbee575e0b5e843bf6644"
}<|MERGE_RESOLUTION|>--- conflicted
+++ resolved
@@ -31,11 +31,8 @@
     "@nocobase/plugin-verification": "0.8.0-alpha.13",
     "@nocobase/plugin-workflow": "0.8.0-alpha.13",
     "@nocobase/plugin-map": "0.8.0-alpha.13",
-<<<<<<< HEAD
     "@nocobase/plugin-snapshot-field": "0.8.0-alpha.13",
-=======
     "@nocobase/plugin-iframe-block": "0.8.0-alpha.13",
->>>>>>> 71bfd78c
     "@nocobase/server": "0.8.0-alpha.13"
   },
   "repository": {
