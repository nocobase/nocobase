--- conflicted
+++ resolved
@@ -42,13 +42,8 @@
     "@nocobase/plugin-multi-app-share-collection": "0.21.0-alpha.15",
     "@nocobase/plugin-oidc": "0.21.0-alpha.15",
     "@nocobase/plugin-saml": "0.21.0-alpha.15",
-<<<<<<< HEAD
-    "@nocobase/plugin-sequence-field": "0.21.0-alpha.15",
     "@nocobase/plugin-auth-sms": "0.21.0-alpha.15",
-=======
     "@nocobase/plugin-field-sequence": "0.21.0-alpha.15",
-    "@nocobase/plugin-sms-auth": "0.21.0-alpha.15",
->>>>>>> deec6e57
     "@nocobase/plugin-snapshot-field": "0.21.0-alpha.15",
     "@nocobase/plugin-system-settings": "0.21.0-alpha.15",
     "@nocobase/plugin-theme-editor": "0.21.0-alpha.15",
