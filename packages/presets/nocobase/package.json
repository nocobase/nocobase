--- conflicted
+++ resolved
@@ -30,11 +30,8 @@
     "@nocobase/plugin-users": "0.8.0-alpha.13",
     "@nocobase/plugin-verification": "0.8.0-alpha.13",
     "@nocobase/plugin-workflow": "0.8.0-alpha.13",
-<<<<<<< HEAD
     "@nocobase/plugin-duplicator": "0.8.0-alpha.13",
-=======
     "@nocobase/plugin-map": "0.8.0-alpha.13",
->>>>>>> 5ec50d32
     "@nocobase/server": "0.8.0-alpha.13"
   },
   "repository": {
