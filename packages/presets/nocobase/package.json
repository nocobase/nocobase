{
  "name": "@nocobase/preset-nocobase",
  "version": "0.8.0-alpha.9",
  "license": "Apache-2.0",
  "licenses": [
    {
      "type": "Apache-2.0",
      "url": "http://www.apache.org/licenses/LICENSE-2.0"
    }
  ],
  "main": "./lib/index.js",
  "types": "./lib/index.d.ts",
  "dependencies": {
<<<<<<< HEAD
    "@nocobase/plugin-acl": "0.8.0-alpha.8",
    "@nocobase/plugin-audit-logs": "0.8.0-alpha.8",
    "@nocobase/plugin-china-region": "0.8.0-alpha.8",
    "@nocobase/plugin-client": "0.8.0-alpha.8",
    "@nocobase/plugin-collection-manager": "0.8.0-alpha.8",
    "@nocobase/plugin-graph-collection-manager": "0.8.0-alpha.8",
    "@nocobase/plugin-error-handler": "0.8.0-alpha.8",
    "@nocobase/plugin-export": "0.8.0-alpha.8",
    "@nocobase/plugin-file-manager": "0.8.0-alpha.8",
    "@nocobase/plugin-import": "0.8.0-alpha.8",
    "@nocobase/plugin-sample-hello": "0.8.0-alpha.8",
    "@nocobase/plugin-system-settings": "0.8.0-alpha.8",
    "@nocobase/plugin-ui-routes-storage": "0.8.0-alpha.8",
    "@nocobase/plugin-ui-schema-storage": "0.8.0-alpha.8",
    "@nocobase/plugin-users": "0.8.0-alpha.8",
    "@nocobase/plugin-verification": "0.8.0-alpha.8",
    "@nocobase/plugin-workflow": "0.8.0-alpha.8",
    "@nocobase/server": "0.8.0-alpha.8"
=======
    "@nocobase/plugin-acl": "0.8.0-alpha.9",
    "@nocobase/plugin-audit-logs": "0.8.0-alpha.9",
    "@nocobase/plugin-china-region": "0.8.0-alpha.9",
    "@nocobase/plugin-client": "0.8.0-alpha.9",
    "@nocobase/plugin-collection-manager": "0.8.0-alpha.9",
    "@nocobase/plugin-error-handler": "0.8.0-alpha.9",
    "@nocobase/plugin-export": "0.8.0-alpha.9",
    "@nocobase/plugin-file-manager": "0.8.0-alpha.9",
    "@nocobase/plugin-import": "0.8.0-alpha.9",
    "@nocobase/plugin-sample-hello": "0.8.0-alpha.9",
    "@nocobase/plugin-system-settings": "0.8.0-alpha.9",
    "@nocobase/plugin-ui-routes-storage": "0.8.0-alpha.9",
    "@nocobase/plugin-ui-schema-storage": "0.8.0-alpha.9",
    "@nocobase/plugin-users": "0.8.0-alpha.9",
    "@nocobase/plugin-verification": "0.8.0-alpha.9",
    "@nocobase/plugin-workflow": "0.8.0-alpha.9",
    "@nocobase/server": "0.8.0-alpha.9"
>>>>>>> acc9f1df
  },
  "repository": {
    "type": "git",
    "url": "git+https://github.com/nocobase/nocobase.git",
    "directory": "packages/presets/nocobase"
  },
  "gitHead": "b17d1ecae5dd0b9d4e7170dcf9663bb225598990"
}<|MERGE_RESOLUTION|>--- conflicted
+++ resolved
@@ -11,31 +11,12 @@
   "main": "./lib/index.js",
   "types": "./lib/index.d.ts",
   "dependencies": {
-<<<<<<< HEAD
-    "@nocobase/plugin-acl": "0.8.0-alpha.8",
-    "@nocobase/plugin-audit-logs": "0.8.0-alpha.8",
-    "@nocobase/plugin-china-region": "0.8.0-alpha.8",
-    "@nocobase/plugin-client": "0.8.0-alpha.8",
-    "@nocobase/plugin-collection-manager": "0.8.0-alpha.8",
-    "@nocobase/plugin-graph-collection-manager": "0.8.0-alpha.8",
-    "@nocobase/plugin-error-handler": "0.8.0-alpha.8",
-    "@nocobase/plugin-export": "0.8.0-alpha.8",
-    "@nocobase/plugin-file-manager": "0.8.0-alpha.8",
-    "@nocobase/plugin-import": "0.8.0-alpha.8",
-    "@nocobase/plugin-sample-hello": "0.8.0-alpha.8",
-    "@nocobase/plugin-system-settings": "0.8.0-alpha.8",
-    "@nocobase/plugin-ui-routes-storage": "0.8.0-alpha.8",
-    "@nocobase/plugin-ui-schema-storage": "0.8.0-alpha.8",
-    "@nocobase/plugin-users": "0.8.0-alpha.8",
-    "@nocobase/plugin-verification": "0.8.0-alpha.8",
-    "@nocobase/plugin-workflow": "0.8.0-alpha.8",
-    "@nocobase/server": "0.8.0-alpha.8"
-=======
     "@nocobase/plugin-acl": "0.8.0-alpha.9",
     "@nocobase/plugin-audit-logs": "0.8.0-alpha.9",
     "@nocobase/plugin-china-region": "0.8.0-alpha.9",
     "@nocobase/plugin-client": "0.8.0-alpha.9",
     "@nocobase/plugin-collection-manager": "0.8.0-alpha.9",
+    "@nocobase/plugin-graph-collection-manager": "0.8.0-alpha.9",
     "@nocobase/plugin-error-handler": "0.8.0-alpha.9",
     "@nocobase/plugin-export": "0.8.0-alpha.9",
     "@nocobase/plugin-file-manager": "0.8.0-alpha.9",
@@ -48,7 +29,6 @@
     "@nocobase/plugin-verification": "0.8.0-alpha.9",
     "@nocobase/plugin-workflow": "0.8.0-alpha.9",
     "@nocobase/server": "0.8.0-alpha.9"
->>>>>>> acc9f1df
   },
   "repository": {
     "type": "git",
