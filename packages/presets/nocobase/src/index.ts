import { Plugin } from '@nocobase/server';
import _ from 'lodash';
import path from 'path';

export class PresetNocoBase extends Plugin {
  getBuiltInPlugins() {
    const plugins = (process.env.PRESET_NOCOBASE_PLUGINS || '').split(',').filter(Boolean);
    return _.uniq(
      [
        'error-handler',
        'collection-manager',
        'ui-schema-storage',
        'ui-routes-storage',
        'file-manager',
        'system-settings',
        'sequence-field',
        'verification',
        'users',
        'acl',
        'china-region',
        'workflow',
        'client',
        'export',
        'import',
        'audit-logs',
<<<<<<< HEAD
        'duplicator',
=======
        'iframe-block',
>>>>>>> df4b4230
      ].concat(plugins),
    );
  }

  getLocalPlugins() {
    const localPlugins = ['sample-hello', 'oidc', 'saml', 'map'];
    return localPlugins;
  }

  async addBuiltInPlugins() {
    const builtInPlugins = this.getBuiltInPlugins();
    await this.app.pm.add(builtInPlugins, {
      enabled: true,
      builtIn: true,
      installed: true,
    });
    const localPlugins = this.getLocalPlugins();
    await this.app.pm.add(localPlugins, {});
    await this.app.reload();
  }

  afterAdd() {
    this.app.on('beforeLoad', async (app, options) => {
      if (options?.method !== 'upgrade') {
        return;
      }
      const version = await this.app.version.get();
      console.log(`The version number before upgrade is ${version}`);
      const result = await this.app.version.satisfies('<0.8.0-alpha.1');
      if (result) {
        const r = await this.db.collectionExistsInDb('applicationPlugins');
        if (r) {
          console.log(`Clear the installed application plugins`);
          await this.db.getRepository('applicationPlugins').destroy({ truncate: true });
          await this.app.reload();
        }
      }
    });
    this.app.on('beforeUpgrade', async () => {
      const result = await this.app.version.satisfies('<0.8.0-alpha.1');
      if (result) {
        console.log(`Initialize all built-in plugins`);
        await this.addBuiltInPlugins();
      }
      const builtInPlugins = this.getBuiltInPlugins();
      const plugins = await this.db.getRepository('applicationPlugins').find();
      const pluginNames = plugins.map((p) => p.name);
      await this.app.pm.add(
        builtInPlugins.filter((plugin) => !pluginNames.includes(plugin)),
        {
          enabled: true,
          builtIn: true,
          installed: true,
        },
      );
      const localPlugins = this.getLocalPlugins();
      await this.app.pm.add(
        localPlugins.filter((plugin) => !pluginNames.includes(plugin)),
        {},
      );
      await this.app.reload();
      await this.app.db.sync();
    });
    this.app.on('beforeInstall', async () => {
      console.log(`Initialize all built-in plugins`);
      await this.addBuiltInPlugins();
    });
  }
  beforeLoad() {
    this.db.addMigrations({
      namespace: this.getName(),
      directory: path.resolve(__dirname, './migrations'),
      context: {
        plugin: this,
      },
    });
  }
}

export default PresetNocoBase;<|MERGE_RESOLUTION|>--- conflicted
+++ resolved
@@ -23,11 +23,8 @@
         'export',
         'import',
         'audit-logs',
-<<<<<<< HEAD
         'duplicator',
-=======
         'iframe-block',
->>>>>>> df4b4230
       ].concat(plugins),
     );
   }
