--- conflicted
+++ resolved
@@ -24,12 +24,9 @@
     'iframe-block',
     'formula-field',
     'charts',
-<<<<<<< HEAD
     'charts-v2',
-=======
     'auth',
     'sms-auth',
->>>>>>> 24601aa6
   ];
 
   localPlugins = [
