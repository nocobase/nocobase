--- conflicted
+++ resolved
@@ -26,26 +26,6 @@
     await this.app.reload();
   }
 
-<<<<<<< HEAD
-  beforeLoad(): void {
-    this.app.loadPluginConfig([
-      '@nocobase/plugin-error-handler',
-      '@nocobase/plugin-collection-manager',
-      '@nocobase/plugin-ui-schema-storage',
-      '@nocobase/plugin-ui-routes-storage',
-      '@nocobase/plugin-file-manager',
-      '@nocobase/plugin-system-settings',
-      '@nocobase/plugin-verification',
-      '@nocobase/plugin-users',
-      '@nocobase/plugin-acl',
-      '@nocobase/plugin-china-region',
-      '@nocobase/plugin-workflow',
-      '@nocobase/plugin-client',
-      '@nocobase/plugin-export',
-      '@nocobase/plugin-import',
-      '@nocobase/plugin-audit-logs',
-    ]);
-=======
   afterAdd() {
     this.app.on('beforeLoad', async (app, options) => {
       if (options?.method !== 'upgrade') {
@@ -69,7 +49,6 @@
     this.app.on('beforeInstall', async () => {
       await this.addBuiltInPlugins();
     });
->>>>>>> f67afba9
   }
   beforeLoad() {}
 }
