--- conflicted
+++ resolved
@@ -47,22 +47,8 @@
   }
 
   getLocalPlugins() {
-<<<<<<< HEAD
-    const localPlugins = [
-      'sample-hello',
-      'comments',
-      'multi-app-manager',
-      'oidc',
-      'saml',
-      'map',
-      'snapshot-field',
-      'graph-collection-manager',
-    ];
-    return localPlugins;
-=======
     const { APPEND_PRESET_LOCAL_PLUGINS } = process.env;
     return _.uniq(this.splitNames(APPEND_PRESET_LOCAL_PLUGINS).concat(this.localPlugins));
->>>>>>> 14d921a6
   }
 
   async addBuiltInPlugins(options?: any) {
