import { Plugin } from '@nocobase/server';
import _ from 'lodash';
import path from 'path';

export class PresetNocoBase extends Plugin {
  getBuiltInPlugins() {
    const plugins = (process.env.PRESET_NOCOBASE_PLUGINS || '').split(',').filter(Boolean);
    return _.uniq(
      [
        'error-handler',
        'collection-manager',
        'ui-schema-storage',
        'ui-routes-storage',
        'file-manager',
        'system-settings',
        'sequence-field',
        'verification',
        'users',
        'acl',
        'china-region',
        'workflow',
        'client',
        'export',
        'import',
        'audit-logs',
        'duplicator',
        'iframe-block',
        'math-formula-field',
        'excel-formula-field',
      ].concat(plugins),
    );
  }

  getLocalPlugins() {
<<<<<<< HEAD
    const localPlugins = ['sample-hello', 'oidc', 'saml', 'map', 'snapshot-field', 'graph-collection-manager','charts'];
=======
    const localPlugins = [
      'sample-hello',
      'multi-app-manager',
      'oidc',
      'saml',
      'map',
      'snapshot-field',
      'graph-collection-manager',
    ];
>>>>>>> 05740672
    return localPlugins;
  }

  async addBuiltInPlugins(options?: any) {
    const builtInPlugins = this.getBuiltInPlugins();
    await this.app.pm.add(builtInPlugins, {
      enabled: true,
      builtIn: true,
      installed: true,
    });
    const localPlugins = this.getLocalPlugins();
    await this.app.pm.add(localPlugins, {});
    await this.app.reload({ method: options.method });
  }

  afterAdd() {
    this.app.on('beforeLoad', async (app, options) => {
      if (options?.method !== 'upgrade') {
        return;
      }
      const version = await this.app.version.get();
      console.log(`The version number before upgrade is ${version}`);
      // const result = await this.app.version.satisfies('<0.8.0-alpha.1');
      // if (result) {
      //   const r = await this.db.collectionExistsInDb('applicationPlugins');
      //   if (r) {
      //     console.log(`Clear the installed application plugins`);
      //     await this.db.getRepository('applicationPlugins').destroy({ truncate: true });
      //     await this.app.reload({ method: options.method });
      //   }
      // }
    });
    this.app.on('beforeUpgrade', async (options) => {
      const result = await this.app.version.satisfies('<0.8.0-alpha.1');
      if (result) {
        console.log(`Initialize all built-in plugins`);
        await this.addBuiltInPlugins({ method: 'upgrade' });
      }
      const builtInPlugins = this.getBuiltInPlugins();
      const plugins = await this.app.db.getRepository('applicationPlugins').find();
      const pluginNames = plugins.map((p) => p.name);
      await this.app.pm.add(
        builtInPlugins.filter((plugin) => !pluginNames.includes(plugin)),
        {
          enabled: true,
          builtIn: true,
          installed: true,
        },
      );
      const localPlugins = this.getLocalPlugins();
      await this.app.pm.add(
        localPlugins.filter((plugin) => !pluginNames.includes(plugin)),
        {},
      );
      await this.app.reload({ method: 'upgrade' });
      await this.app.db.sync();
    });
    this.app.on('beforeInstall', async (options) => {
      console.log(`Initialize all built-in plugins`);
      await this.addBuiltInPlugins({ method: 'install' });
    });
  }

  beforeLoad() {
    this.db.addMigrations({
      namespace: this.getName(),
      directory: path.resolve(__dirname, './migrations'),
      context: {
        plugin: this,
      },
    });
  }
}

export default PresetNocoBase;<|MERGE_RESOLUTION|>--- conflicted
+++ resolved
@@ -32,9 +32,6 @@
   }
 
   getLocalPlugins() {
-<<<<<<< HEAD
-    const localPlugins = ['sample-hello', 'oidc', 'saml', 'map', 'snapshot-field', 'graph-collection-manager','charts'];
-=======
     const localPlugins = [
       'sample-hello',
       'multi-app-manager',
@@ -43,8 +40,8 @@
       'map',
       'snapshot-field',
       'graph-collection-manager',
+      'charts',
     ];
->>>>>>> 05740672
     return localPlugins;
   }
 
