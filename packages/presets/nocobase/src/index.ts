--- conflicted
+++ resolved
@@ -3,28 +3,6 @@
 
 export class PresetNocoBase extends Plugin {
   async addBuiltInPlugins() {
-<<<<<<< HEAD
-    const plugins = [
-      'error-handler',
-      'collection-manager',
-      'ui-schema-storage',
-      'ui-routes-storage',
-      'file-manager',
-      'system-settings',
-      'verification',
-      'users',
-      'acl',
-      'china-region',
-      'workflow',
-      'client',
-      'export',
-      'import',
-      'audit-logs',
-      'math-formula-field',
-      'excel-formula-field',
-    ];
-    await this.app.pm.add(plugins, {
-=======
     const builtInPlugins = process.env.PRESET_NOCOBASE_PLUGINS
       ? process.env.PRESET_NOCOBASE_PLUGINS.split(',')
       : [
@@ -43,9 +21,10 @@
           'export',
           'import',
           'audit-logs',
+          'math-formula-field',
+          'excel-formula-field',
         ];
     await this.app.pm.add(builtInPlugins, {
->>>>>>> c19ca1f3
       enabled: true,
       builtIn: true,
       installed: true,
