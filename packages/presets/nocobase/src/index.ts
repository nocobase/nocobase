import { Plugin } from '@nocobase/server';
import _ from 'lodash';
import path from 'path';

export class PresetNocoBase extends Plugin {
  builtInPlugins = [
    'error-handler',
    'collection-manager',
    'ui-schema-storage',
    'ui-routes-storage',
    'file-manager',
    'system-settings',
    'sequence-field',
    'verification',
    'users',
    'acl',
    'china-region',
    'workflow',
    'client',
    'export',
    'import',
    'audit-logs',
    'duplicator',
    'iframe-block',
    'formula-field',
    'charts',
    'data-visualization',
    'auth',
    'sms-auth',
  ];

  localPlugins = [
    'sample-hello',
    'multi-app-manager',
    'multi-app-share-collection',
    'oidc',
    'saml',
    'map',
    'snapshot-field',
    'graph-collection-manager',
    'mobile-client',
<<<<<<< HEAD
    'localization-management',
=======
>>>>>>> 9d2a4834
    'api-keys',
  ];

  splitNames(name: string) {
    return (name || '').split(',').filter(Boolean);
  }

  getBuiltInPlugins() {
    const { PRESET_NOCOBASE_PLUGINS, APPEND_PRESET_BUILT_IN_PLUGINS } = process.env;
    return _.uniq(
      this.splitNames(APPEND_PRESET_BUILT_IN_PLUGINS || PRESET_NOCOBASE_PLUGINS).concat(this.builtInPlugins),
    );
  }

  getLocalPlugins() {
    const { APPEND_PRESET_LOCAL_PLUGINS } = process.env;
    return _.uniq(this.splitNames(APPEND_PRESET_LOCAL_PLUGINS).concat(this.localPlugins));
  }

  async addBuiltInPlugins(options?: any) {
    const builtInPlugins = this.getBuiltInPlugins();

    await this.app.pm.add(builtInPlugins, {
      enabled: true,
      builtIn: true,
      installed: true,
    });

    const localPlugins = this.getLocalPlugins();
    await this.app.pm.add(localPlugins, {});
    await this.app.reload({ method: options.method });
  }

  afterAdd() {
    this.app.on('beforeLoad', async (app, options) => {
      if (options?.method !== 'upgrade') {
        return;
      }
      const version = await this.app.version.get();
      console.log(`The version number before upgrade is ${version}`);
    });

    this.app.on('beforeUpgrade', async () => {
      const result = await this.app.version.satisfies('<0.8.0-alpha.1');

      if (result) {
        console.log(`Initialize all built-in plugins beforeUpgrade`);
        await this.addBuiltInPlugins({ method: 'upgrade' });
      }

      const builtInPlugins = this.getBuiltInPlugins();
      const plugins = await this.app.db.getRepository('applicationPlugins').find();
      const pluginNames = plugins.map((p) => p.name);
      await this.app.pm.add(
        builtInPlugins.filter((plugin) => !pluginNames.includes(plugin)),
        {
          enabled: true,
          builtIn: true,
          installed: true,
        },
      );
      const localPlugins = this.getLocalPlugins();
      await this.app.pm.add(
        localPlugins.filter((plugin) => !pluginNames.includes(plugin)),
        {},
      );
      await this.app.reload({ method: 'upgrade' });
      await this.app.db.sync();
      await this.app.db.getRepository<any>('collections').load();
    });

    this.app.on('beforeInstall', async () => {
      console.log(`Initialize all built-in plugins beforeInstall in ${this.app.name}`);
      await this.addBuiltInPlugins({ method: 'install' });
    });
  }

  beforeLoad() {
    this.db.addMigrations({
      namespace: this.getName(),
      directory: path.resolve(__dirname, './migrations'),
      context: {
        plugin: this,
      },
    });
  }
}

export default PresetNocoBase;<|MERGE_RESOLUTION|>--- conflicted
+++ resolved
@@ -39,11 +39,8 @@
     'snapshot-field',
     'graph-collection-manager',
     'mobile-client',
-<<<<<<< HEAD
+    'api-keys',
     'localization-management',
-=======
->>>>>>> 9d2a4834
-    'api-keys',
   ];
 
   splitNames(name: string) {
