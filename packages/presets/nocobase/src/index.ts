--- conflicted
+++ resolved
@@ -17,6 +17,7 @@
       'client',
       'export',
       'audit-logs',
+      'graph-collection-manager',
     ];
     await this.app.pm.add(plugins, {
       enabled: true,
@@ -26,41 +27,11 @@
     await this.app.reload();
   }
 
-<<<<<<< HEAD
-  initialize() {
-    this.app.on('beforeInstall', async () => {
-      const plugins = [
-        'error-handler',
-        'collection-manager',
-        'ui-schema-storage',
-        'ui-routes-storage',
-        'file-manager',
-        'system-settings',
-        'verification',
-        'users',
-        'acl',
-        'china-region',
-        'workflow',
-        'client',
-        'export',
-        'audit-logs',
-        'graph-collection-manager',
-      ];
-      for (const plugin of plugins) {
-        const instance = await this.app.pm.add(plugin);
-        if (instance.model && plugin !== 'hello') {
-          instance.model.enabled = true;
-          instance.model.builtIn = true;
-          instance.model.installed = true;
-          await instance.model.save();
-        }
-=======
   afterAdd() {
     this.app.on('beforeUpgrade', async () => {
       const result = await this.app.version.satisfies('<0.8.0-alpha.1');
       if (result) {
         await this.addBuiltInPlugins();
->>>>>>> f477d80d
       }
     });
     this.app.on('beforeInstall', async () => {
