import { Repository } from '@nocobase/database';
import { Plugin, PluginManager } from '@nocobase/server';
import _ from 'lodash';
import path from 'path';

export class PresetNocoBase extends Plugin {
  builtInPlugins = [
    'error-handler',
    'collection-manager',
    'ui-schema-storage',
    // 'ui-routes-storage',
    'file-manager',
    'system-settings',
    'sequence-field',
    'verification',
    'users',
    'acl',
    'china-region',
    'workflow',
    'client',
    'export',
    'import',
    'duplicator',
    'iframe-block',
    'formula-field',
    'data-visualization',
    'auth',
    'sms-auth',
    'custom-request',
<<<<<<< HEAD
    'action-bulk-edit',
=======
    'action-bulk-update',
>>>>>>> 653d805b
  ];

  localPlugins = [
    'audit-logs@0.7.1-alpha.4',
    'sample-hello@0.8.0-alpha.4',
    'multi-app-manager@0.7.0-alpha.1',
    'multi-app-share-collection@0.9.2-alpha.1',
    'oidc@0.9.2-alpha.1',
    'saml@0.8.1-alpha.3',
    'cas@0.13.0-alpha.5',
    'map@0.8.1-alpha.3',
    'snapshot-field@0.8.1-alpha.3',
    'graph-collection-manager@0.9.0-alpha.1',
    'mobile-client@0.10.0-alpha.2',
    'api-keys@0.10.1-alpha.1',
    'localization-management@0.11.1-alpha.1',
    'theme-editor@0.11.1-alpha.1',
    'api-doc@0.13.0-alpha.1',
  ];

  splitNames(name: string) {
    return (name || '').split(',').filter(Boolean);
  }

  getBuiltInPlugins() {
    const { PRESET_NOCOBASE_PLUGINS, APPEND_PRESET_BUILT_IN_PLUGINS } = process.env;
    return _.uniq(
      this.splitNames(APPEND_PRESET_BUILT_IN_PLUGINS || PRESET_NOCOBASE_PLUGINS).concat(this.builtInPlugins),
    );
  }

  getLocalPlugins() {
    const { APPEND_PRESET_LOCAL_PLUGINS } = process.env;
    const plugins = this.splitNames(APPEND_PRESET_LOCAL_PLUGINS)
      .concat(this.localPlugins)
      .map((name) => name.split('@'));
    return plugins;
  }

  beforeLoad() {
    this.db.addMigrations({
      namespace: this.getName(),
      directory: path.resolve(__dirname, './migrations'),
      context: {
        plugin: this,
      },
    });
    this.app.on('beforeUpgrade', async () => {
      await this.updateOrCreatePlugins();
    });
  }

  get allPlugins() {
    return this.getBuiltInPlugins()
      .map((name) => {
        const packageName = PluginManager.getPackageName(name);
        const packageJson = PluginManager.getPackageJson(packageName);
        return { name, packageName, enabled: true, builtIn: true, version: packageJson.version } as any;
      })
      .concat(
        this.getLocalPlugins().map((plugin) => {
          const name = plugin[0];
          const packageName = PluginManager.getPackageName(name);
          const packageJson = PluginManager.getPackageJson(packageName);
          return { name, packageName, version: packageJson.version };
        }),
      );
  }

  async getPluginToBeUpgraded() {
    const plugins = this.getBuiltInPlugins().map((name) => {
      const packageName = PluginManager.getPackageName(name);
      const packageJson = PluginManager.getPackageJson(packageName);
      return { name, packageName, enabled: true, builtIn: true, version: packageJson.version } as any;
    });
    for (const plugin of this.getLocalPlugins()) {
      if (plugin[1]) {
        if (await this.app.version.satisfies(`>${plugin[1]}`)) {
          continue;
        }
      }
      const name = plugin[0];
      const packageName = PluginManager.getPackageName(name);
      const packageJson = PluginManager.getPackageJson(packageName);
      plugins.push({ name, packageName, version: packageJson.version });
    }
    return plugins;
  }

  async updateOrCreatePlugins() {
    const repository = this.app.db.getRepository<any>('applicationPlugins');
    const plugins = await this.getPluginToBeUpgraded();
    await this.db.sequelize.transaction((transaction) => {
      return Promise.all(
        plugins.map((values) =>
          repository.updateOrCreate({
            transaction,
            values,
            filterKeys: ['name'],
          }),
        ),
      );
    });
    await this.app.reload();
  }

  async createIfNotExists() {
    const repository = this.app.db.getRepository<Repository>('applicationPlugins');
    const existPlugins = await repository.find();
    const existPluginNames = existPlugins.map((item) => item.name);
    const plugins = this.allPlugins.filter((item) => !existPluginNames.includes(item.name));
    await repository.create({ values: plugins });
  }

  async install() {
    const repository = this.db.getRepository<any>('applicationPlugins');
    await this.createIfNotExists();
    this.log.debug('install preset plugins');
    await repository.init();
    await this.app.pm.load();
    await this.app.pm.install();
  }
}

export default PresetNocoBase;<|MERGE_RESOLUTION|>--- conflicted
+++ resolved
@@ -27,11 +27,8 @@
     'auth',
     'sms-auth',
     'custom-request',
-<<<<<<< HEAD
+    'action-bulk-update',
     'action-bulk-edit',
-=======
-    'action-bulk-update',
->>>>>>> 653d805b
   ];
 
   localPlugins = [
