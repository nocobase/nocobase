import { Plugin, PluginManager } from '@nocobase/server';
import _ from 'lodash';
import { getAutoDeletePluginsWarning, getNotExistsEnabledPluginsError } from './wording';

export class PresetNocoBase extends Plugin {
  builtInPlugins = [
    'data-source-manager',
    'error-handler',
    'collection-manager',
    'ui-schema-storage',
    // 'ui-routes-storage',
    'file-manager',
    'system-settings',
    'sequence-field',
    'verification',
    'users',
    'acl',
    'china-region',
    'workflow',
    'workflow-action-trigger',
    'workflow-aggregate',
    'workflow-delay',
    'workflow-dynamic-calculation',
    'workflow-loop',
    'workflow-manual',
    'workflow-parallel',
    'workflow-request',
    'workflow-sql',
    'client',
    'export',
    'import',
    'backup-restore',
    'iframe-block',
    'formula-field',
    'data-visualization',
    'auth',
    'logger',
    'custom-request',
    'calendar',
    'action-bulk-update',
    'action-bulk-edit',
    'gantt',
    'kanban',
    'action-duplicate',
    'action-print',
  ];

  localPlugins = [
    'multi-app-manager>=0.7.0-alpha.1',
    // 'audit-logs>=0.7.1-alpha.4',
    'map>=0.8.1-alpha.3',
<<<<<<< HEAD
    'snapshot-field>=0.8.1-alpha.3',
=======
    'saml>=0.8.1-alpha.3',
    // 'snapshot-field>=0.8.1-alpha.3',
>>>>>>> 5da0d4e7
    'graph-collection-manager>=0.9.0-alpha.1',
    'multi-app-share-collection>=0.9.2-alpha.1',
    'mobile-client>=0.10.0-alpha.2',
    'api-keys>=0.10.1-alpha.1',
    'localization-management>=0.11.1-alpha.1',
    'theme-editor>=0.11.1-alpha.1',
    'api-doc>=0.13.0-alpha.1',
    'sms-auth>=0.10.0-alpha.2',
  ];

  splitNames(name: string) {
    return (name || '').split(',').filter(Boolean);
  }

  getBuiltInPlugins() {
    const { APPEND_PRESET_BUILT_IN_PLUGINS } = process.env;
    return _.uniq(this.splitNames(APPEND_PRESET_BUILT_IN_PLUGINS).concat(this.builtInPlugins));
  }

  getLocalPlugins() {
    const { APPEND_PRESET_LOCAL_PLUGINS } = process.env;
    const plugins = this.splitNames(APPEND_PRESET_LOCAL_PLUGINS)
      .concat(this.localPlugins)
      .map((name) => name.split('>='));
    return plugins;
  }

  async getPackageJson(name) {
    let packageName = name;
    try {
      packageName = await PluginManager.getPackageName(name);
    } catch (error) {
      packageName = name;
    }
    const packageJson = await PluginManager.getPackageJson(packageName);
    return packageJson;
  }

  async allPlugins() {
    return (
      await Promise.all(
        this.getBuiltInPlugins().map(async (name) => {
          const packageJson = await this.getPackageJson(name);
          return {
            name,
            packageName: packageJson.name,
            enabled: true,
            builtIn: true,
            version: packageJson.version,
          } as any;
        }),
      )
    ).concat(
      await Promise.all(
        this.getLocalPlugins().map(async (plugin) => {
          const name = plugin[0];
          const packageJson = await this.getPackageJson(name);
          return { name, packageName: packageJson.name, version: packageJson.version };
        }),
      ),
    );
  }

  async getPluginToBeUpgraded() {
    const repository = this.app.db.getRepository<any>('applicationPlugins');
    const items = (await repository.find()).map((item) => item.name);
    const plugins = await Promise.all(
      this.getBuiltInPlugins().map(async (name) => {
        const packageJson = await this.getPackageJson(name);
        return {
          name,
          packageName: packageJson.name,
          enabled: true,
          builtIn: true,
          version: packageJson.version,
        } as any;
      }),
    );
    for (const plugin of this.getLocalPlugins()) {
      if (plugin[1]) {
        // 不在插件列表，并且插件最低版本小于当前应用版本，跳过不处理
        if (!items.includes(plugin[0]) && (await this.app.version.satisfies(`>${plugin[1]}`))) {
          continue;
        }
      }
      const name = plugin[0];
      const packageJson = await this.getPackageJson(name);
      plugins.push({ name, packageName: packageJson.name, version: packageJson.version });
    }
    return plugins;
  }

  async updateOrCreatePlugins() {
    const repository = this.pm.repository;
    const plugins = await this.getPluginToBeUpgraded();
    await this.db.sequelize.transaction((transaction) => {
      return Promise.all(
        plugins.map((values) =>
          repository.updateOrCreate({
            transaction,
            values,
            filterKeys: ['name'],
          }),
        ),
      );
    });
  }

  async createIfNotExists() {
    const repository = this.pm.repository;
    const existPlugins = await repository.find();
    const existPluginNames = existPlugins.map((item) => item.name);
    const plugins = (await this.allPlugins()).filter((item) => !existPluginNames.includes(item.name));
    await repository.create({ values: plugins });
  }

  async install() {
    await this.createIfNotExists();
    this.log.info('start install built-in plugins');
    await this.pm.repository.init();
    await this.pm.load();
    await this.pm.install();
    this.log.info('finish install built-in plugins');
  }

  async upgrade() {
    this.log.info('update built-in plugins');
    await this.updateOrCreatePlugins();
  }
}

export default PresetNocoBase;<|MERGE_RESOLUTION|>--- conflicted
+++ resolved
@@ -49,12 +49,7 @@
     'multi-app-manager>=0.7.0-alpha.1',
     // 'audit-logs>=0.7.1-alpha.4',
     'map>=0.8.1-alpha.3',
-<<<<<<< HEAD
-    'snapshot-field>=0.8.1-alpha.3',
-=======
-    'saml>=0.8.1-alpha.3',
     // 'snapshot-field>=0.8.1-alpha.3',
->>>>>>> 5da0d4e7
     'graph-collection-manager>=0.9.0-alpha.1',
     'multi-app-share-collection>=0.9.2-alpha.1',
     'mobile-client>=0.10.0-alpha.2',
