--- conflicted
+++ resolved
@@ -110,7 +110,8 @@
   }
 
   async getPluginToBeUpgraded() {
-<<<<<<< HEAD
+    const repository = this.app.db.getRepository<any>('applicationPlugins');
+    const items = (await repository.find()).map((item) => item.name);
     const plugins = await Promise.all(
       this.getBuiltInPlugins().map(async (name) => {
         const packageName = await PluginManager.getPackageName(name);
@@ -118,15 +119,6 @@
         return { name, packageName, enabled: true, builtIn: true, version: packageJson.version } as any;
       }),
     );
-=======
-    const repository = this.app.db.getRepository<any>('applicationPlugins');
-    const items = (await repository.find()).map((item) => item.name);
-    const plugins = this.getBuiltInPlugins().map((name) => {
-      const packageName = PluginManager.getPackageName(name);
-      const packageJson = PluginManager.getPackageJson(packageName);
-      return { name, packageName, enabled: true, builtIn: true, version: packageJson.version } as any;
-    });
->>>>>>> a2be1a0e
     for (const plugin of this.getLocalPlugins()) {
       if (plugin[1]) {
         // 不在插件列表，并且插件最低版本小于当前应用版本，跳过不处理
