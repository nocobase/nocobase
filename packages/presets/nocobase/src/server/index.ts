import { Repository } from '@nocobase/database';
import { Plugin, PluginManager } from '@nocobase/server';
import _ from 'lodash';
import path from 'path';

export class PresetNocoBase extends Plugin {
  builtInPlugins = [
    'error-handler',
    'collection-manager',
    'ui-schema-storage',
    // 'ui-routes-storage',
    'file-manager',
    'system-settings',
    'sequence-field',
    'verification',
    'users',
    'acl',
    'china-region',
    'workflow',
    'client',
    'export',
    'import',
    'duplicator',
    'iframe-block',
    'formula-field',
    'data-visualization',
    'auth',
    'sms-auth',
    'custom-request',
<<<<<<< HEAD
    'kanban',
=======
    'gantt',
>>>>>>> 89701d6e
  ];

  localPlugins = [
    'audit-logs@0.7.1-alpha.4',
    'sample-hello@0.8.0-alpha.4',
    'multi-app-manager@0.7.0-alpha.1',
    'multi-app-share-collection@0.9.2-alpha.1',
    'oidc@0.9.2-alpha.1',
    'saml@0.8.1-alpha.3',
    'cas@0.13.0-alpha.5',
    'map@0.8.1-alpha.3',
    'snapshot-field@0.8.1-alpha.3',
    'graph-collection-manager@0.9.0-alpha.1',
    'mobile-client@0.10.0-alpha.2',
    'api-keys@0.10.1-alpha.1',
    'localization-management@0.11.1-alpha.1',
    'theme-editor@0.11.1-alpha.1',
    'api-doc@0.13.0-alpha.1',
  ];

  splitNames(name: string) {
    return (name || '').split(',').filter(Boolean);
  }

  getBuiltInPlugins() {
    const { PRESET_NOCOBASE_PLUGINS, APPEND_PRESET_BUILT_IN_PLUGINS } = process.env;
    return _.uniq(
      this.splitNames(APPEND_PRESET_BUILT_IN_PLUGINS || PRESET_NOCOBASE_PLUGINS).concat(this.builtInPlugins),
    );
  }

  getLocalPlugins() {
    const { APPEND_PRESET_LOCAL_PLUGINS } = process.env;
    const plugins = this.splitNames(APPEND_PRESET_LOCAL_PLUGINS)
      .concat(this.localPlugins)
      .map((name) => name.split('@'));
    return plugins;
  }

  beforeLoad() {
    this.db.addMigrations({
      namespace: this.getName(),
      directory: path.resolve(__dirname, './migrations'),
      context: {
        plugin: this,
      },
    });
    this.app.on('beforeUpgrade', async () => {
      await this.updateOrCreatePlugins();
    });
  }

  get allPlugins() {
    return this.getBuiltInPlugins()
      .map((name) => {
        const packageName = PluginManager.getPackageName(name);
        const packageJson = PluginManager.getPackageJson(packageName);
        return { name, packageName, enabled: true, builtIn: true, version: packageJson.version } as any;
      })
      .concat(
        this.getLocalPlugins().map((plugin) => {
          const name = plugin[0];
          const packageName = PluginManager.getPackageName(name);
          const packageJson = PluginManager.getPackageJson(packageName);
          return { name, packageName, version: packageJson.version };
        }),
      );
  }

  async getPluginToBeUpgraded() {
    const plugins = this.getBuiltInPlugins().map((name) => {
      const packageName = PluginManager.getPackageName(name);
      const packageJson = PluginManager.getPackageJson(packageName);
      return { name, packageName, enabled: true, builtIn: true, version: packageJson.version } as any;
    });
    for (const plugin of this.getLocalPlugins()) {
      if (plugin[1]) {
        if (await this.app.version.satisfies(`>${plugin[1]}`)) {
          continue;
        }
      }
      const name = plugin[0];
      const packageName = PluginManager.getPackageName(name);
      const packageJson = PluginManager.getPackageJson(packageName);
      plugins.push({ name, packageName, version: packageJson.version });
    }
    return plugins;
  }

  async updateOrCreatePlugins() {
    const repository = this.app.db.getRepository<any>('applicationPlugins');
    const plugins = await this.getPluginToBeUpgraded();
    await this.db.sequelize.transaction((transaction) => {
      return Promise.all(
        plugins.map((values) =>
          repository.updateOrCreate({
            transaction,
            values,
            filterKeys: ['name'],
          }),
        ),
      );
    });
    await this.app.reload();
  }

  async createIfNotExists() {
    const repository = this.app.db.getRepository<Repository>('applicationPlugins');
    const existPlugins = await repository.find();
    const existPluginNames = existPlugins.map((item) => item.name);
    const plugins = this.allPlugins.filter((item) => !existPluginNames.includes(item.name));
    await repository.create({ values: plugins });
  }

  async install() {
    const repository = this.db.getRepository<any>('applicationPlugins');
    await this.createIfNotExists();
    this.log.debug('install preset plugins');
    await repository.init();
    await this.app.pm.load();
    await this.app.pm.install();
  }
}

export default PresetNocoBase;<|MERGE_RESOLUTION|>--- conflicted
+++ resolved
@@ -27,11 +27,8 @@
     'auth',
     'sms-auth',
     'custom-request',
-<<<<<<< HEAD
+    'gantt',
     'kanban',
-=======
-    'gantt',
->>>>>>> 89701d6e
   ];
 
   localPlugins = [
