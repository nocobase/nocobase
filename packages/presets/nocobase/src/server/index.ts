--- conflicted
+++ resolved
@@ -26,11 +26,8 @@
     'data-visualization',
     'auth',
     'sms-auth',
-<<<<<<< HEAD
     'logger',
-=======
     'custom-request',
->>>>>>> c3a15384
   ];
 
   localPlugins = [
