--- conflicted
+++ resolved
@@ -59,13 +59,8 @@
     'theme-editor>=0.11.1-alpha.1',
     'api-doc>=0.13.0-alpha.1',
     'cas>=0.13.0-alpha.5',
-<<<<<<< HEAD
     'auth-sms>=0.10.0-alpha.2',
-    'field-markdown-vditor>=0.21.0-alpha.15',
-=======
-    'sms-auth>=0.10.0-alpha.2',
     'field-markdown-vditor>=0.21.0-alpha.16',
->>>>>>> 6eac27d5
   ];
 
   splitNames(name: string) {
