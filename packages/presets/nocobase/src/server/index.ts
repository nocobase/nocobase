--- conflicted
+++ resolved
@@ -36,16 +36,13 @@
     'auth',
     'sms-auth',
     'custom-request',
-<<<<<<< HEAD
     'calendar',
-=======
     'action-bulk-update',
     'action-bulk-edit',
     'gantt',
     'kanban',
     'action-duplicate',
     'action-print',
->>>>>>> d570a2c7
   ];
 
   localPlugins = [
