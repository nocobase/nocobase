--- conflicted
+++ resolved
@@ -75,11 +75,8 @@
     'workflow-mailer',
     'workflow-notification',
     'field-m2m-array',
-<<<<<<< HEAD
     'notification-mail-smtp',
-=======
     'backup-restore',
->>>>>>> e1aa2e9e
   ];
 
   splitNames(name: string) {
