--- conflicted
+++ resolved
@@ -40,11 +40,8 @@
     'graph-collection-manager',
     'mobile-client',
     'api-keys',
-<<<<<<< HEAD
     'localization-management',
-=======
     'theme-editor',
->>>>>>> 62381e59
   ];
 
   splitNames(name: string) {
