import { Plugin, PluginManager } from '@nocobase/server';
import _ from 'lodash';

export class PresetNocoBase extends Plugin {
  builtInPlugins = [
    'data-source-manager',
    'error-handler',
    'data-source-main',
    'ui-schema-storage',
    // 'ui-routes-storage',
    'file-manager',
    'system-settings',
    'sequence-field',
    'verification',
    'users',
    'acl',
    'field-china-region',
    'workflow',
    'workflow-action-trigger',
    'workflow-aggregate',
    'workflow-delay',
    'workflow-dynamic-calculation',
    'workflow-loop',
    'workflow-manual',
    'workflow-parallel',
    'workflow-request',
    'workflow-sql',
    'client',
<<<<<<< HEAD
    'export',
    'action-import',
=======
    'action-export',
    'import',
>>>>>>> 192a0bc0
    'backup-restore',
    'iframe-block',
    'field-formula',
    'data-visualization',
    'auth',
    'logger',
    'custom-request',
    'calendar',
    'action-bulk-update',
    'action-bulk-edit',
    'gantt',
    'kanban',
    'action-duplicate',
    'action-print',
  ];

  localPlugins = [
    'multi-app-manager>=0.7.0-alpha.1',
    // 'audit-logs>=0.7.1-alpha.4',
    'map>=0.8.1-alpha.3',
    'saml>=0.8.1-alpha.3',
    // 'snapshot-field>=0.8.1-alpha.3',
    'graph-collection-manager>=0.9.0-alpha.1',
    'multi-app-share-collection>=0.9.2-alpha.1',
    'oidc>=0.9.2-alpha.1',
    'mobile-client>=0.10.0-alpha.2',
    'api-keys>=0.10.1-alpha.1',
    'localization-management>=0.11.1-alpha.1',
    'theme-editor>=0.11.1-alpha.1',
    'api-doc>=0.13.0-alpha.1',
    'cas>=0.13.0-alpha.5',
    'sms-auth>=0.10.0-alpha.2',
  ];

  splitNames(name: string) {
    return (name || '').split(',').filter(Boolean);
  }

  getBuiltInPlugins() {
    const { APPEND_PRESET_BUILT_IN_PLUGINS } = process.env;
    return _.uniq(this.splitNames(APPEND_PRESET_BUILT_IN_PLUGINS).concat(this.builtInPlugins));
  }

  getLocalPlugins() {
    const { APPEND_PRESET_LOCAL_PLUGINS } = process.env;
    const plugins = this.splitNames(APPEND_PRESET_LOCAL_PLUGINS)
      .concat(this.localPlugins)
      .map((name) => name.split('>='));
    return plugins;
  }

  async getPackageJson(name) {
    let packageName = name;
    try {
      packageName = await PluginManager.getPackageName(name);
    } catch (error) {
      packageName = name;
    }
    const packageJson = await PluginManager.getPackageJson(packageName);
    return packageJson;
  }

  async allPlugins() {
    return (
      await Promise.all(
        this.getBuiltInPlugins().map(async (name) => {
          const packageJson = await this.getPackageJson(name);
          return {
            name,
            packageName: packageJson.name,
            enabled: true,
            builtIn: true,
            version: packageJson.version,
          } as any;
        }),
      )
    ).concat(
      await Promise.all(
        this.getLocalPlugins().map(async (plugin) => {
          const name = plugin[0];
          const packageJson = await this.getPackageJson(name);
          return { name, packageName: packageJson.name, version: packageJson.version };
        }),
      ),
    );
  }

  async getPluginToBeUpgraded() {
    const repository = this.app.db.getRepository<any>('applicationPlugins');
    const items = (await repository.find()).map((item) => item.name);
    const plugins = await Promise.all(
      this.getBuiltInPlugins().map(async (name) => {
        const packageJson = await this.getPackageJson(name);
        return {
          name,
          packageName: packageJson.name,
          enabled: true,
          builtIn: true,
          version: packageJson.version,
        } as any;
      }),
    );
    for (const plugin of this.getLocalPlugins()) {
      if (plugin[1]) {
        // 不在插件列表，并且插件最低版本小于当前应用版本，跳过不处理
        if (!items.includes(plugin[0]) && (await this.app.version.satisfies(`>${plugin[1]}`))) {
          continue;
        }
      }
      const name = plugin[0];
      const packageJson = await this.getPackageJson(name);
      plugins.push({ name, packageName: packageJson.name, version: packageJson.version });
    }
    return plugins;
  }

  async updateOrCreatePlugins() {
    const repository = this.pm.repository;
    const plugins = await this.getPluginToBeUpgraded();
    await this.db.sequelize.transaction((transaction) => {
      return Promise.all(
        plugins.map((values) =>
          repository.updateOrCreate({
            transaction,
            values,
            filterKeys: ['name'],
          }),
        ),
      );
    });
  }

  async createIfNotExists() {
    const repository = this.pm.repository;
    const existPlugins = await repository.find();
    const existPluginNames = existPlugins.map((item) => item.name);
    const plugins = (await this.allPlugins()).filter((item) => !existPluginNames.includes(item.name));
    await repository.create({ values: plugins });
  }

  async install() {
    await this.createIfNotExists();
    this.log.info('start install built-in plugins');
    await this.pm.repository.init();
    await this.pm.load();
    await this.pm.install();
    this.log.info('finish install built-in plugins');
  }

  async upgrade() {
    this.log.info('update built-in plugins');
    await this.updateOrCreatePlugins();
  }
}

export default PresetNocoBase;<|MERGE_RESOLUTION|>--- conflicted
+++ resolved
@@ -26,13 +26,9 @@
     'workflow-request',
     'workflow-sql',
     'client',
-<<<<<<< HEAD
     'export',
     'action-import',
-=======
     'action-export',
-    'import',
->>>>>>> 192a0bc0
     'backup-restore',
     'iframe-block',
     'field-formula',
