--- conflicted
+++ resolved
@@ -27,13 +27,10 @@
     'auth',
     'sms-auth',
     'custom-request',
-<<<<<<< HEAD
+    'action-bulk-update',
+    'action-bulk-edit',
     'gantt',
     'kanban',
-=======
-    'action-bulk-update',
-    'action-bulk-edit',
->>>>>>> cb2e3cdc
   ];
 
   localPlugins = [
