import { SyncOptions } from 'sequelize';
import Database, { Collection, MagicAttributeModel } from '@nocobase/database';
import { FieldModel } from './field';

interface LoadOptions {
  // TODO
  skipField?: boolean;
  skipExist?: boolean;
}

export class CollectionModel extends MagicAttributeModel {
  get db(): Database {
    return (<any>this.constructor).database;
  }

<<<<<<< HEAD
  async load(loadOptions?: LoadOptions) {
    const { skipExist = false, skipField = false } = loadOptions || {};
=======
  async load(loadOptions: LoadOptions = {}) {
    const { skipExist, skipField } = loadOptions;
>>>>>>> 5e7e3c2c
    const name = this.get('name');
    let collection: Collection;
    if (this.db.hasCollection(name)) {
      collection = this.db.getCollection(name);
      if (skipExist) {
        return collection;
      }
      collection.updateOptions(this.get());
    } else {
      collection = this.db.collection(this.get());
    }
    if (!skipField) {
      await this.loadFields();
    }
    return collection;
  }

  async loadFields() {
    // @ts-ignore
    const instances: FieldModel[] = await this.getFields();
    for (const instance of instances) {
      await instance.load();
    }
  }

  async migrate(options?: SyncOptions) {
    const collection = await this.load();
    await collection.sync({
      force: false,
      alter: {
        drop: false,
      },
      ...options,
    });
  }
}<|MERGE_RESOLUTION|>--- conflicted
+++ resolved
@@ -13,13 +13,8 @@
     return (<any>this.constructor).database;
   }
 
-<<<<<<< HEAD
-  async load(loadOptions?: LoadOptions) {
-    const { skipExist = false, skipField = false } = loadOptions || {};
-=======
   async load(loadOptions: LoadOptions = {}) {
     const { skipExist, skipField } = loadOptions;
->>>>>>> 5e7e3c2c
     const name = this.get('name');
     let collection: Collection;
     if (this.db.hasCollection(name)) {
