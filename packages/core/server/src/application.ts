--- conflicted
+++ resolved
@@ -41,14 +41,9 @@
 import { Locale } from './locale';
 import { Plugin } from './plugin';
 import { InstallOptions, PluginManager } from './plugin-manager';
+import { TelemetryOptions, Telemetry } from '@nocobase/telemetry';
 
 import packageJson from '../package.json';
-<<<<<<< HEAD
-import chalk from 'chalk';
-import { RecordableHistogram, performance } from 'node:perf_hooks';
-import { TelemetryOptions, Telemetry } from '@nocobase/telemetry';
-=======
->>>>>>> 2836df2f
 
 export type PluginType = string | typeof Plugin;
 export type PluginConfiguration = PluginType | [PluginType, any];
