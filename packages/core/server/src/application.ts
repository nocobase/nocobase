import { ACL } from '@nocobase/acl';
import { registerActions } from '@nocobase/actions';
import { actions as authActions, AuthManager } from '@nocobase/auth';
import { Cache, createCache, ICacheConfig } from '@nocobase/cache';
import Database, { CollectionOptions, IDatabaseOptions } from '@nocobase/database';
import { AppLoggerOptions, createAppLogger, Logger } from '@nocobase/logger';
import { ResourceOptions, Resourcer } from '@nocobase/resourcer';
import { applyMixins, AsyncEmitter, Toposort, ToposortOptions } from '@nocobase/utils';
import chalk from 'chalk';
import { Command, CommandOptions, ParseOptions } from 'commander';
import { IncomingMessage, Server, ServerResponse } from 'http';
import { i18n, InitOptions } from 'i18next';
import Koa, { DefaultContext as KoaDefaultContext, DefaultState as KoaDefaultState } from 'koa';
import compose from 'koa-compose';
import lodash from 'lodash';
import { createACL } from './acl';
import { AppSupervisor } from './app-supervisor';
import { registerCli } from './commands';
import { ApplicationNotInstall } from './errors/application-not-install';
import { createAppProxy, createI18n, createResourcer, getCommandFullName, registerMiddlewares } from './helper';
import { ApplicationVersion } from './helpers/application-version';
import { Locale } from './locale';
import { Plugin } from './plugin';
import { InstallOptions, PluginManager } from './plugin-manager';
<<<<<<< HEAD
import path from 'path';
=======
import { AppCommand } from './app-command';
>>>>>>> 630c6f2d

const packageJson = require('../package.json');

export type PluginType = string | typeof Plugin;
export type PluginConfiguration = PluginType | [PluginType, any];

export interface ResourcerOptions {
  prefix?: string;
}

export interface ApplicationOptions {
  database?: IDatabaseOptions | Database;
  cache?: ICacheConfig | ICacheConfig[];
  resourcer?: ResourcerOptions;
  bodyParser?: any;
  cors?: any;
  dataWrapping?: boolean;
  registerActions?: boolean;
  i18n?: i18n | InitOptions;
  plugins?: PluginConfiguration[];
  acl?: boolean;
  logger?: AppLoggerOptions;
  pmSock?: string;
  name?: string;
}

export interface DefaultState extends KoaDefaultState {
  currentUser?: any;

  [key: string]: any;
}

export interface DefaultContext extends KoaDefaultContext {
  db: Database;
  cache: Cache;
  resourcer: Resourcer;
  i18n: any;

  [key: string]: any;
}

interface ActionsOptions {
  resourceName?: string;
  resourceNames?: string[];
}

interface ListenOptions {
  port?: number | undefined;
  host?: string | undefined;
  backlog?: number | undefined;
  path?: string | undefined;
  exclusive?: boolean | undefined;
  readableAll?: boolean | undefined;
  writableAll?: boolean | undefined;
  /**
   * @default false
   */
  ipv6Only?: boolean | undefined;
  signal?: AbortSignal | undefined;
}

interface StartOptions {
  cliArgs?: any[];
  dbSync?: boolean;
  checkInstall?: boolean;
}

type MaintainingStatus = 'command_begin' | 'command_end' | 'command_running' | 'command_error';

export type MaintainingCommandStatus = {
  command: {
    name: string;
  };
  status: MaintainingStatus;
  error?: Error;
};

export class Application<StateT = DefaultState, ContextT = DefaultContext> extends Koa implements AsyncEmitter {
  public listenServer: Server;
  declare middleware: any;
  stopped = false;
  ready = false;
  declare emitAsync: (event: string | symbol, ...args: any[]) => Promise<boolean>;
  public rawOptions: ApplicationOptions;
  public activatedCommand: {
    name: string;
  } = null;
  public running = false;
  protected plugins = new Map<string, Plugin>();
  protected _appSupervisor: AppSupervisor = AppSupervisor.getInstance();
  protected _started: boolean;
  private _authenticated = false;
  private _maintaining = false;
  private _maintainingCommandStatus: MaintainingCommandStatus;
  private _maintainingStatusBeforeCommand: MaintainingCommandStatus | null;
  private _actionCommand: Command;

  constructor(public options: ApplicationOptions) {
    super();
    this.rawOptions = this.name == 'main' ? lodash.cloneDeep(options) : {};
    this.init();

    this._appSupervisor.addApp(this);
  }

  protected _loaded: boolean;

  get loaded() {
    return this._loaded;
  }

  private _maintainingMessage: string;

  get maintainingMessage() {
    return this._maintainingMessage;
  }

  protected _db: Database;

  get db() {
    return this._db;
  }

  protected _logger: Logger;

  get logger() {
    return this._logger;
  }

  protected _resourcer: Resourcer;

  get resourcer() {
    return this._resourcer;
  }

  protected _cache: Cache;

  get cache() {
    return this._cache;
  }

  protected _cli: AppCommand;

  get cli() {
    return this._cli;
  }

  protected _i18n: i18n;

  get i18n() {
    return this._i18n;
  }

  protected _pm: PluginManager;

  get pm() {
    return this._pm;
  }

  protected _acl: ACL;

  get acl() {
    return this._acl;
  }

  protected _authManager: AuthManager;

  get authManager() {
    return this._authManager;
  }

  protected _locales: Locale;

  get locales() {
    return this._locales;
  }

  protected _version: ApplicationVersion;

  get version() {
    return this._version;
  }

  get log() {
    return this._logger;
  }

  get name() {
    return this.options.name || 'main';
  }

  isMaintaining() {
    return this._maintaining;
  }

  getMaintaining() {
    return this._maintainingCommandStatus;
  }

  setMaintaining(_maintainingCommandStatus: MaintainingCommandStatus) {
    this._maintainingCommandStatus = _maintainingCommandStatus;

    this.emit('maintaining', _maintainingCommandStatus);

    if (_maintainingCommandStatus.status == 'command_end') {
      this._maintaining = false;
      return;
    }

    this._maintaining = true;
  }

  setMaintainingMessage(message: string) {
    this._maintainingMessage = message;

    this.emit('maintainingMessageChanged', {
      message: this._maintainingMessage,
      maintainingStatus: this._maintainingCommandStatus,
    });
  }

  getVersion() {
    return packageJson.version;
  }

  plugin<O = any>(pluginClass: any, options?: O) {
    this.log.debug(`add plugin ${pluginClass.name}`);
    this.pm.addPreset(pluginClass, options);
  }

  // @ts-ignore
  use<NewStateT = {}, NewContextT = {}>(
    middleware: Koa.Middleware<StateT & NewStateT, ContextT & NewContextT>,
    options?: ToposortOptions,
  ) {
    this.middleware.add(middleware, options);
    return this;
  }

  callback() {
    const fn = compose(this.middleware.nodes);

    if (!this.listenerCount('error')) this.on('error', this.onerror);

    return (req: IncomingMessage, res: ServerResponse) => {
      const ctx = this.createContext(req, res);

      // @ts-ignore
      return this.handleRequest(ctx, fn);
    };
  }

  collection(options: CollectionOptions) {
    return this.db.collection(options);
  }

  resource(options: ResourceOptions) {
    return this.resourcer.define(options);
  }

  actions(handlers: any, options?: ActionsOptions) {
    return this.resourcer.registerActions(handlers);
  }

  command(name: string, desc?: string, opts?: CommandOptions): AppCommand {
    return this.cli.command(name, desc, opts).allowUnknownOption();
  }

  findCommand(name: string): Command {
    return (this.cli as any)._findCommand(name);
  }

  async load(options?: any) {
    if (this._loaded) {
      return;
    }

    if (options?.reload) {
      this.setMaintainingMessage('app reload');
      this.log.info(`app.reload()`);
      const oldDb = this._db;
      this.init();
      if (!oldDb.closed()) {
        await oldDb.close();
      }
    }

    this.setMaintainingMessage('init plugins');
    await this.pm.initPlugins();

    this.setMaintainingMessage('start load');

    this.setMaintainingMessage('emit beforeLoad');
    await this.emitAsync('beforeLoad', this, options);

    await this.pm.load(options);

    this.setMaintainingMessage('emit afterLoad');
    await this.emitAsync('afterLoad', this, options);
    this._loaded = true;
  }

  async reload(options?: any) {
    this.log.debug(`start reload`);

    this._loaded = false;

    await this.load({
      ...options,
      reload: true,
    });

    this.log.debug('emit afterReload');
    this.setMaintainingMessage('emit afterReload');
    await this.emitAsync('afterReload', this, options);
    this.log.debug(`finish reload`);
  }

  getPlugin<P extends Plugin>(name: string | typeof Plugin) {
    return this.pm.get(name) as P;
  }

  async parse(argv = process.argv) {
    return this.runAsCLI(argv);
  }

  async authenticate() {
    if (this._authenticated) {
      return;
    }
    this._authenticated = true;
    await this.db.auth();
    await this.dbVersionCheck({ exit: true });
    await this.db.prepare();
  }

  async runCommand(command: string, ...args: any[]) {
    return await this.runAsCLI([command, ...args], { from: 'user' });
  }

  createCli() {
    const command = new AppCommand('nocobase')
      .usage('[command] [options]')
      .hook('preAction', async (_, actionCommand) => {
        this._actionCommand = actionCommand;

        this.activatedCommand = {
          name: getCommandFullName(actionCommand),
        };

        this.setMaintaining({
          status: 'command_begin',
          command: this.activatedCommand,
        });

        this.setMaintaining({
          status: 'command_running',
          command: this.activatedCommand,
        });

        await this.authenticate();
        await this.load();
      })
      .hook('postAction', async (_, actionCommand) => {
        if (this._maintainingStatusBeforeCommand?.error && this._started) {
          await this.restart();
        }
      });

    command.exitOverride((err) => {
      throw err;
    });

    return command;
  }

  async runAsCLI(argv = process.argv, options?: ParseOptions & { throwError?: boolean }) {
    if (this.activatedCommand) {
      return;
    }

    this._maintainingStatusBeforeCommand = this._maintainingCommandStatus;

    try {
      const command = await this.cli.parseAsync(argv, options);

      this.setMaintaining({
        status: 'command_end',
        command: this.activatedCommand,
      });

      return command;
    } catch (error) {
      if (!this.activatedCommand) {
        this.activatedCommand = {
          name: 'unknown',
        };
      }

      this.setMaintaining({
        status: 'command_error',
        command: this.activatedCommand,
        error,
      });

      if (options?.throwError) {
        throw error;
      }
    } finally {
      const _actionCommand = this._actionCommand;
      if (_actionCommand) {
        const options = _actionCommand['options'];
        _actionCommand['_optionValues'] = {};
        _actionCommand['_optionValueSources'] = {};
        _actionCommand['options'] = [];
        for (const option of options) {
          _actionCommand.addOption(option);
        }
      }
      this.activatedCommand = null;
      this._actionCommand = null;
    }
  }

  async start(options: StartOptions = {}) {
    if (this._started) {
      return;
    }

    this._started = true;

    if (options.checkInstall && !(await this.isInstalled())) {
      throw new ApplicationNotInstall(
        `Application ${this.name} is not installed, Please run 'yarn nocobase install' command first`,
      );
    }

    this.setMaintainingMessage('starting app...');

    if (this.db.closed()) {
      await this.db.reconnect();
    }

    this.setMaintainingMessage('emit beforeStart');
    await this.emitAsync('beforeStart', this, options);

    this.setMaintainingMessage('emit afterStart');
    await this.emitAsync('afterStart', this, options);
    await this.emitStartedEvent();

    this.stopped = false;
  }

  async emitStartedEvent() {
    await this.emitAsync('__started', this, {
      maintainingStatus: lodash.cloneDeep(this._maintainingCommandStatus),
    });
  }

  async isStarted() {
    return this._started;
  }

  async tryReloadOrRestart() {
    if (this._started) {
      await this.restart();
    } else {
      await this.reload();
    }
  }

  async restart(options: StartOptions = {}) {
    if (!this._started) {
      return;
    }

    this._started = false;
    await this.emitAsync('beforeStop');
    await this.reload(options);
    await this.start(options);
    this.emit('__restarted', this, options);
  }

  async stop(options: any = {}) {
    this.log.debug('stop app...');
    this.setMaintainingMessage('stopping app...');
    if (this.stopped) {
      this.log.warn(`Application ${this.name} already stopped`);
      return;
    }

    await this.emitAsync('beforeStop', this, options);

    try {
      // close database connection
      // silent if database already closed
      if (!this.db.closed()) {
        this.logger.info(`close db`);
        await this.db.close();
      }
    } catch (e) {
      this.log.error(e);
    }

    await this.emitAsync('afterStop', this, options);

    this.stopped = true;
    this.log.info(`${this.name} is stopped`);
    this._started = false;
  }

  async destroy(options: any = {}) {
    this.logger.debug('start destroy app');
    this.setMaintainingMessage('destroying app...');
    await this.emitAsync('beforeDestroy', this, options);
    await this.stop(options);

    this.logger.debug('emit afterDestroy');
    await this.emitAsync('afterDestroy', this, options);

    this.logger.debug('finish destroy app');
  }

  async dbVersionCheck(options?: { exit?: boolean }) {
    const r = await this.db.version.satisfies({
      mysql: '>=8.0.17',
      sqlite: '3.x',
      postgres: '>=10',
    });

    if (!r) {
      console.log(chalk.red('The database only supports MySQL 8.0.17 and above, SQLite 3.x and PostgreSQL 10+'));
      if (options?.exit) {
        process.exit();
      }
      return false;
    }

    if (this.db.inDialect('mysql')) {
      const result = await this.db.sequelize.query(`SHOW VARIABLES LIKE 'lower_case_table_names'`, { plain: true });
      if (result?.Value === '1' && !this.db.options.underscored) {
        console.log(
          `Your database lower_case_table_names=1, please add ${chalk.yellow('DB_UNDERSCORED=true')} to the .env file`,
        );
        if (options?.exit) {
          process.exit();
        }
        return false;
      }
    }

    return true;
  }

  async isInstalled() {
    return (
      (await this.db.collectionExistsInDb('applicationVersion')) || (await this.db.collectionExistsInDb('collections'))
    );
  }

  async install(options: InstallOptions = {}) {
    this.setMaintainingMessage('installing app...');
    this.log.debug('Database dialect: ' + this.db.sequelize.getDialect());

    if (options?.clean || options?.sync?.force) {
      this.log.debug('truncate database');
      await this.db.clean({ drop: true });
      this.log.debug('app reloading');
      await this.reload();
    } else if (await this.isInstalled()) {
      this.log.warn('app is installed');
      return;
    }

    this.log.debug('emit beforeInstall');
    this.setMaintainingMessage('call beforeInstall hook...');
    await this.emitAsync('beforeInstall', this, options);
    this.log.debug('start install plugins');
    await this.pm.install(options);
    this.log.debug('update version');
    await this.version.update();
    this.log.debug('emit afterInstall');
    this.setMaintainingMessage('call afterInstall hook...');
    await this.emitAsync('afterInstall', this, options);

    if (this._maintainingStatusBeforeCommand?.error) {
      return;
    }

    if (this._started) {
      await this.restart();
    }
  }

  async upgrade(options: any = {}) {
    await this.emitAsync('beforeUpgrade', this, options);

    await this.db.migrator.up();
    await this.db.sync({
      force: false,
      alter: {
        drop: false,
      },
    });

    await this.version.update();
    await this.emitAsync('afterUpgrade', this, options);
    this.log.debug(chalk.green(`✨  NocoBase has been upgraded to v${this.getVersion()}`));
    if (this._started) {
      await this.restart();
    }
  }

  toJSON() {
    return {
      appName: this.name,
      name: this.name,
    };
  }

  reInitEvents() {
    for (const eventName of this.eventNames()) {
      for (const listener of this.listeners(eventName)) {
        if (listener['_reinitializable']) {
          this.removeListener(eventName, listener as any);
        }
      }
    }
  }

  protected init() {
    const options = this.options;

    const logger = createAppLogger({
      ...options.logger,
      defaultMeta: {
        app: this.name,
      },
    });

    this._logger = logger.instance;

    this.reInitEvents();

    this.middleware = new Toposort<any>();
    this.plugins = new Map<string, Plugin>();
    this._acl = createACL();

    this.use(logger.middleware, { tag: 'logger' });

    if (this._db) {
      // MaxListenersExceededWarning
      this._db.removeAllListeners();
    }

    this._db = this.createDatabase(options);

    this._resourcer = createResourcer(options);
    this._cli = this.createCli();
    this._i18n = createI18n(options);
    this._cache = createCache(options.cache);
    this.context.db = this._db;
    this.context.logger = this._logger;
    this.context.resourcer = this._resourcer;
    this.context.cache = this._cache;

    const plugins = this._pm ? this._pm.options.plugins : options.plugins;

    this._pm = new PluginManager({
      app: this,
      plugins: plugins || [],
    });

    this._authManager = new AuthManager({
      authKey: 'X-Authenticator',
      default: 'basic',
    });

    this.resource({
      name: 'auth',
      actions: authActions,
    });

    this._resourcer.use(this._authManager.middleware(), { tag: 'auth' });

    if (this.options.acl !== false) {
      this._resourcer.use(this._acl.middleware(), { tag: 'acl', after: ['auth'] });
    }

    this._locales = new Locale(createAppProxy(this));

    registerMiddlewares(this, options);

    if (options.registerActions !== false) {
      registerActions(this);
    }

    registerCli(this);

    this._version = new ApplicationVersion(this);
  }

  private createDatabase(options: ApplicationOptions) {
    const config = {
      ...(options.database instanceof Database ? options.database.options : options.database),
      migrator: {
        context: { app: this },
      },
    };

    if (config.collectionSnapshotDir) {
      config.collectionSnapshotDir = path.resolve(config.collectionSnapshotDir, this.name);
    }

    const db = new Database(config);

    db.setLogger(this._logger);

    return db;
  }
}

applyMixins(Application, [AsyncEmitter]);

export default Application;<|MERGE_RESOLUTION|>--- conflicted
+++ resolved
@@ -22,11 +22,8 @@
 import { Locale } from './locale';
 import { Plugin } from './plugin';
 import { InstallOptions, PluginManager } from './plugin-manager';
-<<<<<<< HEAD
 import path from 'path';
-=======
 import { AppCommand } from './app-command';
->>>>>>> 630c6f2d
 
 const packageJson = require('../package.json');
 
