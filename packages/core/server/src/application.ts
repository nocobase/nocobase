--- conflicted
+++ resolved
@@ -23,11 +23,9 @@
 import { Locale } from './locale';
 import { Plugin } from './plugin';
 import { InstallOptions, PluginManager } from './plugin-manager';
-<<<<<<< HEAD
 import path from 'path';
 import { AppCommand } from './app-command';
-=======
->>>>>>> d83afc52
+
 
 const packageJson = require('../package.json');
 
