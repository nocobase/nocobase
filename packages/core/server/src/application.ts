--- conflicted
+++ resolved
@@ -748,13 +748,8 @@
     this._version = new ApplicationVersion(this);
   }
 
-<<<<<<< HEAD
-  private createDatabase(options: ApplicationOptions) {
+  protected createDatabase(options: ApplicationOptions) {
     const config = {
-=======
-  protected createDatabase(options: ApplicationOptions) {
-    const db = new Database({
->>>>>>> a4cccb40
       ...(options.database instanceof Database ? options.database.options : options.database),
       migrator: {
         context: { app: this },
