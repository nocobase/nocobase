--- conflicted
+++ resolved
@@ -31,14 +31,9 @@
 import { Locale } from './locale';
 import { Plugin } from './plugin';
 import { InstallOptions, PluginManager } from './plugin-manager';
-<<<<<<< HEAD
 import packageJson from '../package.json';
 import chalk from 'chalk';
-=======
 import { RecordableHistogram, performance } from 'node:perf_hooks';
-
-const packageJson = require('../package.json');
->>>>>>> e9e2e73e
 
 export type PluginType = string | typeof Plugin;
 export type PluginConfiguration = PluginType | [PluginType, any];
