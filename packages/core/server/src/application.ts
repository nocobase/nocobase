import { ACL } from '@nocobase/acl';
import { registerActions } from '@nocobase/actions';
import { actions as authActions, AuthManager } from '@nocobase/auth';
import { Cache, createCache, ICacheConfig } from '@nocobase/cache';
import Database, { CollectionOptions, IDatabaseOptions } from '@nocobase/database';
import { AppLoggerOptions, createAppLogger, Logger } from '@nocobase/logger';
import { ResourceOptions, Resourcer } from '@nocobase/resourcer';
import { applyMixins, AsyncEmitter, Toposort, ToposortOptions } from '@nocobase/utils';
import chalk from 'chalk';
import { Command, CommandOptions, ParseOptions } from 'commander';
import { IncomingMessage, Server, ServerResponse } from 'http';
import { i18n, InitOptions } from 'i18next';
import Koa, { DefaultContext as KoaDefaultContext, DefaultState as KoaDefaultState } from 'koa';
import compose from 'koa-compose';
import lodash from 'lodash';
import { createACL } from './acl';
import { AppCommand } from './app-command';
import { AppSupervisor } from './app-supervisor';
import { registerCli } from './commands';
import { ApplicationNotInstall } from './errors/application-not-install';
import { createAppProxy, createI18n, createResourcer, getCommandFullName, registerMiddlewares } from './helper';
import { ApplicationVersion } from './helpers/application-version';
import { Locale } from './locale';
import { Plugin } from './plugin';
import { InstallOptions, PluginManager } from './plugin-manager';
<<<<<<< HEAD
import path from 'path';
=======
import { CronJob } from 'cron';
import { CronJobManager } from './cron/cron-job-manager';
>>>>>>> 3793bb6c

const packageJson = require('../package.json');

export type PluginType = string | typeof Plugin;
export type PluginConfiguration = PluginType | [PluginType, any];

export interface ResourcerOptions {
  prefix?: string;
}

export interface ApplicationOptions {
  database?: IDatabaseOptions | Database;
  cache?: ICacheConfig | ICacheConfig[];
  resourcer?: ResourcerOptions;
  bodyParser?: any;
  cors?: any;
  dataWrapping?: boolean;
  registerActions?: boolean;
  i18n?: i18n | InitOptions;
  plugins?: PluginConfiguration[];
  acl?: boolean;
  logger?: AppLoggerOptions;
  pmSock?: string;
  name?: string;
}

export interface DefaultState extends KoaDefaultState {
  currentUser?: any;

  [key: string]: any;
}

export interface DefaultContext extends KoaDefaultContext {
  db: Database;
  cache: Cache;
  resourcer: Resourcer;
  i18n: any;

  [key: string]: any;
}

interface ActionsOptions {
  resourceName?: string;
  resourceNames?: string[];
}

interface ListenOptions {
  port?: number | undefined;
  host?: string | undefined;
  backlog?: number | undefined;
  path?: string | undefined;
  exclusive?: boolean | undefined;
  readableAll?: boolean | undefined;
  writableAll?: boolean | undefined;
  /**
   * @default false
   */
  ipv6Only?: boolean | undefined;
  signal?: AbortSignal | undefined;
}

interface StartOptions {
  cliArgs?: any[];
  dbSync?: boolean;
  checkInstall?: boolean;
  recover?: boolean;
}

type MaintainingStatus = 'command_begin' | 'command_end' | 'command_running' | 'command_error';

export type MaintainingCommandStatus = {
  command: {
    name: string;
  };
  status: MaintainingStatus;
  error?: Error;
};

export class Application<StateT = DefaultState, ContextT = DefaultContext> extends Koa implements AsyncEmitter {
  public listenServer: Server;
  declare middleware: any;
  stopped = false;
  ready = false;
  declare emitAsync: (event: string | symbol, ...args: any[]) => Promise<boolean>;
  public rawOptions: ApplicationOptions;
  public activatedCommand: {
    name: string;
  } = null;
  public running = false;
  protected plugins = new Map<string, Plugin>();
  protected _appSupervisor: AppSupervisor = AppSupervisor.getInstance();
  protected _started: boolean;
  private _authenticated = false;
  private _maintaining = false;
  private _maintainingCommandStatus: MaintainingCommandStatus;
  private _maintainingStatusBeforeCommand: MaintainingCommandStatus | null;
  private _actionCommand: Command;

  constructor(public options: ApplicationOptions) {
    super();
    this.rawOptions = this.name == 'main' ? lodash.cloneDeep(options) : {};
    this.init();

    this._appSupervisor.addApp(this);
  }

  protected _loaded: boolean;

  get loaded() {
    return this._loaded;
  }

  private _maintainingMessage: string;

  get maintainingMessage() {
    return this._maintainingMessage;
  }

  protected _cronJobManager: CronJobManager;

  get cronJobManager() {
    return this._cronJobManager;
  }

  protected _db: Database;

  get db() {
    return this._db;
  }

  protected _logger: Logger;

  get logger() {
    return this._logger;
  }

  protected _resourcer: Resourcer;

  get resourcer() {
    return this._resourcer;
  }

  protected _cache: Cache;

  get cache() {
    return this._cache;
  }

  protected _cli: AppCommand;

  get cli() {
    return this._cli;
  }

  protected _i18n: i18n;

  get i18n() {
    return this._i18n;
  }

  protected _pm: PluginManager;

  get pm() {
    return this._pm;
  }

  protected _acl: ACL;

  get acl() {
    return this._acl;
  }

  protected _authManager: AuthManager;

  get authManager() {
    return this._authManager;
  }

  protected _locales: Locale;

  get locales() {
    return this._locales;
  }

  protected _version: ApplicationVersion;

  get version() {
    return this._version;
  }

  get log() {
    return this._logger;
  }

  get name() {
    return this.options.name || 'main';
  }

  isMaintaining() {
    return this._maintaining;
  }

  getMaintaining() {
    return this._maintainingCommandStatus;
  }

  setMaintaining(_maintainingCommandStatus: MaintainingCommandStatus) {
    this._maintainingCommandStatus = _maintainingCommandStatus;

    this.emit('maintaining', _maintainingCommandStatus);

    if (_maintainingCommandStatus.status == 'command_end') {
      this._maintaining = false;
      return;
    }

    this._maintaining = true;
  }

  setMaintainingMessage(message: string) {
    this._maintainingMessage = message;

    this.emit('maintainingMessageChanged', {
      message: this._maintainingMessage,
      maintainingStatus: this._maintainingCommandStatus,
    });
  }

  getVersion() {
    return packageJson.version;
  }

  plugin<O = any>(pluginClass: any, options?: O) {
    this.log.debug(`add plugin ${pluginClass.name}`);
    this.pm.addPreset(pluginClass, options);
  }

  // @ts-ignore
  use<NewStateT = {}, NewContextT = {}>(
    middleware: Koa.Middleware<StateT & NewStateT, ContextT & NewContextT>,
    options?: ToposortOptions,
  ) {
    this.middleware.add(middleware, options);
    return this;
  }

  callback() {
    const fn = compose(this.middleware.nodes);

    if (!this.listenerCount('error')) this.on('error', this.onerror);

    return (req: IncomingMessage, res: ServerResponse) => {
      const ctx = this.createContext(req, res);

      // @ts-ignore
      return this.handleRequest(ctx, fn);
    };
  }

  collection(options: CollectionOptions) {
    return this.db.collection(options);
  }

  resource(options: ResourceOptions) {
    return this.resourcer.define(options);
  }

  actions(handlers: any, options?: ActionsOptions) {
    return this.resourcer.registerActions(handlers);
  }

  command(name: string, desc?: string, opts?: CommandOptions): AppCommand {
    return this.cli.command(name, desc, opts).allowUnknownOption();
  }

  findCommand(name: string): Command {
    return (this.cli as any)._findCommand(name);
  }

  async load(options?: any) {
    if (this._loaded) {
      return;
    }

    if (options?.reload) {
      this.setMaintainingMessage('app reload');
      this.log.info(`app.reload()`);
      const oldDb = this._db;
      this.init();
      if (!oldDb.closed()) {
        await oldDb.close();
      }
    }

    this.setMaintainingMessage('init plugins');
    await this.pm.initPlugins();

    this.setMaintainingMessage('start load');

    this.setMaintainingMessage('emit beforeLoad');
    await this.emitAsync('beforeLoad', this, options);

    await this.pm.load(options);

    this.setMaintainingMessage('emit afterLoad');
    await this.emitAsync('afterLoad', this, options);
    this._loaded = true;
  }

  async reload(options?: any) {
    this.log.debug(`start reload`);

    this._loaded = false;

    await this.emitAsync('beforeReload', this, options);

    await this.load({
      ...options,
      reload: true,
    });

    this.log.debug('emit afterReload');
    this.setMaintainingMessage('emit afterReload');
    await this.emitAsync('afterReload', this, options);
    this.log.debug(`finish reload`);
  }

  getPlugin<P extends Plugin>(name: string | typeof Plugin) {
    return this.pm.get(name) as P;
  }

  async parse(argv = process.argv) {
    return this.runAsCLI(argv);
  }

  async authenticate() {
    if (this._authenticated) {
      return;
    }
    this._authenticated = true;
    await this.db.auth();
    await this.dbVersionCheck({ exit: true });
    await this.db.prepare();
  }

  async runCommand(command: string, ...args: any[]) {
    return await this.runAsCLI([command, ...args], { from: 'user' });
  }

  createCli() {
    const command = new AppCommand('nocobase')
      .usage('[command] [options]')
      .hook('preAction', async (_, actionCommand) => {
        this._actionCommand = actionCommand;
        this.activatedCommand = {
          name: getCommandFullName(actionCommand),
        };

        this.setMaintaining({
          status: 'command_begin',
          command: this.activatedCommand,
        });

        this.setMaintaining({
          status: 'command_running',
          command: this.activatedCommand,
        });

        await this.authenticate();
        await this.load();
      })
      .hook('postAction', async (_, actionCommand) => {
        if (this._maintainingStatusBeforeCommand?.error && this._started) {
          await this.restart();
        }
      });

    command.exitOverride((err) => {
      throw err;
    });

    return command;
  }

  async runAsCLI(argv = process.argv, options?: ParseOptions & { throwError?: boolean }) {
    if (this.activatedCommand) {
      return;
    }

    this._maintainingStatusBeforeCommand = this._maintainingCommandStatus;

    try {
      const command = await this.cli.parseAsync(argv, options);

      this.setMaintaining({
        status: 'command_end',
        command: this.activatedCommand,
      });

      return command;
    } catch (error) {
      console.log({ error });
      if (!this.activatedCommand) {
        this.activatedCommand = {
          name: 'unknown',
        };
      }

      this.setMaintaining({
        status: 'command_error',
        command: this.activatedCommand,
        error,
      });

      if (options?.throwError) {
        throw error;
      }
    } finally {
      const _actionCommand = this._actionCommand;
      if (_actionCommand) {
        const options = _actionCommand['options'];
        _actionCommand['_optionValues'] = {};
        _actionCommand['_optionValueSources'] = {};
        _actionCommand['options'] = [];
        for (const option of options) {
          _actionCommand.addOption(option);
        }
      }
      this._actionCommand = null;
      this.activatedCommand = null;
    }
  }

  async start(options: StartOptions = {}) {
    if (this._started) {
      return;
    }

    this._started = true;

    if (options.checkInstall && !(await this.isInstalled())) {
      throw new ApplicationNotInstall(
        `Application ${this.name} is not installed, Please run 'yarn nocobase install' command first`,
      );
    }

    this.setMaintainingMessage('starting app...');

    if (this.db.closed()) {
      await this.db.reconnect();
    }

    this.setMaintainingMessage('emit beforeStart');
    await this.emitAsync('beforeStart', this, options);

    this.setMaintainingMessage('emit afterStart');
    await this.emitAsync('afterStart', this, options);
    await this.emitStartedEvent(options);

    this.stopped = false;
  }

  async emitStartedEvent(options: StartOptions = {}) {
    await this.emitAsync('__started', this, {
      maintainingStatus: lodash.cloneDeep(this._maintainingCommandStatus),
      options,
    });
  }

  async isStarted() {
    return this._started;
  }

  async tryReloadOrRestart(options: StartOptions = {}) {
    if (this._started) {
      await this.restart(options);
    } else {
      await this.reload(options);
    }
  }

  async restart(options: StartOptions = {}) {
    if (!this._started) {
      return;
    }

    this._started = false;
    await this.emitAsync('beforeStop');
    await this.reload(options);
    await this.start(options);
    this.emit('__restarted', this, options);
  }

  async stop(options: any = {}) {
    this.log.debug('stop app...');
    this.setMaintainingMessage('stopping app...');
    if (this.stopped) {
      this.log.warn(`Application ${this.name} already stopped`);
      return;
    }

    await this.emitAsync('beforeStop', this, options);

    try {
      // close database connection
      // silent if database already closed
      if (!this.db.closed()) {
        this.logger.info(`close db`);
        await this.db.close();
      }
    } catch (e) {
      this.log.error(e);
    }

    await this.emitAsync('afterStop', this, options);

    this.stopped = true;
    this.log.info(`${this.name} is stopped`);
    this._started = false;
  }

  async destroy(options: any = {}) {
    this.logger.debug('start destroy app');
    this.setMaintainingMessage('destroying app...');
    await this.emitAsync('beforeDestroy', this, options);
    await this.stop(options);

    this.logger.debug('emit afterDestroy');
    await this.emitAsync('afterDestroy', this, options);

    this.logger.debug('finish destroy app');
  }

  async dbVersionCheck(options?: { exit?: boolean }) {
    const r = await this.db.version.satisfies({
      mysql: '>=8.0.17',
      sqlite: '3.x',
      postgres: '>=10',
    });

    if (!r) {
      console.log(chalk.red('The database only supports MySQL 8.0.17 and above, SQLite 3.x and PostgreSQL 10+'));
      if (options?.exit) {
        process.exit();
      }
      return false;
    }

    if (this.db.inDialect('mysql')) {
      const result = await this.db.sequelize.query(`SHOW VARIABLES LIKE 'lower_case_table_names'`, { plain: true });
      if (result?.Value === '1' && !this.db.options.underscored) {
        console.log(
          `Your database lower_case_table_names=1, please add ${chalk.yellow('DB_UNDERSCORED=true')} to the .env file`,
        );
        if (options?.exit) {
          process.exit();
        }
        return false;
      }
    }

    return true;
  }

  async isInstalled() {
    return (
      (await this.db.collectionExistsInDb('applicationVersion')) || (await this.db.collectionExistsInDb('collections'))
    );
  }

  async install(options: InstallOptions = {}) {
    this.setMaintainingMessage('installing app...');
    this.log.debug('Database dialect: ' + this.db.sequelize.getDialect());

    if (options?.clean || options?.sync?.force) {
      this.log.debug('truncate database');
      await this.db.clean({ drop: true });
      this.log.debug('app reloading');
      await this.reload();
    } else if (await this.isInstalled()) {
      this.log.warn('app is installed');
      return;
    }

    this.log.debug('emit beforeInstall');
    this.setMaintainingMessage('call beforeInstall hook...');
    await this.emitAsync('beforeInstall', this, options);
    this.log.debug('start install plugins');
    await this.pm.install(options);
    this.log.debug('update version');
    await this.version.update();
    this.log.debug('emit afterInstall');
    this.setMaintainingMessage('call afterInstall hook...');
    await this.emitAsync('afterInstall', this, options);

    if (this._maintainingStatusBeforeCommand?.error) {
      return;
    }

    if (this._started) {
      await this.restart();
    }
  }

  async upgrade(options: any = {}) {
    await this.emitAsync('beforeUpgrade', this, options);

    await this.db.migrator.up();
    await this.db.sync({
      force: false,
      alter: {
        drop: false,
      },
    });

    await this.version.update();
    await this.emitAsync('afterUpgrade', this, options);
    this.log.debug(chalk.green(`✨  NocoBase has been upgraded to v${this.getVersion()}`));
    if (this._started) {
      await this.restart();
    }
  }

  toJSON() {
    return {
      appName: this.name,
      name: this.name,
    };
  }

  reInitEvents() {
    for (const eventName of this.eventNames()) {
      for (const listener of this.listeners(eventName)) {
        if (listener['_reinitializable']) {
          this.removeListener(eventName, listener as any);
        }
      }
    }
  }

  protected init() {
    const options = this.options;

    const logger = createAppLogger({
      ...options.logger,
      defaultMeta: {
        app: this.name,
      },
    });

    this._logger = logger.instance;

    this.reInitEvents();

    this.middleware = new Toposort<any>();
    this.plugins = new Map<string, Plugin>();
    this._acl = createACL();

    this._cronJobManager = new CronJobManager(this);

    this.use(logger.middleware, { tag: 'logger' });

    if (this._db) {
      // MaxListenersExceededWarning
      this._db.removeAllListeners();
    }

    this._db = this.createDatabase(options);

    this._resourcer = createResourcer(options);
    this._cli = this.createCli();
    this._i18n = createI18n(options);
    this._cache = createCache(options.cache);
    this.context.db = this._db;
    this.context.logger = this._logger;
    this.context.resourcer = this._resourcer;
    this.context.cache = this._cache;

    const plugins = this._pm ? this._pm.options.plugins : options.plugins;

    this._pm = new PluginManager({
      app: this,
      plugins: plugins || [],
    });

    this._authManager = new AuthManager({
      authKey: 'X-Authenticator',
      default: 'basic',
    });

    this.resource({
      name: 'auth',
      actions: authActions,
    });

    this._resourcer.use(this._authManager.middleware(), { tag: 'auth' });

    if (this.options.acl !== false) {
      this._resourcer.use(this._acl.middleware(), { tag: 'acl', after: ['auth'] });
    }

    this._locales = new Locale(createAppProxy(this));

    registerMiddlewares(this, options);

    if (options.registerActions !== false) {
      registerActions(this);
    }

    registerCli(this);

    this._version = new ApplicationVersion(this);
  }

  private createDatabase(options: ApplicationOptions) {
    const config = {
      ...(options.database instanceof Database ? options.database.options : options.database),
      migrator: {
        context: { app: this },
      },
    };

    if (config.collectionSnapshotDir) {
      config.collectionSnapshotDir = path.resolve(config.collectionSnapshotDir, this.name);
    }

    const db = new Database(config);

    db.setLogger(this._logger);

    return db;
  }
}

applyMixins(Application, [AsyncEmitter]);

export default Application;<|MERGE_RESOLUTION|>--- conflicted
+++ resolved
@@ -23,12 +23,9 @@
 import { Locale } from './locale';
 import { Plugin } from './plugin';
 import { InstallOptions, PluginManager } from './plugin-manager';
-<<<<<<< HEAD
 import path from 'path';
-=======
 import { CronJob } from 'cron';
 import { CronJobManager } from './cron/cron-job-manager';
->>>>>>> 3793bb6c
 
 const packageJson = require('../package.json');
 
