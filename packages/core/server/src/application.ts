import { ACL } from '@nocobase/acl';
import { registerActions } from '@nocobase/actions';
import { actions as authActions, AuthManager } from '@nocobase/auth';
import { Cache, createCache, ICacheConfig } from '@nocobase/cache';
import Database, { CollectionOptions, IDatabaseOptions } from '@nocobase/database';
import { AppLoggerOptions, logger, Logger, systemLogger } from '@nocobase/logger';
import { Resourcer, ResourceOptions } from '@nocobase/resourcer';
import { applyMixins, AsyncEmitter, Toposort, ToposortOptions } from '@nocobase/utils';
import chalk from 'chalk';
import { Command, CommandOptions, ParseOptions } from 'commander';
import { IncomingMessage, Server, ServerResponse } from 'http';
import { i18n, InitOptions } from 'i18next';
import Koa, { DefaultContext as KoaDefaultContext, DefaultState as KoaDefaultState } from 'koa';
import compose from 'koa-compose';
import lodash from 'lodash';
import { createACL } from './acl';
import { AppSupervisor } from './app-supervisor';
import { registerCli } from './commands';
import { ApplicationNotInstall } from './errors/application-not-install';
import { createAppProxy, createI18n, createResourcer, getCommandFullName, registerMiddlewares } from './helper';
import { ApplicationVersion } from './helpers/application-version';
import { Locale } from './locale';
import { Plugin } from './plugin';
import { InstallOptions, PluginManager } from './plugin-manager';
<<<<<<< HEAD
import { randomUUID } from 'crypto';
=======
import { AppCommand } from './app-command';

>>>>>>> bc5ecc9b
const packageJson = require('../package.json');

export type PluginType = string | typeof Plugin;
export type PluginConfiguration = PluginType | [PluginType, any];

export interface ResourcerOptions {
  prefix?: string;
}

export interface ApplicationOptions {
  database?: IDatabaseOptions | Database;
  cache?: ICacheConfig | ICacheConfig[];
  resourcer?: ResourcerOptions;
  bodyParser?: any;
  cors?: any;
  dataWrapping?: boolean;
  registerActions?: boolean;
  i18n?: i18n | InitOptions;
  plugins?: PluginConfiguration[];
  acl?: boolean;
  logger?: AppLoggerOptions;
  pmSock?: string;
  name?: string;
}

export interface DefaultState extends KoaDefaultState {
  currentUser?: any;

  [key: string]: any;
}

export interface DefaultContext extends KoaDefaultContext {
  db: Database;
  cache: Cache;
  resourcer: Resourcer;
  i18n: any;

  [key: string]: any;
}

interface ActionsOptions {
  resourceName?: string;
  resourceNames?: string[];
}

interface ListenOptions {
  port?: number | undefined;
  host?: string | undefined;
  backlog?: number | undefined;
  path?: string | undefined;
  exclusive?: boolean | undefined;
  readableAll?: boolean | undefined;
  writableAll?: boolean | undefined;
  /**
   * @default false
   */
  ipv6Only?: boolean | undefined;
  signal?: AbortSignal | undefined;
}

interface StartOptions {
  cliArgs?: any[];
  dbSync?: boolean;
  checkInstall?: boolean;
}

type MaintainingStatus = 'command_begin' | 'command_end' | 'command_running' | 'command_error';

export type MaintainingCommandStatus = {
  command: {
    name: string;
  };
  status: MaintainingStatus;
  error?: Error;
};

export class Application<StateT = DefaultState, ContextT = DefaultContext> extends Koa implements AsyncEmitter {
  public listenServer: Server;
  declare middleware: any;
  stopped = false;
  ready = false;
  declare emitAsync: (event: string | symbol, ...args: any[]) => Promise<boolean>;
  public rawOptions: ApplicationOptions;
  public activatedCommand: {
    name: string;
  } = null;
  public running = false;
  protected plugins = new Map<string, Plugin>();
  protected _appSupervisor: AppSupervisor = AppSupervisor.getInstance();
  protected _started: boolean;
  private _authenticated = false;
  private _maintaining = false;
  private _maintainingCommandStatus: MaintainingCommandStatus;
  private _maintainingStatusBeforeCommand: MaintainingCommandStatus | null;
  private _actionCommand: Command;

  constructor(public options: ApplicationOptions) {
    super();
    this.context.reqId = randomUUID();
    this.rawOptions = this.name == 'main' ? lodash.cloneDeep(options) : {};
    this.init();

    this._appSupervisor.addApp(this);
  }

  protected _loaded: boolean;

  get loaded() {
    return this._loaded;
  }

  private _maintainingMessage: string;

  get maintainingMessage() {
    return this._maintainingMessage;
  }

  protected _db: Database;

  get db() {
    return this._db;
  }

  protected _logger: Logger;

  get logger() {
    return this._logger;
  }

  protected _resourcer: Resourcer;

  get resourcer() {
    return this._resourcer;
  }

  protected _cache: Cache;

  get cache() {
    return this._cache;
  }

  protected _cli: AppCommand;

  get cli() {
    return this._cli;
  }

  protected _i18n: i18n;

  get i18n() {
    return this._i18n;
  }

  protected _pm: PluginManager;

  get pm() {
    return this._pm;
  }

  protected _acl: ACL;

  get acl() {
    return this._acl;
  }

  protected _authManager: AuthManager;

  get authManager() {
    return this._authManager;
  }

  protected _locales: Locale;

  get locales() {
    return this._locales;
  }

  protected _version: ApplicationVersion;

  get version() {
    return this._version;
  }

  get log() {
    return this._logger;
  }

  get name() {
    return this.options.name || 'main';
  }

  isMaintaining() {
    return this._maintaining;
  }

  getMaintaining() {
    return this._maintainingCommandStatus;
  }

  setMaintaining(_maintainingCommandStatus: MaintainingCommandStatus) {
    this._maintainingCommandStatus = _maintainingCommandStatus;

    this.emit('maintaining', _maintainingCommandStatus);

    if (_maintainingCommandStatus.status == 'command_end') {
      this._maintaining = false;
      return;
    }

    this._maintaining = true;
  }

  setMaintainingMessage(message: string) {
    this._maintainingMessage = message;

    this.emit('maintainingMessageChanged', {
      message: this._maintainingMessage,
      maintainingStatus: this._maintainingCommandStatus,
    });
  }

  getVersion() {
    return packageJson.version;
  }

  plugin<O = any>(pluginClass: any, options?: O) {
    this.log.debug(`add plugin`, { function: 'plugin', meta: pluginClass.name });
    this.pm.addPreset(pluginClass, options);
  }

  // @ts-ignore
  use<NewStateT = {}, NewContextT = {}>(
    middleware: Koa.Middleware<StateT & NewStateT, ContextT & NewContextT>,
    options?: ToposortOptions,
  ) {
    this.middleware.add(middleware, options);
    return this;
  }

  callback() {
    const fn = compose(this.middleware.nodes);

    if (!this.listenerCount('error')) this.on('error', this.onerror);

    return (req: IncomingMessage, res: ServerResponse) => {
      const ctx = this.createContext(req, res);

      // @ts-ignore
      return this.handleRequest(ctx, fn);
    };
  }

  collection(options: CollectionOptions) {
    return this.db.collection(options);
  }

  resource(options: ResourceOptions) {
    return this.resourcer.define(options);
  }

  actions(handlers: any, options?: ActionsOptions) {
    return this.resourcer.registerActions(handlers);
  }

  command(name: string, desc?: string, opts?: CommandOptions): AppCommand {
    return this.cli.command(name, desc, opts).allowUnknownOption();
  }

  findCommand(name: string): Command {
    return (this.cli as any)._findCommand(name);
  }

  async load(options?: any) {
    if (this._loaded) {
      return;
    }

    if (options?.reload) {
      this.setMaintainingMessage('app reload');
      this.log.info(`app.reload()`, { function: 'load' });
      const oldDb = this._db;
      this.init();
      if (!oldDb.closed()) {
        await oldDb.close();
      }
    }

    this.setMaintainingMessage('init plugins');
    await this.pm.initPlugins();

    this.setMaintainingMessage('start load');

    this.setMaintainingMessage('emit beforeLoad');
    await this.emitAsync('beforeLoad', this, options);

    await this.pm.load(options);

    this.setMaintainingMessage('emit afterLoad');
    await this.emitAsync('afterLoad', this, options);
    this._loaded = true;
  }

  async reload(options?: any) {
    this.log.debug(`start reload`, { function: 'reload' });

    this._loaded = false;

    await this.load({
      ...options,
      reload: true,
    });

    this.log.debug('emit afterReload', { function: 'reload' });
    this.setMaintainingMessage('emit afterReload');
    await this.emitAsync('afterReload', this, options);
    this.log.debug(`finish reload`, { function: 'reload' });
  }

  getPlugin<P extends Plugin>(name: string | typeof Plugin) {
    return this.pm.get(name) as P;
  }

  async parse(argv = process.argv) {
    return this.runAsCLI(argv);
  }

  async authenticate() {
    if (this._authenticated) {
      return;
    }
    this._authenticated = true;
    await this.db.auth();
    await this.dbVersionCheck({ exit: true });
    await this.db.prepare();
  }

  async runCommand(command: string, ...args: any[]) {
    return await this.runAsCLI([command, ...args], { from: 'user' });
  }

  createCli() {
    const command = new AppCommand('nocobase')
      .usage('[command] [options]')
      .hook('preAction', async (_, actionCommand) => {
        this._actionCommand = actionCommand;

        this.activatedCommand = {
          name: getCommandFullName(actionCommand),
        };

        this.setMaintaining({
          status: 'command_begin',
          command: this.activatedCommand,
        });

        this.setMaintaining({
          status: 'command_running',
          command: this.activatedCommand,
        });

        await this.authenticate();
        await this.load();
      })
      .hook('postAction', async (_, actionCommand) => {
        if (this._maintainingStatusBeforeCommand?.error && this._started) {
          await this.restart();
        }
      });

    command.exitOverride((err) => {
      throw err;
    });

    return command;
  }

  async runAsCLI(argv = process.argv, options?: ParseOptions & { throwError?: boolean; reqId?: string }) {
    if (this.activatedCommand) {
      return;
    }
    if (options.reqId) {
      this.context.reqId = options.reqId;
      this._logger = this._logger.child({ reqId: this.context.reqId });
    }
    this._maintainingStatusBeforeCommand = this._maintainingCommandStatus;

    try {
      const command = await this.cli.parseAsync(argv, options);

      this.setMaintaining({
        status: 'command_end',
        command: this.activatedCommand,
      });

      return command;
    } catch (error) {
      if (!this.activatedCommand) {
        this.activatedCommand = {
          name: 'unknown',
        };
      }

      this.setMaintaining({
        status: 'command_error',
        command: this.activatedCommand,
        error,
      });

      if (options?.throwError) {
        throw error;
      }
    } finally {
      const _actionCommand = this._actionCommand;
      if (_actionCommand) {
        const options = _actionCommand['options'];
        _actionCommand['_optionValues'] = {};
        _actionCommand['_optionValueSources'] = {};
        _actionCommand['options'] = [];
        for (const option of options) {
          _actionCommand.addOption(option);
        }
      }
      this.activatedCommand = null;
      this._actionCommand = null;
    }
  }

  async start(options: StartOptions = {}) {
    if (this._started) {
      return;
    }

    this._started = true;

    if (options.checkInstall && !(await this.isInstalled())) {
      throw new ApplicationNotInstall(
        `Application ${this.name} is not installed, Please run 'yarn nocobase install' command first`,
      );
    }

    this.setMaintainingMessage('starting app...');

    if (this.db.closed()) {
      await this.db.reconnect();
    }

    this.setMaintainingMessage('emit beforeStart');
    await this.emitAsync('beforeStart', this, options);

    this.setMaintainingMessage('emit afterStart');
    await this.emitAsync('afterStart', this, options);
    await this.emitStartedEvent();

    this.stopped = false;
  }

  async emitStartedEvent() {
    await this.emitAsync('__started', this, {
      maintainingStatus: lodash.cloneDeep(this._maintainingCommandStatus),
    });
  }

  async isStarted() {
    return this._started;
  }

  async tryReloadOrRestart() {
    if (this._started) {
      await this.restart();
    } else {
      await this.reload();
    }
  }

  async restart(options: StartOptions = {}) {
    if (!this._started) {
      return;
    }

    this._started = false;
    await this.emitAsync('beforeStop');
    await this.reload(options);
    await this.start(options);
    this.emit('__restarted', this, options);
  }

  async stop(options: any = {}) {
    this.log.debug('stop app...', { function: 'stop' });
    this.setMaintainingMessage('stopping app...');
    if (this.stopped) {
      this.log.warn(`Application ${this.name} already stopped`, { function: 'stop' });
      return;
    }

    await this.emitAsync('beforeStop', this, options);

    try {
      // close database connection
      // silent if database already closed
      if (!this.db.closed()) {
        this.log.info(`close db`, { function: 'stop' });
        await this.db.close();
      }
    } catch (e) {
      this.log.error(e.message, { function: 'stop', meta: e.stack });
    }

    await this.emitAsync('afterStop', this, options);

    this.stopped = true;
    this.log.info(`${this.name} is stopped`, { function: 'stop' });
    this._started = false;
  }

  async destroy(options: any = {}) {
    this.log.debug('start destroy app', { function: 'destory' });
    this.setMaintainingMessage('destroying app...');
    await this.emitAsync('beforeDestroy', this, options);
    await this.stop(options);

    this.log.debug('emit afterDestroy', { function: 'destory' });
    await this.emitAsync('afterDestroy', this, options);

    this.log.debug('finish destroy app', { function: 'destory' });
  }

  async dbVersionCheck(options?: { exit?: boolean }) {
    const r = await this.db.version.satisfies({
      mysql: '>=8.0.17',
      sqlite: '3.x',
      postgres: '>=10',
    });

    if (!r) {
      console.log(chalk.red('The database only supports MySQL 8.0.17 and above, SQLite 3.x and PostgreSQL 10+'));
      if (options?.exit) {
        process.exit();
      }
      return false;
    }

    if (this.db.inDialect('mysql')) {
      const result = await this.db.sequelize.query(`SHOW VARIABLES LIKE 'lower_case_table_names'`, { plain: true });
      if (result?.Value === '1' && !this.db.options.underscored) {
        console.log(
          `Your database lower_case_table_names=1, please add ${chalk.yellow('DB_UNDERSCORED=true')} to the .env file`,
        );
        if (options?.exit) {
          process.exit();
        }
        return false;
      }
    }

    return true;
  }

  async isInstalled() {
    return (
      (await this.db.collectionExistsInDb('applicationVersion')) || (await this.db.collectionExistsInDb('collections'))
    );
  }

  async install(options: InstallOptions = {}) {
    this.setMaintainingMessage('installing app...');
    this.log.debug('Database dialect: ' + this.db.sequelize.getDialect(), { function: 'install' });

    if (options?.clean || options?.sync?.force) {
      this.log.debug('truncate database', { function: 'install' });
      await this.db.clean({ drop: true });
      this.log.debug('app reloading', { function: 'install' });
      await this.reload();
    } else if (await this.isInstalled()) {
      this.log.warn('app is installed', { function: 'install' });
      return;
    }

    this.log.debug('emit beforeInstall', { function: 'install' });
    this.setMaintainingMessage('call beforeInstall hook...');
    await this.emitAsync('beforeInstall', this, options);
    this.log.debug('start install plugins', { function: 'install' });
    await this.pm.install(options);
    this.log.debug('update version', { function: 'install' });
    await this.version.update();
    this.log.debug('emit afterInstall', { function: 'install' });
    this.setMaintainingMessage('call afterInstall hook...');
    await this.emitAsync('afterInstall', this, options);

    if (this._maintainingStatusBeforeCommand?.error) {
      return;
    }

    if (this._started) {
      await this.restart();
    }
  }

  async upgrade(options: any = {}) {
    await this.emitAsync('beforeUpgrade', this, options);
    const force = false;
    await this.db.migrator.up();
    await this.db.sync({
      force,
      alter: {
        drop: force,
      },
    });
    await this.version.update();
    await this.emitAsync('afterUpgrade', this, options);
    this.log.debug(chalk.green(`✨  NocoBase has been upgraded to v${this.getVersion()}`));
    if (this._started) {
      await this.restart();
    }
  }

  toJSON() {
    return {
      appName: this.name,
      name: this.name,
    };
  }

  reInitEvents() {
    for (const eventName of this.eventNames()) {
      for (const listener of this.listeners(eventName)) {
        if (listener['_reinitializable']) {
          this.removeListener(eventName, listener as any);
        }
      }
    }
  }

  protected init() {
    const options = this.options;

    this._logger = systemLogger(this.name, 'app').child({
      reqId: this.context.reqId,
      module: 'application',
    });
    // const logger = createAppLogger({
    //   ...options.logger,
    //   defaultMeta: {
    //     app: this.name,
    //   },
    // });

    this.reInitEvents();

    this.middleware = new Toposort<any>();
    this.plugins = new Map<string, Plugin>();
    this._acl = createACL();

    if (this._db) {
      // MaxListenersExceededWarning
      this._db.removeAllListeners();
    }

    this._db = this.createDatabase(options);

    this._resourcer = createResourcer(options);
    this._cli = this.createCli();
    this._i18n = createI18n(options);
    this._cache = createCache(options.cache);
    this.context.db = this._db;
    // this.context.logger = this._logger;
    this.context.resourcer = this._resourcer;
    this.context.cache = this._cache;

    const plugins = this._pm ? this._pm.options.plugins : options.plugins;

    this._pm = new PluginManager({
      app: this,
      plugins: plugins || [],
    });

    this._authManager = new AuthManager({
      authKey: 'X-Authenticator',
      default: 'basic',
    });

    this.resource({
      name: 'auth',
      actions: authActions,
    });

    this._resourcer.use(this._authManager.middleware(), { tag: 'auth' });

    if (this.options.acl !== false) {
      this._resourcer.use(this._acl.middleware(), { tag: 'acl', after: ['auth'] });
    }

    this._locales = new Locale(createAppProxy(this));

    registerMiddlewares(this, options);

    if (options.registerActions !== false) {
      registerActions(this);
    }

    registerCli(this);

    this._version = new ApplicationVersion(this);
  }

  private createDatabase(options: ApplicationOptions) {
    const sqlLogger = logger(`${this.name}_sql`, {
      level: 'debug',
    });
    const logging = (msg: any) => {
      if (typeof msg === 'string') {
        msg = msg.replace(/[\r\n]/gm, '').replace(/\s+/g, ' ');
      }
      if (msg.includes('INSERT INTO')) {
        msg = msg.substring(0, 2000) + '...';
      }
      sqlLogger.debug({ reqId: this.context.reqId, message: msg });
    };
    const dbOptions = options.database instanceof Database ? options.database.options : options.database;
    const db = new Database({
      ...dbOptions,
      logging: dbOptions.logging ? logging : false,
      migrator: {
        context: { app: this },
      },
    });
    db.setLogger(this._logger.child({ module: 'database' }));
    return db;
  }
}

applyMixins(Application, [AsyncEmitter]);

export default Application;<|MERGE_RESOLUTION|>--- conflicted
+++ resolved
@@ -22,12 +22,9 @@
 import { Locale } from './locale';
 import { Plugin } from './plugin';
 import { InstallOptions, PluginManager } from './plugin-manager';
-<<<<<<< HEAD
 import { randomUUID } from 'crypto';
-=======
 import { AppCommand } from './app-command';
 
->>>>>>> bc5ecc9b
 const packageJson = require('../package.json');
 
 export type PluginType = string | typeof Plugin;
