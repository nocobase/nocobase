--- conflicted
+++ resolved
@@ -53,14 +53,13 @@
   prefix?: string;
 }
 
-<<<<<<< HEAD
-export interface AppTelemetryOptions extends TelemetryOptions {
-  enabled?: boolean;
-=======
 export interface AppLoggerOptions {
   request: RequestLoggerOptions;
   system: SystemLoggerOptions;
->>>>>>> 318b4334
+}
+
+export interface AppTelemetryOptions extends TelemetryOptions {
+  enabled?: boolean;
 }
 
 export interface ApplicationOptions {
