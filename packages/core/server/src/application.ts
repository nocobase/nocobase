--- conflicted
+++ resolved
@@ -45,13 +45,9 @@
 import { Locale } from './locale';
 import { Plugin } from './plugin';
 import { InstallOptions, PluginManager } from './plugin-manager';
-<<<<<<< HEAD
-import { RecordableHistogram } from 'node:perf_hooks';
+
+import packageJson from '../package.json';
 import { createErrorHandler, ErrorHandler } from './errors/handler';
-=======
->>>>>>> 5bf7acdf
-
-import packageJson from '../package.json';
 
 export type PluginType = string | typeof Plugin;
 export type PluginConfiguration = PluginType | [PluginType, any];
@@ -154,7 +150,6 @@
   } = null;
   public running = false;
   public perfHistograms = new Map<string, RecordableHistogram>();
-
   protected plugins = new Map<string, Plugin>();
   protected _appSupervisor: AppSupervisor = AppSupervisor.getInstance();
   protected _started: boolean;
@@ -261,20 +256,19 @@
     return this._locales;
   }
 
-  get localeManager() {
-    return this._locales;
-  }
-
-<<<<<<< HEAD
   protected _errorHandler: ErrorHandler;
   get errorHandler() {
     return this._errorHandler;
-=======
+  }
+
+  get localeManager() {
+    return this._locales;
+  }
+
   protected _telemetry: Telemetry;
 
   get telemetry() {
     return this._telemetry;
->>>>>>> 5bf7acdf
   }
 
   protected _version: ApplicationVersion;
@@ -977,6 +971,7 @@
     }
 
     this._locales = new Locale(createAppProxy(this));
+
     this._errorHandler = createErrorHandler(this);
 
     if (options.perfHooks) {
