/**
 * This file is part of the NocoBase (R) project.
 * Copyright (c) 2020-2024 NocoBase Co., Ltd.
 * Authors: NocoBase Team.
 *
 * This project is dual-licensed under AGPL-3.0 and NocoBase Commercial License.
 * For more information, please refer to: https://www.nocobase.com/agreement.
 */

import { registerActions } from '@nocobase/actions';
import { actions as authActions, AuthManager, AuthManagerOptions } from '@nocobase/auth';
import { Cache, CacheManager, CacheManagerOptions } from '@nocobase/cache';
import { DataSourceManager, SequelizeDataSource } from '@nocobase/data-source-manager';
import Database, { CollectionOptions, IDatabaseOptions } from '@nocobase/database';
import {
  createLogger,
  createSystemLogger,
  getLoggerFilePath,
  Logger,
  LoggerOptions,
  RequestLoggerOptions,
  SystemLogger,
  SystemLoggerOptions,
} from '@nocobase/logger';
import { ResourceOptions, Resourcer } from '@nocobase/resourcer';
import { Telemetry, TelemetryOptions } from '@nocobase/telemetry';
import { applyMixins, AsyncEmitter, importModule, Toposort, ToposortOptions } from '@nocobase/utils';
import { Command, CommandOptions, ParseOptions } from 'commander';
import { randomUUID } from 'crypto';
import glob from 'glob';
import { IncomingMessage, ServerResponse } from 'http';
import { i18n, InitOptions } from 'i18next';
import Koa, { DefaultContext as KoaDefaultContext, DefaultState as KoaDefaultState } from 'koa';
import compose from 'koa-compose';
import lodash from 'lodash';
import { RecordableHistogram } from 'node:perf_hooks';
import path, { basename, resolve } from 'path';
import semver from 'semver';
import packageJson from '../package.json';
import { createACL } from './acl';
import { AppCommand } from './app-command';
import { AppSupervisor } from './app-supervisor';
import { createCacheManager } from './cache';
import { registerCli } from './commands';
import { CronJobManager } from './cron/cron-job-manager';
import { ApplicationNotInstall } from './errors/application-not-install';
import {
  createAppProxy,
  createI18n,
  createResourcer,
  enablePerfHooks,
  getCommandFullName,
  registerMiddlewares,
} from './helper';
import { ApplicationVersion } from './helpers/application-version';
import { Locale } from './locale';
import { MainDataSource } from './main-data-source';
import { parseVariables } from './middlewares';
import { dataTemplate } from './middlewares/data-template';
import validateFilterParams from './middlewares/validate-filter-params';
import { Plugin } from './plugin';
import { InstallOptions, PluginManager } from './plugin-manager';
<<<<<<< HEAD
import { PubSubManager } from './pub-sub-manager';
=======
>>>>>>> 08cf9c6c
import { SyncManager } from './sync-manager';

import packageJson from '../package.json';

export type PluginType = string | typeof Plugin;
export type PluginConfiguration = PluginType | [PluginType, any];

export interface ResourceManagerOptions {
  prefix?: string;
}

/**
 * this interface is deprecated and should not be used.
 * @deprecated
 * use {@link ResourceManagerOptions} instead
 */
// eslint-disable-next-line @typescript-eslint/no-empty-interface
export interface ResourcerOptions extends ResourceManagerOptions {}

export interface AppLoggerOptions {
  request: RequestLoggerOptions;
  system: SystemLoggerOptions;
}

export interface AppTelemetryOptions extends TelemetryOptions {
  enabled?: boolean;
}

export interface ApplicationOptions {
  database?: IDatabaseOptions | Database;
  cacheManager?: CacheManagerOptions;
  /**
   * this property is deprecated and should not be used.
   * @deprecated
   * use {@link ApplicationOptions.resourceManager} instead
   */
  resourcer?: ResourceManagerOptions;
  resourceManager?: ResourceManagerOptions;
  pubSubManager?: any;
  bodyParser?: any;
  cors?: any;
  dataWrapping?: boolean;
  registerActions?: boolean;
  i18n?: i18n | InitOptions;
  plugins?: PluginConfiguration[];
  acl?: boolean;
  logger?: AppLoggerOptions;
  /**
   * @internal
   */
  pmSock?: string;
  name?: string;
  authManager?: AuthManagerOptions;
  /**
   * @internal
   */
  perfHooks?: boolean;
  telemetry?: AppTelemetryOptions;
}

export interface DefaultState extends KoaDefaultState {
  currentUser?: any;

  [key: string]: any;
}

export interface DefaultContext extends KoaDefaultContext {
  db: Database;
  cache: Cache;
  resourcer: Resourcer;
  i18n: any;

  [key: string]: any;
}

interface ActionsOptions {
  resourceName?: string;
  resourceNames?: string[];
}

interface ListenOptions {
  port?: number | undefined;
  host?: string | undefined;
  backlog?: number | undefined;
  path?: string | undefined;
  exclusive?: boolean | undefined;
  readableAll?: boolean | undefined;
  writableAll?: boolean | undefined;
  /**
   * @default false
   */
  ipv6Only?: boolean | undefined;
  signal?: AbortSignal | undefined;
}

interface LoadOptions {
  reload?: boolean;
  hooks?: boolean;
  sync?: boolean;

  [key: string]: any;
}

interface StartOptions {
  cliArgs?: any[];
  dbSync?: boolean;
  checkInstall?: boolean;
  quickstart?: boolean;
  reload?: boolean;
  recover?: boolean;
}

type MaintainingStatus = 'command_begin' | 'command_end' | 'command_running' | 'command_error';

export type MaintainingCommandStatus = {
  command: {
    name: string;
  };
  status: MaintainingStatus;
  error?: Error;
};

export class Application<StateT = DefaultState, ContextT = DefaultContext> extends Koa implements AsyncEmitter {
  /**
   * @internal
   */
  declare middleware: any;
  /**
   * @internal
   */
  stopped = false;
  /**
   * @internal
   */
  ready = false;
  declare emitAsync: (event: string | symbol, ...args: any[]) => Promise<boolean>;
  /**
   * @internal
   */
  public rawOptions: ApplicationOptions;
  /**
   * @internal
   */
  public activatedCommand: {
    name: string;
  } = null;
  /**
   * @internal
   */
  public running = false;
  /**
   * @internal
   */
  public perfHistograms = new Map<string, RecordableHistogram>();
  protected plugins = new Map<string, Plugin>();
  protected _appSupervisor: AppSupervisor = AppSupervisor.getInstance();
  protected _started: Date | null = null;
  private _authenticated = false;
  private _maintaining = false;
  private _maintainingCommandStatus: MaintainingCommandStatus;
  private _maintainingStatusBeforeCommand: MaintainingCommandStatus | null;
  private _actionCommand: Command;

  /**
   * @internal
   */
  public syncManager: SyncManager;
  public pubSubManager: PubSubManager;
  public requestLogger: Logger;
  private sqlLogger: Logger;
  protected _logger: SystemLogger;

  constructor(public options: ApplicationOptions) {
    super();
    this.context.reqId = randomUUID();
    this.rawOptions = this.name == 'main' ? lodash.cloneDeep(options) : {};
    this.init();

    this._appSupervisor.addApp(this);
  }

  /**
   * @experimental
   */
  get started() {
    return this._started;
  }

  get logger() {
    return this._logger;
  }

  get log() {
    return this._logger;
  }

  protected _loaded: boolean;

  /**
   * @internal
   */
  get loaded() {
    return this._loaded;
  }

  private _maintainingMessage: string;

  /**
   * @internal
   */
  get maintainingMessage() {
    return this._maintainingMessage;
  }

  protected _cronJobManager: CronJobManager;

  get cronJobManager() {
    return this._cronJobManager;
  }

  get mainDataSource() {
    return this.dataSourceManager?.dataSources.get('main') as SequelizeDataSource;
  }

  get db(): Database {
    if (!this.mainDataSource) {
      return null;
    }

    // @ts-ignore
    return this.mainDataSource.collectionManager.db;
  }

  get resourceManager() {
    return this.mainDataSource.resourceManager;
  }

  /**
   * This method is deprecated and should not be used.
   * Use {@link #resourceManager} instead.
   * @deprecated
   */
  get resourcer() {
    return this.mainDataSource.resourceManager;
  }

  protected _cacheManager: CacheManager;

  get cacheManager() {
    return this._cacheManager;
  }

  protected _cache: Cache;

  get cache() {
    return this._cache;
  }

  /**
   * @internal
   */
  set cache(cache: Cache) {
    this._cache = cache;
  }

  protected _cli: AppCommand;

  get cli() {
    return this._cli;
  }

  protected _i18n: i18n;

  get i18n() {
    return this._i18n;
  }

  protected _pm: PluginManager;

  get pm() {
    return this._pm;
  }

  get acl() {
    return this.mainDataSource.acl;
  }

  protected _authManager: AuthManager;

  get authManager() {
    return this._authManager;
  }

  protected _locales: Locale;

  /**
   * This method is deprecated and should not be used.
   * Use {@link #localeManager} instead.
   * @deprecated
   */
  get locales() {
    return this._locales;
  }

  get localeManager() {
    return this._locales;
  }

  protected _telemetry: Telemetry;

  get telemetry() {
    return this._telemetry;
  }

  protected _version: ApplicationVersion;

  get version() {
    return this._version;
  }

  get name() {
    return this.options.name || 'main';
  }

  protected _dataSourceManager: DataSourceManager;

  get dataSourceManager() {
    return this._dataSourceManager;
  }

  /**
   * @internal
   */
  getMaintaining() {
    return this._maintainingCommandStatus;
  }

  /**
   * @internal
   */
  setMaintaining(_maintainingCommandStatus: MaintainingCommandStatus) {
    this._maintainingCommandStatus = _maintainingCommandStatus;

    this.emit('maintaining', _maintainingCommandStatus);

    if (_maintainingCommandStatus.status == 'command_end') {
      this._maintaining = false;
      return;
    }

    this._maintaining = true;
  }

  /**
   * @internal
   */
  setMaintainingMessage(message: string) {
    this._maintainingMessage = message;

    this.emit('maintainingMessageChanged', {
      message: this._maintainingMessage,
      maintainingStatus: this._maintainingCommandStatus,
    });
  }

  /**
   * This method is deprecated and should not be used.
   * Use {@link #this.version.get()} instead.
   * @deprecated
   */
  getVersion() {
    return packageJson.version;
  }

  /**
   * This method is deprecated and should not be used.
   * Use {@link #this.pm.addPreset()} instead.
   * @deprecated
   */
  plugin<O = any>(pluginClass: any, options?: O) {
    this.log.debug(`add plugin`, { method: 'plugin', name: pluginClass.name });
    this.pm.addPreset(pluginClass, options);
  }

  // @ts-ignore
  use<NewStateT = {}, NewContextT = {}>(
    middleware: Koa.Middleware<StateT & NewStateT, ContextT & NewContextT>,
    options?: ToposortOptions,
  ) {
    this.middleware.add(middleware, options);
    return this;
  }

  /**
   * @internal
   */
  callback() {
    const fn = compose(this.middleware.nodes);

    if (!this.listenerCount('error')) this.on('error', this.onerror);

    return (req: IncomingMessage, res: ServerResponse) => {
      const ctx = this.createContext(req, res);

      // @ts-ignore
      return this.handleRequest(ctx, fn);
    };
  }

  /**
   * This method is deprecated and should not be used.
   * Use {@link #this.db.collection()} instead.
   * @deprecated
   */
  collection(options: CollectionOptions) {
    return this.db.collection(options);
  }

  /**
   * This method is deprecated and should not be used.
   * Use {@link #this.resourceManager.define()} instead.
   * @deprecated
   */
  resource(options: ResourceOptions) {
    return this.resourceManager.define(options);
  }

  /**
   * This method is deprecated and should not be used.
   * Use {@link #this.resourceManager.registerActionHandlers()} instead.
   * @deprecated
   */
  actions(handlers: any, options?: ActionsOptions) {
    return this.resourceManager.registerActionHandlers(handlers);
  }

  command(name: string, desc?: string, opts?: CommandOptions): AppCommand {
    return this.cli.command(name, desc, opts).allowUnknownOption();
  }

  findCommand(name: string): Command {
    return (this.cli as any)._findCommand(name);
  }

  /**
   * @internal
   */
  async reInit() {
    if (!this._loaded) {
      return;
    }

    this.log.info('app reinitializing');

    if (this.cacheManager) {
      await this.cacheManager.close();
    }

    if (this.pubSubManager) {
      await this.pubSubManager.close();
    }

    if (this.telemetry.started) {
      await this.telemetry.shutdown();
    }

    this.closeLogger();

    const oldDb = this.db;

    this.init();
    if (!oldDb.closed()) {
      await oldDb.close();
    }

    this._loaded = false;
  }

  async load(options?: LoadOptions) {
    if (this._loaded) {
      return;
    }

    if (options?.reload) {
      this.setMaintainingMessage('app reload');
      this.log.info(`app.reload()`, { method: 'load' });

      if (this.cacheManager) {
        await this.cacheManager.close();
      }

      if (this.telemetry.started) {
        await this.telemetry.shutdown();
      }

      const oldDb = this.db;

      this.init();

      if (!oldDb.closed()) {
        await oldDb.close();
      }
    }

    this._cacheManager = await createCacheManager(this, this.options.cacheManager);

    this.log.debug('init plugins');
    this.setMaintainingMessage('init plugins');
    await this.pm.initPlugins();

    this.log.debug('loading app...');
    this.setMaintainingMessage('start load');
    this.setMaintainingMessage('emit beforeLoad');

    if (options?.hooks !== false) {
      await this.emitAsync('beforeLoad', this, options);
    }

    // Telemetry is initialized after beforeLoad hook
    // since some configuration may be registered in beforeLoad hook
    this.telemetry.init();
    if (this.options.telemetry?.enabled) {
      // Start collecting telemetry data if enabled
      this.telemetry.start();
    }

    await this.pm.load(options);

    if (options?.sync) {
      await this.db.sync();
    }

    this.setMaintainingMessage('emit afterLoad');
    if (options?.hooks !== false) {
      await this.emitAsync('afterLoad', this, options);
    }
    this._loaded = true;
  }

  async reload(options?: LoadOptions) {
    this.log.debug(`start reload`, { method: 'reload' });

    this._loaded = false;

    await this.emitAsync('beforeReload', this, options);

    await this.load({
      ...options,
      reload: true,
    });

    this.log.debug('emit afterReload', { method: 'reload' });
    this.setMaintainingMessage('emit afterReload');
    await this.emitAsync('afterReload', this, options);
    this.log.debug(`finish reload`, { method: 'reload' });
  }

  /**
   * This method is deprecated and should not be used.
   * Use {@link this.pm.get()} instead.
   * @deprecated
   */
  getPlugin<P extends Plugin>(name: string | typeof Plugin) {
    return this.pm.get(name) as P;
  }

  async authenticate() {
    if (this._authenticated) {
      return;
    }
    this._authenticated = true;
    await this.db.auth();
    await this.db.checkVersion();
    await this.db.prepare();
  }

  async runCommand(command: string, ...args: any[]) {
    return await this.runAsCLI([command, ...args], { from: 'user' });
  }

  async runCommandThrowError(command: string, ...args: any[]) {
    return await this.runAsCLI([command, ...args], { from: 'user', throwError: true });
  }

  /**
   * @internal
   */
  async loadMigrations(options) {
    const { directory, context, namespace } = options;
    const migrations = {
      beforeLoad: [],
      afterSync: [],
      afterLoad: [],
    };
    const extensions = ['js', 'ts'];
    const patten = `${directory}/*.{${extensions.join(',')}}`;
    const files = glob.sync(patten, {
      ignore: ['**/*.d.ts'],
    });
    const appVersion = await this.version.get();
    for (const file of files) {
      let filename = basename(file);
      filename = filename.substring(0, filename.lastIndexOf('.')) || filename;
      const Migration = await importModule(file);
      const m = new Migration({ app: this, db: this.db, ...context });
      if (!m.appVersion || semver.satisfies(appVersion, m.appVersion, { includePrerelease: true })) {
        m.name = `${filename}/${namespace}`;
        migrations[m.on || 'afterLoad'].push(m);
      }
    }
    return migrations;
  }

  /**
   * @internal
   */
  async loadCoreMigrations() {
    const migrations = await this.loadMigrations({
      directory: resolve(__dirname, 'migrations'),
      namespace: '@nocobase/server',
    });
    return {
      beforeLoad: {
        up: async () => {
          this.log.debug('run core migrations(beforeLoad)');
          const migrator = this.db.createMigrator({ migrations: migrations.beforeLoad });
          await migrator.up();
        },
      },
      afterSync: {
        up: async () => {
          this.log.debug('run core migrations(afterSync)');
          const migrator = this.db.createMigrator({ migrations: migrations.afterSync });
          await migrator.up();
        },
      },
      afterLoad: {
        up: async () => {
          this.log.debug('run core migrations(afterLoad)');
          const migrator = this.db.createMigrator({ migrations: migrations.afterLoad });
          await migrator.up();
        },
      },
    };
  }

  /**
   * @internal
   */
  async runAsCLI(argv = process.argv, options?: ParseOptions & { throwError?: boolean; reqId?: string }) {
    if (this.activatedCommand) {
      return;
    }
    if (options?.reqId) {
      this.context.reqId = options.reqId;
      this._logger = this._logger.child({ reqId: this.context.reqId }) as any;
    }
    this._maintainingStatusBeforeCommand = this._maintainingCommandStatus;

    try {
      const commandName = options?.from === 'user' ? argv[0] : argv[2];
      if (!this.cli.hasCommand(commandName)) {
        await this.pm.loadCommands();
      }
      const command = await this.cli.parseAsync(argv, options);

      this.setMaintaining({
        status: 'command_end',
        command: this.activatedCommand,
      });

      return command;
    } catch (error) {
      if (!this.activatedCommand) {
        this.activatedCommand = {
          name: 'unknown',
        };
      }

      this.setMaintaining({
        status: 'command_error',
        command: this.activatedCommand,
        error,
      });

      if (options?.throwError) {
        throw error;
      } else {
        this.log.error(error);
      }
    } finally {
      const _actionCommand = this._actionCommand;
      if (_actionCommand) {
        const options = _actionCommand['options'];
        _actionCommand['_optionValues'] = {};
        _actionCommand['_optionValueSources'] = {};
        _actionCommand['options'] = [];
        for (const option of options) {
          _actionCommand.addOption(option);
        }
      }
      this._actionCommand = null;
      this.activatedCommand = null;
    }
  }

  async start(options: StartOptions = {}) {
    if (this._started) {
      return;
    }

    this._started = new Date();

    if (options.checkInstall && !(await this.isInstalled())) {
      throw new ApplicationNotInstall(
        `Application ${this.name} is not installed, Please run 'yarn nocobase install' command first`,
      );
    }

    this.log.debug(`starting app...`);
    this.setMaintainingMessage('starting app...');

    if (this.db.closed()) {
      await this.db.reconnect();
    }

    this.setMaintainingMessage('emit beforeStart');
    await this.emitAsync('beforeStart', this, options);

    this.setMaintainingMessage('emit afterStart');
    await this.emitAsync('afterStart', this, options);
    await this.emitStartedEvent(options);

    this.stopped = false;
  }

  /**
   * @internal
   */
  async emitStartedEvent(options: StartOptions = {}) {
    await this.emitAsync('__started', this, {
      maintainingStatus: lodash.cloneDeep(this._maintainingCommandStatus),
      options,
    });
  }

  async isStarted() {
    return Boolean(this._started);
  }

  /**
   * @internal
   */
  async tryReloadOrRestart(options: StartOptions = {}) {
    if (this._started) {
      await this.restart(options);
    } else {
      await this.reload(options);
    }
  }

  async restart(options: StartOptions = {}) {
    if (!this._started) {
      return;
    }

    this.log.info('restarting...');

    this._started = null;
    await this.emitAsync('beforeStop');
    await this.reload(options);
    await this.start(options);
    this.emit('__restarted', this, options);
  }

  async stop(options: any = {}) {
    const log =
      options.logging === false
        ? {
            debug() {},
            warn() {},
            info() {},
            error() {},
          }
        : this.log;
    log.debug('stop app...', { method: 'stop' });
    this.setMaintainingMessage('stopping app...');

    if (this.stopped) {
      log.warn(`app is stopped`, { method: 'stop' });
      return;
    }

    await this.emitAsync('beforeStop', this, options);

    try {
      // close database connection
      // silent if database already closed
      if (!this.db.closed()) {
        log.info(`close db`, { method: 'stop' });
        await this.db.close();
      }
    } catch (e) {
      log.error(e.message, { method: 'stop', err: e.stack });
    }

    if (this.cacheManager) {
      await this.cacheManager.close();
    }

    if (this.telemetry.started) {
      await this.telemetry.shutdown();
    }

    await this.emitAsync('afterStop', this, options);

    this.stopped = true;
    log.info(`app has stopped`, { method: 'stop' });
    this._started = null;
  }

  async destroy(options: any = {}) {
    this.log.debug('start destroy app', { method: 'destory' });
    this.setMaintainingMessage('destroying app...');
    await this.emitAsync('beforeDestroy', this, options);
    await this.stop(options);

    this.log.debug('emit afterDestroy', { method: 'destory' });
    await this.emitAsync('afterDestroy', this, options);

    this.log.debug('finish destroy app', { method: 'destory' });

    this.closeLogger();
  }

  async isInstalled() {
    return (
      (await this.db.collectionExistsInDb('applicationVersion')) || (await this.db.collectionExistsInDb('collections'))
    );
  }

  async install(options: InstallOptions = {}) {
    const reinstall = options.clean || options.force;
    if (reinstall) {
      await this.db.clean({ drop: true });
    }
    if (await this.isInstalled()) {
      this.log.warn('app is installed');
      return;
    }
    await this.reInit();
    await this.db.sync();
    await this.load({ hooks: false });

    this.log.debug('emit beforeInstall', { method: 'install' });
    this.setMaintainingMessage('call beforeInstall hook...');
    await this.emitAsync('beforeInstall', this, options);

    // await app.db.sync();
    await this.pm.install();
    await this.version.update();
    // this.setMaintainingMessage('installing app...');
    // this.log.debug('Database dialect: ' + this.db.sequelize.getDialect(), { method: 'install' });

    // if (options?.clean || options?.sync?.force) {
    //   this.log.debug('truncate database', { method: 'install' });
    //   await this.db.clean({ drop: true });
    //   this.log.debug('app reloading', { method: 'install' });
    //   await this.reload();
    // } else if (await this.isInstalled()) {
    //   this.log.warn('app is installed', { method: 'install' });
    //   return;
    // }

    // this.log.debug('start install plugins', { method: 'install' });
    // await this.pm.install(options);
    // this.log.debug('update version', { method: 'install' });
    // await this.version.update();

    this.log.debug('emit afterInstall', { method: 'install' });
    this.setMaintainingMessage('call afterInstall hook...');
    await this.emitAsync('afterInstall', this, options);

    if (this._maintainingStatusBeforeCommand?.error) {
      return;
    }

    if (this._started) {
      await this.restart();
    }
  }

  async upgrade(options: any = {}) {
    this.log.info('upgrading...');
    await this.reInit();
    const migrator1 = await this.loadCoreMigrations();
    await migrator1.beforeLoad.up();
    await this.db.sync();
    await migrator1.afterSync.up();
    await this.pm.initPresetPlugins();
    const migrator2 = await this.pm.loadPresetMigrations();
    await migrator2.beforeLoad.up();
    // load preset plugins
    await this.pm.load();
    await this.db.sync();
    await migrator2.afterSync.up();
    // upgrade preset plugins
    await this.pm.upgrade();
    await this.pm.initOtherPlugins();
    const migrator3 = await this.pm.loadOtherMigrations();
    await migrator3.beforeLoad.up();
    // load other plugins
    // TODO：改成约定式
    await this.load({ sync: true });
    // await this.db.sync();
    await migrator3.afterSync.up();
    // upgrade plugins
    await this.pm.upgrade();
    await migrator1.afterLoad.up();
    await migrator2.afterLoad.up();
    await migrator3.afterLoad.up();
    await this.pm.repository.updateVersions();
    await this.version.update();
    // await this.emitAsync('beforeUpgrade', this, options);
    // const force = false;
    // await measureExecutionTime(async () => {
    //   await this.db.migrator.up();
    // }, 'Migrator');
    // await measureExecutionTime(async () => {
    //   await this.db.sync({
    //     force,
    //     alter: {
    //       drop: force,
    //     },
    //   });
    // }, 'Sync');
    await this.emitAsync('afterUpgrade', this, options);
    await this.restart();
    // this.log.debug(chalk.green(`✨  NocoBase has been upgraded to v${this.getVersion()}`));
    // if (this._started) {
    //   await measureExecutionTime(async () => {
    //     await this.restart();
    //   }, 'Restart');
    // }
  }

  toJSON() {
    return {
      appName: this.name,
      name: this.name,
    };
  }

  /**
   * @internal
   */
  reInitEvents() {
    for (const eventName of this.eventNames()) {
      for (const listener of this.listeners(eventName)) {
        if (listener['_reinitializable']) {
          this.removeListener(eventName, listener as any);
        }
      }
    }
  }

  createLogger(options: LoggerOptions) {
    const { dirname } = options;
    return createLogger({
      ...options,
      dirname: getLoggerFilePath(path.join(this.name || 'main', dirname || '')),
    });
  }

  protected createCLI() {
    const command = new AppCommand('nocobase')
      .usage('[command] [options]')
      .hook('preAction', async (_, actionCommand) => {
        this._actionCommand = actionCommand;
        this.activatedCommand = {
          name: getCommandFullName(actionCommand),
        };

        this.setMaintaining({
          status: 'command_begin',
          command: this.activatedCommand,
        });

        this.setMaintaining({
          status: 'command_running',
          command: this.activatedCommand,
        });

        if (actionCommand['_authenticate']) {
          await this.authenticate();
        }

        if (actionCommand['_preload']) {
          await this.load();
        }
      })
      .hook('postAction', async (_, actionCommand) => {
        if (this._maintainingStatusBeforeCommand?.error && this._started) {
          await this.restart();
        }
      });

    command.exitOverride((err) => {
      throw err;
    });

    return command;
  }

  protected initLogger(options: AppLoggerOptions) {
    this._logger = createSystemLogger({
      dirname: getLoggerFilePath(this.name),
      filename: 'system',
      seperateError: true,
      ...(options?.system || {}),
    }).child({
      reqId: this.context.reqId,
      app: this.name,
      module: 'application',
      // Due to the use of custom log levels,
      // we have to use any type here until Winston updates the type definitions.
    }) as any;
    this.requestLogger = createLogger({
      dirname: getLoggerFilePath(this.name),
      filename: 'request',
      ...(options?.request || {}),
    });
    this.sqlLogger = this.createLogger({
      filename: 'sql',
      level: 'debug',
    });
  }

  protected closeLogger() {
    this.log?.close();
    this.requestLogger?.close();
    this.sqlLogger?.close();
  }

  protected init() {
    const options = this.options;

    this.initLogger(options.logger);

    this.reInitEvents();

    this.middleware = new Toposort<any>();
    this.plugins = new Map<string, Plugin>();

    if (this.db) {
      this.db.removeAllListeners();
    }

    this.createMainDataSource(options);

    this._cronJobManager = new CronJobManager(this);

    this._cli = this.createCLI();
    this._i18n = createI18n(options);
    this.syncManager = new SyncManager(this);
    this.pubSubManager = new PubSubManager(this, options.pubSubManager);
    this.context.db = this.db;

    /**
     * This method is deprecated and should not be used.
     * Use {@link #this.context.resourceManager} instead.
     * @deprecated
     */
    this.context.resourcer = this.resourceManager;
    this.context.resourceManager = this.resourceManager;
    this.context.cacheManager = this._cacheManager;
    this.context.cache = this._cache;

    const plugins = this._pm ? this._pm.options.plugins : options.plugins;

    this._pm = new PluginManager({
      app: this,
      plugins: plugins || [],
    });

    this._telemetry = new Telemetry({
      serviceName: `nocobase-${this.name}`,
      version: this.getVersion(),
      ...options.telemetry,
    });

    this._authManager = new AuthManager({
      authKey: 'X-Authenticator',
      default: 'basic',
      ...(this.options.authManager || {}),
    });

    this.resourceManager.define({
      name: 'auth',
      actions: authActions,
    });

    this._dataSourceManager.use(this._authManager.middleware(), { tag: 'auth' });
    this._dataSourceManager.use(validateFilterParams, { tag: 'validate-filter-params', before: ['auth'] });

    this._dataSourceManager.use(parseVariables, {
      group: 'parseVariables',
      after: 'acl',
    });
    this._dataSourceManager.use(dataTemplate, { group: 'dataTemplate', after: 'acl' });

    this._locales = new Locale(createAppProxy(this));

    if (options.perfHooks) {
      enablePerfHooks(this);
    }

    registerMiddlewares(this, options);

    if (options.registerActions !== false) {
      registerActions(this);
    }

    registerCli(this);

    this._version = new ApplicationVersion(this);
  }

  protected createMainDataSource(options: ApplicationOptions) {
    const mainDataSourceInstance = new MainDataSource({
      name: 'main',
      database: this.createDatabase(options),
      acl: createACL(),
      resourceManager: createResourcer(options),
      useACL: options.acl,
    });

    this._dataSourceManager = new DataSourceManager({
      logger: this.logger,
      app: this,
    });

    // can not use await here
    this.dataSourceManager.dataSources.set('main', mainDataSourceInstance);
  }

  protected createDatabase(options: ApplicationOptions) {
    const logging = (msg: any) => {
      if (typeof msg === 'string') {
        msg = msg.replace(/[\r\n]/gm, '').replace(/\s+/g, ' ');
      }
      if (msg.includes('INSERT INTO')) {
        msg = msg.substring(0, 2000) + '...';
      }
      this.sqlLogger.debug({ message: msg, app: this.name, reqId: this.context.reqId });
    };
    const dbOptions = options.database instanceof Database ? options.database.options : options.database;
    const db = new Database({
      ...dbOptions,
      logging: dbOptions.logging ? logging : false,
      migrator: {
        context: { app: this },
      },
      logger: this._logger.child({ module: 'database' }),
    });
    return db;
  }
}

applyMixins(Application, [AsyncEmitter]);

export default Application;<|MERGE_RESOLUTION|>--- conflicted
+++ resolved
@@ -36,7 +36,6 @@
 import { RecordableHistogram } from 'node:perf_hooks';
 import path, { basename, resolve } from 'path';
 import semver from 'semver';
-import packageJson from '../package.json';
 import { createACL } from './acl';
 import { AppCommand } from './app-command';
 import { AppSupervisor } from './app-supervisor';
@@ -60,10 +59,7 @@
 import validateFilterParams from './middlewares/validate-filter-params';
 import { Plugin } from './plugin';
 import { InstallOptions, PluginManager } from './plugin-manager';
-<<<<<<< HEAD
 import { PubSubManager } from './pub-sub-manager';
-=======
->>>>>>> 08cf9c6c
 import { SyncManager } from './sync-manager';
 
 import packageJson from '../package.json';
