--- conflicted
+++ resolved
@@ -219,7 +219,8 @@
   /**
    * @internal
    */
-  public syncManager: SyncManager;
+  public pubSubManager: PubSubManager;
+  public syncMessageManager: SyncMessageManager;
   public requestLogger: Logger;
   protected plugins = new Map<string, Plugin>();
   protected _appSupervisor: AppSupervisor = AppSupervisor.getInstance();
@@ -228,16 +229,6 @@
   private _maintainingCommandStatus: MaintainingCommandStatus;
   private _maintainingStatusBeforeCommand: MaintainingCommandStatus | null;
   private _actionCommand: Command;
-<<<<<<< HEAD
-
-  /**
-   * @internal
-   */
-  public pubSubManager: PubSubManager;
-  public syncMessageManager: SyncMessageManager;
-  public requestLogger: Logger;
-=======
->>>>>>> 70d96c3e
   private sqlLogger: Logger;
 
   constructor(public options: ApplicationOptions) {
