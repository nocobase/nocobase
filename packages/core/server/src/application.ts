--- conflicted
+++ resolved
@@ -19,7 +19,6 @@
 import { createI18n, createResourcer, registerMiddlewares } from './helper';
 import { Plugin } from './plugin';
 import { InstallOptions, PluginManager } from './plugin-manager';
-import { createCache, ICacheConfig, Cache } from '@nocobase/cache';
 
 const packageJson = require('../package.json');
 
@@ -46,7 +45,6 @@
 
 export interface DefaultState extends KoaDefaultState {
   currentUser?: any;
-
   [key: string]: any;
 }
 
@@ -54,11 +52,7 @@
   db: Database;
   cache: Cache;
   resourcer: Resourcer;
-<<<<<<< HEAD
-
-=======
   i18n: any;
->>>>>>> 15cbad30
   [key: string]: any;
 }
 
@@ -153,13 +147,7 @@
 
   protected _resourcer: Resourcer;
 
-<<<<<<< HEAD
-  public readonly cache: Cache;
-
-  public readonly resourcer: Resourcer;
-=======
   protected _cache: Cache;
->>>>>>> 15cbad30
 
   protected _cli: Command;
 
@@ -184,18 +172,9 @@
     this.init();
   }
 
-<<<<<<< HEAD
-    this.acl = createACL();
-    this.db = this.createDatabase(options);
-    this.cache = createCache(options.cache);
-    this.resourcer = createResourcer(options);
-    this.cli = new Command('nocobase').usage('[command] [options]');
-    this.i18n = createI18n(options);
-=======
   get db() {
     return this._db;
   }
->>>>>>> 15cbad30
 
   get cache() {
     return this._cache;
