--- conflicted
+++ resolved
@@ -260,11 +260,7 @@
 
     if (this.options.acl !== false) {
       this._resourcer.use(this._acl.middleware(), { tag: 'acl', after: ['parseToken'] });
-<<<<<<< HEAD
-      this.use(this.acl.afterActionMiddleware(), { after: 'restApi' });
-=======
       this.use(this.acl.afterActionMiddleware(), { after: 'restApi', group: 'after' });
->>>>>>> 7359e008
     }
 
     registerMiddlewares(this, options);
