--- conflicted
+++ resolved
@@ -288,16 +288,15 @@
     return this.options.name || 'main';
   }
 
-<<<<<<< HEAD
   createNewACL(name: string) {
     this._acls.set(name, createACL());
     return this._acls.get(name);
-=======
+  }
+
   protected _dataSourceManager: DataSourceManager;
 
   get dataSourceManager() {
     return this._dataSourceManager;
->>>>>>> 66d5a1ae
   }
 
   isMaintaining() {
