import cors from '@koa/cors';
import Database from '@nocobase/database';
import Resourcer from '@nocobase/resourcer';
import i18next from 'i18next';
import bodyParser from 'koa-bodyparser';
import Application, { ApplicationOptions } from './application';
import { dataWrapping } from './middlewares/data-wrapping';
import { db2resource } from './middlewares/db2resource';
import { i18n } from './middlewares/i18n';

export function createI18n(options: ApplicationOptions) {
  const instance = i18next.createInstance();
  instance.init({
    lng: 'en-US',
    resources: {},
    ...options.i18n,
  });
  return instance;
}

export function createDatabase(options: ApplicationOptions) {
  if (options.database instanceof Database) {
    return options.database;
  } else {
    return new Database(options.database);
  }
}

export function createResourcer(options: ApplicationOptions) {
  return new Resourcer({ ...options.resourcer });
}

export function registerMiddlewares(app: Application, options: ApplicationOptions) {
  app.use(
    cors({
      exposeHeaders: ['content-disposition'],
      ...options.cors,
    }),
    {
      tag: 'cors',
      after: 'bodyParser',
    },
  );

  if (options.bodyParser !== false) {
    app.use(
      bodyParser({
        ...options.bodyParser,
      }),
      {
        tag: 'bodyParser',
      },
    );
  }

  app.use(async (ctx, next) => {
    ctx.getBearerToken = () => {
      return ctx.get('Authorization').replace(/^Bearer\s+/gi, '');
    };
<<<<<<< HEAD
    ctx.db = app.db;
    ctx.cache = app.cache;
    ctx.resourcer = app.resourcer;
    const i18n = app.i18n.cloneInstance({ initImmediate: false });
    ctx.i18n = i18n;
    ctx.t = i18n.t.bind(i18n);
    const lng =
      ctx.get('X-Locale') ||
      (ctx.request.query.locale as string) ||
      app.i18n.language ||
      ctx.acceptsLanguages().shift() ||
      'en-US';
    if (lng !== '*' && lng) {
      i18n.changeLanguage(lng);
    }
=======
>>>>>>> f67afba9
    await next();
  });

  app.use(i18n, { tag: 'i18n', after: 'cors' });

  if (options.dataWrapping !== false) {
    app.use(dataWrapping(), { tag: 'dataWrapping', after: 'i18n' });
  }

  app.use(db2resource, { tag: 'db2resource', after: 'dataWrapping' });
  app.use(app.resourcer.restApiMiddleware(), { tag: 'restApi', after: 'db2resource' });
}<|MERGE_RESOLUTION|>--- conflicted
+++ resolved
@@ -57,24 +57,6 @@
     ctx.getBearerToken = () => {
       return ctx.get('Authorization').replace(/^Bearer\s+/gi, '');
     };
-<<<<<<< HEAD
-    ctx.db = app.db;
-    ctx.cache = app.cache;
-    ctx.resourcer = app.resourcer;
-    const i18n = app.i18n.cloneInstance({ initImmediate: false });
-    ctx.i18n = i18n;
-    ctx.t = i18n.t.bind(i18n);
-    const lng =
-      ctx.get('X-Locale') ||
-      (ctx.request.query.locale as string) ||
-      app.i18n.language ||
-      ctx.acceptsLanguages().shift() ||
-      'en-US';
-    if (lng !== '*' && lng) {
-      i18n.changeLanguage(lng);
-    }
-=======
->>>>>>> f67afba9
     await next();
   });
 
