import cors from '@koa/cors';
import Database from '@nocobase/database';
<<<<<<< HEAD
import { Resourcer } from '@nocobase/resourcer';
=======
import Resourcer from '@nocobase/resourcer';
import { Command } from 'commander';
>>>>>>> f4a19539
import i18next from 'i18next';
import bodyParser from 'koa-bodyparser';
import Application, { ApplicationOptions } from './application';
import { parseVariables } from './middlewares';
import { dateTemplate } from './middlewares/data-template';
import { dataWrapping } from './middlewares/data-wrapping';
import { db2resource } from './middlewares/db2resource';
import { i18n } from './middlewares/i18n';

export function createI18n(options: ApplicationOptions) {
  const instance = i18next.createInstance();
  instance.init({
    lng: 'en-US',
    resources: {},
    keySeparator: false,
    nsSeparator: false,
    ...options.i18n,
  });
  return instance;
}

export function createDatabase(options: ApplicationOptions) {
  if (options.database instanceof Database) {
    return options.database;
  } else {
    return new Database(options.database);
  }
}

export function createResourcer(options: ApplicationOptions) {
  return new Resourcer({ ...options.resourcer });
}

export function registerMiddlewares(app: Application, options: ApplicationOptions) {
  app.use(
    cors({
      exposeHeaders: ['content-disposition'],
      ...options.cors,
    }),
    {
      tag: 'cors',
      after: 'bodyParser',
    },
  );

  if (options.bodyParser !== false) {
    app.use(
      bodyParser({
        ...options.bodyParser,
      }),
      {
        tag: 'bodyParser',
        after: 'logger',
      },
    );
  }

  app.use(async (ctx, next) => {
    ctx.getBearerToken = () => {
      const token = ctx.get('Authorization').replace(/^Bearer\s+/gi, '');
      return token || ctx.query.token;
    };
    await next();
  });

  app.use(i18n, { tag: 'i18n', after: 'cors' });

  if (options.dataWrapping !== false) {
    app.use(dataWrapping(), { tag: 'dataWrapping', after: 'i18n' });
  }

  app.resourcer.use(parseVariables, { tag: 'parseVariables', after: 'acl' });
  app.resourcer.use(dateTemplate, { tag: 'dateTemplate', after: 'acl' });

  app.use(db2resource, { tag: 'db2resource', after: 'dataWrapping' });
  app.use(app.resourcer.restApiMiddleware(), { tag: 'restApi', after: 'db2resource' });
}

export const createAppProxy = (app: Application) => {
  return new Proxy(app, {
    get(target, prop, ...args) {
      if (typeof prop === 'string' && ['on', 'once', 'addListener'].includes(prop)) {
        return (eventName: string, listener: any) => {
          listener['_reinitializable'] = true;
          return target[prop](eventName, listener);
        };
      }
      return Reflect.get(target, prop, ...args);
    },
  });
};

export const getCommandFullName = (command: Command) => {
  const names = [];
  names.push(command.name());
  let parent = command?.parent;
  while (parent) {
    if (!parent?.parent) {
      break;
    }
    names.unshift(parent.name());
    parent = parent.parent;
  }
  return names.join('.');
};<|MERGE_RESOLUTION|>--- conflicted
+++ resolved
@@ -1,11 +1,7 @@
 import cors from '@koa/cors';
 import Database from '@nocobase/database';
-<<<<<<< HEAD
 import { Resourcer } from '@nocobase/resourcer';
-=======
-import Resourcer from '@nocobase/resourcer';
 import { Command } from 'commander';
->>>>>>> f4a19539
 import i18next from 'i18next';
 import bodyParser from 'koa-bodyparser';
 import Application, { ApplicationOptions } from './application';
