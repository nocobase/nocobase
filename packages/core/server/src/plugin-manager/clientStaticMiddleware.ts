--- conflicted
+++ resolved
@@ -1,16 +1,9 @@
-<<<<<<< HEAD
 import fs from 'fs';
-import send from 'koa-send';
 import path from 'path';
 import pkgUp from 'pkg-up';
 import { NODE_MODULES_PATH } from './constants';
 
-const PREFIX = '/plugins/client/';
-const cwd = process.cwd();
-const NODE_MODULES = path.join(cwd, 'node_modules');
-=======
-const PREFIX = '/api/plugins/client/';
->>>>>>> d56cc66e
+export const PLUGIN_PREFIX = '/plugins/client/';
 
 /**
  * get plugin client static file url
@@ -20,26 +13,21 @@
  * my-plugin, README.md => /api/plugins/client/my-plugin/README.md
  */
 export const getPackageClientStaticUrl = (packageName: string, filePath: string) => {
-  return `${PREFIX}${packageName}/${filePath}`;
-<<<<<<< HEAD
+  return `${PLUGIN_PREFIX}${packageName}/${filePath}`;
 };
 
 export function getReadmeUrl(packageName: string, lang: string) {
-  const langReadmeRealPath = getRealPath(packageName, `README.${lang}.md`);
-  if (fs.existsSync(langReadmeRealPath)) return getPackageClientStaticUrl(packageName, `README.${lang}.md`);
+  const { realPath: langReadmeRealPath } = getRealPath(packageName, `README.${lang}.md`);
+  if (langReadmeRealPath) return getPackageClientStaticUrl(packageName, `README.${lang}.md`);
 
-  const realPath = getRealPath(packageName, 'README.md');
-  return fs.existsSync(realPath) ? getPackageClientStaticUrl(packageName, 'README.md') : null;
+  const { realPath } = getRealPath(packageName, 'README.md');
+  return realPath ? getPackageClientStaticUrl(packageName, 'README.md') : null;
 }
 
 export function getChangelogUrl(packageName: string) {
-  const realPath = getRealPath(packageName, 'CHANGELOG.md');
-  return fs.existsSync(realPath) ? getPackageClientStaticUrl(packageName, 'CHANGELOG.md') : null;
+  const { realPath } = getRealPath(packageName, 'CHANGELOG.md');
+  return realPath ? getPackageClientStaticUrl(packageName, 'CHANGELOG.md') : null;
 }
-
-const isMatchClientStaticUrl = (url: string) => {
-  return url.includes(PREFIX);
-};
 
 /**
  * get package name from url
@@ -48,8 +36,8 @@
  * /api/plugins/client/@nocobase/plugin-acl/index.js => @nocobase/plugin-acl
  * /api/plugins/client/my-plugin/README.md => my-plugin
  */
-const getPackageName = (url: string) => {
-  const urlArr = url.replace(PREFIX, '').replace('/api', '').split('/').filter(Boolean);
+export const getPackageName = (url: string) => {
+  const urlArr = url.replace(PLUGIN_PREFIX, '').replace('/api', '').split('/').filter(Boolean);
   return urlArr[0].startsWith('@') ? `${urlArr[0]}/${urlArr[1]}` : urlArr[0];
 };
 
@@ -63,7 +51,7 @@
 const clientExtensions = ['.js', '.css', '.map', '.json'];
 export const getRealPathByUrl = (packageName: string, url: string) => {
   const ext = path.extname(url);
-  let filePath = url.replace(`${PREFIX}${packageName}/`, '').replace(`/api`, '');
+  let filePath = url.replace(`${PLUGIN_PREFIX}${packageName}/`, '').replace(`/api`, '');
 
   // 保护作用，包目录下仅允许访问 md 文件，其他文件会被重定向到 dist/client 目录下
   if (clientExtensions.includes(ext.toLowerCase())) {
@@ -82,51 +70,34 @@
   } catch {
     // eslint-disable-next-line @typescript-eslint/no-non-null-assertion
     return pkgUp.sync({
-      cwd: require.resolve(packageName, { paths: [cwd] }),
+      cwd: require.resolve(`${packageName}/package.json`, { paths: [cwd] }),
     })!;
   }
 }
 
-export function getRealPath(packageName: string, filePath: string) {
+export function getRealPath(packageName: string, filePath?: string) {
   const pkgPath = getDepPkgPath(packageName, NODE_MODULES_PATH);
-  const res = path.join(path.dirname(pkgPath), filePath);
-  return fs.existsSync(res) ? res : null;
+  const baseDir = path.dirname(pkgPath);
+  const realPath = path.join(baseDir, filePath);
+  return fs.existsSync(realPath) ? { realPath, baseDir } : {};
 }
 
-/**
- * send plugin client static file to browser.
- *
- * such as:
- *  /api/plugins/client/@nocobase/plugin-xxx/index.js
- *  /api/plugins/client/xxx/README.md
- */
-export const clientStaticMiddleware = async (ctx, next) => {
-  if (isMatchClientStaticUrl(ctx.path)) {
-    // TODO: check packageName in plugins
-    const packageName = getPackageName(ctx.path);
+export async function getRewritesPath(pathname: string, req: any, res: any) {
+  const packageName = getPackageName(pathname);
+  const { baseDir, realPath } = getRealPathByUrl(packageName, pathname);
+  if (!realPath) return;
 
-    const realPath = getRealPathByUrl(packageName, ctx.path);
+  // get file stats
+  const stats = await fs.promises.stat(realPath);
+  const ifModifiedSince = req.headers['if-modified-since'];
+  const lastModified = stats.mtime.toUTCString();
 
-    // get file stats
-    const stats = await fs.promises.stat(realPath);
-    const ifModifiedSince = ctx.get('If-Modified-Since');
-    const lastModified = stats.mtime.toUTCString();
+  // check cache headers
+  if (ifModifiedSince === lastModified) {
+    res.statusCode = 304;
+    return;
+  }
 
-    // check cache headers
-    if (ifModifiedSince === lastModified) {
-      ctx.status = 304;
-      return;
-    }
-
-    // `send` only accept relative path
-    const relativePath = path.relative(cwd, realPath);
-    await send(ctx, relativePath, {
-      setHeaders: (res) => {
-        res.setHeader('Last-Modified', lastModified);
-      },
-    });
-  }
-  await next();
-=======
->>>>>>> d56cc66e
-};+  const relativePath = realPath.slice(baseDir.length + 1);
+  return { baseDir, relativePath };
+}