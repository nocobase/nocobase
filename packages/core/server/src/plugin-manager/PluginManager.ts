--- conflicted
+++ resolved
@@ -43,16 +43,11 @@
     this.repository.setPluginManager(this);
     this.app.resourcer.define(resourceOptions);
 
-<<<<<<< HEAD
     this.app.acl.registerSnippet({
       name: 'pm',
       actions: ['pm:*', 'applicationPlugins:list'],
     });
 
-=======
-    this.app.acl.allow('pm', ['enable', 'disable', 'remove'], 'allowConfigure');
-    this.app.acl.allow('applicationPlugins', 'list', 'allowConfigure');
->>>>>>> 6b0ed79f
     this.server = net.createServer((socket) => {
       socket.on('data', async (data) => {
         const { method, plugins } = JSON.parse(data.toString());
@@ -260,21 +255,6 @@
           },
         },
       });
-    }
-    const file = resolve(
-      process.cwd(),
-      'packages',
-      process.env.APP_PACKAGE_ROOT || 'app',
-      'client/src/plugins',
-      `${plugin}.ts`,
-    );
-    if (!fs.existsSync(file)) {
-      try {
-        require.resolve(`${packageName}/client`);
-        await fs.promises.writeFile(file, `export { default } from '${packageName}/client';`);
-        const { run } = require('@nocobase/cli/src/util');
-        await run('yarn', ['nocobase', 'postinstall']);
-      } catch (error) {}
     }
     return instance;
   }
