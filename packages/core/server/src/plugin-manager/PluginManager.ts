--- conflicted
+++ resolved
@@ -44,11 +44,7 @@
     this.app.resourcer.define(resourceOptions);
 
     this.app.acl.allow('pm', ['enable', 'disable', 'remove'], 'allowConfigure');
-<<<<<<< HEAD
-
-=======
     this.app.acl.allow('applicationPlugins', 'list', 'allowConfigure');
->>>>>>> f5c1a07f
     this.server = net.createServer((socket) => {
       socket.on('data', async (data) => {
         const { method, plugins } = JSON.parse(data.toString());
@@ -76,14 +72,9 @@
       if (options?.method !== 'install' || options.reload) {
         await this.repository.load();
       }
-<<<<<<< HEAD
-
-      this.app.acl.allow('applicationPlugins', 'list');
-=======
     });
     this.app.on('beforeUpgrade', async () => {
       await this.collection.sync();
->>>>>>> f5c1a07f
     });
 
     this.addStaticMultiple(options.plugins);
@@ -260,10 +251,6 @@
             ...others,
           },
         },
-<<<<<<< HEAD
-      },
-    });
-=======
       });
     }
     const file = resolve(
@@ -281,7 +268,6 @@
         await run('yarn', ['nocobase', 'postinstall']);
       } catch (error) {}
     }
->>>>>>> f5c1a07f
     return instance;
   }
 
