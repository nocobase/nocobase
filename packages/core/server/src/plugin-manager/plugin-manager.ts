--- conflicted
+++ resolved
@@ -1,10 +1,8 @@
 import { CleanOptions, Collection, SyncOptions } from '@nocobase/database';
 import { requireModule } from '@nocobase/utils';
 import execa from 'execa';
-import fs from 'fs';
 import net from 'net';
 import { resolve } from 'path';
-import xpipe from 'xpipe';
 import Application from '../application';
 import { Plugin } from '../plugin';
 import { clientStaticMiddleware } from './clientStaticMiddleware';
@@ -105,6 +103,264 @@
     });
 
     this.addStaticMultiple(options.plugins);
+  }
+
+  addStaticMultiple(plugins: any) {
+    for (const plugin of plugins || []) {
+      if (typeof plugin == 'string') {
+        this.addStatic(plugin);
+      } else {
+        this.addStatic(...plugin);
+      }
+    }
+  }
+
+  getPlugins() {
+    return this.plugins;
+  }
+
+  get(name: string) {
+    return this.plugins.get(name);
+  }
+
+  has(name: string) {
+    return this.plugins.has(name);
+  }
+
+  async create(name: string | string[]) {
+    console.log('creating...');
+    const pluginNames = Array.isArray(name) ? name : [name];
+    const { run } = require('@nocobase/cli/src/util');
+    const createPlugin = async (name) => {
+      const { PluginGenerator } = require('@nocobase/cli/src/plugin-generator');
+      const generator = new PluginGenerator({
+        cwd: resolve(process.cwd(), name),
+        args: {},
+        context: {
+          name,
+        },
+      });
+      await generator.run();
+    };
+    await Promise.all(pluginNames.map((pluginName) => createPlugin(pluginName)));
+    await run('yarn', ['install']);
+  }
+
+  clone() {
+    const pm = new PluginManager({
+      app: this.app,
+    });
+    for (const arg of this._tmpPluginArgs) {
+      pm.addStatic(...arg);
+    }
+    return pm;
+  }
+
+  addStatic(plugin?: any, options?: any) {
+    if (!options?.async) {
+      this._tmpPluginArgs.push([plugin, options]);
+    }
+
+    let name: string;
+    if (typeof plugin === 'string') {
+      name = plugin;
+      plugin = PluginManager.resolvePlugin(plugin);
+    } else {
+      name = plugin.name;
+      if (!name) {
+        throw new Error(`plugin name invalid`);
+      }
+    }
+
+    const instance = new plugin(this.app, {
+      name,
+      enabled: true,
+      ...options,
+    });
+
+    const pluginName = instance.getName();
+
+    if (this.plugins.has(pluginName)) {
+      throw new Error(`plugin name [${pluginName}] already exists`);
+    }
+
+    this.plugins.set(pluginName, instance);
+    return instance;
+  }
+
+  async add(plugin: any, options: any = {}, transaction?: any) {
+    if (Array.isArray(plugin)) {
+      const t = transaction || (await this.app.db.sequelize.transaction());
+      try {
+        const items = [];
+
+        for (const p of plugin) {
+          items.push(await this.add(p, options, t));
+        }
+
+        await t.commit();
+        return items;
+      } catch (error) {
+        await t.rollback();
+        throw error;
+      }
+    }
+
+    const packageName = await PluginManager.findPackage(plugin);
+
+    const instance = this.addStatic(plugin, {
+      ...options,
+      async: true,
+    });
+
+    const model = await this.repository.findOne({
+      transaction,
+      filter: { name: plugin },
+    });
+
+    const packageJson = PluginManager.getPackageJson(packageName);
+
+    if (!model) {
+      const { enabled, builtIn, installed, ...others } = options;
+      await this.repository.create({
+        transaction,
+        values: {
+          name: plugin,
+          version: packageJson.version,
+          enabled: !!enabled,
+          builtIn: !!builtIn,
+          installed: !!installed,
+          options: {
+            ...others,
+          },
+        },
+      });
+    }
+    return instance;
+  }
+
+  async load(options: any = {}) {
+    this.app.setWorkingMessage('loading plugins...');
+
+    const total = this.plugins.size;
+
+    let current = 0;
+
+    for (const [name, plugin] of this.plugins) {
+      current += 1;
+
+      this.app.setWorkingMessage(`before load plugin [${name}], ${current}/${total}`);
+      if (!plugin.enabled) {
+        continue;
+      }
+
+      this.app.logger.debug(`before load plugin [${name}]...`);
+      await plugin.beforeLoad();
+    }
+
+    current = 0;
+    for (const [name, plugin] of this.plugins) {
+      current += 1;
+      this.app.setWorkingMessage(`load plugin [${name}], ${current}/${total}`);
+
+      if (!plugin.enabled) {
+        continue;
+      }
+
+      await this.app.emitAsync('beforeLoadPlugin', plugin, options);
+      this.app.logger.debug(`loading plugin [${name}]...`);
+      await plugin.load();
+      await this.app.emitAsync('afterLoadPlugin', plugin, options);
+      this.app.logger.debug(`after load plugin [${name}]...`);
+    }
+
+    this.app.setWorkingMessage('loaded plugins');
+  }
+
+  async install(options: InstallOptions = {}) {
+    this.app.setWorkingMessage('install plugins...');
+    const total = this.plugins.size;
+
+    let current = 0;
+
+    for (const [name, plugin] of this.plugins) {
+      current += 1;
+
+      if (!plugin.enabled) {
+        continue;
+      }
+
+      this.app.setWorkingMessage(`before install plugin [${name}], ${current}/${total}`);
+      await this.app.emitAsync('beforeInstallPlugin', plugin, options);
+      this.app.logger.debug(`install plugin [${name}]...`);
+      await plugin.install(options);
+      this.app.setWorkingMessage(`after install plugin [${name}], ${current}/${total}`);
+      await this.app.emitAsync('afterInstallPlugin', plugin, options);
+    }
+  }
+
+  @SwitchAppReadyStatus
+  async enable(name: string | string[]) {
+    this.app.log.debug(`enabling plugin ${name}`);
+
+    this.app.setWorkingMessage(`enabling plugin ${name}`);
+    const pluginNames = await this.repository.enable(name);
+    await this.app.reload();
+
+    this.app.log.debug(`syncing database in enable plugin ${name}...`);
+
+    this.app.setWorkingMessage(`sync database`);
+    await this.app.db.sync();
+
+    for (const pluginName of pluginNames) {
+      const plugin = this.app.getPlugin(pluginName);
+      if (!plugin) {
+        throw new Error(`${name} plugin does not exist`);
+      }
+      this.app.log.debug(`installing plugin ${pluginName}...`);
+      this.app.setWorkingMessage(`install plugin ${pluginName}...`);
+      await plugin.install();
+      await plugin.afterEnable();
+    }
+
+    this.app.log.debug(`emit afterEnablePlugin event...`);
+    await this.app.emitAsync('afterEnablePlugin', name);
+    this.app.log.debug(`afterEnablePlugin event emitted`);
+  }
+
+  @SwitchAppReadyStatus
+  async disable(name: string | string[]) {
+    try {
+      this.app.setWorkingMessage(`disabling plugin ${name}`);
+      const pluginNames = await this.repository.disable(name);
+      await this.app.reload();
+      for (const pluginName of pluginNames) {
+        const plugin = this.app.getPlugin(pluginName);
+        if (!plugin) {
+          throw new Error(`${name} plugin does not exist`);
+        }
+        await plugin.afterDisable();
+      }
+
+      await this.app.emitAsync('afterDisablePlugin', name);
+      this.app.setWorkingMessage(`plugin ${name} disabled`);
+    } catch (error) {
+      throw error;
+    }
+  }
+
+  @SwitchAppReadyStatus
+  async remove(name: string | string[]) {
+    const pluginNames = typeof name === 'string' ? [name] : name;
+    for (const pluginName of pluginNames) {
+      const plugin = this.app.getPlugin(pluginName);
+      if (!plugin) {
+        throw new Error(`${name} plugin does not exist`);
+      }
+      await plugin.remove();
+    }
+    await this.repository.remove(name);
+    this.app.reload();
   }
 
   static getPackageJson(packageName: string) {
@@ -158,288 +414,6 @@
     const packageName = this.getPackageName(pluginName);
     return requireModule(packageName);
   }
-
-  addStaticMultiple(plugins: any) {
-    for (const plugin of plugins || []) {
-      if (typeof plugin == 'string') {
-        this.addStatic(plugin);
-      } else {
-        this.addStatic(...plugin);
-      }
-    }
-  }
-
-  getPlugins() {
-    return this.plugins;
-  }
-
-  get(name: string) {
-    return this.plugins.get(name);
-  }
-
-  has(name: string) {
-    return this.plugins.has(name);
-  }
-
-  async create(name: string | string[]) {
-    console.log('creating...');
-    const pluginNames = Array.isArray(name) ? name : [name];
-    const { run } = require('@nocobase/cli/src/util');
-    const createPlugin = async (name) => {
-      const { PluginGenerator } = require('@nocobase/cli/src/plugin-generator');
-      const generator = new PluginGenerator({
-        cwd: resolve(process.cwd(), name),
-        args: {},
-        context: {
-          name,
-        },
-      });
-      await generator.run();
-    };
-    await Promise.all(pluginNames.map((pluginName) => createPlugin(pluginName)));
-    await run('yarn', ['install']);
-  }
-
-  clone() {
-    const pm = new PluginManager({
-      app: this.app,
-    });
-    for (const arg of this._tmpPluginArgs) {
-      pm.addStatic(...arg);
-    }
-    return pm;
-  }
-
-  addStatic(plugin?: any, options?: any) {
-    if (!options?.async) {
-      this._tmpPluginArgs.push([plugin, options]);
-    }
-
-    let name: string;
-    if (typeof plugin === 'string') {
-      name = plugin;
-      plugin = PluginManager.resolvePlugin(plugin);
-    } else {
-      name = plugin.name;
-      if (!name) {
-        throw new Error(`plugin name invalid`);
-      }
-    }
-
-    const instance = new plugin(this.app, {
-      name,
-      enabled: true,
-      ...options,
-    });
-
-    const pluginName = instance.getName();
-
-    if (this.plugins.has(pluginName)) {
-      throw new Error(`plugin name [${pluginName}] already exists`);
-    }
-
-    this.plugins.set(pluginName, instance);
-    return instance;
-  }
-
-<<<<<<< HEAD
-  async generateClientFile(plugin: string, packageName: string) {
-    const file = resolve(
-      process.cwd(),
-      'packages',
-      process.env.APP_PACKAGE_ROOT || 'app',
-      'client/src/plugins',
-      `${plugin}.ts`,
-    );
-
-    if (!fs.existsSync(file)) {
-      try {
-        require.resolve(`${packageName}/client`);
-        await fs.promises.writeFile(file, `export { default } from '${packageName}/client';`);
-        const { run } = require('@nocobase/cli/src/util');
-        await run('yarn', ['nocobase', 'postinstall']);
-      } catch (error) {
-        console.log(`${packageName} plugin client not found`);
-      }
-    }
-  }
-
-=======
->>>>>>> 6ae22cea
-  async add(plugin: any, options: any = {}, transaction?: any) {
-    if (Array.isArray(plugin)) {
-      const t = transaction || (await this.app.db.sequelize.transaction());
-      try {
-        const items = [];
-
-        for (const p of plugin) {
-          items.push(await this.add(p, options, t));
-        }
-
-        await t.commit();
-        return items;
-      } catch (error) {
-        await t.rollback();
-        throw error;
-      }
-    }
-
-    const packageName = await PluginManager.findPackage(plugin);
-
-    const instance = this.addStatic(plugin, {
-      ...options,
-      async: true,
-    });
-
-    const model = await this.repository.findOne({
-      transaction,
-      filter: { name: plugin },
-    });
-
-    const packageJson = PluginManager.getPackageJson(packageName);
-
-    if (!model) {
-      const { enabled, builtIn, installed, ...others } = options;
-      await this.repository.create({
-        transaction,
-        values: {
-          name: plugin,
-          version: packageJson.version,
-          enabled: !!enabled,
-          builtIn: !!builtIn,
-          installed: !!installed,
-          options: {
-            ...others,
-          },
-        },
-      });
-    }
-    return instance;
-  }
-
-  async load(options: any = {}) {
-    this.app.setWorkingMessage('loading plugins...');
-
-    const total = this.plugins.size;
-
-    let current = 0;
-
-    for (const [name, plugin] of this.plugins) {
-      current += 1;
-
-      this.app.setWorkingMessage(`before load plugin [${name}], ${current}/${total}`);
-      if (!plugin.enabled) {
-        continue;
-      }
-
-      this.app.logger.debug(`before load plugin [${name}]...`);
-      await plugin.beforeLoad();
-    }
-
-    current = 0;
-    for (const [name, plugin] of this.plugins) {
-      current += 1;
-      this.app.setWorkingMessage(`load plugin [${name}], ${current}/${total}`);
-
-      if (!plugin.enabled) {
-        continue;
-      }
-
-      await this.app.emitAsync('beforeLoadPlugin', plugin, options);
-      this.app.logger.debug(`loading plugin [${name}]...`);
-      await plugin.load();
-      await this.app.emitAsync('afterLoadPlugin', plugin, options);
-      this.app.logger.debug(`after load plugin [${name}]...`);
-    }
-
-    this.app.setWorkingMessage('loaded plugins');
-  }
-
-  async install(options: InstallOptions = {}) {
-    this.app.setWorkingMessage('install plugins...');
-    const total = this.plugins.size;
-
-    let current = 0;
-
-    for (const [name, plugin] of this.plugins) {
-      current += 1;
-
-      if (!plugin.enabled) {
-        continue;
-      }
-
-      this.app.setWorkingMessage(`before install plugin [${name}], ${current}/${total}`);
-      await this.app.emitAsync('beforeInstallPlugin', plugin, options);
-      this.app.logger.debug(`install plugin [${name}]...`);
-      await plugin.install(options);
-      this.app.setWorkingMessage(`after install plugin [${name}], ${current}/${total}`);
-      await this.app.emitAsync('afterInstallPlugin', plugin, options);
-    }
-  }
-
-  @SwitchAppReadyStatus
-  async enable(name: string | string[]) {
-    this.app.log.debug(`enabling plugin ${name}`);
-
-    this.app.setWorkingMessage(`enabling plugin ${name}`);
-    const pluginNames = await this.repository.enable(name);
-    await this.app.reload();
-
-    this.app.log.debug(`syncing database in enable plugin ${name}...`);
-
-    this.app.setWorkingMessage(`sync database`);
-    await this.app.db.sync();
-
-    for (const pluginName of pluginNames) {
-      const plugin = this.app.getPlugin(pluginName);
-      if (!plugin) {
-        throw new Error(`${name} plugin does not exist`);
-      }
-      this.app.log.debug(`installing plugin ${pluginName}...`);
-      this.app.setWorkingMessage(`install plugin ${pluginName}...`);
-      await plugin.install();
-      await plugin.afterEnable();
-    }
-
-    this.app.log.debug(`emit afterEnablePlugin event...`);
-    await this.app.emitAsync('afterEnablePlugin', name);
-    this.app.log.debug(`afterEnablePlugin event emitted`);
-  }
-
-  @SwitchAppReadyStatus
-  async disable(name: string | string[]) {
-    try {
-      this.app.setWorkingMessage(`disabling plugin ${name}`);
-      const pluginNames = await this.repository.disable(name);
-      await this.app.reload();
-      for (const pluginName of pluginNames) {
-        const plugin = this.app.getPlugin(pluginName);
-        if (!plugin) {
-          throw new Error(`${name} plugin does not exist`);
-        }
-        await plugin.afterDisable();
-      }
-
-      await this.app.emitAsync('afterDisablePlugin', name);
-      this.app.setWorkingMessage(`plugin ${name} disabled`);
-    } catch (error) {
-      throw error;
-    }
-  }
-
-  @SwitchAppReadyStatus
-  async remove(name: string | string[]) {
-    const pluginNames = typeof name === 'string' ? [name] : name;
-    for (const pluginName of pluginNames) {
-      const plugin = this.app.getPlugin(pluginName);
-      if (!plugin) {
-        throw new Error(`${name} plugin does not exist`);
-      }
-      await plugin.remove();
-    }
-    await this.repository.remove(name);
-    this.app.reload();
-  }
 }
 
 export default PluginManager;