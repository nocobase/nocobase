import { fsExists } from '@nocobase/utils';
import fs from 'fs';
import { resolve } from 'path';
import Application from '../application';
import { ApplicationNotInstall } from '../errors/application-not-install';

export default (app: Application) => {
  app
    .command('start')
    .auth()
    .option('--db-sync')
    .option('--quickstart')
    .action(async (...cliArgs) => {
      const [options] = cliArgs;
<<<<<<< HEAD
      if (options.quickstart) {
=======
      const file = resolve(process.cwd(), 'storage/app-upgrading');
      const upgrading = await fsExists(file);
      if (upgrading) {
        await app.upgrade();
        await fs.promises.rm(file);
      } else if (options.quickstart) {
>>>>>>> e7187e53
        if (await app.isInstalled()) {
          await app.upgrade();
        } else {
          await app.install();
        }
        app['_started'] = true;
        await app.restart();
        app.log.info('app has been started');
        return;
      }
      if (!(await app.isInstalled())) {
        app['_started'] = true;
        throw new ApplicationNotInstall(
          `Application ${app.name} is not installed, Please run 'yarn nocobase install' command first`,
        );
      }
      await app.load();
      await app.start({
        dbSync: options?.dbSync,
        quickstart: options.quickstart,
        cliArgs,
        checkInstall: true,
      });
      app.log.info('app has been started');
    });
};<|MERGE_RESOLUTION|>--- conflicted
+++ resolved
@@ -12,16 +12,12 @@
     .option('--quickstart')
     .action(async (...cliArgs) => {
       const [options] = cliArgs;
-<<<<<<< HEAD
-      if (options.quickstart) {
-=======
       const file = resolve(process.cwd(), 'storage/app-upgrading');
       const upgrading = await fsExists(file);
       if (upgrading) {
         await app.upgrade();
         await fs.promises.rm(file);
       } else if (options.quickstart) {
->>>>>>> e7187e53
         if (await app.isInstalled()) {
           await app.upgrade();
         } else {
