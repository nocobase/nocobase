--- conflicted
+++ resolved
@@ -3,14 +3,16 @@
 import dbAuth from './db-auth';
 import dbClean from './db-clean';
 import dbSync from './db-sync';
+import destroy from './destroy';
 import install from './install';
 import migrator from './migrator';
+import pm from './pm';
+import restart from './restart';
 import start from './start';
+import stop from './stop';
 import upgrade from './upgrade';
-import pm from './pm';
 
 export function registerCli(app: Application) {
-<<<<<<< HEAD
   console(app);
   dbAuth(app);
   dbClean(app);
@@ -20,20 +22,9 @@
   start(app);
   upgrade(app);
   pm(app);
-=======
-  require('./console').default(app);
-  require('./db-auth').default(app);
-  require('./db-clean').default(app);
-  require('./db-sync').default(app);
-  require('./install').default(app);
-  require('./migrator').default(app);
-  require('./start').default(app);
-  require('./restart').default(app);
-  require('./stop').default(app);
-  require('./destroy').default(app);
-  require('./upgrade').default(app);
-  require('./pm').default(app);
->>>>>>> f4a19539
+  restart(app);
+  stop(app);
+  destroy(app);
 
   // development only with @nocobase/cli
   app.command('build').argument('[packages...]');
