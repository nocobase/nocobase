/**
 * This file is part of the NocoBase (R) project.
 * Copyright (c) 2020-2024 NocoBase Co., Ltd.
 * Authors: NocoBase Team.
 *
 * This project is dual-licensed under AGPL-3.0 and NocoBase Commercial License.
 * For more information, please refer to: https://www.nocobase.com/agreement.
 */

import { randomUUID } from 'crypto';
import { EventEmitter } from 'events';
import path from 'path';
import fs from 'fs/promises';

import Application from './application';
import { SystemLogger } from '@nocobase/logger';
import { sleep } from '@nocobase/utils';

export const QUEUE_DEFAULT_INTERVAL = 250;
export const QUEUE_DEFAULT_CONCURRENCY = 1;
export const QUEUE_DEFAULT_ACK_TIMEOUT = 15_000;

export type QueueCallbackOptions = {
  id?: string;
  retried?: number;
  signal?: AbortSignal;
};

export type QueueCallback = (message: any, options: QueueCallbackOptions) => Promise<void>;

export type QueueEventOptions = {
  /**
   * @experimental
   */
  interval?: number;
  concurrency?: number;
  idle(): boolean;
  process: QueueCallback;
};

export type QueueMessageOptions = {
  timeout?: number;
  maxRetries?: number;
  retried?: number;
  timestamp?: number;
};

export interface IEventQueueAdapter {
  isConnected(): boolean;
  connect(): Promise<void> | void;
  close(): Promise<void> | void;
  subscribe(channel: string, event: QueueEventOptions): void;
  unsubscribe(channel: string): void;
  publish(channel: string, message: any, options: QueueMessageOptions): Promise<void> | void;
}

export interface EventQueueOptions {
  channelPrefix?: string;
}

export class MemoryEventQueueAdapter implements IEventQueueAdapter {
  private connected = false;

  private emitter: EventEmitter = new EventEmitter();

  private reading: Map<string, Promise<void>[]> = new Map();

  protected events: Map<string, QueueEventOptions> = new Map();

  protected queues: Map<string, { id: string; content: any; options?: QueueMessageOptions }[]> = new Map();

  get processing() {
    const processing = Array.from(this.reading.values());

    if (processing.length > 0) {
      return Promise.all(processing);
    }

    return null;
  }

  private get storagePath() {
    return path.resolve(process.cwd(), 'storage', 'apps', this.options.appName, 'event-queue.json');
  }

  listen = (channel: string) => {
    if (!this.connected) {
      return;
    }
    const { logger } = this.options;
    const event = this.events.get(channel);
    if (!event) {
      logger.warn(`memory queue (${channel}) not found, skipping...`);
      return;
    }
    if (!event.idle()) {
      return;
    }

    const reading = this.reading.get(channel) || [];
    const count = (event.concurrency || QUEUE_DEFAULT_CONCURRENCY) - reading.length;
    if (count <= 0) {
      // logger.debug(
      //   `memory queue (${channel}) is already reading as max concurrency (${reading.length}), waiting last reading to end...`,
      // );
      return;
    }
    logger.debug(`reading more from queue (${channel}), count: ${count}`);
    this.read(channel, count).forEach((promise) => {
      reading.push(promise);
      // eslint-disable-next-line promise/catch-or-return
      promise.finally(() => {
        const index = reading.indexOf(promise);
        if (index > -1) {
          reading.splice(index, 1);
        }
      });
    });
    this.reading.set(channel, reading);
  };

  constructor(private options: { appName: string; logger: SystemLogger }) {
    this.emitter.setMaxListeners(0);
  }

  isConnected(): boolean {
    return this.connected;
  }

  setConnected(connected: boolean) {
    this.connected = connected;
  }

  async loadFromStorage() {
    let queues = {};
    let exists = false;
    const { logger } = this.options;
    try {
      await fs.stat(this.storagePath);
      exists = true;
    } catch (ex) {
      logger.info(`memory queue storage file not found, skip`);
    }
    if (exists) {
      try {
        const queueJson = await fs.readFile(this.storagePath);
        queues = JSON.parse(queueJson.toString());
        logger.debug('memory queue loaded from storage', queues);
        await fs.unlink(this.storagePath);
      } catch (ex) {
        logger.error('failed to load queue from storage', ex);
      }
    }
    this.queues = new Map(Object.entries(queues));
  }

  private async saveToStorage() {
    const queues = Array.from(this.queues.entries()).reduce((acc, [channel, queue]) => {
      if (queue?.length) {
        acc[channel] = queue;
      }
      return acc;
    }, {});

    const { logger } = this.options;
    if (Object.keys(queues).length) {
      await fs.mkdir(path.dirname(this.storagePath), { recursive: true });
      await fs.writeFile(this.storagePath, JSON.stringify(queues));
      logger.debug('memory queue saved to storage', queues);
    } else {
      logger.debug('memory queue empty, no need to save to storage');
    }
  }

  async connect() {
    if (this.connected) {
      return;
    }

    await this.loadFromStorage();

    this.connected = true;

    setImmediate(() => {
      for (const channel of this.events.keys()) {
        this.consume(channel);
      }
      // for (const channel of this.queues.keys()) {
      //   const queue = this.queues.get(channel);
      //   if (!queue?.length) {
      //     continue;
      //   }
      //   this.emitter.emit(channel, channel);
      // }
    });
  }

  async close() {
    if (!this.connected) {
      return;
    }
    const { logger } = this.options;
    this.connected = false;
    if (this.processing) {
      logger.info('memory queue waiting for processing job...');
      await this.processing;
      logger.info('memory queue job cleaned');
    }

    logger.info('memory queue gracefully shutting down...');
    await this.saveToStorage();
  }

  subscribe(channel: string, options: QueueEventOptions): void {
    if (this.events.has(channel)) {
      return;
    }
    this.events.set(channel, options);
    if (!this.queues.has(channel)) {
      this.queues.set(channel, []);
    }

    this.emitter.on(channel, this.listen);

    if (this.connected) {
      this.consume(channel);
    }
  }

  unsubscribe(channel: string) {
    if (!this.events.has(channel)) {
      return;
    }
    this.events.delete(channel);
    this.emitter.off(channel, this.listen);
  }

  publish(channel: string, content: any, options: QueueMessageOptions = { timestamp: Date.now() }) {
    const event = this.events.get(channel);
    if (!event) {
      console.debug(`memory queue (${channel}) not subscribed, skip`);
      return;
    }
    if (!this.queues.get(channel)) {
      this.queues.set(channel, []);
    }
    const queue = this.queues.get(channel);
    const message = { id: randomUUID(), content, options };
    queue.push(message);
    const { logger } = this.options;
    logger.debug(`memory queue (${channel}) published message`, content);

    setImmediate(() => {
      this.emitter.emit(channel, channel);
    });
  }

  async consume(channel: string, once = false) {
    while (this.connected && this.events.get(channel)) {
      const event = this.events.get(channel);
      const interval = event.interval || QUEUE_DEFAULT_INTERVAL;

      const queue = this.queues.get(channel);
      if (event.idle() && queue?.length) {
        this.listen(channel);
      }

      if (once) {
        break;
      }
      await sleep(interval);
    }
  }

  read(channel: string, n: number): Promise<void>[] {
    const queue = this.queues.get(channel);

    if (!queue?.length) {
      return [];
    }
    const { logger } = this.options;
    const messages = queue.slice(0, n);
    logger.debug(`memory queue (${channel}) read ${messages.length} messages`, messages);
    queue.splice(0, messages.length);
    const batch = messages.map(({ id, ...message }) => this.process(channel, { id, message }));
    return batch;
  }

  async process(channel: string, { id, message }) {
    const event = this.events.get(channel);
    const { content, options: { timeout = QUEUE_DEFAULT_ACK_TIMEOUT, maxRetries = 0, retried = 0 } = {} } = message;
    const { logger } = this.options;
    logger.debug(`memory queue (${channel}) processing message (${id})...`, content);
    return (async () =>
      event.process(content, {
        id,
        retried,
        signal: AbortSignal.timeout(timeout),
      }))()
      .then(() => {
        logger.debug(`memory queue (${channel}) consumed message (${id})`);
      })
      .catch((ex) => {
        if (maxRetries > 0 && retried < maxRetries) {
          const currentRetry = retried + 1;
          logger.warn(
            `memory queue (${channel}) consum message (${id}) failed, retrying (${currentRetry} / ${maxRetries})...`,
            ex,
          );
          setTimeout(() => {
            this.publish(channel, content, { timeout, maxRetries, retried: currentRetry, timestamp: Date.now() });
          }, 500);
        } else {
          logger.error(ex);
        }
      });
  }
}

export class EventQueue {
  protected adapter: IEventQueueAdapter;
  protected events: Map<string, QueueEventOptions> = new Map();

  get channelPrefix() {
    return this.options?.channelPrefix;
  }

  constructor(
    protected app: Application,
    protected options: EventQueueOptions = {},
  ) {
<<<<<<< HEAD
    if (app.serving()) {
      this.setAdapter(new MemoryEventQueueAdapter({ appName: this.app.name }));
=======
    this.setAdapter(new MemoryEventQueueAdapter({ appName: this.app.name, logger: this.app.logger }));
>>>>>>> 4d2581ea

      app.on('afterStart', async () => {
        await this.connect();
      });
      app.on('beforeStop', async () => {
        app.logger.info('[queue] gracefully shutting down...');
        await this.close();
      });
    }
  }
  getFullChannel(channel: string) {
    return [this.app.name, this.channelPrefix, channel].filter(Boolean).join('.');
  }
  setAdapter<A extends IEventQueueAdapter>(adapter: A) {
    this.adapter = adapter;
  }
  isConnected() {
    if (!this.adapter) {
      return false;
    }
    return this.adapter.isConnected();
  }
  async connect() {
    if (!this.adapter) {
      throw new Error('no adapter set, cannot connect');
    }
    if (!this.app.serving()) {
      this.app.logger.warn('app is not serving, will not connect to event queue');
      return;
    }
    await this.adapter.connect();
    this.app.logger.debug(`connected to adapter, using memory? ${this.adapter instanceof MemoryEventQueueAdapter}`);

    for (const [channel, event] of this.events.entries()) {
      this.adapter.subscribe(this.getFullChannel(channel), event);
    }
  }
  async close() {
    if (!this.adapter) {
      return;
    }
    await this.adapter.close();
    for (const channel of this.events.keys()) {
      this.adapter.unsubscribe(this.getFullChannel(channel));
    }
  }
  subscribe(channel: string, options: QueueEventOptions) {
    if (this.events.has(channel)) {
      this.app.logger.warn(`event queue already subscribed on channel "${channel}", new subscription will be ignored`);
      return;
    }
    this.events.set(channel, options);

    if (this.isConnected()) {
      this.adapter.subscribe(this.getFullChannel(channel), options);
    }
  }
  unsubscribe(channel: string) {
    if (!this.events.has(channel)) {
      return;
    }
    this.events.delete(channel);

    if (this.isConnected()) {
      this.adapter.unsubscribe(this.getFullChannel(channel));
    }
  }
  async publish(channel: string, message: any, options: QueueMessageOptions = {}) {
    if (!this.adapter) {
      throw new Error('no adapter set, cannot publish');
    }
    if (!this.isConnected()) {
      throw new Error('event queue not connected, cannot publish');
    }
    const c = this.getFullChannel(channel);
    this.app.logger.debug(`event queue publishing to channel(${c})`, { message });
    await this.adapter.publish(c, message, {
      timeout: QUEUE_DEFAULT_ACK_TIMEOUT,
      ...options,
      timestamp: Date.now(),
    });
  }
}

export default EventQueue;<|MERGE_RESOLUTION|>--- conflicted
+++ resolved
@@ -329,12 +329,8 @@
     protected app: Application,
     protected options: EventQueueOptions = {},
   ) {
-<<<<<<< HEAD
     if (app.serving()) {
-      this.setAdapter(new MemoryEventQueueAdapter({ appName: this.app.name }));
-=======
-    this.setAdapter(new MemoryEventQueueAdapter({ appName: this.app.name, logger: this.app.logger }));
->>>>>>> 4d2581ea
+      this.setAdapter(new MemoryEventQueueAdapter({ appName: this.app.name, logger: this.app.logger }));
 
       app.on('afterStart', async () => {
         await this.connect();
