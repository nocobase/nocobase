import { Database } from '@nocobase/database';
import { Application } from './application';
import { InstallOptions } from './plugin-manager';

export interface PluginInterface {
  beforeLoad?: () => void;
  load();
  getName(): string;
}

export interface PluginOptions {
  activate?: boolean;
  displayName?: string;
  description?: string;
  version?: string;
  enabled?: boolean;
  install?: (this: Plugin) => void;
  load?: (this: Plugin) => void;
  plugin?: typeof Plugin;
  [key: string]: any;
}

export type PluginType = typeof Plugin;

export abstract class Plugin<O = any> implements PluginInterface {
  options: any;
  app: Application;
  db: Database;

  constructor(app: Application, options?: any) {
    this.app = app;
    this.db = app.db;
    this.setOptions(options);
    this.afterAdd();
  }

  get enabled() {
    return this.options.enabled;
  }

  set enabled(value) {
    this.options.enabled = value;
  }

  setOptions(options: any) {
    this.options = options || {};
  }

  getName() {
    return (this.options as any).name;
  }

  afterAdd() {}

  beforeLoad() {}

  async load() {}

  async install(options?: InstallOptions) {}

<<<<<<< HEAD
  async disable() {}
=======
  async afterEnable() {}
>>>>>>> 647d482a

  async afterDisable() {}

  async remove() {}
}

export default Plugin;<|MERGE_RESOLUTION|>--- conflicted
+++ resolved
@@ -58,11 +58,7 @@
 
   async install(options?: InstallOptions) {}
 
-<<<<<<< HEAD
-  async disable() {}
-=======
   async afterEnable() {}
->>>>>>> 647d482a
 
   async afterDisable() {}
 
