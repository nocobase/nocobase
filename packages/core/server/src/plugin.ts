--- conflicted
+++ resolved
@@ -74,17 +74,10 @@
 
   async remove() {}
 
-<<<<<<< HEAD
-  registerPluginACLSnippet({ name, actions }: { name: string; actions: string[] }) {
-    this.app.acl.registerSnippet({
-      name: `pm.${this.getName()}.${name}`,
-      actions,
-=======
   async importCollections(collectionsPath: string) {
     await this.db.import({
       directory: collectionsPath,
       from: this.getName(),
->>>>>>> 6b0ed79f
     });
   }
 }
