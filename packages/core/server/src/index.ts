--- conflicted
+++ resolved
@@ -16,11 +16,6 @@
 export * from './plugin';
 export * from './plugin-manager';
 export * from './pub-sub-manager';
-<<<<<<< HEAD
-export * from './gateway';
-export * from './app-supervisor';
-export const OFFICIAL_PLUGIN_PREFIX = '@nocobase/plugin-';
-=======
 export const OFFICIAL_PLUGIN_PREFIX = '@nocobase/plugin-';
 
 export {
@@ -31,5 +26,4 @@
   packageNameTrim,
 } from './plugin-manager/findPackageNames';
 
-export { runPluginStaticImports } from './run-plugin-static-imports';
->>>>>>> 19c914cd
+export { runPluginStaticImports } from './run-plugin-static-imports';