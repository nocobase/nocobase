--- conflicted
+++ resolved
@@ -1,9 +1,5 @@
 import { mockDatabase } from '@nocobase/database';
-<<<<<<< HEAD
-import Application, { ApplicationOptions, AppSupervisor, Gateway, PluginManager } from '@nocobase/server';
-=======
 import Application, { AppSupervisor, ApplicationOptions, Gateway, PluginManager } from '@nocobase/server';
->>>>>>> f60c7626
 import jwt from 'jsonwebtoken';
 import qs from 'qs';
 import supertest, { SuperAgentTest } from 'supertest';
@@ -83,11 +79,9 @@
 
   async cleanDb() {
     await this.db.clean({ drop: true });
-<<<<<<< HEAD
     if (process.env['COLLECTION_MANAGER_SCHEMA'] !== process.env['DB_SCHEMA']) {
       await this.db.clean({ drop: true, schema: process.env['COLLECTION_MANAGER_SCHEMA'] });
     }
-=======
   }
 
   async quickstart(options: { clean?: boolean } = {}) {
@@ -107,7 +101,6 @@
     database.setContext({ app: this });
 
     return database;
->>>>>>> f60c7626
   }
 
   async destroy(options: any = {}): Promise<void> {
@@ -198,18 +191,6 @@
     });
     return proxy as any;
   }
-
-  protected createDatabase(options: ApplicationOptions) {
-    const oldDatabase = this._db;
-
-    const databaseOptions = oldDatabase ? oldDatabase.options : <any>options?.database || {};
-    const database = mockDatabase(databaseOptions);
-
-    database.setLogger(this._logger);
-    database.setContext({ app: this });
-
-    return database;
-  }
 }
 
 export function mockServer(options: ApplicationOptions = {}) {
