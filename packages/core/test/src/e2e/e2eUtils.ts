--- conflicted
+++ resolved
@@ -784,30 +784,7 @@
   const dataSourceData = (await result.json()).data;
   return dataSourceData;
 };
-<<<<<<< HEAD
-
-/**
- * 删除外部数据源
- * @paramn
- */
-const destoryExternalDataSource = async (key) => {
-  const api = await request.newContext({
-    storageState: process.env.PLAYWRIGHT_AUTH_FILE,
-  });
-  const state = await api.storageState();
-  const headers = getHeaders(state);
-  const result = await api.post(`/api/dataSources:destroy?filterByTk=${key}`, {
-    headers,
-  });
-=======
->>>>>>> 1775c6a5
-
-  if (!result.ok()) {
-    throw new Error(await result.text());
-  }
-  const dataSourceData = (await result.json()).data;
-  return dataSourceData;
-};
+
 /**
  * 删除外部数据源
  * @paramn
