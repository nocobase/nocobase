--- conflicted
+++ resolved
@@ -1,7 +1,4 @@
 export * from './e2eUtils';
-<<<<<<< HEAD
+export * from './templatesOfBug';
 export * from './templatesOfCollection';
-export * from './templatesOfPage';
-=======
-export * from './templatesOfBug';
->>>>>>> 771ebaaa
+export * from './templatesOfPage';