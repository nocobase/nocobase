--- conflicted
+++ resolved
@@ -51,13 +51,8 @@
   },
   "dependencies": {
     "@faker-js/faker": "8.1.0",
-<<<<<<< HEAD
-    "@nocobase/server": "1.0.0-alpha.8",
+    "@nocobase/server": "1.0.0-alpha.9",
     "@playwright/test": "^1.44.0",
-=======
-    "@nocobase/server": "1.0.0-alpha.9",
-    "@playwright/test": "^1.42.1",
->>>>>>> 9e04f405
     "@testing-library/jest-dom": "^6.4.2",
     "@testing-library/react": "^14.0.0",
     "@testing-library/react-hooks": "^8.0.1",
