{
  "name": "@nocobase/client",
  "version": "1.8.0-beta.5",
  "license": "AGPL-3.0",
  "main": "lib/index.js",
  "module": "es/index.mjs",
  "types": "es/index.d.ts",
  "dependencies": {
    "@ahooksjs/use-url-state": "3.5.1",
    "@ant-design/cssinjs": "^1.11.1",
    "@ant-design/icons": "^5.6.1",
    "@ant-design/pro-layout": "^7.22.1",
    "@antv/g2plot": "^2.4.18",
    "@budibase/handlebars-helpers": "0.14.0",
    "@ctrl/tinycolor": "^3.6.0",
    "@dnd-kit/core": "^6.0.0",
    "@dnd-kit/sortable": "^7.0.0",
    "@emotion/css": "^11.7.1",
    "@formily/antd-v5": "1.2.3",
    "@formily/core": "^2.2.27",
    "@formily/grid": "^2.2.27",
    "@formily/json-schema": "^2.2.27",
    "@formily/path": "^2.2.27",
    "@formily/react": "^2.2.27",
    "@formily/reactive": "^2.2.27",
    "@formily/reactive-react": "^2.2.27",
    "@formily/shared": "^2.2.27",
    "@formily/validator": "^2.2.27",
<<<<<<< HEAD
    "@nocobase/evaluators": "1.8.0-beta.4",
    "@nocobase/sdk": "1.8.0-beta.4",
    "@nocobase/utils": "1.8.0-beta.4",
    "@nocobase/flow-engine": "1.8.0-beta.4",
=======
    "@nocobase/evaluators": "1.8.0-beta.5",
    "@nocobase/sdk": "1.8.0-beta.5",
    "@nocobase/utils": "1.8.0-beta.5",
>>>>>>> 6806ac27
    "ahooks": "^3.7.2",
    "antd": "5.24.2",
    "antd-style": "3.7.1",
    "axios": "^1.7.0",
    "bignumber.js": "^9.1.2",
    "classnames": "^2.3.1",
    "cronstrue": "^2.11.0",
    "file-saver": "^2.0.5",
    "filesize": "9.0.11",
    "flat": "^5.0.2",
    "i18next": "^22.4.9",
    "i18next-http-backend": "^2.1.1",
    "ignore": "^5.2.0",
    "json5": "^2.2.3",
    "lodash": "4.17.21",
    "lru-cache": "6.0.0",
    "markdown-it": "14.1.0",
    "markdown-it-highlightjs": "3.3.1",
    "mathjs": "^10.6.0",
    "mermaid": "9.4.3",
    "mime": "^4.0.4",
    "mime-match": "^1.0.2",
    "react-beautiful-dnd": "^13.1.0",
    "react-drag-listview": "^0.1.9",
    "react-error-boundary": "^4.0.10",
    "react-helmet": "^6.1.0",
    "react-hotkeys-hook": "^3.4.7",
    "react-i18next": "^11.15.1",
    "react-iframe": "~1.8.5",
    "react-image-lightbox": "^5.1.4",
    "react-intersection-observer": "9.14.0",
    "react-js-cron": "^3.1.0",
    "react-quill": "^2.0.0",
    "react-router-dom": "^6.11.2",
    "react-to-print": "^2.14.7",
    "sanitize-html": "2.13.0",
    "use-deep-compare-effect": "^1.8.1",
    "tabulator-tables": "^6.3.0"
  },
  "peerDependencies": {
    "react": ">=18.0.0",
    "react-dom": ">=18.0.0",
    "react-is": ">=18.0.0"
  },
  "devDependencies": {
    "@testing-library/react": "^14.0.0",
    "@types/markdown-it": "14.1.1",
    "@types/markdown-it-highlightjs": "3.3.1",
    "@types/react-big-calendar": "^1.6.4",
    "@types/tabulator-tables": "^6.2.0",
    "axios-mock-adapter": "^1.20.0",
    "dumi": "2.2.14",
    "dumi-theme-nocobase": "^0.2.28"
  }
}<|MERGE_RESOLUTION|>--- conflicted
+++ resolved
@@ -26,16 +26,9 @@
     "@formily/reactive-react": "^2.2.27",
     "@formily/shared": "^2.2.27",
     "@formily/validator": "^2.2.27",
-<<<<<<< HEAD
-    "@nocobase/evaluators": "1.8.0-beta.4",
-    "@nocobase/sdk": "1.8.0-beta.4",
-    "@nocobase/utils": "1.8.0-beta.4",
-    "@nocobase/flow-engine": "1.8.0-beta.4",
-=======
     "@nocobase/evaluators": "1.8.0-beta.5",
     "@nocobase/sdk": "1.8.0-beta.5",
     "@nocobase/utils": "1.8.0-beta.5",
->>>>>>> 6806ac27
     "ahooks": "^3.7.2",
     "antd": "5.24.2",
     "antd-style": "3.7.1",
@@ -72,8 +65,7 @@
     "react-router-dom": "^6.11.2",
     "react-to-print": "^2.14.7",
     "sanitize-html": "2.13.0",
-    "use-deep-compare-effect": "^1.8.1",
-    "tabulator-tables": "^6.3.0"
+    "use-deep-compare-effect": "^1.8.1"
   },
   "peerDependencies": {
     "react": ">=18.0.0",
@@ -85,7 +77,6 @@
     "@types/markdown-it": "14.1.1",
     "@types/markdown-it-highlightjs": "3.3.1",
     "@types/react-big-calendar": "^1.6.4",
-    "@types/tabulator-tables": "^6.2.0",
     "axios-mock-adapter": "^1.20.0",
     "dumi": "2.2.14",
     "dumi-theme-nocobase": "^0.2.28"
