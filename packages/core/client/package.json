--- conflicted
+++ resolved
@@ -21,13 +21,8 @@
     "@formily/react": "2.0.20",
     "@nocobase/sdk": "0.8.0-alpha.13",
     "@nocobase/utils": "0.8.0-alpha.13",
-<<<<<<< HEAD
-    "ahooks": "^3.0.5",
+    "ahooks": "^3.7.2",
     "antd": "4.22.8",
-=======
-    "ahooks": "^3.7.2",
-    "antd": "~4.19.5",
->>>>>>> d875e0f3
     "axios": "^0.26.1",
     "classnames": "^2.3.1",
     "cron-parser": "^4.6.0",
