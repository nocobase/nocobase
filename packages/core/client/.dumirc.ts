--- conflicted
+++ resolved
@@ -631,15 +631,11 @@
           title: '操作',
           type: 'group',
           children: [
-<<<<<<< HEAD
-            { title: 'JSCollectionActionModel / JSRecordActionModel', link: '/examples/js-models/js-actions' },
-=======
             {
               title: 'JSActionModel',
               link: '/models/actions/js-action-model',
             },
             // 暂无 actions 子项
->>>>>>> d28eeaf4
           ],
         },
       ],
