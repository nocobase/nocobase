import { getUmiConfig } from '@nocobase/devtools/umiConfig';
import { defineConfig } from 'dumi';
import { defineThemeConfig } from 'dumi-theme-nocobase';

const umiConfig = getUmiConfig();
process.env.DOC_LANG = process.env.DOC_LANG || 'zh-CN';
const lang = process.env.DOC_LANG;

console.log('process.env.DOC_LANG', lang);

export default defineConfig({
  hash: true,
  alias: {
    ...umiConfig.alias,
  },
  // ssr: {},
  // exportStatic: {
  //   ignorePreRenderError: true
  // },
  cacheDirectoryPath: `node_modules/.docs-client-${lang}-cache`,
  outputPath: `./dist/${lang}`,
  resolve: {
<<<<<<< HEAD
    atomDirs: [
      { type: 'api', dir: 'src' },
      { type: 'api', dir: 'src/schema-component/antd' },
      // { type: 'api', dir: 'src/route-switch/antd' },
    ],
=======
    docDirs: [`./docs/${lang}`]
>>>>>>> 34e026ce
  },
  locales: [
    { id: 'en-US', name: 'English' },
    { id: 'zh-CN', name: '中文' },
  ],
  themeConfig: defineThemeConfig({
    title: 'NocoBase',
    logo: 'https://www.nocobase.com/images/logo.png',
    github: 'https://github.com/nocobase/nocobase',
    footer: 'nocobase | Copyright © 2022',
    // sidebarGroupModePath: ['/components'],
    nav: [
      {
        title: 'API',
        link: '/core/application/application',
      },
<<<<<<< HEAD
      {
        title: 'UI Schema',
        link: '/ui-schema',
      },
=======
      // {
      //   title: 'UI Schema',
      //   link: '/ui-schema',
      // },
>>>>>>> 34e026ce
    ],
    sidebarEnhance: {
      '/core': [
        {
          title: 'Application',
          type: 'group',
          children: [
            {
              title: 'Application',
              link: '/core/application/application',
            },
            {
<<<<<<< HEAD
              title: 'UI schema designer',
              children: [
                {
                  title: 'SchemaComponent',
                  link: '/apis/schema-component',
                },
                {
                  title: 'SchemaInitializer',
                  link: '/apis/schema-initializer',
                },
                {
                  title: 'SchemaSettings',
                  link: '/apis/schema-settings',
                },
                {
                  title: 'DNDContext & DragHandler',
                  link: '#',
                },
              ],
            },
            {
              title: 'Collection Manager',
              link: '/apis/collection-manager',
=======
              title: 'Plugin',
              link: '/core/application/plugin',
            },
            {
              title: 'PluginManager',
              link: '/core/application/plugin-manager',
>>>>>>> 34e026ce
            },
            {
              title: 'RouterManager',
              link: '/core/application/router-manager',
            },
            {
              title: 'PluginSettingsManager',
              link: '/core/application/plugin-settings-manager',
            },
          ],
        },
        {
          title: 'UI Schema',
          type: 'group',
          children: [
            {
              title: 'SchemaComponent',
              link: '/core/ui-schema/schema-component',
            },
            {
              title: 'Designable',
              link: '/core/ui-schema/designable',
            },
            {
              title: 'SchemaInitializer',
              link: '/core/ui-schema/schema-initializer',
            },
            {
              title: 'SchemaInitializerManager',
              link: '/core/ui-schema/schema-initializer-manager',
            },
            {
              title: 'SchemaSettings',
              link: '/core/ui-schema/schema-settings',
            },
            {
              title: 'SchemaSettingsManager',
              link: '/core/ui-schema/schema-settings-manager',
            },
            {
<<<<<<< HEAD
              title: 'Action',
              link: '/apis/action',
            },
            {
              title: 'Input',
              link: '/apis/input',
            },
          ],
        },
      ],
      '/ui-schema': [
        {
          title: 'Overview',
          link: '/ui-schema',
        },
        {
          title: 'Globals',
          type: 'group',
          children: [
            {
              title: 'Menu',
              link: '/ui-schema/globals/menu',
            },
            {
              title: 'Page',
              link: '/ui-schema/globals/page',
            },
            {
              title: 'Tabs',
              link: '/ui-schema/globals/tabs',
            },
          ],
        },
        {
          title: 'Blocks',
          type: 'group',
          children: [
            {
              title: 'Overview',
              link: '/ui-schema/blocks',
            },
            {
              title: 'Data blocks',
              children: [
                {
                  title: 'Overview',
                  link: '/ui-schema/blocks/data',
                },
                {
                  title: 'Table',
                  link: '/ui-schema/blocks/data/table',
                },
                {
                  title: 'Form',
                  link: '/ui-schema/blocks/data/form',
                },
                {
                  title: 'Form(Read pretty)',
                  link: '/ui-schema/blocks/data/form-read-pretty',
                },
                {
                  title: 'Details',
                  link: '/ui-schema/blocks/data/details',
                },
                {
                  title: 'List',
                  link: '/ui-schema/blocks/data/list',
                },
                {
                  title: 'Grid Card',
                  link: '/ui-schema/blocks/data/grid-card',
                },
                {
                  title: 'Calendar',
                  link: '/ui-schema/blocks/data/calendar',
                },
                {
                  title: 'Kanban',
                  link: '/ui-schema/blocks/data/kanban',
                },
                {
                  title: 'Map',
                  link: '/ui-schema/blocks/data/map',
                },
                {
                  title: 'Gantt',
                  link: '/ui-schema/blocks/data/gantt',
                },
                {
                  title: 'Charts',
                  link: '/ui-schema/blocks/data/charts',
                },
              ],
            },
            {
              title: 'Filter blocks',
              children: [
                {
                  title: 'Collapse',
                  link: '/ui-schema/blocks/filter/collapse',
                },
                {
                  title: 'Form',
                  link: '/ui-schema/blocks/filter/form',
                },
              ],
            },
            {
              title: 'Other blocks',
              children: [
                {
                  title: 'iframe',
                  link: '/ui-schema/blocks/others/iframe',
                },
                {
                  title: 'Markdown',
                  link: '/ui-schema/blocks/others/markdown',
                },
                {
                  title: 'Workflow todos',
                  link: '/ui-schema/blocks/others/workflow-todo',
                },
              ],
            },
          ],
        },
        {
          title: 'Fields',
          type: 'group',
          children: [
            {
              title: 'Overview',
              link: '/ui-schema/fields',
            },
            {
              title: 'FormItem',
              link: '/ui-schema/fields/form-item',
            },
            {
              title: 'TableColumn',
              link: '/ui-schema/fields/table-column',
            },
            {
              title: 'Association',
              children: [
                {
                  title: 'Title',
                  link: '/ui-schema/fields/association-components/title',
                },
                {
                  title: 'Tag',
                  link: '/ui-schema/fields/association-components/tag',
                },
                {
                  title: 'Select',
                  link: '/ui-schema/fields/association-components/select',
                },
                {
                  title: 'RecordPicker',
                  link: '/ui-schema/fields/association-components/record-picker',
                },
                {
                  title: 'Cascader',
                  link: '/ui-schema/fields/association-components/cascader-select',
                },
                {
                  title: 'Sub-form',
                  link: '/ui-schema/fields/association-components/sub-form',
                },
                {
                  title: 'Sub-form(Popover)',
                  link: '/ui-schema/fields/association-components/sub-form-popover',
                },
                {
                  title: 'Sub-details',
                  link: '/ui-schema/fields/association-components/sub-details',
                },
                {
                  title: 'Sub-table',
                  link: '/ui-schema/fields/association-components/cascader-select',
                },
                {
                  title: 'File manager',
                  link: '/ui-schema/fields/association-components/file-manager',
                },
              ],
            },
          ],
        },
        {
          title: 'Actions',
          type: 'group',
          children: [
            {
              title: 'Overview',
              link: '/ui-schema/actions',
            },
            {
              title: 'Add new',
              link: '/ui-schema/actions/add-new',
            },
            {
              title: 'View',
              link: '/ui-schema/actions/view',
            },
            {
              title: 'Edit',
              link: '/ui-schema/actions/edit',
            },
            {
              title: 'Delete',
              link: '/ui-schema/actions/delete',
            },
            {
              title: 'Submit',
              link: '/ui-schema/actions/submit',
            },
            {
              title: 'Filter',
              link: '/ui-schema/actions/filter',
            },
            {
              title: 'Refresh',
              link: '/ui-schema/actions/refresh',
            },
            {
              title: 'Print',
              link: '/ui-schema/actions/print',
            },
            {
              title: 'Duplicate',
              link: '/ui-schema/actions/duplicate',
            },
            {
              title: 'Export',
              link: '/ui-schema/actions/export',
            },
            {
              title: 'Import',
              link: '/ui-schema/actions/import',
            },
            {
              title: 'Bulk update',
              link: '/ui-schema/actions/bulk-update',
            },
            {
              title: 'Bulk edit',
              link: '/ui-schema/actions/bulk-edit',
            },
            {
              title: 'Add record(任意表)',
              link: '/ui-schema/actions/add-record',
            },
            {
              title: 'Update record',
              link: '/ui-schema/actions/update-record',
            },
            {
              title: 'Save record',
              link: '/ui-schema/actions/save-record',
            },
            {
              title: 'Custom request',
              link: '/ui-schema/actions/custom-request',
            },
            {
              title: 'Submit to workflow',
              link: '/ui-schema/actions/submit-to-workflow',
=======
              title: 'SchemaToolbar',
              link: '/core/ui-schema/schema-toolbar',
>>>>>>> 34e026ce
            },
          ],
        },
      ],
      // '/ui-schema': [
      //   {
      //     title: 'Overview',
      //     link: '/ui-schema',
      //   },
      //   {
      //     title: 'Globals',
      //     type: 'group',
      //     children: [
      //       {
      //         title: 'Menu',
      //         link: '/ui-schema/globals/menu',
      //       },
      //       {
      //         title: 'Page',
      //         link: '/ui-schema/globals/page',
      //       },
      //       {
      //         title: 'Tabs',
      //         link: '/ui-schema/globals/tabs',
      //       },
      //     ],
      //   },
      //   {
      //     title: 'Blocks',
      //     type: 'group',
      //     children: [
      //       {
      //         title: 'Overview',
      //         link: '/ui-schema/blocks',
      //       },
      //       {
      //         title: 'Data blocks',
      //         children: [
      //           {
      //             title: 'Overview',
      //             link: '/ui-schema/blocks/data',
      //           },
      //           {
      //             title: 'Table',
      //             link: '/ui-schema/blocks/data/table',
      //           },
      //           {
      //             title: 'Form',
      //             link: '/ui-schema/blocks/data/form',
      //           },
      //           {
      //             title: 'Form(Read pretty)',
      //             link: '/ui-schema/blocks/data/form-read-pretty',
      //           },
      //           {
      //             title: 'Details',
      //             link: '/ui-schema/blocks/data/details',
      //           },
      //           {
      //             title: 'List',
      //             link: '/ui-schema/blocks/data/list',
      //           },
      //           {
      //             title: 'Grid Card',
      //             link: '/ui-schema/blocks/data/grid-card',
      //           },
      //           {
      //             title: 'Calendar',
      //             link: '/ui-schema/blocks/data/calendar',
      //           },
      //           {
      //             title: 'Kanban',
      //             link: '/ui-schema/blocks/data/kanban',
      //           },
      //           {
      //             title: 'Map',
      //             link: '/ui-schema/blocks/data/map',
      //           },
      //           {
      //             title: 'Gantt',
      //             link: '/ui-schema/blocks/data/gantt',
      //           },
      //           {
      //             title: 'Charts',
      //             link: '/ui-schema/blocks/data/charts',
      //           },
      //         ],
      //       },
      //       {
      //         title: 'Filter blocks',
      //         children: [
      //           {
      //             title: 'Collapse',
      //             link: '/ui-schema/blocks/filter/collapse',
      //           },
      //           {
      //             title: 'Form',
      //             link: '/ui-schema/blocks/filter/form',
      //           },
      //         ],
      //       },
      //       {
      //         title: 'Other blocks',
      //         children: [
      //           {
      //             title: 'iframe',
      //             link: '/ui-schema/blocks/others/iframe',
      //           },
      //           {
      //             title: 'Markdown',
      //             link: '/ui-schema/blocks/others/markdown',
      //           },
      //           {
      //             title: 'Workflow todos',
      //             link: '/ui-schema/blocks/others/workflow-todo',
      //           },
      //         ],
      //       },
      //     ],
      //   },
      //   {
      //     title: 'Fields',
      //     type: 'group',
      //     children: [
      //       {
      //         title: 'Overview',
      //         link: '/ui-schema/fields',
      //       },
      //       {
      //         title: 'FormItem',
      //         link: '/ui-schema/fields/form-item',
      //       },
      //       {
      //         title: 'TableColumn',
      //         link: '/ui-schema/fields/table-column',
      //       },
      //       {
      //         title: 'Association',
      //         children: [
      //           {
      //             title: 'Title',
      //             link: '/ui-schema/fields/association-components/title',
      //           },
      //           {
      //             title: 'Tag',
      //             link: '/ui-schema/fields/association-components/tag',
      //           },
      //           {
      //             title: 'Select',
      //             link: '/ui-schema/fields/association-components/select',
      //           },
      //           {
      //             title: 'RecordPicker',
      //             link: '/ui-schema/fields/association-components/record-picker',
      //           },
      //           {
      //             title: 'Cascader',
      //             link: '/ui-schema/fields/association-components/cascader-select',
      //           },
      //           {
      //             title: 'Sub-form',
      //             link: '/ui-schema/fields/association-components/sub-form',
      //           },
      //           {
      //             title: 'Sub-form(Popover)',
      //             link: '/ui-schema/fields/association-components/sub-form-popover',
      //           },
      //           {
      //             title: 'Sub-details',
      //             link: '/ui-schema/fields/association-components/sub-details',
      //           },
      //           {
      //             title: 'Sub-table',
      //             link: '/ui-schema/fields/association-components/cascader-select',
      //           },
      //           {
      //             title: 'File manager',
      //             link: '/ui-schema/fields/association-components/file-manager',
      //           },
      //         ],
      //       },
      //     ],
      //   },
      //   {
      //     title: 'Actions',
      //     type: 'group',
      //     children: [
      //       {
      //         title: 'Overview',
      //         link: '/ui-schema/actions',
      //       },
      //       {
      //         title: 'Add new',
      //         link: '/ui-schema/actions/add-new',
      //       },
      //       {
      //         title: 'View',
      //         link: '/ui-schema/actions/view',
      //       },
      //       {
      //         title: 'Edit',
      //         link: '/ui-schema/actions/edit',
      //       },
      //       {
      //         title: 'Delete',
      //         link: '/ui-schema/actions/delete',
      //       },
      //       {
      //         title: 'Submit',
      //         link: '/ui-schema/actions/submit',
      //       },
      //       {
      //         title: 'Filter',
      //         link: '/ui-schema/actions/filter',
      //       },
      //       {
      //         title: 'Refresh',
      //         link: '/ui-schema/actions/refresh',
      //       },
      //       {
      //         title: 'Print',
      //         link: '/ui-schema/actions/print',
      //       },
      //       {
      //         title: 'Duplicate',
      //         link: '/ui-schema/actions/duplicate',
      //       },
      //       {
      //         title: 'Export',
      //         link: '/ui-schema/actions/export',
      //       },
      //       {
      //         title: 'Import',
      //         link: '/ui-schema/actions/import',
      //       },
      //       {
      //         title: 'Bulk update',
      //         link: '/ui-schema/actions/bulk-update',
      //       },
      //       {
      //         title: 'Bulk edit',
      //         link: '/ui-schema/actions/bulk-edit',
      //       },
      //       {
      //         title: 'Add record(任意表)',
      //         link: '/ui-schema/actions/add-record',
      //       },
      //       {
      //         title: 'Update record',
      //         link: '/ui-schema/actions/update-record',
      //       },
      //       {
      //         title: 'Save record',
      //         link: '/ui-schema/actions/save-record',
      //       },
      //       {
      //         title: 'Custom request',
      //         link: '/ui-schema/actions/custom-request',
      //       },
      //       {
      //         title: 'Submit to workflow',
      //         link: '/ui-schema/actions/submit-to-workflow',
      //       },
      //     ],
      //   },
      // ],
    },
  }),
});<|MERGE_RESOLUTION|>--- conflicted
+++ resolved
@@ -20,15 +20,7 @@
   cacheDirectoryPath: `node_modules/.docs-client-${lang}-cache`,
   outputPath: `./dist/${lang}`,
   resolve: {
-<<<<<<< HEAD
-    atomDirs: [
-      { type: 'api', dir: 'src' },
-      { type: 'api', dir: 'src/schema-component/antd' },
-      // { type: 'api', dir: 'src/route-switch/antd' },
-    ],
-=======
     docDirs: [`./docs/${lang}`]
->>>>>>> 34e026ce
   },
   locales: [
     { id: 'en-US', name: 'English' },
@@ -45,17 +37,10 @@
         title: 'API',
         link: '/core/application/application',
       },
-<<<<<<< HEAD
-      {
-        title: 'UI Schema',
-        link: '/ui-schema',
-      },
-=======
       // {
       //   title: 'UI Schema',
       //   link: '/ui-schema',
       // },
->>>>>>> 34e026ce
     ],
     sidebarEnhance: {
       '/core': [
@@ -68,38 +53,12 @@
               link: '/core/application/application',
             },
             {
-<<<<<<< HEAD
-              title: 'UI schema designer',
-              children: [
-                {
-                  title: 'SchemaComponent',
-                  link: '/apis/schema-component',
-                },
-                {
-                  title: 'SchemaInitializer',
-                  link: '/apis/schema-initializer',
-                },
-                {
-                  title: 'SchemaSettings',
-                  link: '/apis/schema-settings',
-                },
-                {
-                  title: 'DNDContext & DragHandler',
-                  link: '#',
-                },
-              ],
-            },
-            {
-              title: 'Collection Manager',
-              link: '/apis/collection-manager',
-=======
               title: 'Plugin',
               link: '/core/application/plugin',
             },
             {
               title: 'PluginManager',
               link: '/core/application/plugin-manager',
->>>>>>> 34e026ce
             },
             {
               title: 'RouterManager',
@@ -140,279 +99,8 @@
               link: '/core/ui-schema/schema-settings-manager',
             },
             {
-<<<<<<< HEAD
-              title: 'Action',
-              link: '/apis/action',
-            },
-            {
-              title: 'Input',
-              link: '/apis/input',
-            },
-          ],
-        },
-      ],
-      '/ui-schema': [
-        {
-          title: 'Overview',
-          link: '/ui-schema',
-        },
-        {
-          title: 'Globals',
-          type: 'group',
-          children: [
-            {
-              title: 'Menu',
-              link: '/ui-schema/globals/menu',
-            },
-            {
-              title: 'Page',
-              link: '/ui-schema/globals/page',
-            },
-            {
-              title: 'Tabs',
-              link: '/ui-schema/globals/tabs',
-            },
-          ],
-        },
-        {
-          title: 'Blocks',
-          type: 'group',
-          children: [
-            {
-              title: 'Overview',
-              link: '/ui-schema/blocks',
-            },
-            {
-              title: 'Data blocks',
-              children: [
-                {
-                  title: 'Overview',
-                  link: '/ui-schema/blocks/data',
-                },
-                {
-                  title: 'Table',
-                  link: '/ui-schema/blocks/data/table',
-                },
-                {
-                  title: 'Form',
-                  link: '/ui-schema/blocks/data/form',
-                },
-                {
-                  title: 'Form(Read pretty)',
-                  link: '/ui-schema/blocks/data/form-read-pretty',
-                },
-                {
-                  title: 'Details',
-                  link: '/ui-schema/blocks/data/details',
-                },
-                {
-                  title: 'List',
-                  link: '/ui-schema/blocks/data/list',
-                },
-                {
-                  title: 'Grid Card',
-                  link: '/ui-schema/blocks/data/grid-card',
-                },
-                {
-                  title: 'Calendar',
-                  link: '/ui-schema/blocks/data/calendar',
-                },
-                {
-                  title: 'Kanban',
-                  link: '/ui-schema/blocks/data/kanban',
-                },
-                {
-                  title: 'Map',
-                  link: '/ui-schema/blocks/data/map',
-                },
-                {
-                  title: 'Gantt',
-                  link: '/ui-schema/blocks/data/gantt',
-                },
-                {
-                  title: 'Charts',
-                  link: '/ui-schema/blocks/data/charts',
-                },
-              ],
-            },
-            {
-              title: 'Filter blocks',
-              children: [
-                {
-                  title: 'Collapse',
-                  link: '/ui-schema/blocks/filter/collapse',
-                },
-                {
-                  title: 'Form',
-                  link: '/ui-schema/blocks/filter/form',
-                },
-              ],
-            },
-            {
-              title: 'Other blocks',
-              children: [
-                {
-                  title: 'iframe',
-                  link: '/ui-schema/blocks/others/iframe',
-                },
-                {
-                  title: 'Markdown',
-                  link: '/ui-schema/blocks/others/markdown',
-                },
-                {
-                  title: 'Workflow todos',
-                  link: '/ui-schema/blocks/others/workflow-todo',
-                },
-              ],
-            },
-          ],
-        },
-        {
-          title: 'Fields',
-          type: 'group',
-          children: [
-            {
-              title: 'Overview',
-              link: '/ui-schema/fields',
-            },
-            {
-              title: 'FormItem',
-              link: '/ui-schema/fields/form-item',
-            },
-            {
-              title: 'TableColumn',
-              link: '/ui-schema/fields/table-column',
-            },
-            {
-              title: 'Association',
-              children: [
-                {
-                  title: 'Title',
-                  link: '/ui-schema/fields/association-components/title',
-                },
-                {
-                  title: 'Tag',
-                  link: '/ui-schema/fields/association-components/tag',
-                },
-                {
-                  title: 'Select',
-                  link: '/ui-schema/fields/association-components/select',
-                },
-                {
-                  title: 'RecordPicker',
-                  link: '/ui-schema/fields/association-components/record-picker',
-                },
-                {
-                  title: 'Cascader',
-                  link: '/ui-schema/fields/association-components/cascader-select',
-                },
-                {
-                  title: 'Sub-form',
-                  link: '/ui-schema/fields/association-components/sub-form',
-                },
-                {
-                  title: 'Sub-form(Popover)',
-                  link: '/ui-schema/fields/association-components/sub-form-popover',
-                },
-                {
-                  title: 'Sub-details',
-                  link: '/ui-schema/fields/association-components/sub-details',
-                },
-                {
-                  title: 'Sub-table',
-                  link: '/ui-schema/fields/association-components/cascader-select',
-                },
-                {
-                  title: 'File manager',
-                  link: '/ui-schema/fields/association-components/file-manager',
-                },
-              ],
-            },
-          ],
-        },
-        {
-          title: 'Actions',
-          type: 'group',
-          children: [
-            {
-              title: 'Overview',
-              link: '/ui-schema/actions',
-            },
-            {
-              title: 'Add new',
-              link: '/ui-schema/actions/add-new',
-            },
-            {
-              title: 'View',
-              link: '/ui-schema/actions/view',
-            },
-            {
-              title: 'Edit',
-              link: '/ui-schema/actions/edit',
-            },
-            {
-              title: 'Delete',
-              link: '/ui-schema/actions/delete',
-            },
-            {
-              title: 'Submit',
-              link: '/ui-schema/actions/submit',
-            },
-            {
-              title: 'Filter',
-              link: '/ui-schema/actions/filter',
-            },
-            {
-              title: 'Refresh',
-              link: '/ui-schema/actions/refresh',
-            },
-            {
-              title: 'Print',
-              link: '/ui-schema/actions/print',
-            },
-            {
-              title: 'Duplicate',
-              link: '/ui-schema/actions/duplicate',
-            },
-            {
-              title: 'Export',
-              link: '/ui-schema/actions/export',
-            },
-            {
-              title: 'Import',
-              link: '/ui-schema/actions/import',
-            },
-            {
-              title: 'Bulk update',
-              link: '/ui-schema/actions/bulk-update',
-            },
-            {
-              title: 'Bulk edit',
-              link: '/ui-schema/actions/bulk-edit',
-            },
-            {
-              title: 'Add record(任意表)',
-              link: '/ui-schema/actions/add-record',
-            },
-            {
-              title: 'Update record',
-              link: '/ui-schema/actions/update-record',
-            },
-            {
-              title: 'Save record',
-              link: '/ui-schema/actions/save-record',
-            },
-            {
-              title: 'Custom request',
-              link: '/ui-schema/actions/custom-request',
-            },
-            {
-              title: 'Submit to workflow',
-              link: '/ui-schema/actions/submit-to-workflow',
-=======
               title: 'SchemaToolbar',
               link: '/core/ui-schema/schema-toolbar',
->>>>>>> 34e026ce
             },
           ],
         },
