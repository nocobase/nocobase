/**
 * defaultShowCode: false
 * title: 变量筛选项组件
 */

import React from 'react';
import { Application, Plugin } from '@nocobase/client';
import { FlowModel, FlowModelRenderer } from '@nocobase/flow-engine';
import { observer } from '@formily/reactive-react';
import { observable } from '@formily/reactive';
import { Card, Typography } from 'antd';
<<<<<<< HEAD
import { VariableFilterItem, transformFilter } from '@nocobase/client';
=======
import { ContextFilterItem } from '@nocobase/client';
import { transformFilter } from '@nocobase/utils/client';
>>>>>>> bc108d5d

const { Text, Paragraph } = Typography;

class VariableFilterModel extends FlowModel {
  onInit() {
    // 定义 collection 上下文数据
    this.context.defineProperty('collection', {
      get: () => ({
        id: 1,
        name: '张三',
        email: 'zhangsan@example.com',
        age: 28,
        active: true,
        createdAt: new Date('2023-01-01'),
        profile: {
          id: 101,
          avatar: 'avatar.jpg',
          bio: '这是个人简介',
          department: {
            id: 201,
            name: '技术部',
            code: 'TECH',
            manager: {
              id: 301,
              name: '李经理',
              email: 'manager@example.com',
              phone: '13800138000',
            },
          },
        },
        orders: [
          {
            id: 1001,
            orderNo: 'ORD001',
            amount: 99.99,
            product: {
              id: 2001,
              name: '商品A',
              category: {
                id: 3001,
                name: '电子产品',
                parentCategory: {
                  id: 4001,
                  name: '数码设备',
                  description: '各类数码设备分类',
                },
              },
            },
          },
        ],
      }),
      meta: {
        type: 'object',
        title: '用户集合',
        properties: {
          id: { type: 'number', title: 'ID' },
          name: { type: 'string', title: '姓名' },
          email: { type: 'string', title: '邮箱' },
          age: { type: 'number', title: '年龄' },
          active: { type: 'boolean', title: '激活状态' },
          createdAt: { type: 'string', title: '创建时间' },
          // 第一层关联：用户档案
          profile: {
            type: 'object',
            title: '用户档案',
            properties: {
              id: { type: 'number', title: '档案ID' },
              avatar: { type: 'string', title: '头像' },
              bio: { type: 'string', title: '个人简介' },
              // 第二层关联：部门
              department: {
                type: 'object',
                title: '所属部门',
                properties: {
                  id: { type: 'number', title: '部门ID' },
                  name: { type: 'string', title: '部门名称' },
                  code: { type: 'string', title: '部门编码' },
                  // 第三层关联：部门经理
                  manager: {
                    type: 'object',
                    title: '部门经理',
                    properties: {
                      id: { type: 'number', title: '经理ID' },
                      name: { type: 'string', title: '经理姓名' },
                      email: { type: 'string', title: '经理邮箱' },
                      phone: { type: 'string', title: '联系电话' },
                    },
                  },
                },
              },
            },
          },
          // 另一个关联示例：订单
          orders: {
            type: 'array',
            title: '订单列表',
            properties: {
              id: { type: 'number', title: '订单ID' },
              orderNo: { type: 'string', title: '订单号' },
              amount: { type: 'number', title: '订单金额' },
              // 第二层关联：商品
              product: {
                type: 'object',
                title: '商品信息',
                properties: {
                  id: { type: 'number', title: '商品ID' },
                  name: { type: 'string', title: '商品名称' },
                  // 第三层关联：商品分类
                  category: {
                    type: 'object',
                    title: '商品分类',
                    properties: {
                      id: { type: 'number', title: '分类ID' },
                      name: { type: 'string', title: '分类名称' },
                      // 第四层关联：父分类
                      parentCategory: {
                        type: 'object',
                        title: '父分类',
                        properties: {
                          id: { type: 'number', title: '父分类ID' },
                          name: { type: 'string', title: '父分类名称' },
                          description: { type: 'string', title: '分类描述' },
                        },
                      },
                    },
                  },
                },
              },
            },
          },
        },
      },
    });

    // 自定义翻译方法
    this.context.defineMethod('t', (key) => {
      const translations = {
        'Select context variable': '选择上下文变量',
        'Select operator': '选择操作符',
        'Enter value': '输入值',
        equals: '等于',
        'not equals': '不等于',
        'greater than': '大于',
        'less than': '小于',
        contains: '包含',
        'is empty': '为空',
      };
      return translations[key] || key;
    });
  }

  render() {
    const filterValue = observable({
      leftValue: '',
      operator: '',
      rightValue: '',
    });

    const self = this;

    const DemoContent = observer(() => {
      // 将单个条件转换为查询对象
      const getTransformedFilter = () => {
        try {
          // 如果没有有效的条件，返回空对象
          if (!filterValue.leftValue || !filterValue.operator) {
            return {};
          }

          // 构造FilterGroup格式
          const filterGroup = {
            logic: '$and' as const,
            items: [
              {
                leftValue: filterValue.leftValue,
                operator: filterValue.operator,
                rightValue: filterValue.rightValue,
              },
            ],
          };

          return transformFilter(filterGroup);
        } catch (error) {
          return { error: error.message };
        }
      };

      return (
        <div style={{ padding: 16 }}>
          <Card size="small" title="变量筛选项组件示例">
            <VariableFilterItem value={filterValue} model={self} />

            <div style={{ marginTop: 24 }}>
              <Text strong>当前筛选条件：</Text>
              <Paragraph>
                <pre style={{ backgroundColor: '#f5f5f5', padding: 12, borderRadius: 4 }}>
                  {JSON.stringify(filterValue, null, 2)}
                </pre>
              </Paragraph>

              <Text strong>transformFilter 转换结果：</Text>
              <Paragraph>
                <pre style={{ backgroundColor: '#f0f9ff', padding: 12, borderRadius: 4 }}>
                  {JSON.stringify(getTransformedFilter(), null, 2)}
                </pre>
              </Paragraph>
            </div>
          </Card>
        </div>
      );
    });

    return <DemoContent />;
  }
}

class PluginVariableFilterItemDemo extends Plugin {
  async load() {
    this.flowEngine.flowSettings.forceEnable();
    this.flowEngine.registerModels({ VariableFilterModel });

    const model = this.flowEngine.createModel({
      use: 'VariableFilterModel',
    });

    this.router.add('root', {
      path: '/',
      element: <FlowModelRenderer model={model} />,
    });
  }
}

const app = new Application({
  router: { type: 'memory', initialEntries: ['/'] },
  plugins: [PluginVariableFilterItemDemo],
});

export default app.getRootComponent();<|MERGE_RESOLUTION|>--- conflicted
+++ resolved
@@ -9,12 +9,8 @@
 import { observer } from '@formily/reactive-react';
 import { observable } from '@formily/reactive';
 import { Card, Typography } from 'antd';
-<<<<<<< HEAD
-import { VariableFilterItem, transformFilter } from '@nocobase/client';
-=======
-import { ContextFilterItem } from '@nocobase/client';
+import { VariableFilterItem } from '@nocobase/client';
 import { transformFilter } from '@nocobase/utils/client';
->>>>>>> bc108d5d
 
 const { Text, Paragraph } = Typography;
 
