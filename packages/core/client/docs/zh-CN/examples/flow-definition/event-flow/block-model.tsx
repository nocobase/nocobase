--- conflicted
+++ resolved
@@ -16,12 +16,7 @@
 }
 
 const myPropsFlow = defineFlow<MyCollectionBlockModel>({
-<<<<<<< HEAD
   key: 'bindEvent',
-  auto: true,
-=======
-  key: 'buttonSettings',
->>>>>>> a221891b
   steps: {
     bindEvent: {
       handler(ctx, params) {
