import { createForm, onFormValuesChange } from '@formily/core';
import { useField } from '@formily/react';
import { autorun } from '@formily/reactive';
import { forEach } from '@nocobase/utils/client';
import { Spin } from 'antd';
import React, { createContext, useContext, useEffect, useMemo } from 'react';
<<<<<<< HEAD
import { useParentRecordDataV2 } from '../data-source/record/RecordProvider';
import { RecordProvider } from '../record-provider';
=======
import { RecordProvider_deprecated } from '../record-provider';
>>>>>>> 18686fa0
import { BlockProvider, useBlockRequestContext } from './BlockProvider';
import { useFormBlockContext } from './FormBlockProvider';

export const FormFieldContext = createContext<any>({});

const InternalFormFieldProvider = (props) => {
  const { action, readPretty, fieldName } = props;
  const formBlockCtx = useFormBlockContext();
  const parentRecordData = useParentRecordDataV2();

  if (!formBlockCtx?.updateAssociationValues?.includes(fieldName)) {
    formBlockCtx?.updateAssociationValues?.push(fieldName);
  }

  const field = useField();

  const form = useMemo(
    () =>
      createForm({
        effects() {
          onFormValuesChange((form) => {
            formBlockCtx?.form?.setValuesIn(fieldName, form.values);
          });
        },
        readPretty,
      }),
    [],
  );

  // 当使用数据模板时，会 formBlockCtx.form.values 会被整体赋值，这时候需要同步到 form.values
  useEffect(() => {
    const dispose = autorun(() => {
      const data = formBlockCtx?.form?.values[fieldName] || {};
      // 先清空表单值，再赋值，避免当值为空时，表单未被清空
      form.reset();
      forEach(data, (value, key) => {
        if (value) {
          form.values[key] = value;
        }
      });
    });

    return dispose;
  }, []);

  const { resource, service } = useBlockRequestContext();
  if (service.loading) {
    return <Spin />;
  }

  return (
<<<<<<< HEAD
    <RecordProvider record={service?.data?.data} parent={parentRecordData}>
=======
    <RecordProvider_deprecated record={service?.data?.data}>
>>>>>>> 18686fa0
      <FormFieldContext.Provider
        value={{
          action,
          form,
          field,
          service,
          resource,
          fieldName,
        }}
      >
        {props.children}
      </FormFieldContext.Provider>
    </RecordProvider_deprecated>
  );
};

export const WithoutFormFieldResource = createContext(null);

export const FormFieldProvider = (props) => {
  return (
    <WithoutFormFieldResource.Provider value={false}>
      <BlockProvider name="form-field" block={'FormField'} {...props}>
        <InternalFormFieldProvider {...props} />
      </BlockProvider>
    </WithoutFormFieldResource.Provider>
  );
};

export const useFormFieldContext = () => {
  return useContext(FormFieldContext);
};

export const useFormFieldProps = () => {
  const ctx = useFormFieldContext();
  useEffect(() => {
    ctx?.form?.setInitialValues(ctx.service?.data?.data);
  }, []);
  return {
    form: ctx.form,
  };
};<|MERGE_RESOLUTION|>--- conflicted
+++ resolved
@@ -4,12 +4,8 @@
 import { forEach } from '@nocobase/utils/client';
 import { Spin } from 'antd';
 import React, { createContext, useContext, useEffect, useMemo } from 'react';
-<<<<<<< HEAD
-import { useParentRecordDataV2 } from '../data-source/record/RecordProvider';
-import { RecordProvider } from '../record-provider';
-=======
+import { useParentRecordData } from '../data-source/record/RecordProvider';
 import { RecordProvider_deprecated } from '../record-provider';
->>>>>>> 18686fa0
 import { BlockProvider, useBlockRequestContext } from './BlockProvider';
 import { useFormBlockContext } from './FormBlockProvider';
 
@@ -18,7 +14,7 @@
 const InternalFormFieldProvider = (props) => {
   const { action, readPretty, fieldName } = props;
   const formBlockCtx = useFormBlockContext();
-  const parentRecordData = useParentRecordDataV2();
+  const parentRecordData = useParentRecordData();
 
   if (!formBlockCtx?.updateAssociationValues?.includes(fieldName)) {
     formBlockCtx?.updateAssociationValues?.push(fieldName);
@@ -61,11 +57,7 @@
   }
 
   return (
-<<<<<<< HEAD
-    <RecordProvider record={service?.data?.data} parent={parentRecordData}>
-=======
-    <RecordProvider_deprecated record={service?.data?.data}>
->>>>>>> 18686fa0
+    <RecordProvider_deprecated record={service?.data?.data} parent={parentRecordData}>
       <FormFieldContext.Provider
         value={{
           action,
