export * from './BlockProvider';
export * from './BlockSchemaComponentProvider';
export * from './CalendarBlockProvider';
export * from './FilterFormBlockProvider';
export * from './FormBlockProvider';
export * from './FormFieldProvider';
export * from './KanbanBlockProvider';
export * from './SharedFilterProvider';
export * from './TableBlockProvider';
export * from './TableFieldProvider';
export * from './TableSelectorProvider';
<<<<<<< HEAD
export * from './FormFieldProvider';
export * from './GanttBlockProvider'
export * from './SharedFilterProvider';
=======
>>>>>>> ffcf1d9c
<|MERGE_RESOLUTION|>--- conflicted
+++ resolved
@@ -3,15 +3,11 @@
 export * from './CalendarBlockProvider';
 export * from './FilterFormBlockProvider';
 export * from './FormBlockProvider';
-export * from './FormFieldProvider';
 export * from './KanbanBlockProvider';
 export * from './SharedFilterProvider';
 export * from './TableBlockProvider';
 export * from './TableFieldProvider';
 export * from './TableSelectorProvider';
-<<<<<<< HEAD
 export * from './FormFieldProvider';
 export * from './GanttBlockProvider'
-export * from './SharedFilterProvider';
-=======
->>>>>>> ffcf1d9c
+export * from './SharedFilterProvider';