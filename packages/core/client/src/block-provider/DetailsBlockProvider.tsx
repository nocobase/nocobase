import { createForm } from '@formily/core';
import { useField } from '@formily/react';
import { Spin } from 'antd';
import _ from 'lodash';
import React, { createContext, useContext, useEffect, useMemo } from 'react';
import { useCollectionParentRecord } from '../data-source/collection-record/CollectionRecordProvider';
import { RecordProvider } from '../record-provider';
import { BlockProvider, useBlockRequestContext } from './BlockProvider';
import { useParsedFilter } from './hooks';

export const DetailsBlockContext = createContext<any>({});
DetailsBlockContext.displayName = 'DetailsBlockContext';

const InternalDetailsBlockProvider = (props) => {
  const { action, readPretty } = props;
  const field = useField<any>();
  const form = useMemo(
    () =>
      createForm({
        readPretty,
      }),
    [readPretty],
  );
  const { resource, service } = useBlockRequestContext();
  const parentRecord = useCollectionParentRecord();
  const currentRecord = (action === 'list' ? service?.data?.data?.[0] : service?.data?.data) || {};
  const detailsBLockValue = useMemo(() => {
    return {
      action,
      form,
      field,
      service,
      resource,
    };
  }, [action, field, form, resource, service]);

  const { filter } = useParsedFilter({
    filterOption: service?.params?.[0]?.filter,
  });
  useEffect(() => {
    if (!_.isEmpty(filter) && !service.loading) {
      service?.run({ ...service?.params?.[0], filter });
    }
  }, [JSON.stringify(filter)]);

  if (service.loading && !field.loaded) {
    return <Spin />;
  }
  field.loaded = true;

  return (
    <DetailsBlockContext.Provider value={detailsBLockValue}>
      <RecordProvider isNew={false} record={currentRecord} parent={parentRecord?.data}>
        {props.children}
      </RecordProvider>
    </DetailsBlockContext.Provider>
  );
};

export const DetailsBlockProvider = (props) => {
  return (
    <BlockProvider name="details" {...props}>
      <InternalDetailsBlockProvider {...props} />
    </BlockProvider>
  );
};

/**
 * @deprecated
 */
export const useDetailsBlockContext = () => {
  return useContext(DetailsBlockContext);
};

export const useDetailsBlockProps = () => {
  const ctx = useDetailsBlockContext();
  useEffect(() => {
    if (!ctx.service.loading) {
      const data = ctx.action === 'list' ? ctx.service?.data?.data?.[0] : ctx.service?.data?.data;
      ctx.form
        .reset()
        .then(() => {
          ctx.form.setValues(data || {});
        })
        .catch(console.error);
    }
<<<<<<< HEAD
  }, [ctx.action, ctx.form, ctx.service?.data?.data, ctx.service.loading]);
=======
  }, [ctx.form, ctx.service?.data?.data, ctx.service.loading]);
>>>>>>> ba1e44c5
  return {
    form: ctx.form,
  };
};<|MERGE_RESOLUTION|>--- conflicted
+++ resolved
@@ -84,11 +84,7 @@
         })
         .catch(console.error);
     }
-<<<<<<< HEAD
   }, [ctx.action, ctx.form, ctx.service?.data?.data, ctx.service.loading]);
-=======
-  }, [ctx.form, ctx.service?.data?.data, ctx.service.loading]);
->>>>>>> ba1e44c5
   return {
     form: ctx.form,
   };
