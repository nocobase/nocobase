--- conflicted
+++ resolved
@@ -39,13 +39,8 @@
 
 export const DetailsBlockProvider = (props) => {
   return (
-<<<<<<< HEAD
-    <BlockProvider {...props} params={params} runWhenParamsChanged>
-      <InternalDetailsBlockProvider {...props} params={params} />
-=======
     <BlockProvider {...props}>
       <InternalDetailsBlockProvider {...props} />
->>>>>>> 36ef0895
     </BlockProvider>
   );
 };
