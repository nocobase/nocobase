import { ArrayField } from '@formily/core';
import { Schema, useField, useFieldSchema } from '@formily/react';
<<<<<<< HEAD
import { omit } from 'lodash';
=======
import _ from 'lodash';
>>>>>>> dc71a77d
import uniq from 'lodash/uniq';
import React, { createContext, useContext, useEffect, useState } from 'react';
import { useCollectionManager } from '../collection-manager';
import { isInFilterFormBlock } from '../filter-provider';
import { RecordProvider, useRecord } from '../record-provider';
import { SchemaComponentOptions } from '../schema-component';
import { BlockProvider, RenderChildrenWithAssociationFilter, useBlockRequestContext } from './BlockProvider';
import { mergeFilter } from './SharedFilterProvider';
import { useParsedFilter } from './hooks';

type Params = {
  filter?: any;
  pageSize?: number;
  page?: number;
  sort?: any;
};

export const TableSelectorContext = createContext<any>({});
const TableSelectorParamsContext = createContext<Params>({}); // 用于传递参数

type TableSelectorProviderProps = {
  params: Record<string, any>;
  resource: any;
  collection?: string;
  dragSort?: boolean;
  children?: any;
};

const useTableSelectorParams = () => {
  return useContext(TableSelectorParamsContext);
};

export const TableSelectorParamsProvider = ({ params, children }: { params: Params; children: any }) => {
  const parentParams = useTableSelectorParams();
  try {
    params.filter = mergeFilter([parentParams.filter, params.filter]);
    params = { ...parentParams, ...params };
  } catch (err) {
    console.error(err);
  }
  return <TableSelectorParamsContext.Provider value={params}>{children}</TableSelectorParamsContext.Provider>;
};

const InternalTableSelectorProvider = (props) => {
  const { params, rowKey, extraFilter } = props;
  const field = useField();
  const { resource, service } = useBlockRequestContext();
  const [expandFlag, setExpandFlag] = useState(false);
  // if (service.loading) {
  //   return <Spin />;
  // }
  return (
    <RecordProvider record={{}}>
      <TableSelectorContext.Provider
        value={{
          field,
          service,
          resource,
          params,
          extraFilter,
          rowKey,
          expandFlag,
          setExpandFlag: () => {
            setExpandFlag(!expandFlag);
          },
        }}
      >
        <RenderChildrenWithAssociationFilter {...props} />
      </TableSelectorContext.Provider>
    </RecordProvider>
  );
};

const useAssociationNames2 = (collection) => {
  const { getCollectionFields } = useCollectionManager();
  const names = getCollectionFields(collection)
    ?.filter((field) => field.target)
    .map((field) => field.name);
  return names;
};

export const recursiveParent = (schema: Schema, component) => {
  return schema['x-component'] === component
    ? schema
    : schema.parent
      ? recursiveParent(schema.parent, component)
      : null;
};

const useAssociationNames = (collection) => {
  const { getCollectionFields } = useCollectionManager();
  const collectionFields = getCollectionFields(collection);
  const associationFields = new Set();
  for (const collectionField of collectionFields) {
    if (collectionField.target) {
      associationFields.add(collectionField.name);
      const fields = getCollectionFields(collectionField.target);
      for (const field of fields) {
        if (field.target) {
          associationFields.add(`${collectionField.name}.${field.name}`);
        }
      }
    }
  }
  const fieldSchema = useFieldSchema();
  const tableSchema = fieldSchema.reduceProperties((buf, schema) => {
    if (schema['x-component'] === 'TableV2.Selector') {
      return schema;
    }
    return buf;
  }, new Schema({}));
  return uniq(
    tableSchema.reduceProperties((buf, schema) => {
      if (schema['x-component'] === 'TableV2.Column') {
        const s = schema.reduceProperties((buf, s) => {
          const [name] = (s.name as string).split('.');
          if (s['x-collection-field'] && associationFields.has(name)) {
            return s;
          }
          return buf;
        }, null);
        if (s) {
          // 关联字段和关联的关联字段
          const [firstName] = s.name.split('.');
          if (associationFields.has(s.name)) {
            buf.push(s.name);
          } else if (associationFields.has(firstName)) {
            buf.push(firstName);
          }
        }
      }
      return buf;
    }, []),
  );
};

export const TableSelectorProvider = (props: TableSelectorProviderProps) => {
  const parentParams = useTableSelectorParams();
  const fieldSchema = useFieldSchema();
  const { getCollectionJoinField, getCollectionFields } = useCollectionManager();
  const record = useRecord();
  const { getCollection } = useCollectionManager();
  const collection = getCollection(props.collection);
  const { treeTable } = fieldSchema?.['x-decorator-props'] || {};
  const collectionFieldSchema = recursiveParent(fieldSchema, 'CollectionField');
  const collectionField = getCollectionJoinField(collectionFieldSchema?.['x-collection-field']);
  const appends = useAssociationNames(props.collection);
  let params = { ...props.params };
  if (props.dragSort) {
    params['sort'] = ['sort'];
  }
  if (collectionField?.target === collectionField?.collectionName && collection?.tree && treeTable !== false) {
    params['tree'] = true;
    if (collectionFieldSchema.name === 'parent') {
      params.filter = {
        ...(params.filter ?? {}),
        id: record.id && {
          $ne: record.id,
        },
      };
    }
  }
  if (!Object.keys(params).includes('appends')) {
    params['appends'] = appends;
  }
  let extraFilter;
  if (collectionField) {
    if (['oho', 'o2m'].includes(collectionField.interface) && !isInFilterFormBlock(fieldSchema)) {
      if (record?.[collectionField.sourceKey]) {
        extraFilter = {
          $or: [
            {
              [collectionField.foreignKey]: {
                $is: null,
              },
            },
            {
              [collectionField.foreignKey]: {
                $eq: record?.[collectionField.sourceKey],
              },
            },
          ],
        };
      } else {
        extraFilter = {
          [collectionField.foreignKey]: {
            $is: null,
          },
        };
      }
    }
    if (['obo'].includes(collectionField.interface) && !isInFilterFormBlock(fieldSchema)) {
      const fields = getCollectionFields(collectionField.target);
      const targetField = fields.find((f) => f.foreignKey && f.foreignKey === collectionField.foreignKey);
      if (targetField) {
        if (record?.[collectionField.foreignKey]) {
          extraFilter = {
            $or: [
              {
                [`${targetField.name}.${targetField.foreignKey}`]: {
                  $is: null,
                },
              },
              {
                [`${targetField.name}.${targetField.foreignKey}`]: {
                  $eq: record?.[collectionField.foreignKey],
                },
              },
            ],
          };
        } else {
          extraFilter = {
            [`${targetField.name}.${targetField.foreignKey}`]: {
              $is: null,
            },
          };
        }
      }
    }
  }

  if (extraFilter) {
    if (params?.filter) {
      params['filter'] = {
        $and: [extraFilter, params['filter']],
      };
    } else {
      params['filter'] = extraFilter;
    }
  }

  try {
    params.filter = mergeFilter([parentParams.filter, params.filter]);
    params = { ...parentParams, ...params };
  } catch (err) {
    console.error(err);
  }

  const { filter: parsedFilter } = useParsedFilter({
    filterOption: params?.filter,
    currentRecord: { __parent: record, __collectionName: props.collection },
  });

  if (!_.isEmpty(params?.filter) && _.isEmpty(parsedFilter)) {
    return null;
  }

  if (params?.filter) {
    params.filter = parsedFilter;
  }

  return (
    <SchemaComponentOptions scope={{ treeTable }}>
      <BlockProvider name="table-selector" {...props} params={params}>
        <InternalTableSelectorProvider {...props} params={params} extraFilter={extraFilter} />
      </BlockProvider>
    </SchemaComponentOptions>
  );
};

export const useTableSelectorContext = () => {
  return useContext(TableSelectorContext);
};

export const useTableSelectorProps = () => {
  const field = useField<ArrayField>();
  const ctx = useTableSelectorContext();
  const fieldSchema = useFieldSchema();
  const { getCollectionJoinField } = useCollectionManager();
  const collectionFieldSchema = recursiveParent(fieldSchema, 'CollectionField');
  const collectionField = getCollectionJoinField(collectionFieldSchema?.['x-collection-field']);
  useEffect(() => {
    if (!ctx?.service?.loading) {
      const data = ctx?.service?.data?.data.map((v) => {
        return omit(v, collectionField?.foreignKey);
      });
      field.value = data;
      field?.setInitialValue?.(data);
      field.data = field.data || {};
      field.data.selectedRowKeys = ctx?.field?.data?.selectedRowKeys;
      field.componentProps.pagination = field.componentProps.pagination || {};
      field.componentProps.pagination.pageSize = ctx?.service?.data?.meta?.pageSize;
      field.componentProps.pagination.total = ctx?.service?.data?.meta?.count;
      field.componentProps.pagination.current = ctx?.service?.data?.meta?.page;
    }
  }, [ctx?.service?.loading]);
  return {
    loading: ctx?.service?.loading,
    showIndex: false,
    dragSort: false,
    rowKey: ctx.rowKey || 'id',
    pagination:
      ctx?.params?.paginate !== false
        ? {
            defaultCurrent: ctx?.params?.page || 1,
            defaultPageSize: ctx?.params?.pageSize,
          }
        : false,
    onRowSelectionChange(selectedRowKeys, selectedRows) {
      ctx.field.data = ctx?.field?.data || {};
      ctx.field.data.selectedRowKeys = selectedRowKeys;
    },
    async onRowDragEnd({ from, to }) {
      await ctx.resource.move({
        sourceId: from[ctx.rowKey || 'id'],
        targetId: to[ctx.rowKey || 'id'],
      });
      ctx.service.refresh();
    },
    onChange({ current, pageSize }) {
      ctx.service.run({ ...ctx.service.params?.[0], page: current, pageSize });
    },
  };
};<|MERGE_RESOLUTION|>--- conflicted
+++ resolved
@@ -1,10 +1,6 @@
 import { ArrayField } from '@formily/core';
 import { Schema, useField, useFieldSchema } from '@formily/react';
-<<<<<<< HEAD
-import { omit } from 'lodash';
-=======
 import _ from 'lodash';
->>>>>>> dc71a77d
 import uniq from 'lodash/uniq';
 import React, { createContext, useContext, useEffect, useState } from 'react';
 import { useCollectionManager } from '../collection-manager';
@@ -279,7 +275,7 @@
   useEffect(() => {
     if (!ctx?.service?.loading) {
       const data = ctx?.service?.data?.data.map((v) => {
-        return omit(v, collectionField?.foreignKey);
+        return _.omit(v, collectionField?.foreignKey);
       });
       field.value = data;
       field?.setInitialValue?.(data);
