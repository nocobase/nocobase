--- conflicted
+++ resolved
@@ -3,12 +3,8 @@
 import _ from 'lodash';
 import uniq from 'lodash/uniq';
 import React, { createContext, useContext, useEffect, useState } from 'react';
-<<<<<<< HEAD
-import { useCollectionManager } from '../collection-manager';
-import { useParentRecordDataV2 } from '../data-source/record/RecordProvider';
-=======
 import { useCollectionManager_deprecated } from '../collection-manager';
->>>>>>> 18686fa0
+import { useParentRecordData } from '../data-source/record/RecordProvider';
 import { isInFilterFormBlock } from '../filter-provider';
 import { mergeFilter } from '../filter-provider/utils';
 import { RecordProvider_deprecated, useRecord_deprecated } from '../record-provider';
@@ -54,16 +50,12 @@
   const field = useField();
   const { resource, service } = useBlockRequestContext();
   const [expandFlag, setExpandFlag] = useState(false);
-  const parentRecordData = useParentRecordDataV2();
+  const parentRecordData = useParentRecordData();
   // if (service.loading) {
   //   return <Spin />;
   // }
   return (
-<<<<<<< HEAD
-    <RecordProvider record={{}} parent={parentRecordData}>
-=======
-    <RecordProvider_deprecated record={{}}>
->>>>>>> 18686fa0
+    <RecordProvider_deprecated record={{}} parent={parentRecordData}>
       <TableSelectorContext.Provider
         value={{
           field,
