import { ArrayField, createForm } from '@formily/core';
import { FormContext, Schema, useField, useFieldSchema } from '@formily/react';
import uniq from 'lodash/uniq';
<<<<<<< HEAD
import React, { createContext, useMemo, useState, useContext, useEffect } from 'react';
=======
import React, { createContext, useContext, useEffect, useMemo, useState } from 'react';
>>>>>>> a9e5e144
import { useCollectionManager } from '../collection-manager';
import { SchemaComponentOptions, useFixedSchema } from '../schema-component';
import { BlockProvider, RenderChildrenWithAssociationFilter, useBlockRequestContext } from './BlockProvider';
<<<<<<< HEAD
import { useFixedSchema, SchemaComponentOptions } from '../schema-component';
=======
>>>>>>> a9e5e144

export const TableBlockContext = createContext<any>({});

const InternalTableBlockProvider = (props) => {
<<<<<<< HEAD
  const { params, showIndex, dragSort, rowKey, ...other } = props;
=======
  const { params, showIndex, dragSort, rowKey, childrenColumnName } = props;
>>>>>>> a9e5e144
  const field = useField();
  const { resource, service } = useBlockRequestContext();
  const [expandFlag, setExpandFlag] = useState(false);
  // if (service.loading) {
  //   return <Spin />;
  // }
  useFixedSchema();
  return (
    <TableBlockContext.Provider
      value={{
        field,
        service,
        resource,
        params,
        showIndex,
        dragSort,
        rowKey,
        expandFlag,
<<<<<<< HEAD
=======
        childrenColumnName,
>>>>>>> a9e5e144
        setExpandFlag: () => setExpandFlag(!expandFlag),
      }}
    >
      <RenderChildrenWithAssociationFilter {...props} />
    </TableBlockContext.Provider>
  );
};

export const useAssociationNames = (collection) => {
  const { getCollectionFields } = useCollectionManager();
  const collectionFields = getCollectionFields(collection);
  const associationFields = new Set();
  for (const collectionField of collectionFields) {
    if (collectionField.target) {
      associationFields.add(collectionField.name);
      const fields = getCollectionFields(collectionField.target);
      for (const field of fields) {
        if (field.target) {
          associationFields.add(`${collectionField.name}.${field.name}`);
        }
      }
    }
  }
  const fieldSchema = useFieldSchema();
  const tableSchema = fieldSchema.reduceProperties((buf, schema) => {
    if (schema['x-component'] === 'TableV2') {
      return schema;
    }
    return buf;
  }, new Schema({}));
  return uniq(
    tableSchema.reduceProperties((buf, schema) => {
      if (schema['x-component'] === 'TableV2.Column') {
        const s = schema.reduceProperties((buf, s) => {
          const [name] = (s.name as string).split('.');
          if (s['x-collection-field'] && associationFields.has(name)) {
            return s;
          }
          return buf;
        }, null);
        if (s) {
          // 关联字段和关联的关联字段
          const [firstName] = s.name.split('.');
          if (associationFields.has(s.name)) {
            buf.push(s.name);
          } else if (associationFields.has(firstName)) {
            buf.push(firstName);
          }
        }
      }
      return buf;
    }, []),
  );
};

export const TableBlockProvider = (props) => {
  const resourceName = props.resource;
  const params = { ...props.params };
  const appends = useAssociationNames(props.collection);
<<<<<<< HEAD
  const form = useMemo(() => createForm(), []);
  const fieldSchema = useFieldSchema();
  const { getCollection } = useCollectionManager();
=======
  const fieldSchema = useFieldSchema();
  const { getCollection, getCollectionField } = useCollectionManager();
>>>>>>> a9e5e144
  const collection = getCollection(props.collection);
  const { treeTable } = fieldSchema?.['x-decorator-props']||{};
  if (props.dragSort) {
    params['sort'] = ['sort'];
  }
<<<<<<< HEAD
  if ((collection as any)?.template === 'tree' && treeTable !== false) {
    params['tree'] = true;
=======
  let childrenColumnName = 'children';
  if (collection.tree && treeTable !== false) {
    if (resourceName.includes('.')) {
      const f = getCollectionField(resourceName);
      if (f?.treeChildren) {
        childrenColumnName = f.name;
        params['tree'] = true;
      }
    } else {
      const f = collection.fields.find(f => f.treeChildren);
      if (f) {
        childrenColumnName = f.name;
      }
      params['tree'] = true;
    }
>>>>>>> a9e5e144
  }
  if (!Object.keys(params).includes('appends')) {
    params['appends'] = appends;
  }
  const form = useMemo(() => createForm(), [treeTable]);
  return (
    <SchemaComponentOptions scope={{ treeTable }}>
      <FormContext.Provider value={form}>
        <BlockProvider {...props} params={params}>
<<<<<<< HEAD
          <InternalTableBlockProvider {...props} params={params} />
=======
          <InternalTableBlockProvider {...props} childrenColumnName={childrenColumnName} params={params} />
>>>>>>> a9e5e144
        </BlockProvider>
      </FormContext.Provider>
    </SchemaComponentOptions>
  );
};

export const useTableBlockContext = () => {
  return useContext(TableBlockContext);
};

export const useTableBlockProps = () => {
  const field = useField<ArrayField>();
  const fieldSchema = useFieldSchema();
  const ctx = useTableBlockContext();
  const globalSort = fieldSchema.parent?.['x-decorator-props']?.['params']?.['sort'];
  useEffect(() => {
    if (!ctx?.service?.loading) {
      field.value = ctx?.service?.data?.data;
      field.data = field.data || {};
      field.data.selectedRowKeys = ctx?.field?.data?.selectedRowKeys;
      field.componentProps.pagination = field.componentProps.pagination || {};
      field.componentProps.pagination.pageSize = ctx?.service?.data?.meta?.pageSize;
      field.componentProps.pagination.total = ctx?.service?.data?.meta?.count;
      field.componentProps.pagination.current = ctx?.service?.data?.meta?.page;
    }
  }, [ctx?.service?.loading]);
  return {
    childrenColumnName: ctx.childrenColumnName,
    loading: ctx?.service?.loading,
    showIndex: ctx.showIndex,
    dragSort: ctx.dragSort,
    rowKey: ctx.rowKey || 'id',
    pagination:
      ctx?.params?.paginate !== false
        ? {
            defaultCurrent: ctx?.params?.page || 1,
            defaultPageSize: ctx?.params?.pageSize,
          }
        : false,
    onRowSelectionChange(selectedRowKeys) {
      console.log(selectedRowKeys);
      ctx.field.data = ctx?.field?.data || {};
      ctx.field.data.selectedRowKeys = selectedRowKeys;
    },
    async onRowDragEnd({ from, to }) {
      await ctx.resource.move({
        sourceId: from[ctx.rowKey || 'id'],
        targetId: to[ctx.rowKey || 'id'],
      });
      ctx.service.refresh();
    },
    onChange({ current, pageSize }, filters, sorter) {
      let sort = sorter.order
        ? sorter.order === `ascend`
          ? [sorter.field]
          : [`-${sorter.field}`]
        : globalSort || ctx.service.params?.[0]?.sort;
      ctx.service.run({ ...ctx.service.params?.[0], page: current, pageSize, sort });
    },
    onExpand(expanded, record) {
      ctx?.field.onExpandClick?.(expanded, record);
    },
  };
};<|MERGE_RESOLUTION|>--- conflicted
+++ resolved
@@ -1,27 +1,15 @@
 import { ArrayField, createForm } from '@formily/core';
 import { FormContext, Schema, useField, useFieldSchema } from '@formily/react';
 import uniq from 'lodash/uniq';
-<<<<<<< HEAD
-import React, { createContext, useMemo, useState, useContext, useEffect } from 'react';
-=======
 import React, { createContext, useContext, useEffect, useMemo, useState } from 'react';
->>>>>>> a9e5e144
 import { useCollectionManager } from '../collection-manager';
 import { SchemaComponentOptions, useFixedSchema } from '../schema-component';
 import { BlockProvider, RenderChildrenWithAssociationFilter, useBlockRequestContext } from './BlockProvider';
-<<<<<<< HEAD
-import { useFixedSchema, SchemaComponentOptions } from '../schema-component';
-=======
->>>>>>> a9e5e144
 
 export const TableBlockContext = createContext<any>({});
 
 const InternalTableBlockProvider = (props) => {
-<<<<<<< HEAD
-  const { params, showIndex, dragSort, rowKey, ...other } = props;
-=======
   const { params, showIndex, dragSort, rowKey, childrenColumnName } = props;
->>>>>>> a9e5e144
   const field = useField();
   const { resource, service } = useBlockRequestContext();
   const [expandFlag, setExpandFlag] = useState(false);
@@ -40,10 +28,7 @@
         dragSort,
         rowKey,
         expandFlag,
-<<<<<<< HEAD
-=======
         childrenColumnName,
->>>>>>> a9e5e144
         setExpandFlag: () => setExpandFlag(!expandFlag),
       }}
     >
@@ -103,23 +88,13 @@
   const resourceName = props.resource;
   const params = { ...props.params };
   const appends = useAssociationNames(props.collection);
-<<<<<<< HEAD
-  const form = useMemo(() => createForm(), []);
-  const fieldSchema = useFieldSchema();
-  const { getCollection } = useCollectionManager();
-=======
   const fieldSchema = useFieldSchema();
   const { getCollection, getCollectionField } = useCollectionManager();
->>>>>>> a9e5e144
   const collection = getCollection(props.collection);
   const { treeTable } = fieldSchema?.['x-decorator-props']||{};
   if (props.dragSort) {
     params['sort'] = ['sort'];
   }
-<<<<<<< HEAD
-  if ((collection as any)?.template === 'tree' && treeTable !== false) {
-    params['tree'] = true;
-=======
   let childrenColumnName = 'children';
   if (collection.tree && treeTable !== false) {
     if (resourceName.includes('.')) {
@@ -135,7 +110,6 @@
       }
       params['tree'] = true;
     }
->>>>>>> a9e5e144
   }
   if (!Object.keys(params).includes('appends')) {
     params['appends'] = appends;
@@ -145,11 +119,7 @@
     <SchemaComponentOptions scope={{ treeTable }}>
       <FormContext.Provider value={form}>
         <BlockProvider {...props} params={params}>
-<<<<<<< HEAD
-          <InternalTableBlockProvider {...props} params={params} />
-=======
           <InternalTableBlockProvider {...props} childrenColumnName={childrenColumnName} params={params} />
->>>>>>> a9e5e144
         </BlockProvider>
       </FormContext.Provider>
     </SchemaComponentOptions>
