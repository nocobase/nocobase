import { ArrayField, createForm } from '@formily/core';
import { FormContext, useField, useFieldSchema } from '@formily/react';
import React, { createContext, useContext, useEffect, useMemo, useState } from 'react';
import { useCollectionManager_deprecated } from '../collection-manager';
import { useFilterBlock } from '../filter-provider/FilterProvider';
import { mergeFilter } from '../filter-provider/utils';
<<<<<<< HEAD
=======
import { useRecord_deprecated } from '../record-provider';
>>>>>>> 18686fa0
import { FixedBlockWrapper, SchemaComponentOptions, removeNullCondition } from '../schema-component';
import { BlockProvider, RenderChildrenWithAssociationFilter, useBlockRequestContext } from './BlockProvider';
import { findFilterTargets, useParsedFilter } from './hooks';

export const TableBlockContext = createContext<any>({});
export function getIdsWithChildren(nodes) {
  const ids = [];
  if (nodes) {
    for (const node of nodes) {
      if (node?.children && node.children.length > 0) {
        ids.push(node.id);
        ids.push(...getIdsWithChildren(node?.children));
      }
    }
  }
  return ids;
}
interface Props {
  params?: any;
  showIndex?: boolean;
  dragSort?: boolean;
  rowKey?: string;
  childrenColumnName: any;
  fieldNames?: any;
  /**
   * Table 区块的 collection name
   */
  collection?: string;
}

const InternalTableBlockProvider = (props: Props) => {
  const { params, showIndex, dragSort, rowKey, childrenColumnName, fieldNames, ...others } = props;
  const field: any = useField();
  const { resource, service } = useBlockRequestContext();
  const fieldSchema = useFieldSchema();
  const { treeTable } = fieldSchema?.['x-decorator-props'] || {};
  const [expandFlag, setExpandFlag] = useState(fieldNames ? true : false);
  const allIncludesChildren = useMemo(() => {
    if (treeTable !== false) {
      const keys = getIdsWithChildren(service?.data?.data);
      return keys || [];
    }
  }, [service?.loading]);

  return (
    <FixedBlockWrapper>
      <TableBlockContext.Provider
        value={{
          ...others,
          field,
          service,
          resource,
          params,
          showIndex,
          dragSort,
          rowKey,
          expandFlag,
          childrenColumnName,
          allIncludesChildren,
          setExpandFlag: () => setExpandFlag(!expandFlag),
        }}
      >
        <RenderChildrenWithAssociationFilter {...props} />
      </TableBlockContext.Provider>
    </FixedBlockWrapper>
  );
};

export const TableBlockProvider = (props) => {
  const resourceName = props.resource;
  const params = useMemo(() => ({ ...props.params }), [props.params]);
  const fieldSchema = useFieldSchema();
<<<<<<< HEAD
  const { getCollection, getCollectionField } = useCollectionManager(props.dataSource);
=======
  const { getCollection, getCollectionField } = useCollectionManager_deprecated(props.dataSource);
  const record = useRecord_deprecated();
>>>>>>> 18686fa0
  const collection = getCollection(props.collection);
  const { treeTable, dragSortBy } = fieldSchema?.['x-decorator-props'] || {};
  if (props.dragSort) {
    params['sort'] = dragSortBy || ['sort'];
  }
  let childrenColumnName = 'children';
  if (collection?.tree && treeTable !== false) {
    if (resourceName?.includes('.')) {
      const f = getCollectionField(resourceName);
      if (f?.treeChildren) {
        childrenColumnName = f.name;
        params['tree'] = true;
      }
    } else {
      const f = collection.fields.find((f) => f.treeChildren);
      if (f) {
        childrenColumnName = f.name;
      }
      params['tree'] = true;
    }
  }
  const form = useMemo(() => createForm(), [treeTable]);
  const { filter: parsedFilter } = useParsedFilter({
    filterOption: params?.filter,
  });
  const paramsWithFilter = useMemo(() => {
    return {
      ...params,
      filter: parsedFilter,
    };
  }, [parsedFilter, params]);

  return (
    <SchemaComponentOptions scope={{ treeTable }}>
      <FormContext.Provider value={form}>
        <BlockProvider name={props.name || 'table'} {...props} params={paramsWithFilter} runWhenParamsChanged>
          <InternalTableBlockProvider {...props} childrenColumnName={childrenColumnName} params={paramsWithFilter} />
        </BlockProvider>
      </FormContext.Provider>
    </SchemaComponentOptions>
  );
};

export const useTableBlockContext = () => {
  return useContext(TableBlockContext);
};

export const useTableBlockProps = () => {
  const field = useField<ArrayField>();
  const fieldSchema = useFieldSchema();
  const ctx = useTableBlockContext();
  const globalSort = fieldSchema.parent?.['x-decorator-props']?.['params']?.['sort'];
  const { getDataBlocks } = useFilterBlock();

  useEffect(() => {
    if (!ctx?.service?.loading) {
      field.value = [];
      field.value = ctx?.service?.data?.data;
      field?.setInitialValue(ctx?.service?.data?.data);
      field.data = field.data || {};
      field.data.selectedRowKeys = ctx?.field?.data?.selectedRowKeys;
      field.componentProps.pagination = field.componentProps.pagination || {};
      field.componentProps.pagination.pageSize = ctx?.service?.data?.meta?.pageSize;
      field.componentProps.pagination.total = ctx?.service?.data?.meta?.count;
      field.componentProps.pagination.current = ctx?.service?.data?.meta?.page;
    }
  }, [ctx?.service?.loading]);
  return {
    childrenColumnName: ctx.childrenColumnName,
    loading: ctx?.service?.loading,
    showIndex: ctx.showIndex,
    dragSort: ctx.dragSort,
    rowKey: ctx.rowKey || 'id',
    pagination:
      ctx?.params?.paginate !== false
        ? {
            defaultCurrent: ctx?.params?.page || 1,
            defaultPageSize: ctx?.params?.pageSize,
          }
        : false,
    onRowSelectionChange(selectedRowKeys) {
      ctx.field.data = ctx?.field?.data || {};
      ctx.field.data.selectedRowKeys = selectedRowKeys;
      ctx?.field?.onRowSelect?.(selectedRowKeys);
    },
    async onRowDragEnd({ from, to }) {
      await ctx.resource.move({
        sourceId: from[ctx.rowKey || 'id'],
        targetId: to[ctx.rowKey || 'id'],
      });
      ctx.service.refresh();
    },
    onChange({ current, pageSize }, filters, sorter) {
      const sort = sorter.order ? (sorter.order === `ascend` ? [sorter.field] : [`-${sorter.field}`]) : globalSort;
      ctx.service.run({ ...ctx.service.params?.[0], page: current, pageSize, sort });
    },
    onClickRow(record, setSelectedRow, selectedRow) {
      const { targets, uid } = findFilterTargets(fieldSchema);
      const dataBlocks = getDataBlocks();

      // 如果是之前创建的区块是没有 x-filter-targets 属性的，所以这里需要判断一下避免报错
      if (!targets || !targets.some((target) => dataBlocks.some((dataBlock) => dataBlock.uid === target.uid))) {
        // 当用户已经点击过某一行，如果此时再把相连接的区块给删除的话，行的高亮状态就会一直保留。
        // 这里暂时没有什么比较好的方法，只是在用户再次点击的时候，把高亮状态给清除掉。
        setSelectedRow((prev) => (prev.length ? [] : prev));
        return;
      }

      const value = [record[ctx.rowKey]];

      dataBlocks.forEach((block) => {
        const target = targets.find((target) => target.uid === block.uid);
        if (!target) return;

        const param = block.service.params?.[0] || {};
        // 保留原有的 filter
        const storedFilter = block.service.params?.[1]?.filters || {};

        if (selectedRow.includes(record[ctx.rowKey])) {
          delete storedFilter[uid];
        } else {
          storedFilter[uid] = {
            $and: [
              {
                [target.field || ctx.rowKey]: {
                  [target.field ? '$in' : '$eq']: value,
                },
              },
            ],
          };
        }

        const mergedFilter = mergeFilter([
          ...Object.values(storedFilter).map((filter) => removeNullCondition(filter)),
          block.defaultFilter,
        ]);

        return block.doFilter(
          {
            ...param,
            page: 1,
            filter: mergedFilter,
          },
          { filters: storedFilter },
        );
      });

      // 更新表格的选中状态
      setSelectedRow((prev) => (prev?.includes(record[ctx.rowKey]) ? [] : [...value]));
    },
    onExpand(expanded, record) {
      ctx?.field.onExpandClick?.(expanded, record);
    },
  };
};<|MERGE_RESOLUTION|>--- conflicted
+++ resolved
@@ -4,10 +4,6 @@
 import { useCollectionManager_deprecated } from '../collection-manager';
 import { useFilterBlock } from '../filter-provider/FilterProvider';
 import { mergeFilter } from '../filter-provider/utils';
-<<<<<<< HEAD
-=======
-import { useRecord_deprecated } from '../record-provider';
->>>>>>> 18686fa0
 import { FixedBlockWrapper, SchemaComponentOptions, removeNullCondition } from '../schema-component';
 import { BlockProvider, RenderChildrenWithAssociationFilter, useBlockRequestContext } from './BlockProvider';
 import { findFilterTargets, useParsedFilter } from './hooks';
@@ -80,12 +76,7 @@
   const resourceName = props.resource;
   const params = useMemo(() => ({ ...props.params }), [props.params]);
   const fieldSchema = useFieldSchema();
-<<<<<<< HEAD
-  const { getCollection, getCollectionField } = useCollectionManager(props.dataSource);
-=======
   const { getCollection, getCollectionField } = useCollectionManager_deprecated(props.dataSource);
-  const record = useRecord_deprecated();
->>>>>>> 18686fa0
   const collection = getCollection(props.collection);
   const { treeTable, dragSortBy } = fieldSchema?.['x-decorator-props'] || {};
   if (props.dragSort) {
