--- conflicted
+++ resolved
@@ -1,21 +1,11 @@
 import { createForm } from '@formily/core';
 import { FormContext, useField, useFieldSchema } from '@formily/react';
-<<<<<<< HEAD
-import React, { createContext, useCallback, useContext, useEffect, useMemo, useState } from 'react';
-=======
-import React, { createContext, useContext, useMemo, useState } from 'react';
->>>>>>> 080e491a
+import React, { createContext, useCallback, useContext, useMemo, useState } from 'react';
 import { useCollectionManager_deprecated } from '../collection-manager';
 import { FixedBlockWrapper, SchemaComponentOptions } from '../schema-component';
 import { BlockProvider, RenderChildrenWithAssociationFilter, useBlockRequestContext } from './BlockProvider';
-<<<<<<< HEAD
-import { findFilterTargets, useParsedFilter } from './hooks';
-import { isEqual } from 'lodash';
-=======
-import { useParsedFilter } from './hooks';
-import { useTableBlockParams } from '../modules/blocks/data-blocks/table/hooks/useTableBlockDecoratorProps';
-import { withDynamicSchemaProps } from '../application/hoc/withDynamicSchemaProps';
->>>>>>> 080e491a
+import { useTableBlockParams } from '../modules/blocks/data-blocks/table';
+import { withDynamicSchemaProps } from '../application';
 
 export const TableBlockContext = createContext<any>({});
 TableBlockContext.displayName = 'TableBlockContext';
@@ -88,22 +78,6 @@
   );
 };
 
-<<<<<<< HEAD
-export const TableBlockProvider = (props) => {
-  const resourceName = props.resource;
-  const fieldSchema = useFieldSchema();
-  const { getCollection, getCollectionField } = useCollectionManager_deprecated(props.dataSource);
-  const collection = getCollection(props.collection, props.dataSource);
-  const { treeTable, dragSortBy } = useMemo(() => fieldSchema?.['x-decorator-props'] || {}, [fieldSchema]);
-  const isTree = collection?.tree && treeTable !== false;
-
-  const treeField = useMemo(() => {
-    if (isTree) {
-      if (resourceName?.includes('.')) {
-        return getCollectionField(resourceName);
-      } else {
-        return collection.fields.find((f) => f.treeChildren);
-=======
 /**
  * 用于兼容旧版本的 schema，当不需要兼容时可直接移除该方法
  * @param props
@@ -147,41 +121,14 @@
       const f = collection.fields.find((f) => f.treeChildren);
       if (f) {
         childrenColumnName = f.name;
->>>>>>> 080e491a
       }
+      params['tree'] = true;
     }
-  }, [resourceName, isTree, collection?.fields, getCollectionField]);
-
-  const childrenColumnName = treeField?.name || 'children';
-
-  const params = useMemo(() => {
-    return {
-      ...props.params,
-      tree: isTree && treeField?.treeChildren,
-      sort: props.dragSort && dragSortBy ? dragSortBy : undefined,
-    };
-  }, [isTree, props.params, props.dragSort, dragSortBy, treeField?.treeChildren]);
-
-  // eslint-disable-next-line react-hooks/exhaustive-deps
+  }
   const form = useMemo(() => createForm(), [treeTable]);
-<<<<<<< HEAD
-
-  const { filter: parsedFilter } = useParsedFilter({
-    filterOption: params?.filter,
-  });
-  const paramsWithFilter = useMemo(() => {
-    return {
-      ...params,
-      filter: parsedFilter,
-    };
-  }, [parsedFilter, params]);
-=======
->>>>>>> 080e491a
-
-  const scope = useMemo(() => ({ treeTable }), [treeTable]);
 
   return (
-    <SchemaComponentOptions scope={scope}>
+    <SchemaComponentOptions scope={{ treeTable }}>
       <FormContext.Provider value={form}>
         <BlockProvider name={props.name || 'table'} {...props} params={params} runWhenParamsChanged>
           <InternalTableBlockProvider {...props} childrenColumnName={childrenColumnName} params={params} />
@@ -193,146 +140,4 @@
 
 export const useTableBlockContext = () => {
   return useContext(TableBlockContext);
-<<<<<<< HEAD
-};
-
-export const useTableBlockProps = () => {
-  const field = useField<ArrayField>();
-  const fieldSchema = useFieldSchema();
-  const ctx = useTableBlockContext();
-  const globalSort = fieldSchema.parent?.['x-decorator-props']?.['params']?.['sort'];
-  const { getDataBlocks } = useFilterBlock();
-  const isLoading = ctx?.service?.loading;
-  const params = useMemo(() => ctx?.service?.params, [JSON.stringify(ctx?.service?.params)]);
-  useEffect(() => {
-    if (!isLoading) {
-      const serviceResponse = ctx?.service?.data;
-      const data = serviceResponse?.data || [];
-      const meta = serviceResponse?.meta || {};
-      const selectedRowKeys = ctx?.field?.data?.selectedRowKeys;
-
-      if (!isEqual(field.value, data)) {
-        field.value = data;
-        field?.setInitialValue(data);
-      }
-      field.data = field.data || {};
-
-      if (!isEqual(field.data.selectedRowKeys, selectedRowKeys)) {
-        field.data.selectedRowKeys = selectedRowKeys;
-      }
-
-      field.componentProps.pagination = field.componentProps.pagination || {};
-      field.componentProps.pagination.pageSize = meta?.pageSize;
-      field.componentProps.pagination.total = meta?.count;
-      field.componentProps.pagination.current = meta?.page;
-    }
-  }, [field, isLoading]);
-
-  return {
-    childrenColumnName: ctx.childrenColumnName,
-    loading: ctx?.service?.loading,
-    showIndex: ctx.showIndex,
-    dragSort: ctx.dragSort && ctx.dragSortBy,
-    rowKey: ctx.rowKey || 'id',
-    pagination: useMemo(() => {
-      return params?.paginate !== false
-        ? {
-            defaultCurrent: params?.page || 1,
-            defaultPageSize: params?.pageSize,
-          }
-        : false;
-    }, [params?.page, params?.pageSize, params?.paginate]),
-    onRowSelectionChange: useCallback((selectedRowKeys) => {
-      ctx.field.data = ctx?.field?.data || {};
-      ctx.field.data.selectedRowKeys = selectedRowKeys;
-      ctx?.field?.onRowSelect?.(selectedRowKeys);
-    }, []),
-    onRowDragEnd: useCallback(
-      async ({ from, to }) => {
-        await ctx.resource.move({
-          sourceId: from[ctx.rowKey || 'id'],
-          targetId: to[ctx.rowKey || 'id'],
-          sortField: ctx.dragSort && ctx.dragSortBy,
-        });
-        ctx.service.refresh();
-        // ctx.resource
-        // eslint-disable-next-line react-hooks/exhaustive-deps
-      },
-      [ctx.rowKey, ctx.dragSort, ctx.dragSortBy],
-    ),
-    onChange: useCallback(
-      ({ current, pageSize }, filters, sorter) => {
-        const sort = sorter.order ? (sorter.order === `ascend` ? [sorter.field] : [`-${sorter.field}`]) : globalSort;
-        ctx.service.run({ ...params?.[0], page: current, pageSize, sort });
-        // ctx.service
-        // eslint-disable-next-line react-hooks/exhaustive-deps
-      },
-      [globalSort, params],
-    ),
-    onClickRow: useCallback(
-      (record, setSelectedRow, selectedRow) => {
-        const { targets, uid } = findFilterTargets(fieldSchema);
-        const dataBlocks = getDataBlocks();
-
-        // 如果是之前创建的区块是没有 x-filter-targets 属性的，所以这里需要判断一下避免报错
-        if (!targets || !targets.some((target) => dataBlocks.some((dataBlock) => dataBlock.uid === target.uid))) {
-          // 当用户已经点击过某一行，如果此时再把相连接的区块给删除的话，行的高亮状态就会一直保留。
-          // 这里暂时没有什么比较好的方法，只是在用户再次点击的时候，把高亮状态给清除掉。
-          setSelectedRow((prev) => (prev.length ? [] : prev));
-          return;
-        }
-
-        const value = [record[ctx.rowKey]];
-
-        dataBlocks.forEach((block) => {
-          const target = targets.find((target) => target.uid === block.uid);
-          if (!target) return;
-
-          const param = block.service.params?.[0] || {};
-          // 保留原有的 filter
-          const storedFilter = block.service.params?.[1]?.filters || {};
-
-          if (selectedRow.includes(record[ctx.rowKey])) {
-            if (block.dataLoadingMode === 'manual') {
-              return block.clearData();
-            }
-            delete storedFilter[uid];
-          } else {
-            storedFilter[uid] = {
-              $and: [
-                {
-                  [target.field || ctx.rowKey]: {
-                    [target.field ? '$in' : '$eq']: value,
-                  },
-                },
-              ],
-            };
-          }
-
-          const mergedFilter = mergeFilter([
-            ...Object.values(storedFilter).map((filter) => removeNullCondition(filter)),
-            block.defaultFilter,
-          ]);
-
-          return block.doFilter(
-            {
-              ...param,
-              page: 1,
-              filter: mergedFilter,
-            },
-            { filters: storedFilter },
-          );
-        });
-
-        // 更新表格的选中状态
-        setSelectedRow((prev) => (prev?.includes(record[ctx.rowKey]) ? [] : [...value]));
-      },
-      [ctx.rowKey, fieldSchema, getDataBlocks],
-    ),
-    onExpand: useCallback((expanded, record) => {
-      ctx?.field.onExpandClick?.(expanded, record);
-    }, []),
-  };
-=======
->>>>>>> 080e491a
 };