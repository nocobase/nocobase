--- conflicted
+++ resolved
@@ -116,13 +116,8 @@
   return (
     <SchemaComponentOptions scope={{ treeTable }}>
       <FormContext.Provider value={form}>
-<<<<<<< HEAD
-        <BlockProvider name={props.name || 'table'} {...props} params={params} runWhenParamsChanged>
-          <InternalTableBlockProvider {...props} childrenColumnName={childrenColumnName} params={params} />
-=======
-        <BlockProvider data-testid="table-block" {...props} params={paramsWithFilter} runWhenParamsChanged>
+        <BlockProvider name={props.name || 'table'} {...props} params={paramsWithFilter} runWhenParamsChanged>
           <InternalTableBlockProvider {...props} childrenColumnName={childrenColumnName} params={paramsWithFilter} />
->>>>>>> 0be4e6d9
         </BlockProvider>
       </FormContext.Provider>
     </SchemaComponentOptions>
