--- conflicted
+++ resolved
@@ -100,10 +100,6 @@
   const resourceName = props.resource;
   const params = { ...props.params };
   const record = useRecord();
-<<<<<<< HEAD
-
-=======
->>>>>>> c3c02d89
   const fieldSchema = useFieldSchema();
   const { getCollection, getCollectionField } = useCollectionManager();
   const parent = useCollection();
