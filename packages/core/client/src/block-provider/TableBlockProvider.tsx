import { ArrayField, createForm } from '@formily/core';
import { FormContext, Schema, useField, useFieldSchema } from '@formily/react';
import uniq from 'lodash/uniq';
import React, { createContext, useContext, useEffect, useMemo, useState } from 'react';
import { useCollection, useCollectionManager } from '../collection-manager';
import { useFilterBlock } from '../filter-provider/FilterProvider';
import { FixedBlockWrapper, SchemaComponentOptions, removeNullCondition } from '../schema-component';
import { BlockProvider, RenderChildrenWithAssociationFilter, useBlockRequestContext } from './BlockProvider';
import { mergeFilter } from './SharedFilterProvider';
import { findFilterTargets } from './hooks';
import { useRecord } from '../record-provider';

export const TableBlockContext = createContext<any>({});

interface Props {
  params?: any;
  showIndex?: boolean;
  dragSort?: boolean;
  rowKey?: string;
  childrenColumnName: any;
}

const InternalTableBlockProvider = (props: Props) => {
  const { params, showIndex, dragSort, rowKey, childrenColumnName } = props;
  const field: any = useField();
  const { resource, service } = useBlockRequestContext();
  const [expandFlag, setExpandFlag] = useState(false);
  return (
    <FixedBlockWrapper>
      <TableBlockContext.Provider
        value={{
          field,
          service,
          resource,
          params,
          showIndex,
          dragSort,
          rowKey,
          expandFlag,
          childrenColumnName,
          setExpandFlag: () => setExpandFlag(!expandFlag),
        }}
      >
        <RenderChildrenWithAssociationFilter {...props} />
      </TableBlockContext.Provider>
    </FixedBlockWrapper>
  );
};

// export const useAssociationNames = (collection) => {
//   const { getCollectionFields } = useCollectionManager();
//   const collectionFields = getCollectionFields(collection);
//   const associationFields = new Set();
//   for (const collectionField of collectionFields) {
//     if (collectionField.target) {
//       associationFields.add(collectionField.name);
//       const fields = getCollectionFields(collectionField.target);
//       for (const field of fields) {
//         if (field.target) {
//           associationFields.add(`${collectionField.name}.${field.name}`);
//         }
//       }
//     }
//   }
//   const fieldSchema = useFieldSchema();
//   const tableSchema = fieldSchema.reduceProperties((buf, schema) => {
//     if (schema['x-component'] === 'TableV2') {
//       return schema;
//     }
//     if (schema['x-component'] === 'Gantt') {
//       return schema.properties?.table;
//     }
//     return buf;
//   }, new Schema({}));
//   return uniq(
//     tableSchema.reduceProperties((buf, schema) => {
//       if (schema['x-component'] === 'TableV2.Column') {
//         const s = schema.reduceProperties((buf, s) => {
//           const [name] = (s.name as string).split('.');
//           if (s['x-collection-field'] && associationFields.has(name)) {
//             return s;
//           }
//           return buf;
//         }, null);
//         if (s) {
//           // 关联字段和关联的关联字段
//           const [firstName] = s.name.split('.');
//           if (associationFields.has(s.name)) {
//             buf.push(s.name);
//           } else if (associationFields.has(firstName)) {
//             buf.push(firstName);
//           }
//         }
//       }
//       return buf;
//     }, []),
//   );
// };

export const TableBlockProvider = (props) => {
  const resourceName = props.resource;
  const params = { ...props.params };
<<<<<<< HEAD
=======
  const record = useRecord();

  const appends = useAssociationNames(props.collection);
>>>>>>> 42ad77da
  const fieldSchema = useFieldSchema();
  const { getCollection, getCollectionField } = useCollectionManager();
  const parent = useCollection();
  const filter = generateFilterParams(record, parent.name, parent.filterTargetKey, {});
  const collection = getCollection(props.collection);
  const { treeTable } = fieldSchema?.['x-decorator-props'] || {};
  if (filter) {
    params.filter = filter;
  }
  if (props.dragSort) {
    params['sort'] = ['sort'];
  }
  let childrenColumnName = 'children';
  if (collection?.tree && treeTable !== false) {
    if (resourceName?.includes('.')) {
      const f = getCollectionField(resourceName);
      if (f?.treeChildren) {
        childrenColumnName = f.name;
        params['tree'] = true;
      }
    } else {
      const f = collection.fields.find((f) => f.treeChildren);
      if (f) {
        childrenColumnName = f.name;
      }
      params['tree'] = true;
    }
  }
  const form = useMemo(() => createForm(), [treeTable]);
  return (
    <SchemaComponentOptions scope={{ treeTable }}>
      <FormContext.Provider value={form}>
        <BlockProvider {...props} params={params} runWhenParamsChanged>
          <InternalTableBlockProvider {...props} childrenColumnName={childrenColumnName} params={params} />
        </BlockProvider>
      </FormContext.Provider>
    </SchemaComponentOptions>
  );
};

export const useTableBlockContext = () => {
  return useContext(TableBlockContext);
};

export const useTableBlockProps = () => {
  const field = useField<ArrayField>();
  const fieldSchema = useFieldSchema();
  const ctx = useTableBlockContext();
  const globalSort = fieldSchema.parent?.['x-decorator-props']?.['params']?.['sort'];
  const { getDataBlocks } = useFilterBlock();

  useEffect(() => {
    if (!ctx?.service?.loading) {
      field.value = ctx?.service?.data?.data;
      field.data = field.data || {};
      field.data.selectedRowKeys = ctx?.field?.data?.selectedRowKeys;
      field.componentProps.pagination = field.componentProps.pagination || {};
      field.componentProps.pagination.pageSize = ctx?.service?.data?.meta?.pageSize;
      field.componentProps.pagination.total = ctx?.service?.data?.meta?.count;
      field.componentProps.pagination.current = ctx?.service?.data?.meta?.page;
    }
  }, [ctx?.service?.loading]);
  return {
    childrenColumnName: ctx.childrenColumnName,
    loading: ctx?.service?.loading,
    showIndex: ctx.showIndex,
    dragSort: ctx.dragSort,
    rowKey: ctx.rowKey || 'id',
    pagination:
      ctx?.params?.paginate !== false
        ? {
            defaultCurrent: ctx?.params?.page || 1,
            defaultPageSize: ctx?.params?.pageSize,
          }
        : false,
    onRowSelectionChange(selectedRowKeys) {
      console.log(selectedRowKeys);
      ctx.field.data = ctx?.field?.data || {};
      ctx.field.data.selectedRowKeys = selectedRowKeys;
      ctx?.field?.onRowSelect?.(selectedRowKeys);
    },
    async onRowDragEnd({ from, to }) {
      await ctx.resource.move({
        sourceId: from[ctx.rowKey || 'id'],
        targetId: to[ctx.rowKey || 'id'],
      });
      ctx.service.refresh();
    },
    onChange({ current, pageSize }, filters, sorter) {
      const sort = sorter.order
        ? sorter.order === `ascend`
          ? [sorter.field]
          : [`-${sorter.field}`]
        : globalSort || ctx.service.params?.[0]?.sort;
      ctx.service.run({ ...ctx.service.params?.[0], page: current, pageSize, sort });
    },
    onClickRow(record, setSelectedRow, selectedRow) {
      const { targets, uid } = findFilterTargets(fieldSchema);
      const dataBlocks = getDataBlocks();

      // 如果是之前创建的区块是没有 x-filter-targets 属性的，所以这里需要判断一下避免报错
      if (!targets || !targets.some((target) => dataBlocks.some((dataBlock) => dataBlock.uid === target.uid))) {
        // 当用户已经点击过某一行，如果此时再把相连接的区块给删除的话，行的高亮状态就会一直保留。
        // 这里暂时没有什么比较好的方法，只是在用户再次点击的时候，把高亮状态给清除掉。
        setSelectedRow((prev) => (prev.length ? [] : prev));
        return;
      }

      const value = [record[ctx.rowKey]];

      dataBlocks.forEach((block) => {
        const target = targets.find((target) => target.uid === block.uid);
        if (!target) return;

        const param = block.service.params?.[0] || {};
        // 保留原有的 filter
        const storedFilter = block.service.params?.[1]?.filters || {};

        if (selectedRow.includes(record[ctx.rowKey])) {
          delete storedFilter[uid];
        } else {
          storedFilter[uid] = {
            $and: [
              {
                [target.field || ctx.rowKey]: {
                  [target.field ? '$in' : '$eq']: value,
                },
              },
            ],
          };
        }

        const mergedFilter = mergeFilter([
          ...Object.values(storedFilter).map((filter) => removeNullCondition(filter)),
          block.defaultFilter,
        ]);

        return block.doFilter(
          {
            ...param,
            page: 1,
            filter: mergedFilter,
          },
          { filters: storedFilter },
        );
      });

      // 更新表格的选中状态
      setSelectedRow((prev) => (prev?.includes(record[ctx.rowKey]) ? [] : [...value]));
    },
    onExpand(expanded, record) {
      ctx?.field.onExpandClick?.(expanded, record);
    },
  };
};

export const generateFilterParams = (record, parentName, filterTargetKey, defaultFilter) => {
  let filter = defaultFilter;

  if (parentName) {
    const filterByTk = `${record?.[filterTargetKey || 'id']}`;
    if (filter) {
      filter = {
        $and: [
          filter,
          {
            collectionName: parentName,
            recordId: filterByTk,
          },
        ],
      };
    } else {
      filter = {
        collectionName: parentName,
        recordId: filterByTk,
      };
    }
  }
  return filter;
};<|MERGE_RESOLUTION|>--- conflicted
+++ resolved
@@ -100,12 +100,8 @@
 export const TableBlockProvider = (props) => {
   const resourceName = props.resource;
   const params = { ...props.params };
-<<<<<<< HEAD
-=======
   const record = useRecord();
 
-  const appends = useAssociationNames(props.collection);
->>>>>>> 42ad77da
   const fieldSchema = useFieldSchema();
   const { getCollection, getCollectionField } = useCollectionManager();
   const parent = useCollection();
