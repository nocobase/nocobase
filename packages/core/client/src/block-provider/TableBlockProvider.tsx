--- conflicted
+++ resolved
@@ -62,11 +62,8 @@
   children?: any;
   expandFlag?: boolean;
   dragSortBy?: string;
-<<<<<<< HEAD
+  association?: string;
   enableIndexÏColumn?: boolean;
-=======
-  association?: string;
->>>>>>> 49f29d0f
 }
 
 const InternalTableBlockProvider = (props: Props) => {
@@ -79,11 +76,8 @@
     expandFlag: propsExpandFlag = false,
     fieldNames,
     collection,
-<<<<<<< HEAD
+    association,
     enableIndexÏColumn,
-=======
-    association,
->>>>>>> 49f29d0f
   } = props;
   const field: any = useField();
   const { resource, service } = useBlockRequestContext();
@@ -141,11 +135,8 @@
       allIncludesChildren,
       setExpandFlag: setExpandFlagValue,
       heightProps,
-<<<<<<< HEAD
+      association,
       enableIndexÏColumn,
-=======
-      association,
->>>>>>> 49f29d0f
     }),
     [
       allIncludesChildren,
@@ -161,11 +152,8 @@
       service,
       setExpandFlagValue,
       showIndex,
-<<<<<<< HEAD
+      association,
       enableIndexÏColumn,
-=======
-      association,
->>>>>>> 49f29d0f
     ],
   );
 
