--- conflicted
+++ resolved
@@ -1,14 +1,13 @@
 import { ArrayField, createForm } from '@formily/core';
-import { FormContext, Schema, useField, useFieldSchema } from '@formily/react';
-import uniq from 'lodash/uniq';
+import { FormContext, useField, useFieldSchema } from '@formily/react';
 import React, { createContext, useContext, useEffect, useMemo, useState } from 'react';
 import { useCollection, useCollectionManager } from '../collection-manager';
 import { useFilterBlock } from '../filter-provider/FilterProvider';
+import { useRecord } from '../record-provider';
 import { FixedBlockWrapper, SchemaComponentOptions, removeNullCondition } from '../schema-component';
 import { BlockProvider, RenderChildrenWithAssociationFilter, useBlockRequestContext } from './BlockProvider';
 import { mergeFilter } from './SharedFilterProvider';
 import { findFilterTargets } from './hooks';
-import { useRecord } from '../record-provider';
 
 export const TableBlockContext = createContext<any>({});
 
@@ -100,12 +99,7 @@
 export const TableBlockProvider = (props) => {
   const resourceName = props.resource;
   const params = { ...props.params };
-<<<<<<< HEAD
-=======
   const record = useRecord();
-
-  const appends = useAssociationNames(props.collection);
->>>>>>> ac070de2
   const fieldSchema = useFieldSchema();
   const { getCollection, getCollectionField } = useCollectionManager();
   const parent = useCollection();
