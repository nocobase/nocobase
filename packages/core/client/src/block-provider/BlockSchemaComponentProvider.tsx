--- conflicted
+++ resolved
@@ -21,11 +21,8 @@
 import { TableSelectorProvider, useTableSelectorProps } from './TableSelectorProvider';
 import * as bp from './hooks';
 import { useTableBlockDecoratorProps } from '../modules/blocks/data-blocks/table/hooks/useTableBlockDecoratorProps';
-<<<<<<< HEAD
+import { useListBlockDecoratorProps } from '../modules/blocks/data-blocks/list/hooks/useListBlockDecoratorProps';
 import { useTableSelectorDecoratorProps } from '../modules/blocks/data-blocks/table-selector/hooks/useTableSelectorDecoratorProps';
-=======
-import { useListBlockDecoratorProps } from '../modules/blocks/data-blocks/list/hooks/useListBlockDecoratorProps';
->>>>>>> 76cd3474
 
 // TODO: delete this, replaced by `BlockSchemaComponentPlugin`
 export const BlockSchemaComponentProvider: React.FC = (props) => {
@@ -57,11 +54,8 @@
         useTableBlockProps,
         useTableSelectorProps,
         useTableBlockDecoratorProps,
-<<<<<<< HEAD
+        useListBlockDecoratorProps,
         useTableSelectorDecoratorProps,
-=======
-        useListBlockDecoratorProps,
->>>>>>> 76cd3474
       }}
     >
       {props.children}
@@ -110,11 +104,8 @@
       useTableBlockProps,
       useTableSelectorProps,
       useTableBlockDecoratorProps,
-<<<<<<< HEAD
+      useListBlockDecoratorProps,
       useTableSelectorDecoratorProps,
-=======
-      useListBlockDecoratorProps,
->>>>>>> 76cd3474
     });
   }
 }