import React from 'react';
import { Plugin } from '../application/Plugin';
import { ActionSchemaToolbar } from '../modules/actions/ActionSchemaToolbar';
import { CollapseItemSchemaToolbar } from '../modules/blocks/filter-blocks/collapse/CollapseItemSchemaToolbar';
import { FormItemSchemaToolbar } from '../modules/blocks/data-blocks/form/FormItemSchemaToolbar';
import { TableColumnSchemaToolbar } from '../modules/blocks/data-blocks/table/TableColumnSchemaToolbar';
import { SchemaComponentOptions } from '../schema-component';
import { RecordLink, useParamsFromRecord, useSourceIdFromParentRecord, useSourceIdFromRecord } from './BlockProvider';
import { DetailsBlockProvider, useDetailsBlockProps } from './DetailsBlockProvider';
import { FilterFormBlockProvider } from './FilterFormBlockProvider';
import { FormBlockProvider, useFormBlockProps } from './FormBlockProvider';
import { FormFieldProvider, useFormFieldProps } from './FormFieldProvider';
import { TableBlockProvider } from './TableBlockProvider';
import { useTableBlockProps } from '../modules/blocks/data-blocks/table/hooks/useTableBlockProps';
import { TableFieldProvider, useTableFieldProps } from './TableFieldProvider';
import { TableSelectorProvider, useTableSelectorProps } from './TableSelectorProvider';
import * as bp from './hooks';
import { BlockSchemaToolbar } from '../modules/blocks/BlockSchemaToolbar';
<<<<<<< HEAD
import { useFilterFormBlockProps } from '../modules/blocks/filter-blocks/form/hooks/useFilterFormBlockProps';
import { useFilterFormBlockDecoratorProps } from '../modules/blocks/filter-blocks/form/hooks/useFilterFormBlockDecoratorProps';
=======
import { useTableBlockDecoratorProps } from '../modules/blocks/data-blocks/table/hooks/useTableBlockDecoratorProps';
>>>>>>> b6ae528d

// TODO: delete this, replaced by `BlockSchemaComponentPlugin`
export const BlockSchemaComponentProvider: React.FC = (props) => {
  return (
    <SchemaComponentOptions
      components={{
        TableFieldProvider,
        TableBlockProvider,
        TableSelectorProvider,
        FormBlockProvider,
        FilterFormBlockProvider,
        FormFieldProvider,
        DetailsBlockProvider,
        RecordLink,
      }}
      scope={{
        ...bp,
        useSourceIdFromRecord,
        useSourceIdFromParentRecord,
        useParamsFromRecord,
        useFormBlockProps,
        useFormFieldProps,
        useDetailsBlockProps,
        useTableFieldProps,
        useTableBlockProps,
        useTableSelectorProps,
<<<<<<< HEAD
        useFilterFormBlockProps,
        useFilterFormBlockDecoratorProps,
=======
        useTableBlockDecoratorProps,
>>>>>>> b6ae528d
      }}
    >
      {props.children}
    </SchemaComponentOptions>
  );
};

export class BlockSchemaComponentPlugin extends Plugin {
  async load() {
    this.addComponents();
    this.addScopes();
  }

  addComponents() {
    this.app.addComponents({
      TableFieldProvider,
      TableBlockProvider,
      TableSelectorProvider,
      FormBlockProvider,
      FilterFormBlockProvider,
      FormFieldProvider,
      DetailsBlockProvider,
      RecordLink,
      BlockSchemaToolbar,
      ActionSchemaToolbar,
      FormItemSchemaToolbar,
      CollapseItemSchemaToolbar,
      TableColumnSchemaToolbar,
    });
  }

  addScopes() {
    this.app.addScopes({
      ...bp,
      useSourceIdFromRecord,
      useSourceIdFromParentRecord,
      useParamsFromRecord,
      useFormBlockProps,
      useFormFieldProps,
      useDetailsBlockProps,
      useTableFieldProps,
      useTableBlockProps,
      useTableSelectorProps,
<<<<<<< HEAD
      useFilterFormBlockProps,
      useFilterFormBlockDecoratorProps,
=======
      useTableBlockDecoratorProps,
>>>>>>> b6ae528d
    });
  }
}<|MERGE_RESOLUTION|>--- conflicted
+++ resolved
@@ -16,12 +16,9 @@
 import { TableSelectorProvider, useTableSelectorProps } from './TableSelectorProvider';
 import * as bp from './hooks';
 import { BlockSchemaToolbar } from '../modules/blocks/BlockSchemaToolbar';
-<<<<<<< HEAD
+import { useTableBlockDecoratorProps } from '../modules/blocks/data-blocks/table/hooks/useTableBlockDecoratorProps';
 import { useFilterFormBlockProps } from '../modules/blocks/filter-blocks/form/hooks/useFilterFormBlockProps';
 import { useFilterFormBlockDecoratorProps } from '../modules/blocks/filter-blocks/form/hooks/useFilterFormBlockDecoratorProps';
-=======
-import { useTableBlockDecoratorProps } from '../modules/blocks/data-blocks/table/hooks/useTableBlockDecoratorProps';
->>>>>>> b6ae528d
 
 // TODO: delete this, replaced by `BlockSchemaComponentPlugin`
 export const BlockSchemaComponentProvider: React.FC = (props) => {
@@ -48,12 +45,9 @@
         useTableFieldProps,
         useTableBlockProps,
         useTableSelectorProps,
-<<<<<<< HEAD
+        useTableBlockDecoratorProps,
         useFilterFormBlockProps,
         useFilterFormBlockDecoratorProps,
-=======
-        useTableBlockDecoratorProps,
->>>>>>> b6ae528d
       }}
     >
       {props.children}
@@ -97,12 +91,9 @@
       useTableFieldProps,
       useTableBlockProps,
       useTableSelectorProps,
-<<<<<<< HEAD
+      useTableBlockDecoratorProps,
       useFilterFormBlockProps,
       useFilterFormBlockDecoratorProps,
-=======
-      useTableBlockDecoratorProps,
->>>>>>> b6ae528d
     });
   }
 }