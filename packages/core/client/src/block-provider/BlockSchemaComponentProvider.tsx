--- conflicted
+++ resolved
@@ -39,11 +39,6 @@
         useTableFieldProps,
         useTableBlockProps,
         useTableSelectorProps,
-<<<<<<< HEAD
-        useGanttBlockProps,
-=======
-        useKanbanBlockProps,
->>>>>>> 89701d6e
       }}
     >
       {props.children}
@@ -84,11 +79,6 @@
       useTableFieldProps,
       useTableBlockProps,
       useTableSelectorProps,
-<<<<<<< HEAD
-      useGanttBlockProps,
-=======
-      useKanbanBlockProps,
->>>>>>> 89701d6e
     });
   }
 }