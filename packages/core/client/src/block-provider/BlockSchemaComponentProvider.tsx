import React from 'react';
import { Plugin } from '../application/Plugin';
import { ActionSchemaToolbar } from '../modules/actions/ActionSchemaToolbar';
import { CollapseItemSchemaToolbar } from '../modules/blocks/filter-blocks/collapse/CollapseItemSchemaToolbar';
import { FormItemSchemaToolbar } from '../modules/blocks/data-blocks/form/FormItemSchemaToolbar';
import { TableColumnSchemaToolbar } from '../modules/blocks/data-blocks/table/TableColumnSchemaToolbar';
import { SchemaComponentOptions } from '../schema-component';
import { RecordLink, useParamsFromRecord, useSourceIdFromParentRecord, useSourceIdFromRecord } from './BlockProvider';
import { DetailsBlockProvider, useDetailsBlockProps } from './DetailsBlockProvider';
import { FilterFormBlockProvider } from './FilterFormBlockProvider';
import { FormBlockProvider, useFormBlockProps } from './FormBlockProvider';
import { FormFieldProvider, useFormFieldProps } from './FormFieldProvider';
import { TableBlockProvider } from './TableBlockProvider';
import { useTableBlockProps } from '../modules/blocks/data-blocks/table/hooks/useTableBlockProps';
import { TableFieldProvider, useTableFieldProps } from './TableFieldProvider';
import { TableSelectorProvider, useTableSelectorProps } from './TableSelectorProvider';
import * as bp from './hooks';
import { BlockSchemaToolbar } from '../modules/blocks/BlockSchemaToolbar';
<<<<<<< HEAD
import { useTableSelectorDecoratorProps } from '../modules/blocks/data-blocks/table-selector/hooks/useTableSelectorDecoratorProps';
=======
import { useTableBlockDecoratorProps } from '../modules/blocks/data-blocks/table/hooks/useTableBlockDecoratorProps';
>>>>>>> b6ae528d

// TODO: delete this, replaced by `BlockSchemaComponentPlugin`
export const BlockSchemaComponentProvider: React.FC = (props) => {
  return (
    <SchemaComponentOptions
      components={{
        TableFieldProvider,
        TableBlockProvider,
        TableSelectorProvider,
        FormBlockProvider,
        FilterFormBlockProvider,
        FormFieldProvider,
        DetailsBlockProvider,
        RecordLink,
      }}
      scope={{
        ...bp,
        useSourceIdFromRecord,
        useSourceIdFromParentRecord,
        useParamsFromRecord,
        useFormBlockProps,
        useFormFieldProps,
        useDetailsBlockProps,
        useTableFieldProps,
        useTableBlockProps,
        useTableSelectorProps,
<<<<<<< HEAD
        useTableSelectorDecoratorProps,
=======
        useTableBlockDecoratorProps,
>>>>>>> b6ae528d
      }}
    >
      {props.children}
    </SchemaComponentOptions>
  );
};

export class BlockSchemaComponentPlugin extends Plugin {
  async load() {
    this.addComponents();
    this.addScopes();
  }

  addComponents() {
    this.app.addComponents({
      TableFieldProvider,
      TableBlockProvider,
      TableSelectorProvider,
      FormBlockProvider,
      FilterFormBlockProvider,
      FormFieldProvider,
      DetailsBlockProvider,
      RecordLink,
      BlockSchemaToolbar,
      ActionSchemaToolbar,
      FormItemSchemaToolbar,
      CollapseItemSchemaToolbar,
      TableColumnSchemaToolbar,
    });
  }

  addScopes() {
    this.app.addScopes({
      ...bp,
      useSourceIdFromRecord,
      useSourceIdFromParentRecord,
      useParamsFromRecord,
      useFormBlockProps,
      useFormFieldProps,
      useDetailsBlockProps,
      useTableFieldProps,
      useTableBlockProps,
      useTableSelectorProps,
<<<<<<< HEAD
      useTableSelectorDecoratorProps,
=======
      useTableBlockDecoratorProps,
>>>>>>> b6ae528d
    });
  }
}<|MERGE_RESOLUTION|>--- conflicted
+++ resolved
@@ -16,11 +16,8 @@
 import { TableSelectorProvider, useTableSelectorProps } from './TableSelectorProvider';
 import * as bp from './hooks';
 import { BlockSchemaToolbar } from '../modules/blocks/BlockSchemaToolbar';
-<<<<<<< HEAD
+import { useTableBlockDecoratorProps } from '../modules/blocks/data-blocks/table/hooks/useTableBlockDecoratorProps';
 import { useTableSelectorDecoratorProps } from '../modules/blocks/data-blocks/table-selector/hooks/useTableSelectorDecoratorProps';
-=======
-import { useTableBlockDecoratorProps } from '../modules/blocks/data-blocks/table/hooks/useTableBlockDecoratorProps';
->>>>>>> b6ae528d
 
 // TODO: delete this, replaced by `BlockSchemaComponentPlugin`
 export const BlockSchemaComponentProvider: React.FC = (props) => {
@@ -47,11 +44,8 @@
         useTableFieldProps,
         useTableBlockProps,
         useTableSelectorProps,
-<<<<<<< HEAD
+        useTableBlockDecoratorProps,
         useTableSelectorDecoratorProps,
-=======
-        useTableBlockDecoratorProps,
->>>>>>> b6ae528d
       }}
     >
       {props.children}
@@ -95,11 +89,8 @@
       useTableFieldProps,
       useTableBlockProps,
       useTableSelectorProps,
-<<<<<<< HEAD
+      useTableBlockDecoratorProps,
       useTableSelectorDecoratorProps,
-=======
-      useTableBlockDecoratorProps,
->>>>>>> b6ae528d
     });
   }
 }