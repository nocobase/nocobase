import React from 'react';
import { Plugin } from '../application/Plugin';
import { ActionSchemaToolbar } from '../modules/actions/ActionSchemaToolbar';
import { BlockSchemaToolbar } from '../modules/blocks/BlockSchemaToolbar';
import { FormItemSchemaToolbar } from '../modules/blocks/data-blocks/form/FormItemSchemaToolbar';
import { useCreateFormBlockDecoratorProps } from '../modules/blocks/data-blocks/form/hooks/useCreateFormBlockDecoratorProps';
import { useCreateFormBlockProps } from '../modules/blocks/data-blocks/form/hooks/useCreateFormBlockProps';
import { useEditFormBlockDecoratorProps } from '../modules/blocks/data-blocks/form/hooks/useEditFormBlockDecoratorProps';
import { useEditFormBlockProps } from '../modules/blocks/data-blocks/form/hooks/useEditFormBlockProps';
import { TableColumnSchemaToolbar } from '../modules/blocks/data-blocks/table/TableColumnSchemaToolbar';
import { CollapseItemSchemaToolbar } from '../modules/blocks/filter-blocks/collapse/CollapseItemSchemaToolbar';
import { SchemaComponentOptions } from '../schema-component';
import { RecordLink, useParamsFromRecord, useSourceIdFromParentRecord, useSourceIdFromRecord } from './BlockProvider';
import { DetailsBlockProvider, useDetailsBlockProps } from './DetailsBlockProvider';
import { FilterFormBlockProvider } from './FilterFormBlockProvider';
import { FormBlockProvider, useFormBlockProps } from './FormBlockProvider';
import { FormFieldProvider, useFormFieldProps } from './FormFieldProvider';
import { TableBlockProvider } from './TableBlockProvider';
import { useTableBlockProps } from '../modules/blocks/data-blocks/table/hooks/useTableBlockProps';
import { TableFieldProvider, useTableFieldProps } from './TableFieldProvider';
import { TableSelectorProvider, useTableSelectorProps } from './TableSelectorProvider';
import * as bp from './hooks';
import { useTableBlockDecoratorProps } from '../modules/blocks/data-blocks/table/hooks/useTableBlockDecoratorProps';
import { useListBlockDecoratorProps } from '../modules/blocks/data-blocks/list/hooks/useListBlockDecoratorProps';
import { useTableSelectorDecoratorProps } from '../modules/blocks/data-blocks/table-selector/hooks/useTableSelectorDecoratorProps';
import { useCollapseBlockDecoratorProps } from '../modules/blocks/filter-blocks/collapse/hooks/useCollapseBlockDecoratorProps';
<<<<<<< HEAD
import { useGridCardBlockDecoratorProps } from '../modules/blocks/data-blocks/grid-card/hooks/useGridCardBlockDecoratorProps';
=======
import { useFilterFormBlockProps } from '../modules/blocks/filter-blocks/form/hooks/useFilterFormBlockProps';
import { useFilterFormBlockDecoratorProps } from '../modules/blocks/filter-blocks/form/hooks/useFilterFormBlockDecoratorProps';
>>>>>>> d6f38495

// TODO: delete this, replaced by `BlockSchemaComponentPlugin`
export const BlockSchemaComponentProvider: React.FC = (props) => {
  return (
    <SchemaComponentOptions
      components={{
        TableFieldProvider,
        TableBlockProvider,
        TableSelectorProvider,
        FormBlockProvider,
        FilterFormBlockProvider,
        FormFieldProvider,
        DetailsBlockProvider,
        RecordLink,
      }}
      scope={{
        ...bp,
        useSourceIdFromRecord,
        useSourceIdFromParentRecord,
        useParamsFromRecord,
        useFormBlockProps,
        useCreateFormBlockProps,
        useCreateFormBlockDecoratorProps,
        useEditFormBlockDecoratorProps,
        useEditFormBlockProps,
        useFormFieldProps,
        useDetailsBlockProps,
        useTableFieldProps,
        useTableBlockProps,
        useTableSelectorProps,
        useTableBlockDecoratorProps,
        useListBlockDecoratorProps,
        useTableSelectorDecoratorProps,
        useCollapseBlockDecoratorProps,
<<<<<<< HEAD
        useGridCardBlockDecoratorProps,
=======
        useFilterFormBlockProps,
        useFilterFormBlockDecoratorProps,
>>>>>>> d6f38495
      }}
    >
      {props.children}
    </SchemaComponentOptions>
  );
};

export class BlockSchemaComponentPlugin extends Plugin {
  async load() {
    this.addComponents();
    this.addScopes();
  }

  addComponents() {
    this.app.addComponents({
      TableFieldProvider,
      TableBlockProvider,
      TableSelectorProvider,
      FormBlockProvider,
      FilterFormBlockProvider,
      FormFieldProvider,
      DetailsBlockProvider,
      RecordLink,
      BlockSchemaToolbar,
      ActionSchemaToolbar,
      FormItemSchemaToolbar,
      CollapseItemSchemaToolbar,
      TableColumnSchemaToolbar,
    });
  }

  addScopes() {
    this.app.addScopes({
      ...bp,
      useSourceIdFromRecord,
      useSourceIdFromParentRecord,
      useParamsFromRecord,
      useFormBlockProps,
      useCreateFormBlockProps,
      useCreateFormBlockDecoratorProps,
      useEditFormBlockDecoratorProps,
      useEditFormBlockProps,
      useFormFieldProps,
      useDetailsBlockProps,
      useTableFieldProps,
      useTableBlockProps,
      useTableSelectorProps,
      useTableBlockDecoratorProps,
      useListBlockDecoratorProps,
      useTableSelectorDecoratorProps,
      useCollapseBlockDecoratorProps,
<<<<<<< HEAD
      useGridCardBlockDecoratorProps,
=======
      useFilterFormBlockProps,
      useFilterFormBlockDecoratorProps,
>>>>>>> d6f38495
    });
  }
}<|MERGE_RESOLUTION|>--- conflicted
+++ resolved
@@ -24,12 +24,9 @@
 import { useListBlockDecoratorProps } from '../modules/blocks/data-blocks/list/hooks/useListBlockDecoratorProps';
 import { useTableSelectorDecoratorProps } from '../modules/blocks/data-blocks/table-selector/hooks/useTableSelectorDecoratorProps';
 import { useCollapseBlockDecoratorProps } from '../modules/blocks/filter-blocks/collapse/hooks/useCollapseBlockDecoratorProps';
-<<<<<<< HEAD
-import { useGridCardBlockDecoratorProps } from '../modules/blocks/data-blocks/grid-card/hooks/useGridCardBlockDecoratorProps';
-=======
 import { useFilterFormBlockProps } from '../modules/blocks/filter-blocks/form/hooks/useFilterFormBlockProps';
 import { useFilterFormBlockDecoratorProps } from '../modules/blocks/filter-blocks/form/hooks/useFilterFormBlockDecoratorProps';
->>>>>>> d6f38495
+import { useGridCardBlockDecoratorProps } from '../modules/blocks/data-blocks/grid-card/hooks/useGridCardBlockDecoratorProps';
 
 // TODO: delete this, replaced by `BlockSchemaComponentPlugin`
 export const BlockSchemaComponentProvider: React.FC = (props) => {
@@ -64,12 +61,9 @@
         useListBlockDecoratorProps,
         useTableSelectorDecoratorProps,
         useCollapseBlockDecoratorProps,
-<<<<<<< HEAD
-        useGridCardBlockDecoratorProps,
-=======
         useFilterFormBlockProps,
         useFilterFormBlockDecoratorProps,
->>>>>>> d6f38495
+        useGridCardBlockDecoratorProps,
       }}
     >
       {props.children}
@@ -121,12 +115,9 @@
       useListBlockDecoratorProps,
       useTableSelectorDecoratorProps,
       useCollapseBlockDecoratorProps,
-<<<<<<< HEAD
-      useGridCardBlockDecoratorProps,
-=======
       useFilterFormBlockProps,
       useFilterFormBlockDecoratorProps,
->>>>>>> d6f38495
+      useGridCardBlockDecoratorProps,
     });
   }
 }