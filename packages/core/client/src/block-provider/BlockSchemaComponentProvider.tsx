import React from 'react';
import { Plugin } from '../application/Plugin';
import { ActionSchemaToolbar } from '../modules/actions/ActionSchemaToolbar';
import { BlockSchemaToolbar } from '../modules/blocks/BlockSchemaToolbar';
import { FormItemSchemaToolbar } from '../modules/blocks/data-blocks/form/FormItemSchemaToolbar';
import { useCreateFormBlockDecoratorProps } from '../modules/blocks/data-blocks/form/hooks/useCreateFormBlockDecoratorProps';
import { useCreateFormBlockProps } from '../modules/blocks/data-blocks/form/hooks/useCreateFormBlockProps';
import { useEditFormBlockDecoratorProps } from '../modules/blocks/data-blocks/form/hooks/useEditFormBlockDecoratorProps';
import { useEditFormBlockProps } from '../modules/blocks/data-blocks/form/hooks/useEditFormBlockProps';
import { TableColumnSchemaToolbar } from '../modules/blocks/data-blocks/table/TableColumnSchemaToolbar';
import { CollapseItemSchemaToolbar } from '../modules/blocks/filter-blocks/collapse/CollapseItemSchemaToolbar';
import { SchemaComponentOptions } from '../schema-component';
import { RecordLink, useParamsFromRecord, useSourceIdFromParentRecord, useSourceIdFromRecord } from './BlockProvider';
import { DetailsBlockProvider, useDetailsBlockProps } from './DetailsBlockProvider';
import { FilterFormBlockProvider } from './FilterFormBlockProvider';
import { FormBlockProvider, useFormBlockProps } from './FormBlockProvider';
import { FormFieldProvider, useFormFieldProps } from './FormFieldProvider';
import { TableBlockProvider } from './TableBlockProvider';
import { useTableBlockProps } from '../modules/blocks/data-blocks/table/hooks/useTableBlockProps';
import { TableFieldProvider, useTableFieldProps } from './TableFieldProvider';
import { TableSelectorProvider, useTableSelectorProps } from './TableSelectorProvider';
import * as bp from './hooks';
import { useTableBlockDecoratorProps } from '../modules/blocks/data-blocks/table/hooks/useTableBlockDecoratorProps';
<<<<<<< HEAD
import { useFilterFormBlockProps } from '../modules/blocks/filter-blocks/form/hooks/useFilterFormBlockProps';
import { useFilterFormBlockDecoratorProps } from '../modules/blocks/filter-blocks/form/hooks/useFilterFormBlockDecoratorProps';
=======
import { useListBlockDecoratorProps } from '../modules/blocks/data-blocks/list/hooks/useListBlockDecoratorProps';
import { useTableSelectorDecoratorProps } from '../modules/blocks/data-blocks/table-selector/hooks/useTableSelectorDecoratorProps';
>>>>>>> 16cad697

// TODO: delete this, replaced by `BlockSchemaComponentPlugin`
export const BlockSchemaComponentProvider: React.FC = (props) => {
  return (
    <SchemaComponentOptions
      components={{
        TableFieldProvider,
        TableBlockProvider,
        TableSelectorProvider,
        FormBlockProvider,
        FilterFormBlockProvider,
        FormFieldProvider,
        DetailsBlockProvider,
        RecordLink,
      }}
      scope={{
        ...bp,
        useSourceIdFromRecord,
        useSourceIdFromParentRecord,
        useParamsFromRecord,
        useFormBlockProps,
        useCreateFormBlockProps,
        useCreateFormBlockDecoratorProps,
        useEditFormBlockDecoratorProps,
        useEditFormBlockProps,
        useFormFieldProps,
        useDetailsBlockProps,
        useTableFieldProps,
        useTableBlockProps,
        useTableSelectorProps,
        useTableBlockDecoratorProps,
<<<<<<< HEAD
        useFilterFormBlockProps,
        useFilterFormBlockDecoratorProps,
=======
        useListBlockDecoratorProps,
        useTableSelectorDecoratorProps,
>>>>>>> 16cad697
      }}
    >
      {props.children}
    </SchemaComponentOptions>
  );
};

export class BlockSchemaComponentPlugin extends Plugin {
  async load() {
    this.addComponents();
    this.addScopes();
  }

  addComponents() {
    this.app.addComponents({
      TableFieldProvider,
      TableBlockProvider,
      TableSelectorProvider,
      FormBlockProvider,
      FilterFormBlockProvider,
      FormFieldProvider,
      DetailsBlockProvider,
      RecordLink,
      BlockSchemaToolbar,
      ActionSchemaToolbar,
      FormItemSchemaToolbar,
      CollapseItemSchemaToolbar,
      TableColumnSchemaToolbar,
    });
  }

  addScopes() {
    this.app.addScopes({
      ...bp,
      useSourceIdFromRecord,
      useSourceIdFromParentRecord,
      useParamsFromRecord,
      useFormBlockProps,
      useCreateFormBlockProps,
      useCreateFormBlockDecoratorProps,
      useEditFormBlockDecoratorProps,
      useEditFormBlockProps,
      useFormFieldProps,
      useDetailsBlockProps,
      useTableFieldProps,
      useTableBlockProps,
      useTableSelectorProps,
      useTableBlockDecoratorProps,
<<<<<<< HEAD
      useFilterFormBlockProps,
      useFilterFormBlockDecoratorProps,
=======
      useListBlockDecoratorProps,
      useTableSelectorDecoratorProps,
>>>>>>> 16cad697
    });
  }
}<|MERGE_RESOLUTION|>--- conflicted
+++ resolved
@@ -21,13 +21,10 @@
 import { TableSelectorProvider, useTableSelectorProps } from './TableSelectorProvider';
 import * as bp from './hooks';
 import { useTableBlockDecoratorProps } from '../modules/blocks/data-blocks/table/hooks/useTableBlockDecoratorProps';
-<<<<<<< HEAD
+import { useListBlockDecoratorProps } from '../modules/blocks/data-blocks/list/hooks/useListBlockDecoratorProps';
+import { useTableSelectorDecoratorProps } from '../modules/blocks/data-blocks/table-selector/hooks/useTableSelectorDecoratorProps';
 import { useFilterFormBlockProps } from '../modules/blocks/filter-blocks/form/hooks/useFilterFormBlockProps';
 import { useFilterFormBlockDecoratorProps } from '../modules/blocks/filter-blocks/form/hooks/useFilterFormBlockDecoratorProps';
-=======
-import { useListBlockDecoratorProps } from '../modules/blocks/data-blocks/list/hooks/useListBlockDecoratorProps';
-import { useTableSelectorDecoratorProps } from '../modules/blocks/data-blocks/table-selector/hooks/useTableSelectorDecoratorProps';
->>>>>>> 16cad697
 
 // TODO: delete this, replaced by `BlockSchemaComponentPlugin`
 export const BlockSchemaComponentProvider: React.FC = (props) => {
@@ -59,13 +56,10 @@
         useTableBlockProps,
         useTableSelectorProps,
         useTableBlockDecoratorProps,
-<<<<<<< HEAD
+        useListBlockDecoratorProps,
+        useTableSelectorDecoratorProps,
         useFilterFormBlockProps,
         useFilterFormBlockDecoratorProps,
-=======
-        useListBlockDecoratorProps,
-        useTableSelectorDecoratorProps,
->>>>>>> 16cad697
       }}
     >
       {props.children}
@@ -114,13 +108,10 @@
       useTableBlockProps,
       useTableSelectorProps,
       useTableBlockDecoratorProps,
-<<<<<<< HEAD
+      useListBlockDecoratorProps,
+      useTableSelectorDecoratorProps,
       useFilterFormBlockProps,
       useFilterFormBlockDecoratorProps,
-=======
-      useListBlockDecoratorProps,
-      useTableSelectorDecoratorProps,
->>>>>>> 16cad697
     });
   }
 }