--- conflicted
+++ resolved
@@ -21,12 +21,9 @@
 import { TableSelectorProvider, useTableSelectorProps } from './TableSelectorProvider';
 import * as bp from './hooks';
 import { useTableBlockDecoratorProps } from '../modules/blocks/data-blocks/table/hooks/useTableBlockDecoratorProps';
-<<<<<<< HEAD
-import { useCollapseBlockDecoratorProps } from '../modules/blocks/filter-blocks/collapse/hooks/useCollapseBlockDecoratorProps';
-=======
 import { useListBlockDecoratorProps } from '../modules/blocks/data-blocks/list/hooks/useListBlockDecoratorProps';
 import { useTableSelectorDecoratorProps } from '../modules/blocks/data-blocks/table-selector/hooks/useTableSelectorDecoratorProps';
->>>>>>> 16cad697
+import { useCollapseBlockDecoratorProps } from '../modules/blocks/filter-blocks/collapse/hooks/useCollapseBlockDecoratorProps';
 
 // TODO: delete this, replaced by `BlockSchemaComponentPlugin`
 export const BlockSchemaComponentProvider: React.FC = (props) => {
@@ -58,12 +55,9 @@
         useTableBlockProps,
         useTableSelectorProps,
         useTableBlockDecoratorProps,
-<<<<<<< HEAD
-        useCollapseBlockDecoratorProps,
-=======
         useListBlockDecoratorProps,
         useTableSelectorDecoratorProps,
->>>>>>> 16cad697
+        useCollapseBlockDecoratorProps,
       }}
     >
       {props.children}
@@ -112,12 +106,9 @@
       useTableBlockProps,
       useTableSelectorProps,
       useTableBlockDecoratorProps,
-<<<<<<< HEAD
-      useCollapseBlockDecoratorProps,
-=======
       useListBlockDecoratorProps,
       useTableSelectorDecoratorProps,
->>>>>>> 16cad697
+      useCollapseBlockDecoratorProps,
     });
   }
 }