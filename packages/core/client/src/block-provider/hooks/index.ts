--- conflicted
+++ resolved
@@ -1290,7 +1290,6 @@
       const isAssociationSubfield = s.name.includes('.');
       const isAssociationField =
         collectionfield && ['hasOne', 'hasMany', 'belongsTo', 'belongsToMany'].includes(collectionfield.type);
-<<<<<<< HEAD
 
       // 根据联动规则中条件的字段获取一些 appends
       if (s['x-linkage-rules']) {
@@ -1310,9 +1309,7 @@
         });
       }
 
-=======
       const isTreeCollection = isAssociationField && getCollection(collectionfield.target).template === 'tree';
->>>>>>> 291859d6
       if (collectionfield && (isAssociationField || isAssociationSubfield) && s['x-component'] !== 'TableField') {
         const fieldPath = !isAssociationField && isAssociationSubfield ? getAssociationPath(s.name) : s.name;
         const path = prefix === '' || !prefix ? fieldPath : prefix + '.' + fieldPath;
