/**
 * This file is part of the NocoBase (R) project.
 * Copyright (c) 2020-2024 NocoBase Co., Ltd.
 * Authors: NocoBase Team.
 *
 * This project is dual-licensed under AGPL-3.0 and NocoBase Commercial License.
 * For more information, please refer to: https://www.nocobase.com/agreement.
 */

import { css } from '@emotion/css';
import { Field, Form } from '@formily/core';
import { SchemaExpressionScopeContext, useField, useFieldSchema, useForm } from '@formily/react';
import { untracked } from '@formily/reactive';
import { evaluators } from '@nocobase/evaluators/client';
import { isURL, parse } from '@nocobase/utils/client';
import { App, message } from 'antd';
import _ from 'lodash';
import get from 'lodash/get';
import omit from 'lodash/omit';
import qs from 'qs';
import { ChangeEvent, useCallback, useContext, useEffect, useMemo } from 'react';
import { useTranslation } from 'react-i18next';
<<<<<<< HEAD
import { NavigateFunction } from 'react-router-dom';
=======
import { NavigateFunction, useHref } from 'react-router-dom';
>>>>>>> f696c67b
import { useReactToPrint } from 'react-to-print';
import {
  AssociationFilter,
  useCollection,
  useCollectionRecord,
  useDataSourceHeaders,
  useFormActiveFields,
  useTableBlockContext,
} from '../..';
import { useAPIClient, useRequest } from '../../api-client';
import { useNavigateNoUpdate } from '../../application/CustomRouterContextProvider';
import { useFormBlockContext } from '../../block-provider/FormBlockProvider';
import { useCollectionManager_deprecated, useCollection_deprecated } from '../../collection-manager';
import { DataBlock, useFilterBlock } from '../../filter-provider/FilterProvider';
import { mergeFilter, transformToFilter } from '../../filter-provider/utils';
import { useTreeParentRecord } from '../../modules/blocks/data-blocks/table/TreeRecordProvider';
import { useRecord } from '../../record-provider';
import { removeNullCondition, useActionContext, useCompile } from '../../schema-component';
import { isSubMode } from '../../schema-component/antd/association-field/util';
import { replaceVariables } from '../../schema-component/antd/form-v2/utils';
import { useCurrentUserContext } from '../../user';
import { useLocalVariables, useVariables } from '../../variables';
import { VariableOption, VariablesContextType } from '../../variables/types';
import { isVariable } from '../../variables/utils/isVariable';
import { transformVariableValue } from '../../variables/utils/transformVariableValue';
import { useBlockRequestContext, useFilterByTk, useParamsFromRecord } from '../BlockProvider';
import { useOperators } from '../CollectOperators';
import { useDetailsBlockContext } from '../DetailsBlockProvider';
import { TableFieldResource } from '../TableFieldProvider';

export * from './useBlockHeightProps';
export * from './useDataBlockParentRecord';
export * from './useFormActiveFields';
export * from './useParsedFilter';

export const usePickActionProps = () => {
  const form = useForm();
  return {
    onClick() {
      console.log('usePickActionProps', form.values);
    },
  };
};

function renderTemplate(str: string, data: any) {
  const re = /\{\{\s*((\w+\.?)+)\s*\}\}/g;
  return str.replace(re, function (_, key) {
    return get(data, key) || '';
  });
}

const filterValue = (value) => {
  if (typeof value !== 'object') {
    return value;
  }
  if (!value) {
    return value;
  }
  if (Array.isArray(value)) {
    return value.map((v) => filterValue(v));
  }
  const obj = {};
  for (const key in value) {
    if (Object.prototype.hasOwnProperty.call(value, key)) {
      const val = value[key];
      if (Array.isArray(val) || (val && typeof val === 'object')) {
        continue;
      }
      obj[key] = val;
    }
  }
  return obj;
};

export function getFormValues({
  filterByTk,
  field,
  form,
  fieldNames,
  getField,
  resource,
  actionFields,
}: {
  filterByTk;
  field;
  form;
  fieldNames;
  getField;
  resource;
  actionFields: any[];
}) {
  if (filterByTk) {
    if (actionFields) {
      const keys = Object.keys(form.values).filter((key) => {
        const f = getField(key);
        return !actionFields.includes(key) && ['hasOne', 'hasMany', 'belongsTo', 'belongsToMany'].includes(f?.type);
      });
      return omit({ ...form.values }, keys);
    }
  }

  return form.values;
}

export function useCollectValuesToSubmit() {
  const form = useForm();
  const filterByTk = useFilterByTk();
  const { field, resource } = useBlockRequestContext();
  const { fields, getField, getTreeParentField, name } = useCollection_deprecated();
  const fieldNames = fields.map((field) => field.name);
  const { fieldSchema } = useActionContext();
  const { getActiveFieldsName } = useFormActiveFields() || {};
  const variables = useVariables();
  const localVariables = useLocalVariables({ currentForm: form });
  const actionSchema = useFieldSchema();
  const treeParentRecord = useTreeParentRecord();

  return useCallback(async () => {
    const { assignedValues: originalAssignedValues = {}, overwriteValues } = actionSchema?.['x-action-settings'] ?? {};
    const values = getFormValues({
      filterByTk,
      field,
      form,
      fieldNames,
      getField,
      resource,
      actionFields: getActiveFieldsName?.('form') || [],
    });

    const assignedValues = {};
    const waitList = Object.keys(originalAssignedValues).map(async (key) => {
      const value = originalAssignedValues[key];
      const collectionField = getField(key);

      if (process.env.NODE_ENV !== 'production') {
        if (!collectionField) {
          throw new Error(`field "${key}" not found in collection "${name}"`);
        }
      }

      if (isVariable(value)) {
        const result = await variables?.parseVariable(value, localVariables);
        if (result) {
          assignedValues[key] = transformVariableValue(result, { targetCollectionField: collectionField });
        }
      } else if (value != null && value !== '') {
        assignedValues[key] = value;
      }
    });
    await Promise.all(waitList);
    // const values = omitBy(formValues, (value) => isEqual(JSON.stringify(value), '[{}]'));
    const addChild = fieldSchema?.['x-component-props']?.addChild;
    if (addChild) {
      const treeParentField = getTreeParentField();
      values[treeParentField?.name ?? 'parent'] = treeParentRecord;
      values[treeParentField?.foreignKey ?? 'parentId'] = treeParentRecord?.id;
    }

    return {
      ...values,
      ...overwriteValues,
      ...assignedValues,
    };
  }, [
    actionSchema,
    field,
    fieldNames,
    fieldSchema,
    filterByTk,
    form,
    getActiveFieldsName,
    getField,
    getTreeParentField,
    localVariables,
    name,
    resource,
    treeParentRecord,
    variables,
  ]);
}

export const useCreateActionProps = () => {
  const filterByTk = useFilterByTk();
  const record = useCollectionRecord();
  const form = useForm();
  const { field, resource } = useBlockRequestContext();
  const { setVisible, setSubmitted, setFormValueChanged } = useActionContext();
  const navigate = useNavigateNoUpdate();
  const actionSchema = useFieldSchema();
  const actionField = useField();
  const compile = useCompile();
  const { modal } = App.useApp();
  const { t } = useTranslation();
  const { updateAssociationValues } = useFormBlockContext();
  const collectValues = useCollectValuesToSubmit();
  const action = record.isNew ? actionField.componentProps.saveMode || 'create' : 'update';
  const filterKeys = actionField.componentProps.filterKeys?.checked || [];

  return {
    async onClick() {
      const { onSuccess, skipValidator, triggerWorkflows } = actionSchema?.['x-action-settings'] ?? {};

      if (!skipValidator) {
        await form.submit();
      }
      const values = await collectValues();
      actionField.data = field.data || {};
      actionField.data.loading = true;
      try {
        const data = await resource[action]({
          values,
          filterKeys: filterKeys,
          filterByTk,
          // TODO(refactor): should change to inject by plugin
          triggerWorkflows: triggerWorkflows?.length
            ? triggerWorkflows.map((row) => [row.workflowKey, row.context].filter(Boolean).join('!')).join(',')
            : undefined,
          updateAssociationValues,
        });
        setVisible?.(false);
        setSubmitted?.(true);
        setFormValueChanged?.(false);
        actionField.data.loading = false;
        actionField.data.data = data;
        // __parent?.service?.refresh?.();
        if (!onSuccess?.successMessage) {
          message.success(t('Saved successfully'));
          await resetFormCorrectly(form);
          return;
        }
        if (onSuccess?.manualClose) {
          modal.success({
            title: compile(onSuccess?.successMessage),
            onOk: async () => {
              await resetFormCorrectly(form);
              if (onSuccess?.redirecting && onSuccess?.redirectTo) {
                if (isURL(onSuccess.redirectTo)) {
                  window.location.href = onSuccess.redirectTo;
                } else {
                  navigate(onSuccess.redirectTo);
                }
              }
            },
          });
        } else {
          message.success(compile(onSuccess?.successMessage));
          await resetFormCorrectly(form);
          if (onSuccess?.redirecting && onSuccess?.redirectTo) {
            if (isURL(onSuccess.redirectTo)) {
              window.location.href = onSuccess.redirectTo;
            } else {
              navigate(onSuccess.redirectTo);
            }
          }
        }
      } catch (error) {
        actionField.data.loading = false;
      }
    },
  };
};

export const useAssociationCreateActionProps = () => {
  const form = useForm();
  const { field, resource, __parent } = useBlockRequestContext();
  const { setVisible, fieldSchema, setSubmitted } = useActionContext();
  const actionSchema = useFieldSchema();
  const actionField = useField();
  const { fields, getField, getTreeParentField, name } = useCollection_deprecated();
  const compile = useCompile();
  const filterByTk = useFilterByTk();
  const currentRecord = useRecord();
  const variables = useVariables();
  const localVariables = useLocalVariables({ currentForm: form });
  const { getActiveFieldsName } = useFormActiveFields() || {};

  const action = actionField.componentProps.saveMode || 'create';
  const filterKeys = actionField.componentProps.filterKeys?.checked || [];
  return {
    async onClick() {
      const fieldNames = fields.map((field) => field.name);
      const {
        assignedValues: originalAssignedValues = {},
        onSuccess,
        overwriteValues,
        skipValidator,
        triggerWorkflows,
      } = actionSchema?.['x-action-settings'] ?? {};
      const addChild = fieldSchema?.['x-component-props']?.addChild;

      const assignedValues = {};
      const waitList = Object.keys(originalAssignedValues).map(async (key) => {
        const value = originalAssignedValues[key];
        const collectionField = getField(key);

        if (process.env.NODE_ENV !== 'production') {
          if (!collectionField) {
            throw new Error(`useAssociationCreateActionProps: field "${key}" not found in collection "${name}"`);
          }
        }

        if (isVariable(value)) {
          const result = await variables?.parseVariable(value, localVariables);
          if (result) {
            assignedValues[key] = transformVariableValue(result, { targetCollectionField: collectionField });
          }
        } else if (value != null && value !== '') {
          assignedValues[key] = value;
        }
      });
      await Promise.all(waitList);

      if (!skipValidator) {
        await form.submit();
      }
      const values = getFormValues({
        filterByTk,
        field,
        form,
        fieldNames,
        getField,
        resource,
        actionFields: getActiveFieldsName?.('form') || [],
      });
      if (addChild) {
        const treeParentField = getTreeParentField();
        values[treeParentField?.name ?? 'parent'] = currentRecord;
        values[treeParentField?.foreignKey ?? 'parentId'] = currentRecord.id;
      }
      actionField.data = field.data || {};
      actionField.data.loading = true;
      try {
        const data = await resource[action]({
          values: {
            ...values,
            ...overwriteValues,
            ...assignedValues,
          },
          filterKeys: filterKeys,
          // TODO(refactor): should change to inject by plugin
          triggerWorkflows: triggerWorkflows?.length
            ? triggerWorkflows.map((row) => [row.workflowKey, row.context].filter(Boolean).join('!')).join(',')
            : undefined,
        });
        actionField.data.loading = false;
        actionField.data.data = data;
        __parent?.service?.refresh?.();
        setVisible?.(false);
        setSubmitted?.(true);
        if (!onSuccess?.successMessage) {
          return;
        }
        message.success(compile(onSuccess?.successMessage));
      } catch (error) {
        actionField.data.data = null;
        actionField.data.loading = false;
      }
    },
  };
};

export interface FilterTarget {
  targets?: {
    /** field uid */
    uid: string;
    /** associated field */
    field?: string;
  }[];
  /**
   * 筛选表单区块的 uid
   */
  uid?: string;
}

export const findFilterTargets = (fieldSchema): FilterTarget => {
  while (fieldSchema) {
    if (fieldSchema['x-filter-targets']) {
      return {
        targets: fieldSchema['x-filter-targets'],
        uid: fieldSchema['x-uid'],
      };
    }
    fieldSchema = fieldSchema.parent;
  }
  return {};
};

export const updateFilterTargets = (fieldSchema, targets: FilterTarget['targets']) => {
  while (fieldSchema) {
    if (fieldSchema['x-filter-targets']) {
      fieldSchema['x-filter-targets'] = targets;
      return;
    }
    fieldSchema = fieldSchema.parent;
  }
};

/**
 * 注意：因为筛选表单的字段有可能设置的有默认值，所以筛选表单的筛选操作会在首次渲染时自动执行一次，
 * 以确保数据区块中首次显示的数据与筛选表单的筛选条件匹配。
 * @returns
 */
const useDoFilter = () => {
  const form = useForm();
  const { getDataBlocks } = useFilterBlock();
  const { getCollectionJoinField } = useCollectionManager_deprecated();
  const { getOperators } = useOperators();
  const fieldSchema = useFieldSchema();
  const { name } = useCollection();
  const { targets = [], uid } = useMemo(() => findFilterTargets(fieldSchema), [fieldSchema]);

  const getFilterFromCurrentForm = useCallback(() => {
    return removeNullCondition(transformToFilter(form.values, getOperators(), getCollectionJoinField, name));
  }, [form.values, getCollectionJoinField, getOperators, name]);

  const doFilter = useCallback(
    async ({ doNothingWhenFilterIsEmpty = false } = {}) => {
      try {
        // 收集 filter 的值
        await Promise.all(
          getDataBlocks().map(async (block) => {
            const target = targets.find((target) => target.uid === block.uid);
            if (!target) return;

            const param = block.service.params?.[0] || {};
            // 保留原有的 filter
            const storedFilter = block.service.params?.[1]?.filters || {};

            // 由当前表单转换而来的 filter
            storedFilter[uid] = getFilterFromCurrentForm();

            const mergedFilter = mergeFilter([
              ...Object.values(storedFilter).map((filter) => removeNullCondition(filter)),
              block.defaultFilter,
            ]);

            if (doNothingWhenFilterIsEmpty && _.isEmpty(storedFilter[uid])) {
              return;
            }

            if (block.dataLoadingMode === 'manual' && _.isEmpty(storedFilter[uid])) {
              return block.clearData();
            }

            return block.doFilter(
              {
                ...param,
                page: 1,
                filter: mergedFilter,
              },
              { filters: storedFilter },
            );
          }),
        );
      } catch (error) {
        console.error(error);
      }
    },
    [getDataBlocks, getFilterFromCurrentForm, targets, uid],
  );

  // 这里的代码是为了实现：筛选表单的筛选操作在首次渲染时自动执行一次
  useEffect(() => {
    doFilter({ doNothingWhenFilterIsEmpty: true });
  }, [getDataBlocks().length]);

  return {
    /**
     * 用于执行筛选表单的筛选操作
     */
    doFilter,
    /**
     * 根据当前表单的值获取 filter
     */
    getFilterFromCurrentForm,
  };
};

export const useFilterBlockActionProps = () => {
  const { doFilter } = useDoFilter();
  const actionField = useField();
  actionField.data = actionField.data || {};

  return {
    async onClick() {
      actionField.data.loading = true;
      await doFilter();
      actionField.data.loading = false;
    },
  };
};

const useDoReset = () => {
  const form = useForm();
  const fieldSchema = useFieldSchema();
  const { getDataBlocks } = useFilterBlock();
  const { targets, uid } = findFilterTargets(fieldSchema);
  const { doFilter, getFilterFromCurrentForm } = useDoFilter();

  return {
    doReset: async () => {
      await form.reset(undefined, {
        forceClear: !!fieldSchema?.['x-component-props']?.clearDefaultValue,
      });
      if (_.isEmpty(getFilterFromCurrentForm())) {
        return doReset({ getDataBlocks, targets, uid });
      }
      await doFilter();
    },
  };
};

export const useResetBlockActionProps = () => {
  const actionField = useField();
  const { doReset } = useDoReset();

  actionField.data = actionField.data || {};

  return {
    async onClick() {
      actionField.data.loading = true;
      await doReset();
      actionField.data.loading = false;
    },
  };
};

export const useCustomizeUpdateActionProps = () => {
  const { resource, __parent, service } = useBlockRequestContext();
  const filterByTk = useFilterByTk();
  const actionSchema = useFieldSchema();
  const navigate = useNavigateNoUpdate();
  const compile = useCompile();
  const form = useForm();
  const { modal } = App.useApp();
  const variables = useVariables();
  const localVariables = useLocalVariables({ currentForm: form });
  const { name, getField } = useCollection_deprecated();

  return {
    async onClick(e?, callBack?) {
      const {
        assignedValues: originalAssignedValues = {},
        onSuccess,
        skipValidator,
        triggerWorkflows,
      } = actionSchema?.['x-action-settings'] ?? {};

      const assignedValues = {};
      const waitList = Object.keys(originalAssignedValues).map(async (key) => {
        const value = originalAssignedValues[key];
        const collectionField = getField(key);

        if (process.env.NODE_ENV !== 'production') {
          if (!collectionField) {
            throw new Error(`useCustomizeUpdateActionProps: field "${key}" not found in collection "${name}"`);
          }
        }

        if (isVariable(value)) {
          const result = await variables?.parseVariable(value, localVariables);
          if (result) {
            assignedValues[key] = transformVariableValue(result, { targetCollectionField: collectionField });
          }
        } else if (value != null && value !== '') {
          assignedValues[key] = value;
        }
      });
      await Promise.all(waitList);

      if (skipValidator === false) {
        await form.submit();
      }
      await resource.update({
        filterByTk,
        values: { ...assignedValues },
        // TODO(refactor): should change to inject by plugin
        triggerWorkflows: triggerWorkflows?.length
          ? triggerWorkflows.map((row) => [row.workflowKey, row.context].filter(Boolean).join('!')).join(',')
          : undefined,
      });
      // service?.refresh?.();
      if (callBack) {
        callBack?.();
      }
      if (!(resource instanceof TableFieldResource)) {
        __parent?.service?.refresh?.();
      }
      if (!onSuccess?.successMessage) {
        return;
      }
      if (onSuccess?.manualClose) {
        modal.success({
          title: compile(onSuccess?.successMessage),
          onOk: async () => {
            if (onSuccess?.redirecting && onSuccess?.redirectTo) {
              if (isURL(onSuccess.redirectTo)) {
                window.location.href = onSuccess.redirectTo;
              } else {
                navigate(onSuccess.redirectTo);
              }
            }
          },
        });
      } else {
        message.success(compile(onSuccess?.successMessage));
        if (onSuccess?.redirecting && onSuccess?.redirectTo) {
          if (isURL(onSuccess.redirectTo)) {
            window.location.href = onSuccess.redirectTo;
          } else {
            navigate(onSuccess.redirectTo);
          }
        }
      }
    },
  };
};

export const useCustomizeBulkUpdateActionProps = () => {
  const { field, resource, __parent, service } = useBlockRequestContext();
  const expressionScope = useContext(SchemaExpressionScopeContext);
  const actionSchema = useFieldSchema();
  const tableBlockContext = useTableBlockContext();
  const { rowKey } = tableBlockContext;
  const selectedRecordKeys =
    tableBlockContext.field?.data?.selectedRowKeys ?? expressionScope?.selectedRecordKeys ?? {};
  const navigate = useNavigateNoUpdate();
  const compile = useCompile();
  const { t } = useTranslation();
  const actionField = useField();
  const { modal } = App.useApp();
  const variables = useVariables();
  const record = useRecord();
  const { name, getField } = useCollection_deprecated();
  const localVariables = useLocalVariables();

  return {
    async onClick() {
      const {
        assignedValues: originalAssignedValues = {},
        onSuccess,
        updateMode,
      } = actionSchema?.['x-action-settings'] ?? {};
      actionField.data = field.data || {};
      actionField.data.loading = true;

      const assignedValues = {};
      const waitList = Object.keys(originalAssignedValues).map(async (key) => {
        const value = originalAssignedValues[key];
        const collectionField = getField(key);

        if (process.env.NODE_ENV !== 'production') {
          if (!collectionField) {
            throw new Error(`useCustomizeBulkUpdateActionProps: field "${key}" not found in collection "${name}"`);
          }
        }

        if (isVariable(value)) {
          const result = await variables?.parseVariable(value, localVariables);
          if (result) {
            assignedValues[key] = transformVariableValue(result, { targetCollectionField: collectionField });
          }
        } else if (value != null && value !== '') {
          assignedValues[key] = value;
        }
      });
      await Promise.all(waitList);

      modal.confirm({
        title: t('Bulk update'),
        content: updateMode === 'selected' ? t('Update selected data?') : t('Update all data?'),
        async onOk() {
          const { filter } = service.params?.[0] ?? {};
          const updateData: { filter?: any; values: any; forceUpdate: boolean } = {
            values: { ...assignedValues },
            filter,
            forceUpdate: false,
          };
          if (updateMode === 'selected') {
            if (!selectedRecordKeys?.length) {
              message.error(t('Please select the records to be updated'));
              actionField.data.loading = false;
              return;
            }
            updateData.filter = { $and: [{ [rowKey || 'id']: { $in: selectedRecordKeys } }] };
          }
          if (!updateData.filter) {
            updateData.forceUpdate = true;
          }
          try {
            await resource.update(updateData);
          } catch (error) {
            /* empty */
          } finally {
            actionField.data.loading = false;
          }
          // service?.refresh?.();
          if (!(resource instanceof TableFieldResource)) {
            __parent?.service?.refresh?.();
          }
          if (!onSuccess?.successMessage) {
            return;
          }
          if (onSuccess?.manualClose) {
            modal.success({
              title: compile(onSuccess?.successMessage),
              onOk: async () => {
                if (onSuccess?.redirecting && onSuccess?.redirectTo) {
                  if (isURL(onSuccess.redirectTo)) {
                    window.location.href = onSuccess.redirectTo;
                  } else {
                    navigate(onSuccess.redirectTo);
                  }
                }
              },
            });
          } else {
            message.success(compile(onSuccess?.successMessage));
            if (onSuccess?.redirecting && onSuccess?.redirectTo) {
              if (isURL(onSuccess.redirectTo)) {
                window.location.href = onSuccess.redirectTo;
              } else {
                navigate(onSuccess.redirectTo);
              }
            }
          }
        },
        async onCancel() {
          actionField.data.loading = false;
        },
      });
    },
  };
};

export const useCustomizeRequestActionProps = () => {
  const apiClient = useAPIClient();
  const navigate = useNavigateNoUpdate();
  const filterByTk = useFilterByTk();
  const actionSchema = useFieldSchema();
  const compile = useCompile();
  const form = useForm();
  const { fields, getField } = useCollection_deprecated();
  const { field, resource, __parent, service } = useBlockRequestContext();
  const currentRecord = useRecord();
  const currentUserContext = useCurrentUserContext();
  const currentUser = currentUserContext?.data?.data;
  const actionField = useField();
  const { setVisible } = useActionContext();
  const { modal } = App.useApp();
  const { getActiveFieldsName } = useFormActiveFields() || {};

  return {
    async onClick() {
      const { skipValidator, onSuccess, requestSettings } = actionSchema?.['x-action-settings'] ?? {};
      const xAction = actionSchema?.['x-action'];
      if (!requestSettings['url']) {
        return;
      }
      if (skipValidator !== true && xAction === 'customize:form:request') {
        await form.submit();
      }

      const headers = requestSettings['headers'] ? JSON.parse(requestSettings['headers']) : {};
      const params = requestSettings['params'] ? JSON.parse(requestSettings['params']) : {};
      const data = requestSettings['data'] ? JSON.parse(requestSettings['data']) : {};
      const methods = ['POST', 'PUT', 'PATCH'];
      if (xAction === 'customize:form:request' && methods.includes(requestSettings['method'])) {
        const fieldNames = fields.map((field) => field.name);
        const values = getFormValues({
          filterByTk,
          field,
          form,
          fieldNames,
          getField,
          resource,
          actionFields: getActiveFieldsName?.('form') || [],
        });
        Object.assign(data, values);
      }
      const requestBody = {
        url: renderTemplate(requestSettings['url'], { currentRecord, currentUser }),
        method: requestSettings['method'],
        headers: parse(headers)({ currentRecord, currentUser }),
        params: parse(params)({ currentRecord, currentUser }),
        data: parse(data)({ currentRecord, currentUser }),
      };
      actionField.data = field.data || {};
      actionField.data.loading = true;
      try {
        await apiClient.request({
          ...requestBody,
        });
        actionField.data.loading = false;
        if (!(resource instanceof TableFieldResource)) {
          __parent?.service?.refresh?.();
        }
        service?.refresh?.();
        if (xAction === 'customize:form:request') {
          setVisible?.(false);
        }
        if (!onSuccess?.successMessage) {
          return;
        }
        if (onSuccess?.manualClose) {
          modal.success({
            title: compile(onSuccess?.successMessage),
            onOk: async () => {
              if (onSuccess?.redirecting && onSuccess?.redirectTo) {
                if (isURL(onSuccess.redirectTo)) {
                  window.location.href = onSuccess.redirectTo;
                } else {
                  navigate(onSuccess.redirectTo);
                }
              }
            },
          });
        } else {
          message.success(compile(onSuccess?.successMessage));
        }
      } finally {
        actionField.data.loading = false;
      }
    },
  };
};

export const useUpdateActionProps = () => {
  const form = useForm();
  const filterByTk = useFilterByTk();
  const { field, resource, __parent } = useBlockRequestContext();
  const { setVisible, setSubmitted, setFormValueChanged } = useActionContext();
  const actionSchema = useFieldSchema();
  const navigate = useNavigateNoUpdate();
  const { fields, getField, name } = useCollection_deprecated();
  const compile = useCompile();
  const actionField = useField();
  const { updateAssociationValues } = useFormBlockContext();
  const { modal } = App.useApp();
  const data = useParamsFromRecord();
  const variables = useVariables();
  const localVariables = useLocalVariables({ currentForm: form });
  const { getActiveFieldsName } = useFormActiveFields() || {};

  return {
    async onClick() {
      const {
        assignedValues: originalAssignedValues = {},
        onSuccess,
        overwriteValues,
        skipValidator,
        triggerWorkflows,
      } = actionSchema?.['x-action-settings'] ?? {};

      const assignedValues = {};
      const waitList = Object.keys(originalAssignedValues).map(async (key) => {
        const value = originalAssignedValues[key];
        const collectionField = getField(key);

        if (process.env.NODE_ENV !== 'production') {
          if (!collectionField) {
            throw new Error(`useUpdateActionProps: field "${key}" not found in collection "${name}"`);
          }
        }

        if (isVariable(value)) {
          const result = await variables?.parseVariable(value, localVariables);
          if (result) {
            assignedValues[key] = transformVariableValue(result, { targetCollectionField: collectionField });
          }
        } else if (value != null && value !== '') {
          assignedValues[key] = value;
        }
      });
      await Promise.all(waitList);

      if (!skipValidator) {
        await form.submit();
      }
      const fieldNames = fields.map((field) => field.name);
      const values = getFormValues({
        filterByTk,
        field,
        form,
        fieldNames,
        getField,
        resource,
        actionFields: getActiveFieldsName?.('form') || [],
      });
      actionField.data = field.data || {};
      actionField.data.loading = true;
      try {
        await resource.update({
          filterByTk,
          values: {
            ...values,
            ...overwriteValues,
            ...assignedValues,
          },
          ...data,
          updateAssociationValues,
          // TODO(refactor): should change to inject by plugin
          triggerWorkflows: triggerWorkflows?.length
            ? triggerWorkflows.map((row) => [row.workflowKey, row.context].filter(Boolean).join('!')).join(',')
            : undefined,
        });
        actionField.data.loading = false;
        // __parent?.service?.refresh?.();
        setVisible?.(false);
        setSubmitted?.(true);
        setFormValueChanged?.(false);
        if (!onSuccess?.successMessage) {
          return;
        }
        if (onSuccess?.manualClose) {
          modal.success({
            title: compile(onSuccess?.successMessage),
            onOk: async () => {
              await form.reset();
              if (onSuccess?.redirecting && onSuccess?.redirectTo) {
                if (isURL(onSuccess.redirectTo)) {
                  window.location.href = onSuccess.redirectTo;
                } else {
                  navigate(onSuccess.redirectTo);
                }
              }
            },
          });
        } else {
          message.success(compile(onSuccess?.successMessage));
          if (onSuccess?.redirecting && onSuccess?.redirectTo) {
            if (isURL(onSuccess.redirectTo)) {
              window.location.href = onSuccess.redirectTo;
            } else {
              navigate(onSuccess.redirectTo);
            }
          }
        }
      } catch (error) {
        actionField.data.loading = false;
      }
    },
  };
};

export const useDestroyActionProps = () => {
  const filterByTk = useFilterByTk();
  const { resource, service, block, __parent } = useBlockRequestContext();
  const { setVisible, setSubmitted } = useActionContext();
  const data = useParamsFromRecord();
  const actionSchema = useFieldSchema();
  return {
    async onClick(e?, callBack?) {
      const { triggerWorkflows } = actionSchema?.['x-action-settings'] ?? {};
      await resource.destroy({
        filterByTk,
        // TODO(refactor): should change to inject by plugin
        triggerWorkflows: triggerWorkflows?.length
          ? triggerWorkflows.map((row) => [row.workflowKey, row.context].filter(Boolean).join('!')).join(',')
          : undefined,
        ...data,
      });

      const { count = 0, page = 0, pageSize = 0 } = service?.data?.meta || {};
      if (count % pageSize === 1 && page !== 1) {
        service.run({
          ...service?.params?.[0],
          page: page - 1,
        });
      }
      if (callBack) {
        callBack?.();
      }
      //  else {
      //   service?.refresh?.();
      // }
      setSubmitted?.(true);
      if (block && block !== 'TableField') {
        __parent?.service?.refresh?.();
        setVisible?.(false);
        setSubmitted?.(true);
      }
    },
  };
};

export const useRemoveActionProps = (associationName) => {
  const filterByTk = useFilterByTk();
  const api = useAPIClient();
  const resource = api.resource(associationName, filterByTk);
  return {
    async onClick(value) {
      await resource.remove({
        values: [value.id],
      });
    },
  };
};

export const useDisassociateActionProps = () => {
  const filterByTk = useFilterByTk();
  const { resource, service, block, __parent } = useBlockRequestContext();
  const { setVisible, setSubmitted, setFormValueChanged } = useActionContext();
  return {
    async onClick(e?, callBack?) {
      await resource.remove({
        values: [filterByTk],
      });

      const { count = 0, page = 0, pageSize = 0 } = service?.data?.meta || {};
      if (count % pageSize === 1 && page !== 1) {
        service.run({
          ...service?.params?.[0],
          page: page - 1,
        });
      } else {
        if (callBack) {
          callBack?.();
        }
      }
      setSubmitted?.(true);
      if (block && block !== 'TableField') {
        __parent?.service?.refresh?.();
        setVisible?.(false);
        setFormValueChanged?.(false);
      }
    },
  };
};

export const useDetailPrintActionProps = () => {
  const { formBlockRef } = useFormBlockContext();

  const printHandler = useReactToPrint({
    content: () => formBlockRef.current,
    pageStyle: `@media print {
        * {
          margin: 0;
        }
        :not(.ant-formily-item-control-content-component) > div.ant-formily-layout>div:first-child {
          overflow: hidden; height: 0;
        }
      }`,
  });
  return {
    async onClick() {
      printHandler();
    },
  };
};

export const useBulkDestroyActionProps = () => {
  const { field } = useBlockRequestContext();
  const { resource, service } = useBlockRequestContext();
  const { setSubmitted } = useActionContext();
  return {
    async onClick(e?, callBack?) {
      if (!field?.data?.selectedRowKeys?.length) {
        return;
      }
      await resource.destroy({
        filterByTk: field.data?.selectedRowKeys,
      });
      field.data.selectedRowKeys = [];
      const currentPage = service.params[0]?.page;
      const totalPage = service.data?.meta?.totalPage;
      if (currentPage === totalPage && service.params[0] && currentPage !== 1) {
        service.params[0].page = currentPage - 1;
      }
      if (callBack) {
        callBack?.();
      }
      setSubmitted?.(true);
      // service?.refresh?.();
    },
  };
};

export const useRefreshActionProps = () => {
  const { service } = useBlockRequestContext();
  return {
    async onClick() {
      service?.refresh?.();
    },
  };
};

export const useDetailsPaginationProps = () => {
  const ctx = useDetailsBlockContext();
  const count = ctx.service?.data?.meta?.count || 0;
  const current = ctx.service?.data?.meta?.page;
  if (!count && current) {
    return {
      simple: true,
      current: ctx.service?.data?.meta?.page || 1,
      pageSize: 1,
      showSizeChanger: false,
      async onChange(page) {
        const params = ctx.service?.params?.[0];
        ctx.service.run({ ...params, page });
      },
      style: {
        marginTop: 24,
        textAlign: 'center',
      },
      showTotal: false,
      showTitle: false,
      total: ctx.service?.data?.data?.length ? 1 * current + 1 : 1 * current,
      className: css`
        .ant-pagination-simple-pager {
          display: none !important;
        }
      `,
    };
  }
  return {
    simple: true,
    hidden: count <= 1,
    current: ctx.service?.data?.meta?.page || 1,
    total: count,
    pageSize: 1,
    showSizeChanger: false,
    async onChange(page) {
      const params = ctx.service?.params?.[0];
      ctx.service.run({ ...params, page });
    },
    style: {
      marginTop: 24,
      textAlign: 'center',
    },
  };
};

export const useAssociationFilterProps = () => {
  const collectionField = AssociationFilter.useAssociationField();
  const { service, props: blockProps } = useBlockRequestContext();
  const fieldSchema = useFieldSchema();
  const cm = useCollectionManager_deprecated();
  const valueKey = collectionField?.target ? cm.getCollection(collectionField.target)?.getPrimaryKey() : 'id';
  const labelKey = fieldSchema['x-component-props']?.fieldNames?.label || valueKey;
  const field = useField();
  const collectionFieldName = collectionField.name;
  const headers = useDataSourceHeaders(blockProps?.dataSource);
  const { data, params, run } = useRequest<{
    data: { [key: string]: any }[];
  }>(
    {
      headers,
      resource: collectionField.target,
      action: 'list',
      params: {
        fields: [labelKey, valueKey],
        pageSize: 200,
        page: 1,
        ...field.componentProps?.params,
      },
    },
    {
      refreshDeps: [labelKey, valueKey, JSON.stringify(field.componentProps?.params || {})],
      debounceWait: 300,
    },
  );

  const list = data?.data || [];
  const onSelected = (value) => {
    const filters = service.params?.[1]?.filters || {};
    if (value.length) {
      filters[`af.${collectionFieldName}`] = {
        [`${collectionFieldName}.${valueKey}.$in`]: value,
      };
    } else {
      delete filters[`af.${collectionFieldName}`];
    }
    service.run(
      {
        ...service.params?.[0],
        pageSize: 200,
        page: 1,
        filter: mergeFilter([...Object.values(filters), blockProps?.params?.filter]),
      },
      { filters },
    );
  };
  const handleSearchInput = (e: ChangeEvent<any>) => {
    run({
      ...params?.[0],
      filter: {
        [`${labelKey}.$includes`]: e.target.value,
      },
    });
  };

  return {
    /** 渲染 Collapse 的列表数据 */
    list,
    onSelected,
    handleSearchInput,
    params,
    run,
  };
};

export const useOptionalFieldList = () => {
  const { currentFields = [] } = useCollection_deprecated();

  return currentFields.filter((field) => isOptionalField(field));
};

const isOptionalField = (field) => {
  const optionalInterfaces = ['select', 'multipleSelect', 'checkbox', 'checkboxGroup', 'chinaRegion'];
  return optionalInterfaces.includes(field.interface) && field.uiSchema.enum;
};

export const useAssociationFilterBlockProps = () => {
  const collectionField = AssociationFilter.useAssociationField();
  const fieldSchema = useFieldSchema();
  const optionalFieldList = useOptionalFieldList();
  const { getDataBlocks } = useFilterBlock();
  const collectionFieldName = collectionField?.name;
  const field = useField();
  const { props: blockProps } = useBlockRequestContext();
  const headers = useDataSourceHeaders(blockProps?.dataSource);
  const cm = useCollectionManager_deprecated();

  let list, handleSearchInput, params, run, data, valueKey, labelKey, filterKey;

  valueKey = collectionField?.target ? cm.getCollection(collectionField.target)?.getPrimaryKey() : 'id';
  labelKey = fieldSchema['x-component-props']?.fieldNames?.label || valueKey;

  // eslint-disable-next-line prefer-const
  ({ data, params, run } = useRequest<{
    data: { [key: string]: any }[];
  }>(
    {
      headers,
      resource: collectionField?.target,
      action: 'list',
      params: {
        fields: [labelKey, valueKey],
        pageSize: 200,
        page: 1,
        ...field.componentProps?.params,
      },
    },
    {
      // 由于 选项字段不需要触发当前请求，所以当前请求更改为手动触发
      manual: true,
      debounceWait: 300,
    },
  ));

  useEffect(() => {
    // 由于 选项字段不需要触发当前请求，所以请求单独在 关系字段的时候触发
    if (!isOptionalField(collectionField)) {
      run();
    }
  }, [collectionField, labelKey, run, valueKey]);

  if (!collectionField) {
    return {};
  }

  if (isOptionalField(collectionField)) {
    const field = optionalFieldList.find((field) => field.name === fieldSchema.name);
    const operatorMap = {
      select: '$in',
      multipleSelect: '$anyOf',
      checkbox: '$in',
      checkboxGroup: '$anyOf',
    };
    const _list = field?.uiSchema?.enum || [];
    valueKey = 'value';
    labelKey = 'label';
    list = _list;
    params = {};
    run = () => {};
    filterKey = `${field.name}.${operatorMap[field.interface]}`;
    handleSearchInput = (e) => {
      // TODO: 列表没有刷新，在这个 hook 中使用 useState 会产生 re-render 次数过多的错误
      const value = e.target.value;
      if (!value) {
        list = _list;
        return;
      }
      list = (_list as any[]).filter((item) => item.label.includes(value));
    };
  } else {
    filterKey = `${collectionFieldName}.${valueKey}.$in`;
    list = data?.data || [];
    handleSearchInput = (e: ChangeEvent<any>) => {
      run({
        ...params?.[0],
        filter: {
          [`${labelKey}.$includes`]: e.target.value,
        },
      });
    };
  }

  const onSelected = (value) => {
    const { targets, uid } = findFilterTargets(fieldSchema);

    getDataBlocks().forEach((block) => {
      const target = targets.find((target) => target.uid === block.uid);
      if (!target) return;

      const key = `${uid}${fieldSchema.name}`;
      const param = block.service.params?.[0] || {};
      // 保留原有的 filter
      const storedFilter = block.service.params?.[1]?.filters || {};
      if (value.length) {
        storedFilter[key] = {
          [filterKey]: value,
        };
      } else {
        if (block.dataLoadingMode === 'manual') {
          return block.clearData();
        }
        delete storedFilter[key];
      }

      const mergedFilter = mergeFilter([...Object.values(storedFilter), block.defaultFilter]);

      return block.doFilter(
        {
          ...param,
          page: 1,
          filter: mergedFilter,
        },
        { filters: storedFilter },
      );
    });
  };

  return {
    /** 渲染 Collapse 的列表数据 */
    list,
    onSelected,
    handleSearchInput,
    params,
    run,
    valueKey,
    labelKey,
  };
};
async function doReset({
  getDataBlocks,
  targets,
  uid,
}: {
  getDataBlocks: () => DataBlock[];
  targets: {
    /** field uid */
    uid: string;
    /** associated field */
    field?: string;
  }[];
  uid: string;
}) {
  try {
    await Promise.all(
      getDataBlocks().map(async (block) => {
        const target = targets.find((target) => target.uid === block.uid);
        if (!target) return;

        if (block.dataLoadingMode === 'manual') {
          return block.clearData();
        }

        const param = block.service.params?.[0] || {};
        // 保留原有的 filter
        const storedFilter = block.service.params?.[1]?.filters || {};

        delete storedFilter[uid];
        const mergedFilter = mergeFilter([...Object.values(storedFilter), block.defaultFilter]);

        return block.doFilter(
          {
            ...param,
            page: 1,
            filter: mergedFilter,
          },
          { filters: storedFilter },
        );
      }),
    );
  } catch (error) {
    console.error(error);
  }
}

export function getAssociationPath(str) {
  const lastIndex = str.lastIndexOf('.');
  if (lastIndex !== -1) {
    return str.substring(0, lastIndex);
  }
  return str;
}

export const useAssociationNames = (dataSource?: string) => {
  let updateAssociationValues = new Set([]);
  let appends = new Set([]);
  const { getCollectionJoinField, getCollection } = useCollectionManager_deprecated(dataSource);
  const fieldSchema = useFieldSchema();
  const _getAssociationAppends = (schema, str) => {
    schema.reduceProperties((pre, s) => {
      const prefix = pre || str;
      const collectionField = s['x-collection-field'] && getCollectionJoinField(s['x-collection-field'], dataSource);
      const isAssociationSubfield = s.name.includes('.');
      const isAssociationField =
        collectionField &&
        ['hasOne', 'hasMany', 'belongsTo', 'belongsToMany', 'belongsToArray'].includes(collectionField.type);

      // 根据联动规则中条件的字段获取一些 appends
      if (s['x-linkage-rules']) {
        const collectAppends = (obj) => {
          const type = Object.keys(obj)[0] || '$and';
          const list = obj[type];

          list.forEach((item) => {
            if ('$and' in item || '$or' in item) {
              return collectAppends(item);
            }

            const fieldNames = getTargetField(item);

            // 只应该收集关系字段，只有大于 1 的时候才是关系字段
            if (fieldNames.length > 1) {
              appends.add(fieldNames.join('.'));
            }
          });
        };

        const rules = s['x-linkage-rules'];
        rules.forEach(({ condition }) => {
          collectAppends(condition);
        });
      }
      const isTreeCollection =
        isAssociationField && getCollection(collectionField.target, dataSource)?.template === 'tree';
      if (collectionField && (isAssociationField || isAssociationSubfield) && s['x-component'] !== 'TableField') {
        const fieldPath = !isAssociationField && isAssociationSubfield ? getAssociationPath(s.name) : s.name;
        const path = prefix === '' || !prefix ? fieldPath : prefix + '.' + fieldPath;
        if (isTreeCollection) {
          appends.add(path);
          appends.add(`${path}.parent` + '(recursively=true)');
        } else {
          if (s['x-component-props']?.sortArr) {
            const sort = s['x-component-props']?.sortArr;
            appends.add(`${path}(sort=${sort})`);
          } else {
            appends.add(path);
          }
        }
        if (['Nester', 'SubTable', 'PopoverNester'].includes(s['x-component-props']?.mode)) {
          updateAssociationValues.add(path);
          const bufPrefix = prefix && prefix !== '' ? prefix + '.' + s.name : s.name;
          _getAssociationAppends(s, bufPrefix);
        }
      } else if (
        ![
          'ActionBar',
          'Action',
          'Action.Link',
          'Action.Modal',
          'Selector',
          'Viewer',
          'AddNewer',
          'AssociationField.Selector',
          'AssociationField.AddNewer',
          'TableField',
        ].includes(s['x-component'])
      ) {
        _getAssociationAppends(s, str);
      }
    }, str);
  };
  const getAssociationAppends = () => {
    updateAssociationValues = new Set([]);
    appends = new Set([]);
    _getAssociationAppends(fieldSchema, '');
    return { appends: [...appends], updateAssociationValues: [...updateAssociationValues] };
  };

  return { getAssociationAppends };
};

function getTargetField(obj) {
  function getAllKeys(obj) {
    const keys = [];
    function traverse(o) {
      Object.keys(o)
        .sort()
        .forEach(function (key) {
          keys.push(key);
          if (o[key] && typeof o[key] === 'object') {
            traverse(o[key]);
          }
        });
    }
    traverse(obj);
    return keys;
  }

  const keys = getAllKeys(obj);
  const index = _.findIndex(keys, (key: string, index: number) => {
    if (key.includes('$') && index > 0) {
      return true;
    }
  });
  const result = keys.slice(0, index);
  return result;
}

/**
 * 之所以不直接使用 form.reset() 是因为其无法将子表格重置为空
 * 主要用于修复这个问题：https://nocobase.height.app/T-3106
 * @param form
 */
async function resetFormCorrectly(form: Form) {
  untracked(() => {
    Object.keys(form.fields).forEach((key) => {
      if (isSubMode(form.fields[key])) {
        // 清空子表格或者子表单的初始值，可以确保后面的 reset 会清空子表格或者子表单的值
        (form.fields[key] as Field).initialValue = null;
      }
    });
  });
  await form.reset();
}

export function appendQueryStringToUrl(url: string, queryString: string) {
  if (queryString) {
    return url + (url.includes('?') ? '&' : '?') + queryString;
  }
  return url;
}

export const useParseURLAndParams = () => {
  const variables = useVariables();
  const localVariables = useLocalVariables();

  const parseURLAndParams = useCallback(
    async (url: string, params: { name: string; value: any }[]) => {
      const queryString = await parseVariablesAndChangeParamsToQueryString({
        searchParams: params,
        variables,
        localVariables,
        replaceVariableValue,
      });
      const targetUrl = await replaceVariableValue(url, variables, localVariables);
      const result = appendQueryStringToUrl(targetUrl, queryString);

      return result;
    },
    [variables, localVariables],
  );

  return { parseURLAndParams };
};

export function useLinkActionProps(componentProps?: any) {
  const navigate = useNavigateNoUpdate();
  const fieldSchema = useFieldSchema();
  const componentPropsValue = fieldSchema?.['x-component-props'] || componentProps;
  const { t } = useTranslation();
  const url = componentPropsValue?.['url'];
  const searchParams = componentPropsValue?.['params'] || [];
  const openInNewWindow = fieldSchema?.['x-component-props']?.['openInNewWindow'];
  const { parseURLAndParams } = useParseURLAndParams();

  // see: https://stackoverflow.com/questions/50449423/accessing-basename-of-browserouter
  const basenameOfCurrentRouter = useHref('/');

  return {
    type: 'default',
    async onClick() {
      if (!url) {
        message.warning(t('Please configure the URL'));
        return;
      }
      const link = await parseURLAndParams(url, searchParams);

      if (link) {
        if (openInNewWindow) {
          window.open(completeURL(link), '_blank');
        } else {
          navigateWithinSelf(link, navigate, window.location.origin + basenameOfCurrentRouter);
        }
      } else {
        console.error('link should be a string');
      }
    },
  };
}

export async function replaceVariableValue(
  url: string,
  variables: VariablesContextType,
  localVariables: VariableOption[],
) {
  if (!url) {
    return;
  }
  const { evaluate } = evaluators.get('string');
  // 解析如 `{{$user.name}}` 之类的变量
  const { exp, scope: expScope } = await replaceVariables(url, {
    variables,
    localVariables,
  });

  try {
    const result = evaluate(exp, { now: () => new Date().toString(), ...expScope });
    return result;
  } catch (error) {
    console.error(error);
  }
}

export async function parseVariablesAndChangeParamsToQueryString({
  searchParams,
  variables,
  localVariables,
  replaceVariableValue,
}: {
  searchParams: { name: string; value: any }[];
  variables: VariablesContextType;
  localVariables: VariableOption[];
  replaceVariableValue: (
    url: string,
    variables: VariablesContextType,
    localVariables: VariableOption[],
  ) => Promise<any>;
}) {
  const parsed = await Promise.all(
    searchParams.map(async ({ name, value }) => {
      if (typeof value === 'string') {
        if (isVariable(value)) {
          const result = await variables.parseVariable(value, localVariables);
          return { name, value: result };
        }
        const result = await replaceVariableValue(value, variables, localVariables);
        return { name, value: result };
      }
      return { name, value };
    }),
  );

  const params = {};

  for (const { name, value } of parsed) {
    if (name && value) {
      params[name] = reduceValueSize(value);
    }
  }

  return qs.stringify(params);
}

/**
 * 1. 去除 value 是一个对象或者数组的 key
 * 2. 去除 value 是一个字符串长度超过 100 个字符的 key
 */
export function reduceValueSize(value: any) {
  if (_.isPlainObject(value)) {
    const result = {};
    Object.keys(value).forEach((key) => {
      if (_.isPlainObject(value[key]) || _.isArray(value[key])) {
        return;
      }
      if (_.isString(value[key]) && value[key].length > 100) {
        return;
      }
      result[key] = value[key];
    });
    return result;
  }

  if (_.isArray(value)) {
    return value.map((item) => {
      if (_.isPlainObject(item) || _.isArray(item)) {
        return reduceValueSize(item);
      }
      return item;
    });
  }

  return value;
}

// 补全 URL
export function completeURL(url: string, origin = window.location.origin) {
  if (!url) {
    return '';
  }
  if (isURL(url)) {
    return url;
  }
  return url.startsWith('/') ? `${origin}${url}` : `${origin}/${url}`;
}

export function navigateWithinSelf(link: string, navigate: NavigateFunction, basePath = window.location.origin) {
  if (!_.isString(link)) {
    return console.error('link should be a string');
  }

  if (isURL(link)) {
    if (link.startsWith(basePath)) {
      navigate(completeURL(link.replace(basePath, ''), ''));
    } else {
      window.open(link, '_self');
    }
  } else {
    navigate(completeURL(link, ''));
  }
}<|MERGE_RESOLUTION|>--- conflicted
+++ resolved
@@ -20,11 +20,7 @@
 import qs from 'qs';
 import { ChangeEvent, useCallback, useContext, useEffect, useMemo } from 'react';
 import { useTranslation } from 'react-i18next';
-<<<<<<< HEAD
-import { NavigateFunction } from 'react-router-dom';
-=======
 import { NavigateFunction, useHref } from 'react-router-dom';
->>>>>>> f696c67b
 import { useReactToPrint } from 'react-to-print';
 import {
   AssociationFilter,
