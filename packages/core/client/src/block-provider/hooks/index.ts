/**
 * This file is part of the NocoBase (R) project.
 * Copyright (c) 2020-2024 NocoBase Co., Ltd.
 * Authors: NocoBase Team.
 *
 * This project is dual-licensed under AGPL-3.0 and NocoBase Commercial License.
 * For more information, please refer to: https://www.nocobase.com/agreement.
 */

import { Field, Form } from '@formily/core';
import { SchemaExpressionScopeContext, useField, useFieldSchema, useForm } from '@formily/react';
import { untracked } from '@formily/reactive';
import { evaluators } from '@nocobase/evaluators/client';
import { isURL, parse } from '@nocobase/utils/client';
import { App, message } from 'antd';
import _ from 'lodash';
import get from 'lodash/get';
import omit from 'lodash/omit';
import qs from 'qs';
import { ChangeEvent, useCallback, useContext, useEffect, useMemo } from 'react';
import { useTranslation } from 'react-i18next';
import { useReactToPrint } from 'react-to-print';
import {
  AssociationFilter,
  useCollection,
  useCollectionRecord,
  useDataSourceHeaders,
  useFormActiveFields,
  useTableBlockContext,
} from '../..';
import { useAPIClient, useRequest } from '../../api-client';
import { useNavigateNoUpdate } from '../../application/CustomRouterContextProvider';
import { useFormBlockContext } from '../../block-provider/FormBlockProvider';
import { useCollectionManager_deprecated, useCollection_deprecated } from '../../collection-manager';
import { DataBlock, useFilterBlock } from '../../filter-provider/FilterProvider';
import { mergeFilter, transformToFilter } from '../../filter-provider/utils';
import { useTreeParentRecord } from '../../modules/blocks/data-blocks/table/TreeRecordProvider';
import { useRecord } from '../../record-provider';
import { removeNullCondition, useActionContext, useCompile } from '../../schema-component';
import { isSubMode } from '../../schema-component/antd/association-field/util';
import { replaceVariables } from '../../schema-component/antd/form-v2/utils';
import { useCurrentUserContext } from '../../user';
import { useLocalVariables, useVariables } from '../../variables';
import { VariableOption, VariablesContextType } from '../../variables/types';
import { isVariable } from '../../variables/utils/isVariable';
import { transformVariableValue } from '../../variables/utils/transformVariableValue';
import { useBlockRequestContext, useFilterByTk, useParamsFromRecord } from '../BlockProvider';
import { useOperators } from '../CollectOperators';
import { useDetailsBlockContext } from '../DetailsBlockProvider';
import { TableFieldResource } from '../TableFieldProvider';

export * from './useBlockHeightProps';
export * from './useDataBlockParentRecord';
export * from './useFormActiveFields';
export * from './useParsedFilter';

export const usePickActionProps = () => {
  const form = useForm();
  return {
    onClick() {
      console.log('usePickActionProps', form.values);
    },
  };
};

function renderTemplate(str: string, data: any) {
  const re = /\{\{\s*((\w+\.?)+)\s*\}\}/g;
  return str.replace(re, function (_, key) {
    return get(data, key) || '';
  });
}

const filterValue = (value) => {
  if (typeof value !== 'object') {
    return value;
  }
  if (!value) {
    return value;
  }
  if (Array.isArray(value)) {
    return value.map((v) => filterValue(v));
  }
  const obj = {};
  for (const key in value) {
    if (Object.prototype.hasOwnProperty.call(value, key)) {
      const val = value[key];
      if (Array.isArray(val) || (val && typeof val === 'object')) {
        continue;
      }
      obj[key] = val;
    }
  }
  return obj;
};

export function getFormValues({
  filterByTk,
  field,
  form,
  fieldNames,
  getField,
  resource,
  actionFields,
}: {
  filterByTk;
  field;
  form;
  fieldNames;
  getField;
  resource;
  actionFields: any[];
}) {
  if (filterByTk) {
    if (actionFields) {
      const keys = Object.keys(form.values).filter((key) => {
        const f = getField(key);
        return !actionFields.includes(key) && ['hasOne', 'hasMany', 'belongsTo', 'belongsToMany'].includes(f?.type);
      });
      return omit({ ...form.values }, keys);
    }
  }

  return form.values;
}

export function useCollectValuesToSubmit() {
  const form = useForm();
  const filterByTk = useFilterByTk();
  const { field, resource } = useBlockRequestContext();
  const { fields, getField, getTreeParentField, name } = useCollection_deprecated();
  const fieldNames = fields.map((field) => field.name);
  const { fieldSchema } = useActionContext();
  const { getActiveFieldsName } = useFormActiveFields() || {};
  const variables = useVariables();
  const localVariables = useLocalVariables({ currentForm: form });
  const actionSchema = useFieldSchema();
  const treeParentRecord = useTreeParentRecord();

  return useCallback(async () => {
    const { assignedValues: originalAssignedValues = {}, overwriteValues } = actionSchema?.['x-action-settings'] ?? {};
    const values = getFormValues({
      filterByTk,
      field,
      form,
      fieldNames,
      getField,
      resource,
      actionFields: getActiveFieldsName?.('form') || [],
    });

    const assignedValues = {};
    const waitList = Object.keys(originalAssignedValues).map(async (key) => {
      const value = originalAssignedValues[key];
      const collectionField = getField(key);

      if (process.env.NODE_ENV !== 'production') {
        if (!collectionField) {
          throw new Error(`field "${key}" not found in collection "${name}"`);
        }
      }

      if (isVariable(value)) {
        const result = await variables?.parseVariable(value, localVariables);
        if (result) {
          assignedValues[key] = transformVariableValue(result, { targetCollectionField: collectionField });
        }
      } else if (value != null && value !== '') {
        assignedValues[key] = value;
      }
    });
    await Promise.all(waitList);
    // const values = omitBy(formValues, (value) => isEqual(JSON.stringify(value), '[{}]'));
    const addChild = fieldSchema?.['x-component-props']?.addChild;
    if (addChild) {
      const treeParentField = getTreeParentField();
      values[treeParentField?.name ?? 'parent'] = treeParentRecord;
      values[treeParentField?.foreignKey ?? 'parentId'] = treeParentRecord?.id;
    }

    return {
      ...values,
      ...overwriteValues,
      ...assignedValues,
    };
  }, [
    actionSchema,
    field,
    fieldNames,
    fieldSchema,
    filterByTk,
    form,
    getActiveFieldsName,
    getField,
    getTreeParentField,
    localVariables,
    name,
    resource,
    treeParentRecord,
    variables,
  ]);
}

export const useCreateActionProps = () => {
  const filterByTk = useFilterByTk();
  const record = useCollectionRecord();
  const form = useForm();
  const { field, resource } = useBlockRequestContext();
  const { setVisible, setSubmitted, setFormValueChanged } = useActionContext();
  const navigate = useNavigateNoUpdate();
  const actionSchema = useFieldSchema();
  const actionField = useField();
  const compile = useCompile();
  const { modal } = App.useApp();
  const { t } = useTranslation();
  const { updateAssociationValues } = useFormBlockContext();
  const collectValues = useCollectValuesToSubmit();
  const action = record.isNew ? actionField.componentProps.saveMode || 'create' : 'update';
  const filterKeys = actionField.componentProps.filterKeys?.checked || [];

  return {
    async onClick() {
      const { onSuccess, skipValidator, triggerWorkflows } = actionSchema?.['x-action-settings'] ?? {};

      if (!skipValidator) {
        await form.submit();
      }
      const values = await collectValues();
      actionField.data = field.data || {};
      actionField.data.loading = true;
      try {
        const data = await resource[action]({
          values,
          filterKeys: filterKeys,
          filterByTk,
          // TODO(refactor): should change to inject by plugin
          triggerWorkflows: triggerWorkflows?.length
            ? triggerWorkflows.map((row) => [row.workflowKey, row.context].filter(Boolean).join('!')).join(',')
            : undefined,
          updateAssociationValues,
        });
        setVisible?.(false);
        setSubmitted?.(true);
        setFormValueChanged?.(false);
        actionField.data.loading = false;
        actionField.data.data = data;
        // __parent?.service?.refresh?.();
        if (!onSuccess?.successMessage) {
          message.success(t('Saved successfully'));
          await resetFormCorrectly(form);
          return;
        }
        if (onSuccess?.manualClose) {
          modal.success({
            title: compile(onSuccess?.successMessage),
            onOk: async () => {
              await resetFormCorrectly(form);
              if (onSuccess?.redirecting && onSuccess?.redirectTo) {
                if (isURL(onSuccess.redirectTo)) {
                  window.location.href = onSuccess.redirectTo;
                } else {
                  navigate(onSuccess.redirectTo);
                }
              }
            },
          });
        } else {
          message.success(compile(onSuccess?.successMessage));
          await resetFormCorrectly(form);
          if (onSuccess?.redirecting && onSuccess?.redirectTo) {
            if (isURL(onSuccess.redirectTo)) {
              window.location.href = onSuccess.redirectTo;
            } else {
              navigate(onSuccess.redirectTo);
            }
          }
        }
      } catch (error) {
        actionField.data.loading = false;
      }
    },
  };
};

export const useAssociationCreateActionProps = () => {
  const form = useForm();
  const { field, resource, __parent } = useBlockRequestContext();
  const { setVisible, fieldSchema, setSubmitted } = useActionContext();
  const actionSchema = useFieldSchema();
  const actionField = useField();
  const { fields, getField, getTreeParentField, name } = useCollection_deprecated();
  const compile = useCompile();
  const filterByTk = useFilterByTk();
  const currentRecord = useRecord();
  const variables = useVariables();
  const localVariables = useLocalVariables({ currentForm: form });
  const { getActiveFieldsName } = useFormActiveFields() || {};

  const action = actionField.componentProps.saveMode || 'create';
  const filterKeys = actionField.componentProps.filterKeys?.checked || [];
  return {
    async onClick() {
      const fieldNames = fields.map((field) => field.name);
      const {
        assignedValues: originalAssignedValues = {},
        onSuccess,
        overwriteValues,
        skipValidator,
        triggerWorkflows,
      } = actionSchema?.['x-action-settings'] ?? {};
      const addChild = fieldSchema?.['x-component-props']?.addChild;

      const assignedValues = {};
      const waitList = Object.keys(originalAssignedValues).map(async (key) => {
        const value = originalAssignedValues[key];
        const collectionField = getField(key);

        if (process.env.NODE_ENV !== 'production') {
          if (!collectionField) {
            throw new Error(`useAssociationCreateActionProps: field "${key}" not found in collection "${name}"`);
          }
        }

        if (isVariable(value)) {
          const result = await variables?.parseVariable(value, localVariables);
          if (result) {
            assignedValues[key] = transformVariableValue(result, { targetCollectionField: collectionField });
          }
        } else if (value != null && value !== '') {
          assignedValues[key] = value;
        }
      });
      await Promise.all(waitList);

      if (!skipValidator) {
        await form.submit();
      }
      const values = getFormValues({
        filterByTk,
        field,
        form,
        fieldNames,
        getField,
        resource,
        actionFields: getActiveFieldsName?.('form') || [],
      });
      if (addChild) {
        const treeParentField = getTreeParentField();
        values[treeParentField?.name ?? 'parent'] = currentRecord;
        values[treeParentField?.foreignKey ?? 'parentId'] = currentRecord.id;
      }
      actionField.data = field.data || {};
      actionField.data.loading = true;
      try {
        const data = await resource[action]({
          values: {
            ...values,
            ...overwriteValues,
            ...assignedValues,
          },
          filterKeys: filterKeys,
          // TODO(refactor): should change to inject by plugin
          triggerWorkflows: triggerWorkflows?.length
            ? triggerWorkflows.map((row) => [row.workflowKey, row.context].filter(Boolean).join('!')).join(',')
            : undefined,
        });
        actionField.data.loading = false;
        actionField.data.data = data;
        __parent?.service?.refresh?.();
        setVisible?.(false);
        setSubmitted?.(true);
        if (!onSuccess?.successMessage) {
          return;
        }
        message.success(compile(onSuccess?.successMessage));
      } catch (error) {
        actionField.data.data = null;
        actionField.data.loading = false;
      }
    },
  };
};

export interface FilterTarget {
  targets?: {
    /** field uid */
    uid: string;
    /** associated field */
    field?: string;
  }[];
  /**
   * 筛选表单区块的 uid
   */
  uid?: string;
}

export const findFilterTargets = (fieldSchema): FilterTarget => {
  while (fieldSchema) {
    if (fieldSchema['x-filter-targets']) {
      return {
        targets: fieldSchema['x-filter-targets'],
        uid: fieldSchema['x-uid'],
      };
    }
    fieldSchema = fieldSchema.parent;
  }
  return {};
};

export const updateFilterTargets = (fieldSchema, targets: FilterTarget['targets']) => {
  while (fieldSchema) {
    if (fieldSchema['x-filter-targets']) {
      fieldSchema['x-filter-targets'] = targets;
      return;
    }
    fieldSchema = fieldSchema.parent;
  }
};

/**
 * 注意：因为筛选表单的字段有可能设置的有默认值，所以筛选表单的筛选操作会在首次渲染时自动执行一次，
 * 以确保数据区块中首次显示的数据与筛选表单的筛选条件匹配。
 * @returns
 */
const useDoFilter = () => {
  const form = useForm();
  const { getDataBlocks } = useFilterBlock();
  const { getCollectionJoinField } = useCollectionManager_deprecated();
  const { getOperators } = useOperators();
  const fieldSchema = useFieldSchema();
  const { name } = useCollection();
  const { targets = [], uid } = useMemo(() => findFilterTargets(fieldSchema), [fieldSchema]);

  const getFilterFromCurrentForm = useCallback(() => {
    return removeNullCondition(transformToFilter(form.values, getOperators(), getCollectionJoinField, name));
  }, [form.values, getCollectionJoinField, getOperators, name]);

  const doFilter = useCallback(
    async ({ doNothingWhenFilterIsEmpty = false } = {}) => {
      try {
        // 收集 filter 的值
        await Promise.all(
          getDataBlocks().map(async (block) => {
            const target = targets.find((target) => target.uid === block.uid);
            if (!target) return;

            const param = block.service.params?.[0] || {};
            // 保留原有的 filter
            const storedFilter = block.service.params?.[1]?.filters || {};

            // 由当前表单转换而来的 filter
            storedFilter[uid] = getFilterFromCurrentForm();

            const mergedFilter = mergeFilter([
              ...Object.values(storedFilter).map((filter) => removeNullCondition(filter)),
              block.defaultFilter,
            ]);

            if (doNothingWhenFilterIsEmpty && _.isEmpty(storedFilter[uid])) {
              return;
            }

            if (block.dataLoadingMode === 'manual' && _.isEmpty(storedFilter[uid])) {
              return block.clearData();
            }

            return block.doFilter(
              {
                ...param,
                page: 1,
                filter: mergedFilter,
              },
              { filters: storedFilter },
            );
          }),
        );
      } catch (error) {
        console.error(error);
      }
    },
    [getDataBlocks, getFilterFromCurrentForm, targets, uid],
  );

  // 这里的代码是为了实现：筛选表单的筛选操作在首次渲染时自动执行一次
  useEffect(() => {
    doFilter({ doNothingWhenFilterIsEmpty: true });
  }, [getDataBlocks().length]);

  return {
    /**
     * 用于执行筛选表单的筛选操作
     */
    doFilter,
    /**
     * 根据当前表单的值获取 filter
     */
    getFilterFromCurrentForm,
  };
};

export const useFilterBlockActionProps = () => {
  const { doFilter } = useDoFilter();
  const actionField = useField();
  actionField.data = actionField.data || {};

  return {
    async onClick() {
      actionField.data.loading = true;
      await doFilter();
      actionField.data.loading = false;
    },
  };
};

const useDoReset = () => {
  const form = useForm();
  const fieldSchema = useFieldSchema();
  const { getDataBlocks } = useFilterBlock();
  const { targets, uid } = findFilterTargets(fieldSchema);
  const { doFilter, getFilterFromCurrentForm } = useDoFilter();

  return {
    doReset: async () => {
      await form.reset();
      if (_.isEmpty(getFilterFromCurrentForm())) {
        return doReset({ getDataBlocks, targets, uid });
      }
      await doFilter();
    },
  };
};

export const useResetBlockActionProps = () => {
  const actionField = useField();
  const { doReset } = useDoReset();

  actionField.data = actionField.data || {};

  return {
    async onClick() {
      actionField.data.loading = true;
      await doReset();
      actionField.data.loading = false;
    },
  };
};

export const useCustomizeUpdateActionProps = () => {
  const { resource, __parent, service } = useBlockRequestContext();
  const filterByTk = useFilterByTk();
  const actionSchema = useFieldSchema();
  const navigate = useNavigateNoUpdate();
  const compile = useCompile();
  const form = useForm();
  const { modal } = App.useApp();
  const variables = useVariables();
  const localVariables = useLocalVariables({ currentForm: form });
  const { name, getField } = useCollection_deprecated();

  return {
    async onClick(e?, callBack?) {
      const {
        assignedValues: originalAssignedValues = {},
        onSuccess,
        skipValidator,
        triggerWorkflows,
      } = actionSchema?.['x-action-settings'] ?? {};

      const assignedValues = {};
      const waitList = Object.keys(originalAssignedValues).map(async (key) => {
        const value = originalAssignedValues[key];
        const collectionField = getField(key);

        if (process.env.NODE_ENV !== 'production') {
          if (!collectionField) {
            throw new Error(`useCustomizeUpdateActionProps: field "${key}" not found in collection "${name}"`);
          }
        }

        if (isVariable(value)) {
          const result = await variables?.parseVariable(value, localVariables);
          if (result) {
            assignedValues[key] = transformVariableValue(result, { targetCollectionField: collectionField });
          }
        } else if (value != null && value !== '') {
          assignedValues[key] = value;
        }
      });
      await Promise.all(waitList);

      if (skipValidator === false) {
        await form.submit();
      }
      await resource.update({
        filterByTk,
        values: { ...assignedValues },
        // TODO(refactor): should change to inject by plugin
        triggerWorkflows: triggerWorkflows?.length
          ? triggerWorkflows.map((row) => [row.workflowKey, row.context].filter(Boolean).join('!')).join(',')
          : undefined,
      });
      // service?.refresh?.();
      if (callBack) {
        callBack?.();
      }
      if (!(resource instanceof TableFieldResource)) {
        __parent?.service?.refresh?.();
      }
      if (!onSuccess?.successMessage) {
        return;
      }
      if (onSuccess?.manualClose) {
        modal.success({
          title: compile(onSuccess?.successMessage),
          onOk: async () => {
            if (onSuccess?.redirecting && onSuccess?.redirectTo) {
              if (isURL(onSuccess.redirectTo)) {
                window.location.href = onSuccess.redirectTo;
              } else {
                navigate(onSuccess.redirectTo);
              }
            }
          },
        });
      } else {
        message.success(compile(onSuccess?.successMessage));
        if (onSuccess?.redirecting && onSuccess?.redirectTo) {
          if (isURL(onSuccess.redirectTo)) {
            window.location.href = onSuccess.redirectTo;
          } else {
            navigate(onSuccess.redirectTo);
          }
        }
      }
    },
  };
};

export const useCustomizeBulkUpdateActionProps = () => {
  const { field, resource, __parent, service } = useBlockRequestContext();
  const expressionScope = useContext(SchemaExpressionScopeContext);
  const actionSchema = useFieldSchema();
  const tableBlockContext = useTableBlockContext();
  const { rowKey } = tableBlockContext;
  const selectedRecordKeys =
    tableBlockContext.field?.data?.selectedRowKeys ?? expressionScope?.selectedRecordKeys ?? {};
  const navigate = useNavigateNoUpdate();
  const compile = useCompile();
  const { t } = useTranslation();
  const actionField = useField();
  const { modal } = App.useApp();
  const variables = useVariables();
  const record = useRecord();
  const { name, getField } = useCollection_deprecated();
  const localVariables = useLocalVariables();

  return {
    async onClick() {
      const {
        assignedValues: originalAssignedValues = {},
        onSuccess,
        updateMode,
      } = actionSchema?.['x-action-settings'] ?? {};
      actionField.data = field.data || {};
      actionField.data.loading = true;

      const assignedValues = {};
      const waitList = Object.keys(originalAssignedValues).map(async (key) => {
        const value = originalAssignedValues[key];
        const collectionField = getField(key);

        if (process.env.NODE_ENV !== 'production') {
          if (!collectionField) {
            throw new Error(`useCustomizeBulkUpdateActionProps: field "${key}" not found in collection "${name}"`);
          }
        }

        if (isVariable(value)) {
          const result = await variables?.parseVariable(value, localVariables);
          if (result) {
            assignedValues[key] = transformVariableValue(result, { targetCollectionField: collectionField });
          }
        } else if (value != null && value !== '') {
          assignedValues[key] = value;
        }
      });
      await Promise.all(waitList);

      modal.confirm({
        title: t('Bulk update'),
        content: updateMode === 'selected' ? t('Update selected data?') : t('Update all data?'),
        async onOk() {
          const { filter } = service.params?.[0] ?? {};
          const updateData: { filter?: any; values: any; forceUpdate: boolean } = {
            values: { ...assignedValues },
            filter,
            forceUpdate: false,
          };
          if (updateMode === 'selected') {
            if (!selectedRecordKeys?.length) {
              message.error(t('Please select the records to be updated'));
              actionField.data.loading = false;
              return;
            }
            updateData.filter = { $and: [{ [rowKey || 'id']: { $in: selectedRecordKeys } }] };
          }
          if (!updateData.filter) {
            updateData.forceUpdate = true;
          }
          try {
            await resource.update(updateData);
          } catch (error) {
            /* empty */
          } finally {
            actionField.data.loading = false;
          }
          // service?.refresh?.();
          if (!(resource instanceof TableFieldResource)) {
            __parent?.service?.refresh?.();
          }
          if (!onSuccess?.successMessage) {
            return;
          }
          if (onSuccess?.manualClose) {
            modal.success({
              title: compile(onSuccess?.successMessage),
              onOk: async () => {
                if (onSuccess?.redirecting && onSuccess?.redirectTo) {
                  if (isURL(onSuccess.redirectTo)) {
                    window.location.href = onSuccess.redirectTo;
                  } else {
                    navigate(onSuccess.redirectTo);
                  }
                }
              },
            });
          } else {
            message.success(compile(onSuccess?.successMessage));
            if (onSuccess?.redirecting && onSuccess?.redirectTo) {
              if (isURL(onSuccess.redirectTo)) {
                window.location.href = onSuccess.redirectTo;
              } else {
                navigate(onSuccess.redirectTo);
              }
            }
          }
        },
        async onCancel() {
          actionField.data.loading = false;
        },
      });
    },
  };
};

export const useCustomizeRequestActionProps = () => {
  const apiClient = useAPIClient();
  const navigate = useNavigateNoUpdate();
  const filterByTk = useFilterByTk();
  const actionSchema = useFieldSchema();
  const compile = useCompile();
  const form = useForm();
  const { fields, getField } = useCollection_deprecated();
  const { field, resource, __parent, service } = useBlockRequestContext();
  const currentRecord = useRecord();
  const currentUserContext = useCurrentUserContext();
  const currentUser = currentUserContext?.data?.data;
  const actionField = useField();
  const { setVisible } = useActionContext();
  const { modal } = App.useApp();
  const { getActiveFieldsName } = useFormActiveFields() || {};

  return {
    async onClick() {
      const { skipValidator, onSuccess, requestSettings } = actionSchema?.['x-action-settings'] ?? {};
      const xAction = actionSchema?.['x-action'];
      if (!requestSettings['url']) {
        return;
      }
      if (skipValidator !== true && xAction === 'customize:form:request') {
        await form.submit();
      }

      const headers = requestSettings['headers'] ? JSON.parse(requestSettings['headers']) : {};
      const params = requestSettings['params'] ? JSON.parse(requestSettings['params']) : {};
      const data = requestSettings['data'] ? JSON.parse(requestSettings['data']) : {};
      const methods = ['POST', 'PUT', 'PATCH'];
      if (xAction === 'customize:form:request' && methods.includes(requestSettings['method'])) {
        const fieldNames = fields.map((field) => field.name);
        const values = getFormValues({
          filterByTk,
          field,
          form,
          fieldNames,
          getField,
          resource,
          actionFields: getActiveFieldsName?.('form') || [],
        });
        Object.assign(data, values);
      }
      const requestBody = {
        url: renderTemplate(requestSettings['url'], { currentRecord, currentUser }),
        method: requestSettings['method'],
        headers: parse(headers)({ currentRecord, currentUser }),
        params: parse(params)({ currentRecord, currentUser }),
        data: parse(data)({ currentRecord, currentUser }),
      };
      actionField.data = field.data || {};
      actionField.data.loading = true;
      try {
        await apiClient.request({
          ...requestBody,
        });
        actionField.data.loading = false;
        if (!(resource instanceof TableFieldResource)) {
          __parent?.service?.refresh?.();
        }
        service?.refresh?.();
        if (xAction === 'customize:form:request') {
          setVisible?.(false);
        }
        if (!onSuccess?.successMessage) {
          return;
        }
        if (onSuccess?.manualClose) {
          modal.success({
            title: compile(onSuccess?.successMessage),
            onOk: async () => {
              if (onSuccess?.redirecting && onSuccess?.redirectTo) {
                if (isURL(onSuccess.redirectTo)) {
                  window.location.href = onSuccess.redirectTo;
                } else {
                  navigate(onSuccess.redirectTo);
                }
              }
            },
          });
        } else {
          message.success(compile(onSuccess?.successMessage));
        }
      } finally {
        actionField.data.loading = false;
      }
    },
  };
};

export const useUpdateActionProps = () => {
  const form = useForm();
  const filterByTk = useFilterByTk();
  const { field, resource, __parent } = useBlockRequestContext();
  const { setVisible, setSubmitted, setFormValueChanged } = useActionContext();
  const actionSchema = useFieldSchema();
  const navigate = useNavigateNoUpdate();
  const { fields, getField, name } = useCollection_deprecated();
  const compile = useCompile();
  const actionField = useField();
  const { updateAssociationValues } = useFormBlockContext();
  const { modal } = App.useApp();
  const data = useParamsFromRecord();
  const variables = useVariables();
  const localVariables = useLocalVariables({ currentForm: form });
  const { getActiveFieldsName } = useFormActiveFields() || {};

  return {
    async onClick() {
      const {
        assignedValues: originalAssignedValues = {},
        onSuccess,
        overwriteValues,
        skipValidator,
        triggerWorkflows,
      } = actionSchema?.['x-action-settings'] ?? {};

      const assignedValues = {};
      const waitList = Object.keys(originalAssignedValues).map(async (key) => {
        const value = originalAssignedValues[key];
        const collectionField = getField(key);

        if (process.env.NODE_ENV !== 'production') {
          if (!collectionField) {
            throw new Error(`useUpdateActionProps: field "${key}" not found in collection "${name}"`);
          }
        }

        if (isVariable(value)) {
          const result = await variables?.parseVariable(value, localVariables);
          if (result) {
            assignedValues[key] = transformVariableValue(result, { targetCollectionField: collectionField });
          }
        } else if (value != null && value !== '') {
          assignedValues[key] = value;
        }
      });
      await Promise.all(waitList);

      if (!skipValidator) {
        await form.submit();
      }
      const fieldNames = fields.map((field) => field.name);
      const values = getFormValues({
        filterByTk,
        field,
        form,
        fieldNames,
        getField,
        resource,
        actionFields: getActiveFieldsName?.('form') || [],
      });
      actionField.data = field.data || {};
      actionField.data.loading = true;
      try {
        await resource.update({
          filterByTk,
          values: {
            ...values,
            ...overwriteValues,
            ...assignedValues,
          },
          ...data,
          updateAssociationValues,
          // TODO(refactor): should change to inject by plugin
          triggerWorkflows: triggerWorkflows?.length
            ? triggerWorkflows.map((row) => [row.workflowKey, row.context].filter(Boolean).join('!')).join(',')
            : undefined,
        });
        actionField.data.loading = false;
        // __parent?.service?.refresh?.();
        setVisible?.(false);
        setSubmitted?.(true);
        setFormValueChanged?.(false);
        if (!onSuccess?.successMessage) {
          return;
        }
        if (onSuccess?.manualClose) {
          modal.success({
            title: compile(onSuccess?.successMessage),
            onOk: async () => {
              await form.reset();
              if (onSuccess?.redirecting && onSuccess?.redirectTo) {
                if (isURL(onSuccess.redirectTo)) {
                  window.location.href = onSuccess.redirectTo;
                } else {
                  navigate(onSuccess.redirectTo);
                }
              }
            },
          });
        } else {
          message.success(compile(onSuccess?.successMessage));
          if (onSuccess?.redirecting && onSuccess?.redirectTo) {
            if (isURL(onSuccess.redirectTo)) {
              window.location.href = onSuccess.redirectTo;
            } else {
              navigate(onSuccess.redirectTo);
            }
          }
        }
      } catch (error) {
        actionField.data.loading = false;
      }
    },
  };
};

export const useDestroyActionProps = () => {
  const filterByTk = useFilterByTk();
  const { resource, service, block, __parent } = useBlockRequestContext();
  const { setVisible, setSubmitted } = useActionContext();
  const data = useParamsFromRecord();
  const actionSchema = useFieldSchema();
  return {
    async onClick(e?, callBack?) {
      const { triggerWorkflows } = actionSchema?.['x-action-settings'] ?? {};
      await resource.destroy({
        filterByTk,
        // TODO(refactor): should change to inject by plugin
        triggerWorkflows: triggerWorkflows?.length
          ? triggerWorkflows.map((row) => [row.workflowKey, row.context].filter(Boolean).join('!')).join(',')
          : undefined,
        ...data,
      });

      const { count = 0, page = 0, pageSize = 0 } = service?.data?.meta || {};
      if (count % pageSize === 1 && page !== 1) {
        service.run({
          ...service?.params?.[0],
          page: page - 1,
        });
      }
      if (callBack) {
        callBack?.();
      }
      //  else {
      //   service?.refresh?.();
      // }
      setSubmitted?.(true);
      if (block && block !== 'TableField') {
        __parent?.service?.refresh?.();
        setVisible?.(false);
        setSubmitted?.(true);
      }
    },
  };
};

export const useRemoveActionProps = (associationName) => {
  const filterByTk = useFilterByTk();
  const api = useAPIClient();
  const resource = api.resource(associationName, filterByTk);
  return {
    async onClick(value) {
      await resource.remove({
        values: [value.id],
      });
    },
  };
};

export const useDisassociateActionProps = () => {
  const filterByTk = useFilterByTk();
  const { resource, service, block, __parent } = useBlockRequestContext();
  const { setVisible, setSubmitted, setFormValueChanged } = useActionContext();
  return {
    async onClick(e?, callBack?) {
      await resource.remove({
        values: [filterByTk],
      });

      const { count = 0, page = 0, pageSize = 0 } = service?.data?.meta || {};
      if (count % pageSize === 1 && page !== 1) {
        service.run({
          ...service?.params?.[0],
          page: page - 1,
        });
      } else {
        if (callBack) {
          callBack?.();
        }
      }
      setSubmitted?.(true);
      if (block && block !== 'TableField') {
        __parent?.service?.refresh?.();
        setVisible?.(false);
        setFormValueChanged?.(false);
      }
    },
  };
};

export const useDetailPrintActionProps = () => {
  const { formBlockRef } = useFormBlockContext();

  const printHandler = useReactToPrint({
    content: () => formBlockRef.current,
    pageStyle: `@media print {
       * {
         margin: 0;
       }
       :not(.ant-formily-item-control-content-component) > div.ant-formily-layout>div:first-child {
         overflow: hidden; height: 0;
       }
     }`,
  });
  return {
    async onClick() {
      printHandler();
    },
  };
};

export const useBulkDestroyActionProps = () => {
  const { field } = useBlockRequestContext();
  const { resource, service } = useBlockRequestContext();
  const { setSubmitted } = useActionContext();
  return {
    async onClick(e?, callBack?) {
      if (!field?.data?.selectedRowKeys?.length) {
        return;
      }
      await resource.destroy({
        filterByTk: field.data?.selectedRowKeys,
      });
      field.data.selectedRowKeys = [];
      const currentPage = service.params[0]?.page;
      const totalPage = service.data?.meta?.totalPage;
      if (currentPage === totalPage && service.params[0] && currentPage !== 1) {
        service.params[0].page = currentPage - 1;
      }
      if (callBack) {
        callBack?.();
      }
      setSubmitted?.(true);
      // service?.refresh?.();
    },
  };
};

export const useRefreshActionProps = () => {
  const { service } = useBlockRequestContext();
  return {
    async onClick() {
      service?.refresh?.();
    },
  };
};

export const useDetailsPaginationProps = () => {
  const ctx = useDetailsBlockContext();
  const count = ctx.service?.data?.meta?.count || 0;
  return {
    simple: true,
    hidden: count <= 1,
    current: ctx.service?.data?.meta?.page || 1,
    total: count,
    pageSize: 1,
    showSizeChanger: false,
    async onChange(page) {
      const params = ctx.service?.params?.[0];
      ctx.service.run({ ...params, page });
    },
    style: {
      marginTop: 24,
      textAlign: 'center',
    },
  };
};

export const useAssociationFilterProps = () => {
  const collectionField = AssociationFilter.useAssociationField();
  const { service, props: blockProps } = useBlockRequestContext();
  const fieldSchema = useFieldSchema();
  const cm = useCollectionManager_deprecated();
  const valueKey = collectionField?.target ? cm.getCollection(collectionField.target)?.getPrimaryKey() : 'id';
  const labelKey = fieldSchema['x-component-props']?.fieldNames?.label || valueKey;
  const field = useField();
  const collectionFieldName = collectionField.name;
  const headers = useDataSourceHeaders(blockProps?.dataSource);
  const { data, params, run } = useRequest<{
    data: { [key: string]: any }[];
  }>(
    {
      headers,
      resource: collectionField.target,
      action: 'list',
      params: {
        fields: [labelKey, valueKey],
        pageSize: 200,
        page: 1,
        ...field.componentProps?.params,
      },
    },
    {
      refreshDeps: [labelKey, valueKey, JSON.stringify(field.componentProps?.params || {})],
      debounceWait: 300,
    },
  );

  const list = data?.data || [];
  const onSelected = (value) => {
    const filters = service.params?.[1]?.filters || {};
    if (value.length) {
      filters[`af.${collectionFieldName}`] = {
        [`${collectionFieldName}.${valueKey}.$in`]: value,
      };
    } else {
      delete filters[`af.${collectionFieldName}`];
    }
    service.run(
      {
        ...service.params?.[0],
        pageSize: 200,
        page: 1,
        filter: mergeFilter([...Object.values(filters), blockProps?.params?.filter]),
      },
      { filters },
    );
  };
  const handleSearchInput = (e: ChangeEvent<any>) => {
    run({
      ...params?.[0],
      filter: {
        [`${labelKey}.$includes`]: e.target.value,
      },
    });
  };

  return {
    /** 渲染 Collapse 的列表数据 */
    list,
    onSelected,
    handleSearchInput,
    params,
    run,
  };
};

export const useOptionalFieldList = () => {
  const { currentFields = [] } = useCollection_deprecated();

  return currentFields.filter((field) => isOptionalField(field));
};

const isOptionalField = (field) => {
  const optionalInterfaces = ['select', 'multipleSelect', 'checkbox', 'checkboxGroup', 'chinaRegion'];
  return optionalInterfaces.includes(field.interface) && field.uiSchema.enum;
};

export const useAssociationFilterBlockProps = () => {
  const collectionField = AssociationFilter.useAssociationField();
  const fieldSchema = useFieldSchema();
  const optionalFieldList = useOptionalFieldList();
  const { getDataBlocks } = useFilterBlock();
  const collectionFieldName = collectionField?.name;
  const field = useField();
  const { props: blockProps } = useBlockRequestContext();
  const headers = useDataSourceHeaders(blockProps?.dataSource);
  const cm = useCollectionManager_deprecated();

  let list, handleSearchInput, params, run, data, valueKey, labelKey, filterKey;

  valueKey = collectionField?.target ? cm.getCollection(collectionField.target)?.getPrimaryKey() : 'id';
  labelKey = fieldSchema['x-component-props']?.fieldNames?.label || valueKey;

  // eslint-disable-next-line prefer-const
  ({ data, params, run } = useRequest<{
    data: { [key: string]: any }[];
  }>(
    {
      headers,
      resource: collectionField?.target,
      action: 'list',
      params: {
        fields: [labelKey, valueKey],
        pageSize: 200,
        page: 1,
        ...field.componentProps?.params,
      },
    },
    {
      // 由于 选项字段不需要触发当前请求，所以当前请求更改为手动触发
      manual: true,
      debounceWait: 300,
    },
  ));

  useEffect(() => {
    // 由于 选项字段不需要触发当前请求，所以请求单独在 关系字段的时候触发
    if (!isOptionalField(collectionField)) {
      run();
    }
  }, [collectionField, labelKey, run, valueKey]);

  if (!collectionField) {
    return {};
  }

  if (isOptionalField(collectionField)) {
    const field = optionalFieldList.find((field) => field.name === fieldSchema.name);
    const operatorMap = {
      select: '$in',
      multipleSelect: '$anyOf',
      checkbox: '$in',
      checkboxGroup: '$anyOf',
    };
    const _list = field?.uiSchema?.enum || [];
    valueKey = 'value';
    labelKey = 'label';
    list = _list;
    params = {};
    run = () => {};
    filterKey = `${field.name}.${operatorMap[field.interface]}`;
    handleSearchInput = (e) => {
      // TODO: 列表没有刷新，在这个 hook 中使用 useState 会产生 re-render 次数过多的错误
      const value = e.target.value;
      if (!value) {
        list = _list;
        return;
      }
      list = (_list as any[]).filter((item) => item.label.includes(value));
    };
  } else {
    filterKey = `${collectionFieldName}.${valueKey}.$in`;
    list = data?.data || [];
    handleSearchInput = (e: ChangeEvent<any>) => {
      run({
        ...params?.[0],
        filter: {
          [`${labelKey}.$includes`]: e.target.value,
        },
      });
    };
  }

  const onSelected = (value) => {
    const { targets, uid } = findFilterTargets(fieldSchema);

    getDataBlocks().forEach((block) => {
      const target = targets.find((target) => target.uid === block.uid);
      if (!target) return;

      const key = `${uid}${fieldSchema.name}`;
      const param = block.service.params?.[0] || {};
      // 保留原有的 filter
      const storedFilter = block.service.params?.[1]?.filters || {};
      if (value.length) {
        storedFilter[key] = {
          [filterKey]: value,
        };
      } else {
        if (block.dataLoadingMode === 'manual') {
          return block.clearData();
        }
        delete storedFilter[key];
      }

      const mergedFilter = mergeFilter([...Object.values(storedFilter), block.defaultFilter]);

      return block.doFilter(
        {
          ...param,
          page: 1,
          filter: mergedFilter,
        },
        { filters: storedFilter },
      );
    });
  };

  return {
    /** 渲染 Collapse 的列表数据 */
    list,
    onSelected,
    handleSearchInput,
    params,
    run,
    valueKey,
    labelKey,
  };
};
async function doReset({
  getDataBlocks,
  targets,
  uid,
}: {
  getDataBlocks: () => DataBlock[];
  targets: {
    /** field uid */
    uid: string;
    /** associated field */
    field?: string;
  }[];
  uid: string;
}) {
  try {
    await Promise.all(
      getDataBlocks().map(async (block) => {
        const target = targets.find((target) => target.uid === block.uid);
        if (!target) return;

        if (block.dataLoadingMode === 'manual') {
          return block.clearData();
        }

        const param = block.service.params?.[0] || {};
        // 保留原有的 filter
        const storedFilter = block.service.params?.[1]?.filters || {};

        delete storedFilter[uid];
        const mergedFilter = mergeFilter([...Object.values(storedFilter), block.defaultFilter]);

        return block.doFilter(
          {
            ...param,
            page: 1,
            filter: mergedFilter,
          },
          { filters: storedFilter },
        );
      }),
    );
  } catch (error) {
    console.error(error);
  }
}

export function getAssociationPath(str) {
  const lastIndex = str.lastIndexOf('.');
  if (lastIndex !== -1) {
    return str.substring(0, lastIndex);
  }
  return str;
}

export const useAssociationNames = (dataSource?: string) => {
  let updateAssociationValues = new Set([]);
  let appends = new Set([]);
  const { getCollectionJoinField, getCollection } = useCollectionManager_deprecated(dataSource);
  const fieldSchema = useFieldSchema();
  const _getAssociationAppends = (schema, str) => {
    schema.reduceProperties((pre, s) => {
      const prefix = pre || str;
      const collectionField = s['x-collection-field'] && getCollectionJoinField(s['x-collection-field'], dataSource);
      const isAssociationSubfield = s.name.includes('.');
      const isAssociationField =
        collectionField && ['hasOne', 'hasMany', 'belongsTo', 'belongsToMany'].includes(collectionField.type);

      // 根据联动规则中条件的字段获取一些 appends
      if (s['x-linkage-rules']) {
        const collectAppends = (obj) => {
          const type = Object.keys(obj)[0] || '$and';
          const list = obj[type];

          list.forEach((item) => {
            if ('$and' in item || '$or' in item) {
              return collectAppends(item);
            }

            const fieldNames = getTargetField(item);

            // 只应该收集关系字段，只有大于 1 的时候才是关系字段
            if (fieldNames.length > 1) {
              appends.add(fieldNames.join('.'));
            }
          });
        };

        const rules = s['x-linkage-rules'];
        rules.forEach(({ condition }) => {
          collectAppends(condition);
        });
      }
      const isTreeCollection =
        isAssociationField && getCollection(collectionField.target, dataSource)?.template === 'tree';
      if (collectionField && (isAssociationField || isAssociationSubfield) && s['x-component'] !== 'TableField') {
        const fieldPath = !isAssociationField && isAssociationSubfield ? getAssociationPath(s.name) : s.name;
        const path = prefix === '' || !prefix ? fieldPath : prefix + '.' + fieldPath;
        if (isTreeCollection) {
          appends.add(path);
          appends.add(`${path}.parent` + '(recursively=true)');
        } else {
          if (s['x-component-props']?.sortArr) {
            const sort = s['x-component-props']?.sortArr;
            appends.add(`${path}(sort=${sort})`);
          } else {
            appends.add(path);
          }
        }
        if (['Nester', 'SubTable', 'PopoverNester'].includes(s['x-component-props']?.mode)) {
          updateAssociationValues.add(path);
          const bufPrefix = prefix && prefix !== '' ? prefix + '.' + s.name : s.name;
          _getAssociationAppends(s, bufPrefix);
        }
      } else if (
        ![
          'ActionBar',
          'Action',
          'Action.Link',
          'Action.Modal',
          'Selector',
          'Viewer',
          'AddNewer',
          'AssociationField.Selector',
          'AssociationField.AddNewer',
          'TableField',
        ].includes(s['x-component'])
      ) {
        _getAssociationAppends(s, str);
      }
    }, str);
  };
  const getAssociationAppends = () => {
    updateAssociationValues = new Set([]);
    appends = new Set([]);
    _getAssociationAppends(fieldSchema, '');
    return { appends: [...appends], updateAssociationValues: [...updateAssociationValues] };
  };

  return { getAssociationAppends };
};

function getTargetField(obj) {
  function getAllKeys(obj) {
    const keys = [];
    function traverse(o) {
      Object.keys(o)
        .sort()
        .forEach(function (key) {
          keys.push(key);
          if (o[key] && typeof o[key] === 'object') {
            traverse(o[key]);
          }
        });
    }
    traverse(obj);
    return keys;
  }

  const keys = getAllKeys(obj);
  const index = _.findIndex(keys, (key: string, index: number) => {
    if (key.includes('$') && index > 0) {
      return true;
    }
  });
  const result = keys.slice(0, index);
  return result;
}

/**
 * 之所以不直接使用 form.reset() 是因为其无法将子表格重置为空
 * 主要用于修复这个问题：https://nocobase.height.app/T-3106
 * @param form
 */
async function resetFormCorrectly(form: Form) {
  untracked(() => {
    Object.keys(form.fields).forEach((key) => {
      if (isSubMode(form.fields[key])) {
        // 清空子表格或者子表单的初始值，可以确保后面的 reset 会清空子表格或者子表单的值
        (form.fields[key] as Field).initialValue = null;
      }
    });
  });
  await form.reset();
}

export function appendQueryStringToUrl(url: string, queryString: string) {
  if (queryString) {
    return url + (url.includes('?') ? '&' : '?') + queryString;
  }
  return url;
}

<<<<<<< HEAD
export function useLinkActionProps(componentProps) {
  const navigate = useNavigate();
=======
export function useLinkActionProps() {
  const navigate = useNavigateNoUpdate();
>>>>>>> eb20d0be
  const fieldSchema = useFieldSchema();
  const componentPropsValue = fieldSchema?.['x-component-props'] || componentProps;
  const { t } = useTranslation();
  const url = componentPropsValue?.['url'];
  const searchParams = componentPropsValue?.['params'] || [];
  const variables = useVariables();
  const localVariables = useLocalVariables();

  return {
    type: 'default',
    async onClick() {
      if (!url) {
        message.warning(t('Please configure the URL'));
        return;
      }
      const queryString = await parseVariablesAndChangeParamsToQueryString({
        searchParams,
        variables,
        localVariables,
        replaceVariableValue,
      });
      const targetUrl = await replaceVariableValue(url, variables, localVariables);
      const link = appendQueryStringToUrl(targetUrl, queryString);
      if (link) {
        if (isURL(link)) {
          window.open(link, '_blank');
        } else {
          navigate(link);
        }
      }
    },
  };
}

export async function replaceVariableValue(
  url: string,
  variables: VariablesContextType,
  localVariables: VariableOption[],
) {
  if (!url) {
    return;
  }
  const { evaluate } = evaluators.get('string');
  // 解析如 `{{$user.name}}` 之类的变量
  const { exp, scope: expScope } = await replaceVariables(url, {
    variables,
    localVariables,
  });

  try {
    const result = evaluate(exp, { now: () => new Date().toString(), ...expScope });
    return result;
  } catch (error) {
    console.error(error);
  }
}

export async function parseVariablesAndChangeParamsToQueryString({
  searchParams,
  variables,
  localVariables,
  replaceVariableValue,
}: {
  searchParams: { name: string; value: any }[];
  variables: VariablesContextType;
  localVariables: VariableOption[];
  replaceVariableValue: (
    url: string,
    variables: VariablesContextType,
    localVariables: VariableOption[],
  ) => Promise<any>;
}) {
  const parsed = await Promise.all(
    searchParams.map(async ({ name, value }) => {
      if (typeof value === 'string') {
        if (isVariable(value)) {
          const result = await variables.parseVariable(value, localVariables);
          return { name, value: result };
        }
        const result = await replaceVariableValue(value, variables, localVariables);
        return { name, value: result };
      }
      return { name, value };
    }),
  );

  const params = {};

  for (const { name, value } of parsed) {
    if (name && value) {
      params[name] = reduceValueSize(value);
    }
  }

  return qs.stringify(params);
}

/**
 * 1. 去除 value 是一个对象或者数组的 key
 * 2. 去除 value 是一个字符串长度超过 100 个字符的 key
 */
export function reduceValueSize(value: any) {
  if (_.isPlainObject(value)) {
    const result = {};
    Object.keys(value).forEach((key) => {
      if (_.isPlainObject(value[key]) || _.isArray(value[key])) {
        return;
      }
      if (_.isString(value[key]) && value[key].length > 100) {
        return;
      }
      result[key] = value[key];
    });
    return result;
  }

  if (_.isArray(value)) {
    return value.map((item) => {
      if (_.isPlainObject(item) || _.isArray(item)) {
        return reduceValueSize(item);
      }
      return item;
    });
  }

  return value;
}<|MERGE_RESOLUTION|>--- conflicted
+++ resolved
@@ -1529,13 +1529,8 @@
   return url;
 }
 
-<<<<<<< HEAD
-export function useLinkActionProps(componentProps) {
-  const navigate = useNavigate();
-=======
-export function useLinkActionProps() {
+export function useLinkActionProps(componentProps?: any) {
   const navigate = useNavigateNoUpdate();
->>>>>>> eb20d0be
   const fieldSchema = useFieldSchema();
   const componentPropsValue = fieldSchema?.['x-component-props'] || componentProps;
   const { t } = useTranslation();
