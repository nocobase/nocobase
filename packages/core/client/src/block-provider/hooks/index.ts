--- conflicted
+++ resolved
@@ -263,17 +263,12 @@
   const compile = useCompile();
   const filterByTk = useFilterByTk();
   const currentRecord = useRecord();
-<<<<<<< HEAD
   const variables = useVariables();
   const localVariables = useLocalVariables({ currentForm: form });
   const { getActiveFieldsName } = useFormActiveFields();
 
-=======
-  const currentUserContext = useCurrentUserContext();
-  const currentUser = currentUserContext?.data?.data;
   const action = actionField.componentProps.saveMode || 'create';
   const filterKeys = actionField.componentProps.filterKeys?.checked || [];
->>>>>>> edbd15ab
   return {
     async onClick() {
       const fieldNames = fields.map((field) => field.name);
