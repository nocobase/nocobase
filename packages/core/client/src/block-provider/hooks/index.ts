--- conflicted
+++ resolved
@@ -66,10 +66,7 @@
   return obj;
 };
 
-<<<<<<< HEAD
-export function getFormValues(filterByTk, field, form, fieldNames, getField, resource) {
-=======
-function getFormValues({
+export function getFormValues({
   filterByTk,
   field,
   form,
@@ -86,7 +83,6 @@
   resource;
   actionFields: any[];
 }) {
->>>>>>> 8f29fde0
   if (filterByTk) {
     if (actionFields) {
       const keys = Object.keys(form.values).filter((key) => {
