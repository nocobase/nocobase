--- conflicted
+++ resolved
@@ -1451,13 +1451,10 @@
   await form.reset();
 }
 
-<<<<<<< HEAD
-=======
 export function appendQueryStringToUrl(url: string, queryString: string) {
   return url + (url.includes('?') ? '&' : '?') + queryString;
 }
 
->>>>>>> f66edb5d
 export function useLinkActionProps() {
   const navigate = useNavigate();
   const fieldSchema = useFieldSchema();
@@ -1480,11 +1477,7 @@
         localVariables,
         replaceVariableValue,
       });
-<<<<<<< HEAD
-      const link = `${url}${queryString ? `?${queryString}` : ``}`;
-=======
       const link = appendQueryStringToUrl(url, queryString);
->>>>>>> f66edb5d
       if (link) {
         if (isURL(link)) {
           window.open(link, '_blank');
@@ -1496,15 +1489,7 @@
   };
 }
 
-<<<<<<< HEAD
-export async function replaceVariableValue(
-  url: string,
-  variables: VariablesContextType,
-  localVariables: VariableOption[],
-) {
-=======
 async function replaceVariableValue(url: string, variables: VariablesContextType, localVariables: VariableOption[]) {
->>>>>>> f66edb5d
   if (!url) {
     return;
   }
@@ -1556,17 +1541,11 @@
 
   for (const { name, value } of parsed) {
     if (name && value) {
-<<<<<<< HEAD
-      params[name] = value;
-=======
       params[name] = reduceValueSize(value);
->>>>>>> f66edb5d
     }
   }
 
   return qs.stringify(params);
-<<<<<<< HEAD
-=======
 }
 
 /**
@@ -1598,5 +1577,4 @@
   }
 
   return value;
->>>>>>> f66edb5d
 }