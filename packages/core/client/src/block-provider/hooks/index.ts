import { Schema, SchemaExpressionScopeContext, useField, useFieldSchema, useForm } from '@formily/react';
import { parse } from '@nocobase/utils/client';
import { Modal, message } from 'antd';
import { cloneDeep, uniq } from 'lodash';
import get from 'lodash/get';
import omit from 'lodash/omit';
import { ChangeEvent, useContext, useEffect } from 'react';
import { useTranslation } from 'react-i18next';
import { useHistory } from 'react-router-dom';
import { useReactToPrint } from 'react-to-print';
import { AssociationFilter, useFormBlockContext, useTableBlockContext } from '../..';
import { useAPIClient, useRequest } from '../../api-client';
import { useCollection, useCollectionManager } from '../../collection-manager';
import { useFilterBlock } from '../../filter-provider/FilterProvider';
import { transformToFilter } from '../../filter-provider/utils';
import { useRecord } from '../../record-provider';
import { removeNullCondition, useActionContext, useCompile } from '../../schema-component';
import { BulkEditFormItemValueType } from '../../schema-initializer/components';
import { useSchemaTemplateManager } from '../../schema-templates';
import { useCurrentUserContext } from '../../user';
import { useBlockRequestContext, useFilterByTk } from '../BlockProvider';
import { useDetailsBlockContext } from '../DetailsBlockProvider';
import { mergeFilter } from '../SharedFilterProvider';
import { TableFieldResource } from '../TableFieldProvider';

export const usePickActionProps = () => {
  const form = useForm();
  return {
    onClick() {
      console.log('usePickActionProps', form.values);
    },
  };
};

function renderTemplate(str: string, data: any) {
  const re = /\{\{\s*((\w+\.?)+)\s*\}\}/g;
  return str.replace(re, function (_, key) {
    return get(data, key) || '';
  });
}

function isURL(string) {
  let url;

  try {
    url = new URL(string);
  } catch (e) {
    return false;
  }

  return url.protocol === 'http:' || url.protocol === 'https:';
}

const filterValue = (value) => {
  if (typeof value !== 'object') {
    return value;
  }
  if (!value) {
    return value;
  }
  if (Array.isArray(value)) {
    return value.map((v) => filterValue(v));
  }
  const obj = {};
  for (const key in value) {
    if (Object.prototype.hasOwnProperty.call(value, key)) {
      const val = value[key];
      if (Array.isArray(val) || (val && typeof val === 'object')) {
        continue;
      }
      obj[key] = val;
    }
  }
  return obj;
};

function getFormValues(filterByTk, field, form, fieldNames, getField, resource) {
  if (filterByTk) {
    const actionFields = field?.data?.activeFields as Set<string>;
    if (actionFields) {
      const keys = Object.keys(form.values).filter((key) => {
        const f = getField(key);
        return !actionFields.has(key) && ['hasOne', 'hasMany', 'belongsTo', 'belongsToMany'].includes(f?.type);
      });
      return omit({ ...form.values }, keys);
    }
  }
  console.log('form.values', form.values);
  return form.values;
  const values = {};
  for (const key in form.values) {
    if (fieldNames.includes(key)) {
      const collectionField = getField(key);
      if (filterByTk) {
        if (field.added && !field.added.has(key)) {
          continue;
        }
        if (['subTable', 'o2m', 'o2o', 'oho', 'obo', 'm2o'].includes(collectionField.interface)) {
          values[key] = form.values[key];
          continue;
        }
      }
      const items = form.values[key];
      if (['linkTo', 'm2o', 'm2m'].includes(collectionField.interface)) {
        const targetKey = collectionField.targetKey || 'id';
        if (resource instanceof TableFieldResource) {
          if (Array.isArray(items)) {
            values[key] = filterValue(items);
          } else if (items && typeof items === 'object') {
            values[key] = filterValue(items);
          } else {
            values[key] = items;
          }
        } else {
          if (Array.isArray(items)) {
            values[key] = items.map((item) => item[targetKey]);
          } else if (items && typeof items === 'object') {
            values[key] = items[targetKey];
          } else {
            values[key] = items;
          }
        }
      } else {
        values[key] = form.values[key];
      }
    } else {
      values[key] = form.values[key];
    }
  }
  return values;
}

export const useCreateActionProps = () => {
  const form = useForm();
  const { field, resource, __parent } = useBlockRequestContext();
  const { setVisible, fieldSchema } = useActionContext();
  const history = useHistory();
  const { t } = useTranslation();
  const actionSchema = useFieldSchema();
  const actionField = useField();
  const { fields, getField, getTreeParentField } = useCollection();
  const compile = useCompile();
  const filterByTk = useFilterByTk();
  const currentRecord = useRecord();
  const currentUserContext = useCurrentUserContext();
  const currentUser = currentUserContext?.data?.data;
  return {
    async onClick() {
      const fieldNames = fields.map((field) => field.name);
      const {
        assignedValues: originalAssignedValues = {},
        onSuccess,
        overwriteValues,
        skipValidator,
      } = actionSchema?.['x-action-settings'] ?? {};
      const addChild = fieldSchema?.['x-component-props']?.addChild;
      const assignedValues = parse(originalAssignedValues)({ currentTime: new Date(), currentRecord, currentUser });
      if (!skipValidator) {
        await form.submit();
      }
      const values = getFormValues(filterByTk, field, form, fieldNames, getField, resource);
      // const values = omitBy(formValues, (value) => isEqual(JSON.stringify(value), '[{}]'));
      if (addChild) {
        const treeParentField = getTreeParentField();
        values[treeParentField?.name ?? 'parent'] = currentRecord;
        values[treeParentField?.foreignKey ?? 'parentId'] = currentRecord.id;
      }
      actionField.data = field.data || {};
      actionField.data.loading = true;
      try {
        const data = await resource.create({
          values: {
            ...values,
            ...overwriteValues,
            ...assignedValues,
          },
        });
        actionField.data.loading = false;
        actionField.data.data = data;
        __parent?.service?.refresh?.();
        setVisible?.(false);
        if (!onSuccess?.successMessage) {
          return;
        }
        if (onSuccess?.manualClose) {
          Modal.success({
            title: compile(onSuccess?.successMessage),
            onOk: async () => {
              await form.reset();
              if (onSuccess?.redirecting && onSuccess?.redirectTo) {
                if (isURL(onSuccess.redirectTo)) {
                  window.location.href = onSuccess.redirectTo;
                } else {
                  history.push(onSuccess.redirectTo);
                }
              }
            },
          });
        } else {
          message.success(compile(onSuccess?.successMessage));
        }
      } catch (error) {
        actionField.data.loading = false;
      }
    },
  };
};

export const useAssociationCreateActionProps = () => {
  const form = useForm();
  const { field, resource } = useBlockRequestContext();
  const { setVisible, fieldSchema } = useActionContext();
  const actionSchema = useFieldSchema();
  const actionField = useField();
  const { fields, getField, getTreeParentField } = useCollection();
  const compile = useCompile();
  const filterByTk = useFilterByTk();
  const currentRecord = useRecord();
  const currentUserContext = useCurrentUserContext();
  const currentUser = currentUserContext?.data?.data;
  return {
    async onClick() {
      const fieldNames = fields.map((field) => field.name);
      const {
        assignedValues: originalAssignedValues = {},
        onSuccess,
        overwriteValues,
        skipValidator,
      } = actionSchema?.['x-action-settings'] ?? {};
      const addChild = fieldSchema?.['x-component-props']?.addChild;
      const assignedValues = parse(originalAssignedValues)({ currentTime: new Date(), currentRecord, currentUser });
      if (!skipValidator) {
        await form.submit();
      }
      const values = getFormValues(filterByTk, field, form, fieldNames, getField, resource);
      if (addChild) {
        const treeParentField = getTreeParentField();
        values[treeParentField?.name ?? 'parent'] = currentRecord;
        values[treeParentField?.foreignKey ?? 'parentId'] = currentRecord.id;
      }
      actionField.data = field.data || {};
      actionField.data.loading = true;
      try {
        const data = await resource.create({
          values: {
            ...values,
            ...overwriteValues,
            ...assignedValues,
          },
        });
        actionField.data.loading = false;
        actionField.data.data = data;
        setVisible?.(false);
        if (!onSuccess?.successMessage) {
          return;
        }
        message.success(compile(onSuccess?.successMessage));
      } catch (error) {
        actionField.data.data = null;
        actionField.data.loading = false;
      }
    },
  };
};

export interface FilterTarget {
  targets?: {
    /** field uid */
    uid: string;
    /** associated field */
    field?: string;
  }[];
  uid?: string;
}

export const findFilterTargets = (fieldSchema): FilterTarget => {
  while (fieldSchema) {
    if (fieldSchema['x-filter-targets']) {
      return {
        targets: fieldSchema['x-filter-targets'],
        uid: fieldSchema['x-uid'],
      };
    }
    fieldSchema = fieldSchema.parent;
  }
  return {};
};

export const updateFilterTargets = (fieldSchema, targets: FilterTarget['targets']) => {
  while (fieldSchema) {
    if (fieldSchema['x-filter-targets']) {
      fieldSchema['x-filter-targets'] = targets;
      return;
    }
    fieldSchema = fieldSchema.parent;
  }
};

export const useFilterBlockActionProps = () => {
  const form = useForm();
  const actionField = useField();
  const fieldSchema = useFieldSchema();
  const { getDataBlocks } = useFilterBlock();
  const { name } = useCollection();
  const { getCollectionJoinField } = useCollectionManager();

  actionField.data = actionField.data || {};

  return {
    async onClick() {
      const { targets = [], uid } = findFilterTargets(fieldSchema);

      actionField.data.loading = true;
      try {
        // 收集 filter 的值
        await Promise.all(
          getDataBlocks().map(async (block) => {
            const target = targets.find((target) => target.uid === block.uid);
            if (!target) return;

            const param = block.service.params?.[0] || {};
            // 保留原有的 filter
            const storedFilter = block.service.params?.[1]?.filters || {};

            storedFilter[uid] = removeNullCondition(
              transformToFilter(form.values, fieldSchema, getCollectionJoinField, name),
            );

            const mergedFilter = mergeFilter([
              ...Object.values(storedFilter).map((filter) => removeNullCondition(filter)),
              block.defaultFilter,
            ]);

            return block.doFilter(
              {
                ...param,
                page: 1,
                filter: mergedFilter,
              },
              { filters: storedFilter },
            );
          }),
        );
        actionField.data.loading = false;
      } catch (error) {
        console.error(error);
        actionField.data.loading = false;
      }
    },
  };
};

export const useResetBlockActionProps = () => {
  const form = useForm();
  const actionField = useField();
  const fieldSchema = useFieldSchema();
  const { getDataBlocks } = useFilterBlock();

  actionField.data = actionField.data || {};

  return {
    async onClick() {
      const { targets, uid } = findFilterTargets(fieldSchema);

      form.reset();
      actionField.data.loading = true;
      try {
        // 收集 filter 的值
        await Promise.all(
          getDataBlocks().map(async (block) => {
            const target = targets.find((target) => target.uid === block.uid);
            if (!target) return;

            const param = block.service.params?.[0] || {};
            // 保留原有的 filter
            const storedFilter = block.service.params?.[1]?.filters || {};

            delete storedFilter[uid];
            const mergedFilter = mergeFilter([...Object.values(storedFilter), block.defaultFilter]);

            return block.doFilter(
              {
                ...param,
                page: 1,
                filter: mergedFilter,
              },
              { filters: storedFilter },
            );
          }),
        );
        actionField.data.loading = false;
      } catch (error) {
        actionField.data.loading = false;
      }
    },
  };
};

export const useCustomizeUpdateActionProps = () => {
  const { resource, __parent, service } = useBlockRequestContext();
  const filterByTk = useFilterByTk();
  const actionSchema = useFieldSchema();
  const currentRecord = useRecord();
  const currentUserContext = useCurrentUserContext();
  const currentUser = currentUserContext?.data?.data;
  const history = useHistory();
  const compile = useCompile();
  const form = useForm();

  return {
    async onClick() {
      const {
        assignedValues: originalAssignedValues = {},
        onSuccess,
        skipValidator,
      } = actionSchema?.['x-action-settings'] ?? {};
      const assignedValues = parse(originalAssignedValues)({ currentTime: new Date(), currentRecord, currentUser });
      if (skipValidator === false) {
        await form.submit();
      }
      await resource.update({
        filterByTk,
        values: { ...assignedValues },
      });
      service?.refresh?.();
      if (!(resource instanceof TableFieldResource)) {
        __parent?.service?.refresh?.();
      }
      if (!onSuccess?.successMessage) {
        return;
      }
      if (onSuccess?.manualClose) {
        Modal.success({
          title: compile(onSuccess?.successMessage),
          onOk: async () => {
            if (onSuccess?.redirecting && onSuccess?.redirectTo) {
              if (isURL(onSuccess.redirectTo)) {
                window.location.href = onSuccess.redirectTo;
              } else {
                history.push(onSuccess.redirectTo);
              }
            }
          },
        });
      } else {
        message.success(compile(onSuccess?.successMessage));
      }
    },
  };
};

export const useCustomizeBulkUpdateActionProps = () => {
  const { field, resource, __parent, service } = useBlockRequestContext();
  const expressionScope = useContext(SchemaExpressionScopeContext);
  const actionSchema = useFieldSchema();
  const tableBlockContext = useTableBlockContext();
  const { rowKey } = tableBlockContext;
  const selectedRecordKeys =
    tableBlockContext.field?.data?.selectedRowKeys ?? expressionScope?.selectedRecordKeys ?? {};
  const currentUserContext = useCurrentUserContext();
  const currentUser = currentUserContext?.data?.data;
  const history = useHistory();
  const compile = useCompile();
  const { t } = useTranslation();
  const actionField = useField();

  return {
    async onClick() {
      const {
        assignedValues: originalAssignedValues = {},
        onSuccess,
        updateMode,
      } = actionSchema?.['x-action-settings'] ?? {};
      actionField.data = field.data || {};
      actionField.data.loading = true;
      const assignedValues = parse(originalAssignedValues)({ currentTime: new Date(), currentUser });
      Modal.confirm({
        title: t('Bulk update'),
        content: updateMode === 'selected' ? t('Update selected data?') : t('Update all data?'),
        async onOk() {
          const { filter } = service.params?.[0] ?? {};
          const updateData: { filter?: any; values: any; forceUpdate: boolean } = {
            values: { ...assignedValues },
            filter,
            forceUpdate: false,
          };
          if (updateMode === 'selected') {
            if (!selectedRecordKeys?.length) {
              message.error(t('Please select the records to be updated'));
              actionField.data.loading = false;
              return;
            }
            updateData.filter = { $and: [{ [rowKey || 'id']: { $in: selectedRecordKeys } }] };
          }
          if (!updateData.filter) {
            updateData.forceUpdate = true;
          }
          try {
            await resource.update(updateData);
          } catch (error) {
            /* empty */
          } finally {
            actionField.data.loading = false;
          }
          service?.refresh?.();
          if (!(resource instanceof TableFieldResource)) {
            __parent?.service?.refresh?.();
          }
          if (!onSuccess?.successMessage) {
            return;
          }
          if (onSuccess?.manualClose) {
            Modal.success({
              title: compile(onSuccess?.successMessage),
              onOk: async () => {
                if (onSuccess?.redirecting && onSuccess?.redirectTo) {
                  if (isURL(onSuccess.redirectTo)) {
                    window.location.href = onSuccess.redirectTo;
                  } else {
                    history.push(onSuccess.redirectTo);
                  }
                }
              },
            });
          } else {
            message.success(compile(onSuccess?.successMessage));
          }
        },
        async onCancel() {
          actionField.data.loading = false;
        },
      });
    },
  };
};

export const useCustomizeBulkEditActionProps = () => {
  const form = useForm();
  const { t } = useTranslation();
  const { field, resource, __parent } = useBlockRequestContext();
  const expressionScope = useContext(SchemaExpressionScopeContext);
  const actionContext = useActionContext();
  const history = useHistory();
  const compile = useCompile();
  const actionField = useField();
  const tableBlockContext = useTableBlockContext();
  const { rowKey } = tableBlockContext;
  const selectedRecordKeys =
    tableBlockContext.field?.data?.selectedRowKeys ?? expressionScope?.selectedRecordKeys ?? {};
  const { setVisible, fieldSchema: actionSchema } = actionContext;
  return {
    async onClick() {
      const { onSuccess, skipValidator, updateMode } = actionSchema?.['x-action-settings'] ?? {};
      const { filter } = __parent.service.params?.[0] ?? {};
      if (!skipValidator) {
        await form.submit();
      }
      const values = cloneDeep(form.values);
      actionField.data = field.data || {};
      actionField.data.loading = true;
      for (const key in values) {
        if (Object.prototype.hasOwnProperty.call(values, key)) {
          const value = values[key];
          if (BulkEditFormItemValueType.Clear in value) {
            values[key] = null;
          } else if (BulkEditFormItemValueType.ChangedTo in value) {
            values[key] = value[BulkEditFormItemValueType.ChangedTo];
          } else if (BulkEditFormItemValueType.RemainsTheSame in value) {
            delete values[key];
          }
        }
      }
      try {
        const updateData: { filter?: any; values: any; forceUpdate: boolean } = {
          values,
          filter,
          forceUpdate: false,
        };
        if (updateMode === 'selected') {
          if (!selectedRecordKeys?.length) {
            message.error(t('Please select the records to be updated'));
            return;
          }
          updateData.filter = { $and: [{ [rowKey || 'id']: { $in: selectedRecordKeys } }] };
        }
        if (!updateData.filter) {
          updateData.forceUpdate = true;
        }
        await resource.update(updateData);
        actionField.data.loading = false;
        if (!(resource instanceof TableFieldResource)) {
          __parent?.__parent?.service?.refresh?.();
        }
        __parent?.service?.refresh?.();
        setVisible?.(false);
        if (!onSuccess?.successMessage) {
          return;
        }
        if (onSuccess?.manualClose) {
          Modal.success({
            title: compile(onSuccess?.successMessage),
            onOk: async () => {
              await form.reset();
              if (onSuccess?.redirecting && onSuccess?.redirectTo) {
                if (isURL(onSuccess.redirectTo)) {
                  window.location.href = onSuccess.redirectTo;
                } else {
                  history.push(onSuccess.redirectTo);
                }
              }
            },
          });
        } else {
          message.success(compile(onSuccess?.successMessage));
        }
      } finally {
        actionField.data.loading = false;
      }
    },
  };
};

export const useCustomizeRequestActionProps = () => {
  const apiClient = useAPIClient();
  const history = useHistory();
  const filterByTk = useFilterByTk();
  const actionSchema = useFieldSchema();
  const compile = useCompile();
  const form = useForm();
  const { fields, getField } = useCollection();
  const { field, resource, __parent, service } = useBlockRequestContext();
  const currentRecord = useRecord();
  const currentUserContext = useCurrentUserContext();
  const currentUser = currentUserContext?.data?.data;
  const actionField = useField();
  const { setVisible } = useActionContext();

  return {
    async onClick() {
      const { skipValidator, onSuccess, requestSettings } = actionSchema?.['x-action-settings'] ?? {};
      const xAction = actionSchema?.['x-action'];
      if (!requestSettings['url']) {
        return;
      }
      if (skipValidator !== true && xAction === 'customize:form:request') {
        await form.submit();
      }

      const headers = requestSettings['headers'] ? JSON.parse(requestSettings['headers']) : {};
      const params = requestSettings['params'] ? JSON.parse(requestSettings['params']) : {};
      const data = requestSettings['data'] ? JSON.parse(requestSettings['data']) : {};
      const methods = ['POST', 'PUT', 'PATCH'];
      if (xAction === 'customize:form:request' && methods.includes(requestSettings['method'])) {
        const fieldNames = fields.map((field) => field.name);
        const values = getFormValues(filterByTk, field, form, fieldNames, getField, resource);
        Object.assign(data, values);
      }
      const requestBody = {
        url: renderTemplate(requestSettings['url'], { currentRecord, currentUser }),
        method: requestSettings['method'],
        headers: parse(headers)({ currentRecord, currentUser }),
        params: parse(params)({ currentRecord, currentUser }),
        data: parse(data)({ currentRecord, currentUser }),
      };
      actionField.data = field.data || {};
      actionField.data.loading = true;
      try {
        await apiClient.request({
          ...requestBody,
        });
        actionField.data.loading = false;
        if (!(resource instanceof TableFieldResource)) {
          __parent?.service?.refresh?.();
        }
        service?.refresh?.();
        if (xAction === 'customize:form:request') {
          setVisible?.(false);
        }
        if (!onSuccess?.successMessage) {
          return;
        }
        if (onSuccess?.manualClose) {
          Modal.success({
            title: compile(onSuccess?.successMessage),
            onOk: async () => {
              if (onSuccess?.redirecting && onSuccess?.redirectTo) {
                if (isURL(onSuccess.redirectTo)) {
                  window.location.href = onSuccess.redirectTo;
                } else {
                  history.push(onSuccess.redirectTo);
                }
              }
            },
          });
        } else {
          message.success(compile(onSuccess?.successMessage));
        }
      } finally {
        actionField.data.loading = false;
      }
    },
  };
};

export const useUpdateActionProps = () => {
  const form = useForm();
  const filterByTk = useFilterByTk();
  const { field, resource, __parent } = useBlockRequestContext();
  const { setVisible } = useActionContext();
  const actionSchema = useFieldSchema();
  const history = useHistory();
  const { fields, getField } = useCollection();
  const compile = useCompile();
  const actionField = useField();
  const { updateAssociationValues } = useFormBlockContext();
  const currentRecord = useRecord();
  const currentUserContext = useCurrentUserContext();
  const currentUser = currentUserContext?.data?.data;
  return {
    async onClick() {
      const {
        assignedValues: originalAssignedValues = {},
        onSuccess,
        overwriteValues,
        skipValidator,
      } = actionSchema?.['x-action-settings'] ?? {};
      const assignedValues = parse(originalAssignedValues)({ currentTime: new Date(), currentRecord, currentUser });
      if (!skipValidator) {
        await form.submit();
      }
      const fieldNames = fields.map((field) => field.name);
      const values = getFormValues(filterByTk, field, form, fieldNames, getField, resource);
      actionField.data = field.data || {};
      actionField.data.loading = true;
      try {
        await resource.update({
          filterByTk,
          values: {
            ...values,
            ...overwriteValues,
            ...assignedValues,
          },
          updateAssociationValues,
        });
        actionField.data.loading = false;
        __parent?.service?.refresh?.();
        setVisible?.(false);
        if (!onSuccess?.successMessage) {
          return;
        }
        if (onSuccess?.manualClose) {
          Modal.success({
            title: compile(onSuccess?.successMessage),
            onOk: async () => {
              await form.reset();
              if (onSuccess?.redirecting && onSuccess?.redirectTo) {
                if (isURL(onSuccess.redirectTo)) {
                  window.location.href = onSuccess.redirectTo;
                } else {
                  history.push(onSuccess.redirectTo);
                }
              }
            },
          });
        } else {
          message.success(compile(onSuccess?.successMessage));
        }
      } catch (error) {
        actionField.data.loading = false;
      }
    },
  };
};

export const useDestroyActionProps = () => {
  const filterByTk = useFilterByTk();
  const { resource, service, block, __parent } = useBlockRequestContext();
  const { setVisible } = useActionContext();
  return {
    async onClick() {
      await resource.destroy({
        filterByTk,
      });

      const { count = 0, page = 0, pageSize = 0 } = service?.data?.meta || {};
      if (count % pageSize === 1) {
        service.run({
          ...service?.params?.[0],
          page: page - 1,
        });
      } else {
        service?.refresh?.();
      }

      if (block !== 'TableField') {
        __parent?.service?.refresh?.();
        setVisible?.(false);
      }
    },
  };
};

export const useRemoveActionProps = (associationName) => {
  const filterByTk = useFilterByTk();
  const api = useAPIClient();
  const resource = api.resource(associationName, filterByTk);
  return {
    async onClick(value) {
      await resource.remove({
        values: [value.id],
      });
    },
  };
};

export const useDetailPrintActionProps = () => {
  const { formBlockRef } = useFormBlockContext();

  const printHandler = useReactToPrint({
    content: () => formBlockRef.current,
    pageStyle: `@media print {
      * {
        margin: 0;
      }
      div.ant-formily-layout>div:first-child {
        overflow: hidden; height: 0;
      }

    }`,
  });
  return {
    async onClick() {
      printHandler();
    },
  };
};

export const useBulkDestroyActionProps = () => {
  const { field } = useBlockRequestContext();
  const { resource, service } = useBlockRequestContext();
  return {
    async onClick() {
      if (!field?.data?.selectedRowKeys?.length) {
        return;
      }
      await resource.destroy({
        filterByTk: field.data?.selectedRowKeys,
      });
      field.data.selectedRowKeys = [];
      service?.refresh?.();
    },
  };
};

export const useRefreshActionProps = () => {
  const { service } = useBlockRequestContext();
  return {
    async onClick() {
      service?.refresh?.();
    },
  };
};

export const useDetailsPaginationProps = () => {
  const ctx = useDetailsBlockContext();
  const count = ctx.service?.data?.meta?.count || 0;
  return {
    simple: true,
    hidden: count <= 1,
    current: ctx.service?.data?.meta?.page || 1,
    total: count,
    pageSize: 1,
    async onChange(page) {
      const params = ctx.service?.params?.[0];
      ctx.service.run({ ...params, page });
    },
    style: {
      marginTop: 24,
      textAlign: 'center',
    },
  };
};

export const useAssociationFilterProps = () => {
  const collectionField = AssociationFilter.useAssociationField();
  const { service, props: blockProps } = useBlockRequestContext();
  const fieldSchema = useFieldSchema();
  const valueKey = collectionField?.targetKey || 'id';
  const labelKey = fieldSchema['x-component-props']?.fieldNames?.label || valueKey;
  const field = useField();
  const collectionFieldName = collectionField.name;
  const { data, params, run } = useRequest(
    {
      resource: collectionField.target,
      action: 'list',
      params: {
        fields: [labelKey, valueKey],
        pageSize: 200,
        page: 1,
        ...field.componentProps?.params,
      },
    },
    {
      refreshDeps: [labelKey, valueKey, JSON.stringify(field.componentProps?.params || {})],
      debounceWait: 300,
    },
  );

  const list = data?.data || [];
  const onSelected = (value) => {
    const filters = service.params?.[1]?.filters || {};
    if (value.length) {
      filters[`af.${collectionFieldName}`] = {
        [`${collectionFieldName}.${valueKey}.$in`]: value,
      };
    } else {
      delete filters[`af.${collectionFieldName}`];
    }
    service.run(
      {
        ...service.params?.[0],
        pageSize: 200,
        page: 1,
        filter: mergeFilter([...Object.values(filters), blockProps?.params?.filter]),
      },
      { filters },
    );
  };
  const handleSearchInput = (e: ChangeEvent<any>) => {
    run({
      ...params?.[0],
      filter: {
        [`${labelKey}.$includes`]: e.target.value,
      },
    });
  };

  return {
    /** 渲染 Collapse 的列表数据 */
    list,
    onSelected,
    handleSearchInput,
    params,
    run,
  };
};

export const useOptionalFieldList = () => {
  const { currentFields = [] } = useCollection();

  return currentFields.filter((field) => isOptionalField(field) && field.uiSchema.enum);
};

const isOptionalField = (field) => {
  const optionalInterfaces = ['select', 'multipleSelect', 'checkbox', 'checkboxGroup', 'chinaRegion'];
  return optionalInterfaces.includes(field.interface);
};

export const useAssociationFilterBlockProps = () => {
  const collectionField = AssociationFilter.useAssociationField();
  const fieldSchema = useFieldSchema();
  const optionalFieldList = useOptionalFieldList();
  const { getDataBlocks } = useFilterBlock();
  const collectionFieldName = collectionField.name;
  const field = useField();

  let list, onSelected, handleSearchInput, params, run, data, valueKey, labelKey, filterKey;

  valueKey = collectionField?.targetKey || 'id';
  labelKey = fieldSchema['x-component-props']?.fieldNames?.label || valueKey;

  ({ data, params, run } = useRequest(
    {
      resource: collectionField?.target,
      action: 'list',
      params: {
        fields: [labelKey, valueKey],
        pageSize: 200,
        page: 1,
        ...field.componentProps?.params,
      },
    },
    {
      // 由于 选项字段不需要触发当前请求，所以当前请求更改为手动触发
      manual: true,
      debounceWait: 300,
    },
  ));

  useEffect(() => {
    // 由于 选项字段不需要触发当前请求，所以请求单独在 关系字段的时候触发
    if (!isOptionalField(fieldSchema)) {
      run();
    }
  }, [labelKey, valueKey, JSON.stringify(field.componentProps?.params || {}), isOptionalField(fieldSchema)]);

  if (isOptionalField(fieldSchema)) {
    const field = optionalFieldList.find((field) => field.name === fieldSchema.name);
    const operatorMap = {
      select: '$in',
      multipleSelect: '$anyOf',
      checkbox: '$in',
      checkboxGroup: '$anyOf',
    };
    const _list = field?.uiSchema?.enum || [];
    valueKey = 'value';
    labelKey = 'label';
    list = _list;
    params = {};
    run = () => {};
    filterKey = `${field.name}.${operatorMap[field.interface]}`;
    handleSearchInput = (e) => {
      // TODO: 列表没有刷新，在这个 hook 中使用 useState 会产生 re-render 次数过多的错误
      const value = e.target.value;
      if (!value) {
        list = _list;
        return;
      }
      list = (_list as any[]).filter((item) => item.label.includes(value));
    };
  } else {
    filterKey = `${collectionFieldName}.${valueKey}.$in`;
    list = data?.data || [];
    handleSearchInput = (e: ChangeEvent<any>) => {
      run({
        ...params?.[0],
        filter: {
          [`${labelKey}.$includes`]: e.target.value,
        },
      });
    };
  }

  onSelected = (value) => {
    const { targets, uid } = findFilterTargets(fieldSchema);

    getDataBlocks().forEach((block) => {
      const target = targets.find((target) => target.uid === block.uid);
      if (!target) return;

      const key = `${uid}${fieldSchema.name}`;
      const param = block.service.params?.[0] || {};
      // 保留原有的 filter
      const storedFilter = block.service.params?.[1]?.filters || {};
      if (value.length) {
        storedFilter[key] = {
          [filterKey]: value,
        };
      } else {
        delete storedFilter[key];
      }

      const mergedFilter = mergeFilter([...Object.values(storedFilter), block.defaultFilter]);

      return block.doFilter(
        {
          ...param,
          page: 1,
          filter: mergedFilter,
        },
        { filters: storedFilter },
      );
    });
  };

  return {
    /** 渲染 Collapse 的列表数据 */
    list,
    onSelected,
    handleSearchInput,
    params,
    run,
    valueKey,
    labelKey,
  };
};

const getTemplateSchema = (schema) => {
  const conf = {
    url: `/uiSchemas:getJsonSchema/${schema?.uid}`,
  };
  const { data, loading, run } = useRequest(conf, { manual: true });
  if (loading) {
  }
  useEffect(() => {
    if (schema?.uid) {
      run();
    }
  }, [schema?.uid]);
  return schema?.uid ? new Schema(data?.data) : null;
};

export const useAssociationNames = (collection) => {
  const { getCollectionJoinField } = useCollectionManager();
  const { getTemplateById } = useSchemaTemplateManager();
  const fieldSchema = useFieldSchema();
  const associationValues = [];
  const formSchema = fieldSchema.reduceProperties((buf, schema) => {
    if (['FormV2', 'Details', 'List', 'GridCard'].includes(schema['x-component'])) {
      return schema;
    }
    return buf;
  }, new Schema({}));

  const templateSchema = formSchema.reduceProperties((buf, schema) => {
    if (schema['x-component'] === 'BlockTemplate') {
      return schema;
    }
    return buf;
  }, null);

  const getAssociationAppends = (schema, arr = []) => {
    const data = schema.reduceProperties((buf, s) => {
      const collectionfield = s['x-collection-field'] && getCollectionJoinField(s['x-collection-field']);
      if (
        collectionfield &&
        ['hasOne', 'hasMany', 'belongsTo', 'belongsToMany'].includes(collectionfield.type) &&
        s['x-component'] !== 'TableField'
      ) {
        buf.push(s.name);
        if (['Nester', 'SubTable'].includes(s['x-component-props']?.mode)) {
          associationValues.push(s.name);
          return getAssociationAppends(s, buf);
        }
        return buf;
      } else {
        if (s['x-component'] === 'Grid.Row' || ['TableV2', 'AssociationField.SubTable'].includes(s['x-component'])) {
          const kk = buf?.concat?.();
          return getNesterAppends(s, kk || []);
        } else {
          return !s['x-component']?.includes('Action.') &&
            s['x-component'] !== 'TableField' &&
            s['x-component'] !== 'AssociationField.Viewer'
            ? getAssociationAppends(s, buf)
            : buf;
        }
      }
    }, arr);
    return data || [];
  };

  function flattenNestedList(nestedList) {
    const flattenedList = [];
    function flattenHelper(list, prefix) {
      for (let i = 0; i < list.length; i++) {
        if (Array.isArray(list[i])) {
          `${prefix}` !== `${list[i][0]}` && flattenHelper(list[i], `${prefix}.${list[i][0]}`);
        } else {
          const searchTerm = `.${list[i]}`;
          const lastIndex = prefix.lastIndexOf(searchTerm);
          let str = '';
          if (lastIndex !== -1) {
            str = prefix.slice(0, lastIndex) + prefix.slice(lastIndex + searchTerm.length);
          }
          if (!str) {
            !list.includes(str) && flattenedList.push(`${list[i]}`);
          } else {
            !list.includes(str) ? flattenedList.push(`${str}.${list[i]}`) : flattenedList.push(str);
          }
        }
      }
    }
    for (let i = 0; i < nestedList.length; i++) {
      flattenHelper(nestedList[i], nestedList[i][0]);
    }
    return uniq(flattenedList.filter((obj) => !obj?.startsWith('.')));
  }
  const getNesterAppends = (gridSchema, data) => {
    gridSchema.reduceProperties((buf, s) => {
      buf.push(getAssociationAppends(s));
      return buf;
    }, data);
    return data.filter((g) => g.length);
  };

  const template = getTemplateById(templateSchema?.['x-component-props']?.templateId);
  const schema = getTemplateSchema(template);
  if (schema) {
    const associations = getAssociationAppends(schema);
    const appends = flattenNestedList(associations);
<<<<<<< HEAD
    return { appends, updateAssociationValues: appends.filter((v) => associationValues.includes(v)) };
=======
    return {
      appends,
      updateAssociationValues: appends.filter((item) => associationValues.some((suffix) => item.endsWith(suffix))),
    };
>>>>>>> 710bd2df
  }
  if (!schema) {
    const associations = getAssociationAppends(formSchema);
    const appends = flattenNestedList(associations);
<<<<<<< HEAD
    console.log(appends, associations);
    return { appends, updateAssociationValues: appends.filter((v) => associationValues.includes(v)) };
=======
    return {
      appends,
      updateAssociationValues: appends.filter((item) => associationValues.some((suffix) => item.endsWith(suffix))),
    };
>>>>>>> 710bd2df
  }
};<|MERGE_RESOLUTION|>--- conflicted
+++ resolved
@@ -1178,26 +1178,17 @@
   if (schema) {
     const associations = getAssociationAppends(schema);
     const appends = flattenNestedList(associations);
-<<<<<<< HEAD
-    return { appends, updateAssociationValues: appends.filter((v) => associationValues.includes(v)) };
-=======
     return {
       appends,
       updateAssociationValues: appends.filter((item) => associationValues.some((suffix) => item.endsWith(suffix))),
     };
->>>>>>> 710bd2df
   }
   if (!schema) {
     const associations = getAssociationAppends(formSchema);
     const appends = flattenNestedList(associations);
-<<<<<<< HEAD
-    console.log(appends, associations);
-    return { appends, updateAssociationValues: appends.filter((v) => associationValues.includes(v)) };
-=======
     return {
       appends,
       updateAssociationValues: appends.filter((item) => associationValues.some((suffix) => item.endsWith(suffix))),
     };
->>>>>>> 710bd2df
   }
 };