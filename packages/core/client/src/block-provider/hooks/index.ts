--- conflicted
+++ resolved
@@ -36,6 +36,7 @@
 import { useNavigateNoUpdate } from '../../application/CustomRouterContextProvider';
 import { useFormBlockContext } from '../../block-provider/FormBlockProvider';
 import { CollectionOptions, useCollectionManager_deprecated, useCollection_deprecated } from '../../collection-manager';
+import { getVariableValue } from '../../common/getVariableValue';
 import { DataBlock, useFilterBlock } from '../../filter-provider/FilterProvider';
 import { mergeFilter, transformToFilter } from '../../filter-provider/utils';
 import { useTreeParentRecord } from '../../modules/blocks/data-blocks/table/TreeRecordProvider';
@@ -52,7 +53,6 @@
 import { useOperators } from '../CollectOperators';
 import { useDetailsBlockContext } from '../DetailsBlockProvider';
 import { TableFieldResource } from '../TableFieldProvider';
-import { getVariableValue } from '../../common/getVariableValue';
 
 export * from './useBlockHeightProps';
 export * from './useDataBlockParentRecord';
@@ -527,13 +527,9 @@
             if (block.dataLoadingMode === 'manual' && _.isEmpty(storedFilter[uid])) {
               return block.clearData();
             }
-<<<<<<< HEAD
 
             // 存储当前的筛选条件，供其它筛选区块使用
             _.set(block.service.params, '1.filters', storedFilter);
-
-=======
->>>>>>> 6724081c
             return block.doFilter(
               {
                 ...param,
