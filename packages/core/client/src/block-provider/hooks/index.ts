--- conflicted
+++ resolved
@@ -1,7 +1,7 @@
 import { SchemaExpressionScopeContext, useField, useFieldSchema, useForm } from '@formily/react';
 import { isURL, parse } from '@nocobase/utils/client';
 import { App, message } from 'antd';
-import _, { cloneDeep } from 'lodash';
+import _ from 'lodash';
 import get from 'lodash/get';
 import omit from 'lodash/omit';
 import { ChangeEvent, useCallback, useContext, useEffect } from 'react';
@@ -675,98 +675,6 @@
   };
 };
 
-<<<<<<< HEAD
-export const useCustomizeBulkEditActionProps = () => {
-  const deprecatedContext = useDeprecatedContext();
-  const resource = useDataBlockResourceV2();
-  const form = useForm();
-  const { t } = useTranslation();
-  const expressionScope = useContext(SchemaExpressionScopeContext);
-  const actionContext = useActionContext();
-  const navigate = useNavigate();
-  const compile = useCompile();
-  const actionField = useField();
-  const tableBlockContext = useTableBlockContext();
-  const { modal } = App.useApp();
-
-  const { rowKey } = tableBlockContext;
-  const selectedRecordKeys =
-    tableBlockContext.field?.data?.selectedRowKeys ?? expressionScope?.selectedRecordKeys ?? {};
-  const { setVisible, fieldSchema: actionSchema } = actionContext;
-  return {
-    async onClick() {
-      const { onSuccess, skipValidator, updateMode } = actionSchema?.['x-action-settings'] ?? {};
-      const { filter } = deprecatedContext?.parentService.params?.[0] ?? {};
-      if (!skipValidator) {
-        await form.submit();
-      }
-      const values = cloneDeep(form.values);
-      actionField.data = deprecatedContext?.blockField.data || {};
-      actionField.data.loading = true;
-      for (const key in values) {
-        if (Object.prototype.hasOwnProperty.call(values, key)) {
-          const value = values[key];
-          if (BulkEditFormItemValueType.Clear in value) {
-            values[key] = null;
-          } else if (BulkEditFormItemValueType.ChangedTo in value) {
-            values[key] = value[BulkEditFormItemValueType.ChangedTo];
-          } else if (BulkEditFormItemValueType.RemainsTheSame in value) {
-            delete values[key];
-          }
-        }
-      }
-      try {
-        const updateData: { filter?: any; values: any; forceUpdate: boolean } = {
-          values,
-          filter,
-          forceUpdate: false,
-        };
-        if (updateMode === 'selected') {
-          if (!selectedRecordKeys?.length) {
-            message.error(t('Please select the records to be updated'));
-            return;
-          }
-          updateData.filter = { $and: [{ [rowKey || 'id']: { $in: selectedRecordKeys } }] };
-        }
-        if (!updateData.filter) {
-          updateData.forceUpdate = true;
-        }
-        await resource.update(updateData);
-        actionField.data.loading = false;
-        // if (!(resource instanceof TableFieldResource)) {
-        //   __parent?.__parent?.service?.refresh?.();
-        // }
-        deprecatedContext?.parentService?.refresh?.();
-        setVisible?.(false);
-        if (!onSuccess?.successMessage) {
-          return;
-        }
-        if (onSuccess?.manualClose) {
-          modal.success({
-            title: compile(onSuccess?.successMessage),
-            onOk: async () => {
-              await form.reset();
-              if (onSuccess?.redirecting && onSuccess?.redirectTo) {
-                if (isURL(onSuccess.redirectTo)) {
-                  window.location.href = onSuccess.redirectTo;
-                } else {
-                  navigate(onSuccess.redirectTo);
-                }
-              }
-            },
-          });
-        } else {
-          message.success(compile(onSuccess?.successMessage));
-        }
-      } finally {
-        actionField.data.loading = false;
-      }
-    },
-  };
-};
-
-=======
->>>>>>> 9ab6785f
 export const useCustomizeRequestActionProps = () => {
   const deprecatedContext = useDeprecatedContext();
   const service = useDataBlockRequestV2();
