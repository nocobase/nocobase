--- conflicted
+++ resolved
@@ -1073,10 +1073,6 @@
   };
 };
 
-<<<<<<< HEAD
-export const useAssociationNames = (collection) => {
-  const { getCollectionJoinField } = useCollectionManager();
-=======
 const getTemplateSchema = (schema) => {
   const conf = {
     url: `/uiSchemas:getJsonSchema/${schema?.uid}`,
@@ -1095,7 +1091,6 @@
 export const useAssociationNames = (collection) => {
   const { getCollectionJoinField } = useCollectionManager();
   const { getTemplateById } = useSchemaTemplateManager();
->>>>>>> e27cff15
   const fieldSchema = useFieldSchema();
   const associationValues = [];
   const formSchema = fieldSchema.reduceProperties((buf, schema) => {
@@ -1121,34 +1116,21 @@
         s['x-component'] !== 'TableField'
       ) {
         buf.push(s.name);
-<<<<<<< HEAD
-        if (['Nester', 'SubTable'].includes(s['x-component-props'].mode)) {
-          associationValues.push(s.name);
-=======
         if (['Nester', 'SubTable'].includes(s['x-component-props']?.mode)) {
           associationValues.push(s.name);
         }
         if (s['x-component-props'].mode === 'Nester') {
->>>>>>> e27cff15
           return getAssociationAppends(s, buf);
         }
         return buf;
       } else {
-<<<<<<< HEAD
-        if (s['x-component'] === 'Grid.Row' || ['TableV2', 'AssociationField.SubTable'].includes(s['x-component'])) {
+        if (s['x-component'] === 'Grid.Row') {
           const kk = buf?.concat?.();
           return getNesterAppends(s, kk || []);
         } else {
           return !s['x-component']?.includes('Action.') &&
             s['x-component'] !== 'TableField' &&
             s['x-component'] !== 'AssociationField.Viewer'
-=======
-        if (s['x-component'] === 'Grid.Row') {
-          const kk = buf?.concat?.();
-          return getNesterAppends(s, kk || []);
-        } else {
-          return !s['x-component']?.includes('Action.') && s['x-component'] !== 'TableField'
->>>>>>> e27cff15
             ? getAssociationAppends(s, buf)
             : buf;
         }
@@ -1164,16 +1146,12 @@
         if (Array.isArray(list[i])) {
           `${prefix}` !== `${list[i][0]}` && flattenHelper(list[i], `${prefix}.${list[i][0]}`);
         } else {
-<<<<<<< HEAD
-          const str = prefix.replaceAll(`.${list[i]}`, '').trim();
-=======
           const searchTerm = `.${list[i]}`;
           const lastIndex = prefix.lastIndexOf(searchTerm);
           let str = '';
           if (lastIndex !== -1) {
             str = prefix.slice(0, lastIndex) + prefix.slice(lastIndex + searchTerm.length);
           }
->>>>>>> e27cff15
           if (!str) {
             !list.includes(str) && flattenedList.push(`${list[i]}`);
           } else {
@@ -1185,11 +1163,7 @@
     for (let i = 0; i < nestedList.length; i++) {
       flattenHelper(nestedList[i], nestedList[i][0]);
     }
-<<<<<<< HEAD
-    return uniq(flattenedList.filter((obj) => !obj.startsWith('.')));
-=======
     return uniq(flattenedList.filter((obj) => !obj?.startsWith('.')));
->>>>>>> e27cff15
   }
   const getNesterAppends = (gridSchema, data) => {
     gridSchema.reduceProperties((buf, s) => {
@@ -1199,11 +1173,6 @@
     return data.filter((g) => g.length);
   };
 
-<<<<<<< HEAD
-  const associations = getAssociationAppends(formSchema);
-  const appends = flattenNestedList(associations);
-  return { appends, updateAssociationValues: appends.filter((v) => associationValues.includes(v)) };
-=======
   const template = getTemplateById(templateSchema?.['x-component-props']?.templateId);
   const schema = getTemplateSchema(template);
   if (schema) {
@@ -1217,5 +1186,4 @@
     const appends = flattenNestedList(associations);
     return { appends, updateAssociationValues: appends.filter((v) => associationValues.includes(v)) };
   }
->>>>>>> e27cff15
 };