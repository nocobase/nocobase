--- conflicted
+++ resolved
@@ -257,12 +257,8 @@
   const currentRecord = useRecord();
   const tableBlockContext = useTableBlockContext();
   const { rowKey } = tableBlockContext;
-<<<<<<< HEAD
-  const { selectedRowKeys } = tableBlockContext.field?.data ??field.data??{};
-=======
   const selectedRecordKeys =
     tableBlockContext.field?.data?.selectedRowKeys ?? expressionScope?.selectedRecordKeys ?? {};
->>>>>>> 46c736d7
   const currentUserContext = useCurrentUserContext();
   const currentUser = currentUserContext?.data?.data;
   const history = useHistory();
@@ -350,12 +346,8 @@
   const actionField = useField();
   const tableBlockContext = useTableBlockContext();
   const { rowKey } = tableBlockContext;
-<<<<<<< HEAD
-  const { selectedRowKeys } = tableBlockContext.field?.data ??field.data??{};
-=======
   const selectedRecordKeys =
     tableBlockContext.field?.data?.selectedRowKeys ?? expressionScope?.selectedRecordKeys ?? {};
->>>>>>> 46c736d7
   const { setVisible, fieldSchema: actionSchema } = actionContext;
   return {
     async onClick() {
