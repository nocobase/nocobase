--- conflicted
+++ resolved
@@ -1,12 +1,8 @@
 import { Schema, SchemaExpressionScopeContext, useField, useFieldSchema, useForm } from '@formily/react';
 import { parse } from '@nocobase/utils/client';
-<<<<<<< HEAD
-import { cloneDeep } from 'lodash';
-=======
 import { Modal, message } from 'antd';
 import { cloneDeep, uniq } from 'lodash';
 import get from 'lodash/get';
->>>>>>> 202ca9ec
 import omit from 'lodash/omit';
 import { ChangeEvent, useContext, useEffect } from 'react';
 import { useTranslation } from 'react-i18next';
