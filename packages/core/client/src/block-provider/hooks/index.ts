--- conflicted
+++ resolved
@@ -1,10 +1,6 @@
 import { SchemaExpressionScopeContext, useField, useFieldSchema, useForm } from '@formily/react';
 import { parse } from '@nocobase/utils/client';
-<<<<<<< HEAD
 import { App, message } from 'antd';
-=======
-import { message, Modal } from 'antd';
->>>>>>> 35105311
 import { cloneDeep } from 'lodash';
 import get from 'lodash/get';
 import omit from 'lodash/omit';
@@ -732,11 +728,8 @@
   const { modal } = App.useApp();
 
   const currentUser = currentUserContext?.data?.data;
-<<<<<<< HEAD
-
-=======
   const data = useParamsFromRecord();
->>>>>>> 35105311
+
   return {
     async onClick() {
       const {
