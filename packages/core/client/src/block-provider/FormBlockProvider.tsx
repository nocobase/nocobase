--- conflicted
+++ resolved
@@ -68,18 +68,14 @@
   const { designable } = useDesignable();
   const isEmptyRecord = useIsEmptyRecord();
   let detailFlag = false;
-<<<<<<< HEAD
-  if (Object.keys(record).length > 0 && Object.keys(__parent).length === 0) {
-=======
   if (isEmptyRecord) {
->>>>>>> 24297798
     detailFlag = true;
     if (!designable && __collection) {
       detailFlag = __collection === collection;
     }
   }
-<<<<<<< HEAD
-  const createFlag = (currentCollection.name === collection && !Object.keys(record).length) || !currentCollection.name;
+  const createFlag =
+    (currentCollection.name === (collection?.name || collection) && !isEmptyRecord) || !currentCollection.name;
   let relationFlag = false;
   if (Object.keys(record).length > 0 && resource.includes('.')) {
     relationFlag = true;
@@ -96,10 +92,6 @@
       }
     }
   }
-=======
-  const createFlag =
-    (currentCollection.name === (collection?.name || collection) && !isEmptyRecord) || !currentCollection.name;
->>>>>>> 24297798
   return (
     (detailFlag || createFlag || relationFlag) && (
       <BlockProvider {...props} block={'form'}>
