--- conflicted
+++ resolved
@@ -56,12 +56,8 @@
   const currentCollection = useCollection();
   const { designable } = useDesignable();
   const detailFlag = (Object.keys(record).length > 0 && designable) || __collection === collection;
-<<<<<<< HEAD
-  const createFlag = currentCollection.name === collection && !Object.keys(record).length;
+  const createFlag = (currentCollection.name === collection && !Object.keys(record).length) || !currentCollection.name;
   const relationFlag = (Object.keys(record).length > 0 && designable) || __collection === resource?.split('.')?.[0];
-=======
-  const createFlag = (currentCollection.name === collection && !Object.keys(record).length) || !currentCollection.name;
->>>>>>> d5fa9da3
   return (
     (detailFlag || createFlag || relationFlag) && (
       <BlockProvider {...props} block={'form'}>
