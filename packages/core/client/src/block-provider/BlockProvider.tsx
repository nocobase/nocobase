import { css } from '@emotion/css';
import { Field, GeneralField } from '@formily/core';
import { RecursionField, useField, useFieldSchema } from '@formily/react';
import { useRequest } from 'ahooks';
import { Col, Row } from 'antd';
import merge from 'deepmerge';
import template from 'lodash/template';
import React, { createContext, useContext, useEffect, useMemo, useRef, useState } from 'react';
import { Link } from 'react-router-dom';
import {
<<<<<<< HEAD
  DataBlockProviderV2,
=======
  CollectionManagerProvider,
>>>>>>> 18686fa0
  TableFieldResource,
  WithoutTableFieldResource,
  useAPIClient,
  useActionContext,
  useDataBlockPropsV2,
  useDataBlockRequestV2,
  useDataBlockResourceV2,
  useDataSourceHeaders,
  useDesignable,
  useRecord_deprecated,
} from '../';
import { ACLCollectionProvider } from '../acl/ACLProvider';
<<<<<<< HEAD
import { CollectionProvider, useCollection, useCollectionManager } from '../collection-manager';
import { DataBlockCollector } from '../filter-provider/FilterProvider';
=======
import {
  CollectionProvider_deprecated,
  useCollection_deprecated,
  useCollectionManager_deprecated,
} from '../collection-manager';
import { FilterBlockRecord } from '../filter-provider/FilterProvider';
>>>>>>> 18686fa0
import { useRecordIndex } from '../record-provider';
import { useTemplateBlockContext } from './TemplateBlockProvider';
import { useAssociationNames } from './hooks';
import { useDataBlockSourceId } from './hooks/useDataBlockSourceId';

/**
 * @deprecated
 */
export const BlockResourceContext = createContext(null);
export const BlockAssociationContext = createContext(null);
<<<<<<< HEAD

/**
 * @deprecated
 */
export const BlockRequestContext = createContext<{
=======
export const BlockRequestContext_deprecated = createContext<{
>>>>>>> 18686fa0
  block?: string;
  props?: any;
  field?: GeneralField;
  service?: any;
  resource?: any;
  allowedActions?: any;
  __parent?: any;
  updateAssociationValues?: any[];
}>({});

export const useBlockResource = () => {
  const resource = useDataBlockResourceV2();
  return useContext(BlockResourceContext) || resource;
};

interface UseResourceProps {
  resource: any;
  association?: any;
  useSourceId?: any;
  collection?: any;
  dataSource?: any;
  block?: any;
}

const useAssociation = (props) => {
  const { association } = props;
  const { getCollectionField } = useCollectionManager_deprecated();
  if (typeof association === 'string') {
    return getCollectionField(association);
  } else if (association?.collectionName && association?.name) {
    return getCollectionField(`${association?.collectionName}.${association?.name}`);
  }
};

const useResource = (props: UseResourceProps) => {
  const { block, collection, dataSource, resource, useSourceId } = props;
  const record = useRecord_deprecated();
  const api = useAPIClient();
  const { fieldSchema } = useActionContext();
  const isCreateAction = fieldSchema?.['x-action'] === 'create';
  const association = useAssociation(props);
  const sourceId = useSourceId?.();
  const field = useField();
  const withoutTableFieldResource = useContext(WithoutTableFieldResource);
<<<<<<< HEAD
  const __parent = useBlockRequestContext();
=======
  const __parent = useContext(BlockRequestContext_deprecated);
>>>>>>> 18686fa0
  const headers = useDataSourceHeaders(dataSource);

  if (block === 'TableField') {
    const options = {
      field,
      api,
      resource,
      sourceId: !isCreateAction
        ? sourceId || record[association?.sourceKey || 'id'] || record?.__parent?.[association?.sourceKey || 'id']
        : undefined,
    };
    return new TableFieldResource(options);
  }

  if (
    !withoutTableFieldResource &&
    __parent?.block === 'TableField' &&
    __parent?.resource instanceof TableFieldResource
  ) {
    return __parent.resource;
  }
  if (!association) {
    return api.resource(resource, undefined, headers);
  }
  if (sourceId) {
    return api.resource(resource, sourceId, headers);
  }
  if (record?.__parent?.[association?.sourceKey || 'id']) {
    return api.resource(resource, record.__parent[association?.sourceKey || 'id'], headers);
  }
  if (record?.[association?.sourceKey || 'id']) {
    return api.resource(resource, record[association?.sourceKey || 'id'], headers);
  }
  return api.resource(collection, undefined, headers);
};

const useActionParams = (props) => {
  const { useParams } = props;
  const params = useParams?.() || {};
  return { ...props.params, ...params };
};

const useResourceAction = (props, opts = {}) => {
  /**
   * fieldName: 来自 TableFieldProvider
   */
  const { resource, action, fieldName: tableFieldName, runWhenParamsChanged = false } = props;
  const { fields } = useCollection_deprecated();
  const params = useActionParams(props);
  const api = useAPIClient();
  const fieldSchema = useFieldSchema();
  const { snapshot } = useActionContext();
  const { templateFinshed } = useTemplateBlockContext();
  const record = useRecord_deprecated();
  const isTemplate = fieldSchema['x-template-key'];
  if (!Reflect.has(params, 'appends')) {
    const appends = fields?.filter((field) => field.target).map((field) => field.name);
    if (appends?.length) {
      params['appends'] = appends;
    }
  }
  const result = useRequest(
    snapshot
      ? async () => ({
          data: record[tableFieldName] ?? [],
        })
      : (opts) => {
          if (!action || (isTemplate && !templateFinshed)) {
            return Promise.resolve({});
          }
          const actionParams = { ...params, ...opts };
          if (params?.appends) {
            actionParams.appends = params.appends;
          }
          return resource[action](actionParams).then((res) => res.data);
        },
    {
      ...opts,
      onSuccess(data, params) {
        opts?.['onSuccess']?.(data, params);
        if (fieldSchema['x-uid']) {
          api.services[fieldSchema['x-uid']] = result;
        }
      },
      defaultParams: [params],
      refreshDeps: [runWhenParamsChanged ? null : JSON.stringify(params.appends), templateFinshed],
    },
  );
  // automatic run service when params has changed
  const firstRun = useRef(false);
  useEffect(() => {
    if (!runWhenParamsChanged) {
      return;
    }
    if (firstRun.current) {
      result?.run({ ...result?.params?.[0], ...params });
    }
    firstRun.current = true;
  }, [JSON.stringify(params), runWhenParamsChanged]);

  return result;
};

export const MaybeCollectionProvider = (props) => {
  const { collection } = props;
  return collection ? (
    <CollectionProvider_deprecated collection={collection}>
      <ACLCollectionProvider>{props.children}</ACLCollectionProvider>
    </CollectionProvider_deprecated>
  ) : (
    props.children
  );
};

<<<<<<< HEAD
/**
 * @deprecated
 * @param props
 * @returns
 */
export const BlockRequestProvider = (props) => {
=======
export const BlockRequestProvider_deprecated = (props) => {
>>>>>>> 18686fa0
  const field = useField<Field>();
  const resource = useDataBlockResourceV2();
  const [allowedActions, setAllowedActions] = useState({});
  const service = useDataBlockRequestV2();

  // Infinite scroll support
  const serviceAllowedActions = (service?.data as any)?.meta?.allowedActions;
  useEffect(() => {
    if (!serviceAllowedActions) return;
    setAllowedActions((last) => {
      return merge(last, serviceAllowedActions ?? {});
    });
  }, [serviceAllowedActions]);

<<<<<<< HEAD
  const __parent = useBlockRequestContext();
=======
  const __parent = useContext(BlockRequestContext_deprecated);
>>>>>>> 18686fa0
  return (
    <BlockRequestContext_deprecated.Provider
      value={{
        allowedActions,
        block: props.block,
        props,
        field,
        service,
        resource,
        __parent,
        updateAssociationValues: props?.updateAssociationValues || [],
      }}
    >
      {props.children}
    </BlockRequestContext_deprecated.Provider>
  );
};

/**
 * @deprecated
 */
export const useBlockRequestContext = () => {
  return useContext(BlockRequestContext_deprecated);
};

export const RenderChildrenWithAssociationFilter: React.FC<any> = (props) => {
  const fieldSchema = useFieldSchema();
  const { findComponent } = useDesignable();
  const field = useField();
  const Component = findComponent(field.component?.[0]) || React.Fragment;
  const associationFilterSchema = fieldSchema.reduceProperties((buf, s) => {
    if (s['x-component'] === 'AssociationFilter') {
      return s;
    }
    return buf;
  }, null);

  if (associationFilterSchema) {
    return (
      <Component {...field.componentProps}>
        <Row
          className={css`
            height: 100%;
          `}
          gutter={16}
          wrap={false}
        >
          <Col
            className={css`
              width: 200px;
              flex: 0 0 auto;
            `}
            style={props.associationFilterStyle}
          >
            <RecursionField
              schema={fieldSchema}
              onlyRenderProperties
              filterProperties={(s) => s['x-component'] === 'AssociationFilter'}
            />
          </Col>
          <Col
            className={css`
              flex: 1 1 auto;
              min-width: 0;
            `}
          >
            <div
              className={css`
                display: flex;
                flex-direction: column;
                height: 100%;
              `}
            >
              <RecursionField
                schema={fieldSchema}
                onlyRenderProperties
                filterProperties={(s) => s['x-component'] !== 'AssociationFilter'}
              />
            </div>
          </Col>
        </Row>
      </Component>
    );
  }
  return props.children;
};

const BlockContext = createContext<{
  /** 用以区分区块的标识 */
  name: string;
}>(null);

export const useBlockContext = () => {
  return useContext(BlockContext);
};

/**
 * @deprecated use `DataBlockProvider` instead
 */
export const BlockProvider = (props: {
  name: string;
  resource: any;
  collection?: any;
  association?: any;
  dataSource?: string;
  params?: any;
  children?: any;
  /** @deprecated */
  useSourceId?: any;
  /** @deprecated */
  useParams?: any;
}) => {
  const { name, dataSource, association, useSourceId, useParams } = props;
  const sourceId = useDataBlockSourceId({ association, useSourceId });
  const paramsFromHook = useParams?.();
  const { getAssociationAppends } = useAssociationNames(dataSource);
  const { appends, updateAssociationValues } = getAssociationAppends();
  const params = useMemo(() => {
    if (!props.params?.['appends']) {
      return { ...props.params, appends, ...paramsFromHook };
    }
    return { ...props.params, ...paramsFromHook };
  }, [appends, paramsFromHook, props.params]);
  const blockValue = useMemo(() => ({ name }), [name]);

  return (
    <BlockContext.Provider value={blockValue}>
<<<<<<< HEAD
      <DataBlockProviderV2 {...(props as any)} params={params} sourceId={sourceId}>
        <BlockRequestProvider {...props} updateAssociationValues={updateAssociationValues} params={params}>
          <DataBlockCollector {...props} params={params}>
            {props.children}
          </DataBlockCollector>
        </BlockRequestProvider>
      </DataBlockProviderV2>
=======
      <CollectionManagerProvider dataSource={dataSource}>
        <MaybeCollectionProvider collection={collection}>
          <BlockAssociationContext.Provider value={association}>
            <BlockResourceContext.Provider value={resource}>
              <BlockRequestProvider_deprecated
                {...props}
                updateAssociationValues={updateAssociationValues}
                params={params}
              >
                <FilterBlockRecord {...props} params={params}>
                  {props.children}
                </FilterBlockRecord>
              </BlockRequestProvider_deprecated>
            </BlockResourceContext.Provider>
          </BlockAssociationContext.Provider>
        </MaybeCollectionProvider>
      </CollectionManagerProvider>
>>>>>>> 18686fa0
    </BlockContext.Provider>
  );
};

export const useBlockAssociationContext = () => {
  const { association } = useDataBlockPropsV2();
  return useContext(BlockAssociationContext) || association;
};

export const useFilterByTk = () => {
<<<<<<< HEAD
  const { resource, __parent } = useBlockRequestContext();
=======
  const { resource, __parent } = useContext(BlockRequestContext_deprecated);
>>>>>>> 18686fa0
  const recordIndex = useRecordIndex();
  const record = useRecord_deprecated();
  const collection = useCollection_deprecated();
  const { getCollectionField } = useCollectionManager_deprecated();
  const assoc = useBlockAssociationContext();
  const withoutTableFieldResource = useContext(WithoutTableFieldResource);
  if (!withoutTableFieldResource) {
    if (resource instanceof TableFieldResource || __parent?.block === 'TableField') {
      return recordIndex;
    }
  }

  if (assoc) {
    const association = getCollectionField(assoc);
    return record?.[association.targetKey || 'id'];
  }
  return record?.[collection.filterTargetKey || 'id'];
};

export const useSourceIdFromRecord = () => {
<<<<<<< HEAD
  const record = useRecord();
  const { getCollectionField } = useCollectionManager();
  const association = useBlockAssociationContext();
  if (association) {
    const collectionField = getCollectionField(association);
    return record?.[collectionField.sourceKey || 'id'];
=======
  const record = useRecord_deprecated();
  const { getCollectionField } = useCollectionManager_deprecated();
  const assoc = useBlockAssociationContext();
  if (assoc) {
    const association = getCollectionField(assoc);
    return record?.[association.sourceKey || 'id'];
>>>>>>> 18686fa0
  }
};

export const useSourceIdFromParentRecord = () => {
<<<<<<< HEAD
  const record = useRecord();
  const { getCollectionField } = useCollectionManager();
  const association = useBlockAssociationContext();
  if (association) {
    const collectionField = getCollectionField(association);
    return record?.__parent?.[collectionField.sourceKey || 'id'];
=======
  const record = useRecord_deprecated();
  const { getCollectionField } = useCollectionManager_deprecated();
  const assoc = useBlockAssociationContext();
  if (assoc) {
    const association = getCollectionField(assoc);
    return record?.__parent?.[association.sourceKey || 'id'];
>>>>>>> 18686fa0
  }
};

export const useParamsFromRecord = () => {
  const filterByTk = useFilterByTk();
  const record = useRecord_deprecated();
  const { fields } = useCollection_deprecated();
  const fieldSchema = useFieldSchema();
  const { getCollectionJoinField } = useCollectionManager_deprecated();
  const collectionField = getCollectionJoinField(fieldSchema?.['x-decorator-props']?.resource);
  const filterFields = fields
    .filter((v) => {
      return ['boolean', 'date', 'integer', 'radio', 'sort', 'string', 'time', 'uid', 'uuid'].includes(v.type);
    })
    .map((v) => v.name);
  const filter = Object.keys(record)
    .filter((key) => filterFields.includes(key))
    .reduce((result, key) => {
      result[key] = record[key];
      return result;
    }, {});

  const obj = {
    filterByTk: filterByTk,
  };
  if (record.__collection && !['oho', 'm2o', 'obo'].includes(collectionField?.interface)) {
    obj['targetCollection'] = record.__collection;
  }
  if (!filterByTk) {
    obj['filter'] = filter;
  }
  return obj;
};

export const RecordLink = (props) => {
  const field = useField();
  const record = useRecord_deprecated();
  const { title, to, ...others } = props;
  const compiled = template(to || '');
  return (
    <Link {...others} to={compiled({ record: record || {} })}>
      {field.title}
    </Link>
  );
};<|MERGE_RESOLUTION|>--- conflicted
+++ resolved
@@ -8,34 +8,25 @@
 import React, { createContext, useContext, useEffect, useMemo, useRef, useState } from 'react';
 import { Link } from 'react-router-dom';
 import {
-<<<<<<< HEAD
-  DataBlockProviderV2,
-=======
-  CollectionManagerProvider,
->>>>>>> 18686fa0
+  DataBlockProvider,
   TableFieldResource,
   WithoutTableFieldResource,
   useAPIClient,
   useActionContext,
-  useDataBlockPropsV2,
-  useDataBlockRequestV2,
-  useDataBlockResourceV2,
+  useDataBlockProps,
+  useDataBlockRequest,
+  useDataBlockResource,
   useDataSourceHeaders,
   useDesignable,
   useRecord_deprecated,
 } from '../';
 import { ACLCollectionProvider } from '../acl/ACLProvider';
-<<<<<<< HEAD
-import { CollectionProvider, useCollection, useCollectionManager } from '../collection-manager';
-import { DataBlockCollector } from '../filter-provider/FilterProvider';
-=======
 import {
   CollectionProvider_deprecated,
+  useCollectionManager_deprecated,
   useCollection_deprecated,
-  useCollectionManager_deprecated,
 } from '../collection-manager';
-import { FilterBlockRecord } from '../filter-provider/FilterProvider';
->>>>>>> 18686fa0
+import { DataBlockCollector } from '../filter-provider/FilterProvider';
 import { useRecordIndex } from '../record-provider';
 import { useTemplateBlockContext } from './TemplateBlockProvider';
 import { useAssociationNames } from './hooks';
@@ -46,15 +37,11 @@
  */
 export const BlockResourceContext = createContext(null);
 export const BlockAssociationContext = createContext(null);
-<<<<<<< HEAD
 
 /**
  * @deprecated
  */
-export const BlockRequestContext = createContext<{
-=======
 export const BlockRequestContext_deprecated = createContext<{
->>>>>>> 18686fa0
   block?: string;
   props?: any;
   field?: GeneralField;
@@ -66,7 +53,7 @@
 }>({});
 
 export const useBlockResource = () => {
-  const resource = useDataBlockResourceV2();
+  const resource = useDataBlockResource();
   return useContext(BlockResourceContext) || resource;
 };
 
@@ -99,11 +86,7 @@
   const sourceId = useSourceId?.();
   const field = useField();
   const withoutTableFieldResource = useContext(WithoutTableFieldResource);
-<<<<<<< HEAD
   const __parent = useBlockRequestContext();
-=======
-  const __parent = useContext(BlockRequestContext_deprecated);
->>>>>>> 18686fa0
   const headers = useDataSourceHeaders(dataSource);
 
   if (block === 'TableField') {
@@ -218,20 +201,16 @@
   );
 };
 
-<<<<<<< HEAD
 /**
  * @deprecated
  * @param props
  * @returns
  */
-export const BlockRequestProvider = (props) => {
-=======
 export const BlockRequestProvider_deprecated = (props) => {
->>>>>>> 18686fa0
   const field = useField<Field>();
-  const resource = useDataBlockResourceV2();
+  const resource = useDataBlockResource();
   const [allowedActions, setAllowedActions] = useState({});
-  const service = useDataBlockRequestV2();
+  const service = useDataBlockRequest();
 
   // Infinite scroll support
   const serviceAllowedActions = (service?.data as any)?.meta?.allowedActions;
@@ -242,11 +221,7 @@
     });
   }, [serviceAllowedActions]);
 
-<<<<<<< HEAD
   const __parent = useBlockRequestContext();
-=======
-  const __parent = useContext(BlockRequestContext_deprecated);
->>>>>>> 18686fa0
   return (
     <BlockRequestContext_deprecated.Provider
       value={{
@@ -374,48 +349,24 @@
 
   return (
     <BlockContext.Provider value={blockValue}>
-<<<<<<< HEAD
-      <DataBlockProviderV2 {...(props as any)} params={params} sourceId={sourceId}>
-        <BlockRequestProvider {...props} updateAssociationValues={updateAssociationValues} params={params}>
+      <DataBlockProvider {...(props as any)} params={params} sourceId={sourceId}>
+        <BlockRequestProvider_deprecated {...props} updateAssociationValues={updateAssociationValues} params={params}>
           <DataBlockCollector {...props} params={params}>
             {props.children}
           </DataBlockCollector>
-        </BlockRequestProvider>
-      </DataBlockProviderV2>
-=======
-      <CollectionManagerProvider dataSource={dataSource}>
-        <MaybeCollectionProvider collection={collection}>
-          <BlockAssociationContext.Provider value={association}>
-            <BlockResourceContext.Provider value={resource}>
-              <BlockRequestProvider_deprecated
-                {...props}
-                updateAssociationValues={updateAssociationValues}
-                params={params}
-              >
-                <FilterBlockRecord {...props} params={params}>
-                  {props.children}
-                </FilterBlockRecord>
-              </BlockRequestProvider_deprecated>
-            </BlockResourceContext.Provider>
-          </BlockAssociationContext.Provider>
-        </MaybeCollectionProvider>
-      </CollectionManagerProvider>
->>>>>>> 18686fa0
+        </BlockRequestProvider_deprecated>
+      </DataBlockProvider>
     </BlockContext.Provider>
   );
 };
 
 export const useBlockAssociationContext = () => {
-  const { association } = useDataBlockPropsV2();
+  const { association } = useDataBlockProps();
   return useContext(BlockAssociationContext) || association;
 };
 
 export const useFilterByTk = () => {
-<<<<<<< HEAD
   const { resource, __parent } = useBlockRequestContext();
-=======
-  const { resource, __parent } = useContext(BlockRequestContext_deprecated);
->>>>>>> 18686fa0
   const recordIndex = useRecordIndex();
   const record = useRecord_deprecated();
   const collection = useCollection_deprecated();
@@ -436,40 +387,22 @@
 };
 
 export const useSourceIdFromRecord = () => {
-<<<<<<< HEAD
-  const record = useRecord();
-  const { getCollectionField } = useCollectionManager();
+  const record = useRecord_deprecated();
+  const { getCollectionField } = useCollectionManager_deprecated();
   const association = useBlockAssociationContext();
   if (association) {
     const collectionField = getCollectionField(association);
     return record?.[collectionField.sourceKey || 'id'];
-=======
+  }
+};
+
+export const useSourceIdFromParentRecord = () => {
   const record = useRecord_deprecated();
   const { getCollectionField } = useCollectionManager_deprecated();
-  const assoc = useBlockAssociationContext();
-  if (assoc) {
-    const association = getCollectionField(assoc);
-    return record?.[association.sourceKey || 'id'];
->>>>>>> 18686fa0
-  }
-};
-
-export const useSourceIdFromParentRecord = () => {
-<<<<<<< HEAD
-  const record = useRecord();
-  const { getCollectionField } = useCollectionManager();
   const association = useBlockAssociationContext();
   if (association) {
     const collectionField = getCollectionField(association);
     return record?.__parent?.[collectionField.sourceKey || 'id'];
-=======
-  const record = useRecord_deprecated();
-  const { getCollectionField } = useCollectionManager_deprecated();
-  const assoc = useBlockAssociationContext();
-  if (assoc) {
-    const association = getCollectionField(assoc);
-    return record?.__parent?.[association.sourceKey || 'id'];
->>>>>>> 18686fa0
   }
 };
 
