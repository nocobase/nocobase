/**
 * This file is part of the NocoBase (R) project.
 * Copyright (c) 2020-2024 NocoBase Co., Ltd.
 * Authors: NocoBase Team.
 *
 * This project is dual-licensed under AGPL-3.0 and NocoBase Commercial License.
 * For more information, please refer to: https://www.nocobase.com/agreement.
 */

import { Field, GeneralField } from '@formily/core';
import { RecursionField, useField, useFieldSchema } from '@formily/react';
import { Col, Row } from 'antd';
import merge from 'deepmerge';
import template from 'lodash/template';
import React, { createContext, useContext, useEffect, useMemo, useState } from 'react';
import { Link } from 'react-router-dom';
import {
  DataBlockProvider,
  TableFieldResource,
  WithoutTableFieldResource,
  useCollectionParentRecord,
  useCollectionRecord,
  useCollectionRecordData,
  useDataBlockProps,
  useDataBlockRequest,
  useDataBlockResource,
  useDesignable,
  useRecord,
} from '../';
import { ACLCollectionProvider } from '../acl/ACLProvider';
import {
  CollectionProvider_deprecated,
  useCollectionManager_deprecated,
  useCollection_deprecated,
} from '../collection-manager';
import { DataBlockCollector } from '../filter-provider/FilterProvider';
import { useSourceId } from '../modules/blocks/useSourceId';
import { RecordProvider, useRecordIndex } from '../record-provider';
import { usePagePopup } from '../schema-component/antd/page/pagePopupUtils';
import { useAssociationNames } from './hooks';
import { useDataBlockParentRecord } from './hooks/useDataBlockParentRecord';

/**
 * @deprecated
 */
export const BlockResourceContext = createContext(null);
BlockResourceContext.displayName = 'BlockResourceContext';
export const BlockAssociationContext = createContext(null);
BlockAssociationContext.displayName = 'BlockAssociationContext';

/**
 * @deprecated
 */
export const BlockRequestContext_deprecated = createContext<{
  block?: string;
  props?: any;
  field?: GeneralField;
  service?: any;
  resource?: any;
  allowedActions?: any;
  __parent?: any;
  updateAssociationValues?: any[];
}>({});
BlockRequestContext_deprecated.displayName = 'BlockRequestContext_deprecated';

/**
 * @deprecated
 * use `useDataBlockResource` instead
 * @returns
 */
export const useBlockResource = () => {
  const resource = useDataBlockResource();
  return useContext(BlockResourceContext) || resource;
};

/**
 * @internal
 * @param props
 * @returns
 */
export const MaybeCollectionProvider = (props) => {
  const { collection } = props;
  return collection ? (
    <CollectionProvider_deprecated collection={collection}>
      <ACLCollectionProvider>{props.children}</ACLCollectionProvider>
    </CollectionProvider_deprecated>
  ) : (
    props.children
  );
};

/**
 * @deprecated
 * use `DataBlockRequestProvider` instead
 * @param props
 * @returns
 */
export const BlockRequestProvider_deprecated = (props) => {
  const field = useField<Field>();
  const resource = useDataBlockResource();
  const [allowedActions, setAllowedActions] = useState({});
  const service = useDataBlockRequest();
  const record = useCollectionRecord();
  const parentRecord = useCollectionParentRecord();

  // Infinite scroll support
  const serviceAllowedActions = (service?.data as any)?.meta?.allowedActions;
  useEffect(() => {
    if (!serviceAllowedActions) return;
    setAllowedActions((last) => {
      return merge(last, serviceAllowedActions ?? {});
    });
  }, [serviceAllowedActions]);

  const __parent = useBlockRequestContext();
  return (
    <BlockRequestContext_deprecated.Provider
      value={{
        allowedActions,
        block: props.block,
        props,
        field,
        service,
        resource,
        __parent,
        updateAssociationValues: props?.updateAssociationValues || [],
      }}
    >
      {/* 用于兼容旧版 record.__parent 的写法 */}
      <RecordProvider isNew={record?.isNew} record={record?.data} parent={parentRecord?.data}>
        {props.children}
      </RecordProvider>
    </BlockRequestContext_deprecated.Provider>
  );
};

/**
 * @deprecated
 * use `useDataBlockRequest` instead
 */
export const useBlockRequestContext = () => {
  return useContext(BlockRequestContext_deprecated);
};

/**
 * @deprecated
 * 废弃组件，不建议使用
 */
export const RenderChildrenWithAssociationFilter: React.FC<any> = (props) => {
  const fieldSchema = useFieldSchema();
  const { findComponent } = useDesignable();
  const field = useField();
  const Component = findComponent(field.component?.[0]) || React.Fragment;
  const associationFilterSchema = fieldSchema.reduceProperties((buf, s) => {
    if (s['x-component'] === 'AssociationFilter') {
      return s;
    }
    return buf;
  }, null);

  if (associationFilterSchema) {
    return (
      <Component {...field.componentProps}>
        <Row style={{ height: '100%' }} gutter={16} wrap={false}>
          <Col
            style={{
              width: 200,
              flex: '0 0 auto',
              ...(props.associationFilterStyle || {}),
            }}
          >
            <RecursionField
              schema={fieldSchema}
              onlyRenderProperties
              filterProperties={(s) => s['x-component'] === 'AssociationFilter'}
            />
          </Col>
          <Col
            style={{
              flex: '1 1 auto',
              minWidth: 0,
            }}
          >
            <div
              style={{
                height: '100%',
                display: 'flex',
                flexDirection: 'column',
              }}
            >
              <RecursionField
                schema={fieldSchema}
                onlyRenderProperties
                filterProperties={(s) => s['x-component'] !== 'AssociationFilter'}
              />
            </div>
          </Col>
        </Row>
      </Component>
    );
  }
  return props.children;
};

/**
 * @internal
 */
export const BlockContext = createContext<{
  /** 用以区分区块的标识 */
  name: string;
}>(null);
BlockContext.displayName = 'BlockContext';

/**
 * @internal
 * @returns
 */
export const useBlockContext = () => {
  return useContext(BlockContext);
};

/**
 * 用于兼容旧版本 Schema
 */
const useCompatDataBlockParentRecord = (props) => {
  const fieldSchema = useFieldSchema();

  // 如果存在 x-use-decorator-props，说明是新版 Schema
  if (fieldSchema['x-use-decorator-props']) {
    return props.parentRecord;
  } else {
    // 是否存在 x-use-decorator-props 是固定不变的，所以这里可以使用 hooks
    // eslint-disable-next-line react-hooks/rules-of-hooks
    return useDataBlockParentRecord(props);
  }
};

/**
 * @deprecated
 * use `DataBlockProvider` instead
 */
export const BlockProvider = (props: {
  name: string;
  resource: any;
  collection?: any;
  association?: any;
  dataSource?: string;
  params?: any;
  children?: any;
  parentRecord?: any;
  /** @deprecated */
  useSourceId?: any;
  /** @deprecated */
  useParams?: any;
}) => {
  const { name, dataSource, useParams, parentRecord } = props;
  const parentRecordFromHook = useCompatDataBlockParentRecord(props);

  // 新版（1.0）已弃用 useParams，这里之所以继续保留是为了兼容旧版的 UISchema
  const paramsFromHook = useParams?.();

  const { getAssociationAppends } = useAssociationNames(dataSource);
  const { appends, updateAssociationValues } = getAssociationAppends();
  const params = useMemo(() => {
    if (!props.params?.['appends']) {
      return { ...props.params, appends, ...paramsFromHook };
    }
    return { ...props.params, ...paramsFromHook };
  }, [appends, paramsFromHook, props.params]);
  const blockValue = useMemo(() => ({ name }), [name]);

  return (
    <BlockContext.Provider value={blockValue}>
      <DataBlockProvider {...(props as any)} params={params} parentRecord={parentRecord || parentRecordFromHook}>
        <BlockRequestProvider_deprecated {...props} updateAssociationValues={updateAssociationValues} params={params}>
          <DataBlockCollector {...props} params={params}>
            {props.children}
          </DataBlockCollector>
        </BlockRequestProvider_deprecated>
      </DataBlockProvider>
    </BlockContext.Provider>
  );
};

/**
 * @deprecated
 * use `useDataBlockProps` instead
 * @returns
 */
export const useBlockAssociationContext = () => {
  const { association } = useDataBlockProps();
  return useContext(BlockAssociationContext) || association;
};

export const useFilterByTk = () => {
  const { resource, __parent } = useBlockRequestContext();
  const recordIndex = useRecordIndex();
  const recordData = useCollectionRecordData();
  const collection = useCollection_deprecated();
  const { getCollectionField } = useCollectionManager_deprecated();
  const assoc = useBlockAssociationContext();
  const withoutTableFieldResource = useContext(WithoutTableFieldResource);
<<<<<<< HEAD
  const { popupParams } = usePagePopup();

  if (popupParams?.filterbytk) {
    return popupParams.filterbytk;
  }
=======
>>>>>>> 2c4bea0a

  if (!withoutTableFieldResource) {
    if (resource instanceof TableFieldResource || __parent?.block === 'TableField') {
      return recordIndex;
    }
  }

  if (assoc) {
    const association = getCollectionField(assoc);
    return recordData?.[association.targetKey || 'id'];
  }
  return recordData?.[collection.filterTargetKey || 'id'];
};

/**
 * @deprecated
 */
export const useSourceIdFromRecord = () => {
  const record = useRecord();
  const { getCollectionField } = useCollectionManager_deprecated();
  const association = useBlockAssociationContext();
  if (association) {
    const collectionField = getCollectionField(association);
    return record?.[collectionField.sourceKey || 'id'];
  }
};

/**
 * @deprecated
 * use `useSourceId` instead
 */
export const useSourceIdFromParentRecord = () => {
  return useSourceId();
};

/**
 * @internal
 * @returns
 */
export const useParamsFromRecord = () => {
  const filterByTk = useFilterByTk();
  const record = useRecord();
  const { fields } = useCollection_deprecated();
  const fieldSchema = useFieldSchema();
  const { getCollectionJoinField } = useCollectionManager_deprecated();
  const collectionField = getCollectionJoinField(
    fieldSchema?.['x-decorator-props']?.resource || fieldSchema?.['x-decorator-props']?.association,
  );
  const filterFields = fields
    .filter((v) => {
      return ['boolean', 'date', 'integer', 'radio', 'sort', 'string', 'time', 'uid', 'uuid'].includes(v.type);
    })
    .map((v) => v.name);
  const filter = Object.keys(record)
    .filter((key) => filterFields.includes(key))
    .reduce((result, key) => {
      result[key] = record[key];
      return result;
    }, {});

  const obj = {
    filterByTk: filterByTk,
  };
  if (record.__collection && collectionField && !['oho', 'm2o', 'obo'].includes(collectionField.interface)) {
    obj['targetCollection'] = record.__collection;
  }
  if (!filterByTk && Object.keys(filter).length > 0) {
    obj['filter'] = filter;
  }
  return obj;
};

export const RecordLink = (props) => {
  const field = useField();
  const record = useRecord();
  const { title, to, ...others } = props;
  const compiled = template(to || '');
  return (
    <Link {...others} to={compiled({ record: record || {} })}>
      {field.title}
    </Link>
  );
};<|MERGE_RESOLUTION|>--- conflicted
+++ resolved
@@ -36,7 +36,6 @@
 import { DataBlockCollector } from '../filter-provider/FilterProvider';
 import { useSourceId } from '../modules/blocks/useSourceId';
 import { RecordProvider, useRecordIndex } from '../record-provider';
-import { usePagePopup } from '../schema-component/antd/page/pagePopupUtils';
 import { useAssociationNames } from './hooks';
 import { useDataBlockParentRecord } from './hooks/useDataBlockParentRecord';
 
@@ -300,14 +299,6 @@
   const { getCollectionField } = useCollectionManager_deprecated();
   const assoc = useBlockAssociationContext();
   const withoutTableFieldResource = useContext(WithoutTableFieldResource);
-<<<<<<< HEAD
-  const { popupParams } = usePagePopup();
-
-  if (popupParams?.filterbytk) {
-    return popupParams.filterbytk;
-  }
-=======
->>>>>>> 2c4bea0a
 
   if (!withoutTableFieldResource) {
     if (resource instanceof TableFieldResource || __parent?.block === 'TableField') {
