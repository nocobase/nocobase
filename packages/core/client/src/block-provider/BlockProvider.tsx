--- conflicted
+++ resolved
@@ -5,12 +5,7 @@
 import merge from 'deepmerge';
 import { Col, Row } from 'antd';
 import template from 'lodash/template';
-<<<<<<< HEAD
-import React, { createContext, useContext, useEffect, useState } from 'react';
-import merge from 'deepmerge';
-=======
 import React, { createContext, useContext, useEffect, useRef, useState } from 'react';
->>>>>>> 29956150
 import { Link } from 'react-router-dom';
 import {
   ACLCollectionProvider,
@@ -113,7 +108,7 @@
       params['appends'] = appends;
     }
   }
-  const result = useRequest<any, any[]>(
+  const result = useRequest(
     snapshot
       ? async () => ({
           data: record[tableFieldName] ?? [],
@@ -168,10 +163,7 @@
   const field = useField();
   const resource = useBlockResource();
   const [allowedActions, setAllowedActions] = useState({});
-<<<<<<< HEAD
-=======
-
->>>>>>> 29956150
+
   const service = useResourceAction(
     { ...props, resource },
     {
@@ -180,11 +172,7 @@
   );
 
   // Infinite scroll support
-<<<<<<< HEAD
-  const serviceAllowedActions = service?.data?.meta?.allowedActions;
-=======
   const serviceAllowedActions = (service?.data as any)?.meta?.allowedActions;
->>>>>>> 29956150
   useEffect(() => {
     if (!serviceAllowedActions) return;
     setAllowedActions((last) => {
