import { css } from '@emotion/css';
import { Field } from '@formily/core';
import { RecursionField, useField, useFieldSchema } from '@formily/react';
import { useRequest } from 'ahooks';
import merge from 'deepmerge';
import { Col, Row } from 'antd';
import template from 'lodash/template';
import React, { createContext, useContext, useEffect, useRef, useState } from 'react';
import { Link } from 'react-router-dom';
import {
  ACLCollectionProvider,
  TableFieldResource,
  WithoutTableFieldResource,
  useAPIClient,
  useActionContext,
  useDesignable,
  useRecord,
} from '../';
import { CollectionProvider, useCollection, useCollectionManager } from '../collection-manager';
import { FilterBlockRecord } from '../filter-provider/FilterProvider';
import { useRecordIndex } from '../record-provider';
import { SharedFilterProvider } from './SharedFilterProvider';
import _ from 'lodash';

export const BlockResourceContext = createContext(null);
export const BlockAssociationContext = createContext(null);
export const BlockRequestContext = createContext<any>({});

export const useBlockResource = () => {
  return useContext(BlockResourceContext);
};

interface UseResourceProps {
  resource: any;
  association?: any;
  useSourceId?: any;
  block?: any;
}

export const useAssociation = (props) => {
  const { association } = props;
  const { getCollectionField } = useCollectionManager();
  if (typeof association === 'string') {
    return getCollectionField(association);
  } else if (association?.collectionName && association?.name) {
    return getCollectionField(`${association?.collectionName}.${association?.name}`);
  }
};

const useResource = (props: UseResourceProps) => {
  const { block, resource, useSourceId } = props;
  const record = useRecord();
  const api = useAPIClient();
  const { fieldSchema } = useActionContext();
  const isCreateAction = fieldSchema?.['x-action'] === 'create';
  const association = useAssociation(props);
  const sourceId = useSourceId?.();
  const field = useField<Field>();
  if (block === 'TableField') {
    const options = {
      field,
      api,
      resource,
<<<<<<< HEAD
      sourceId: !isCreateAction ? sourceId || record[association?.sourceKey || 'id'] : undefined,
=======
      sourceId: sourceId || record[association?.sourceKey || 'id'] || record?.__parent?.[association?.sourceKey || 'id'],
>>>>>>> 49117afb
    };
    return new TableFieldResource(options);
  }

  const withoutTableFieldResource = useContext(WithoutTableFieldResource);
  const __parent = useContext(BlockRequestContext);
  if (
    !withoutTableFieldResource &&
    __parent?.block === 'TableField' &&
    __parent?.resource instanceof TableFieldResource
  ) {
    return __parent.resource;
  }
  if (!association) {
    return api.resource(resource);
  }
  if (sourceId) {
    return api.resource(resource, sourceId);
  }

  return api.resource(resource, record[association?.sourceKey || 'id']);
};

const useActionParams = (props) => {
  const { useParams } = props;
  const params = useParams?.() || {};
  return { ...props.params, ...params };
};

export const useResourceAction = (props, opts = {}) => {
  /**
   * fieldName: 来自 TableFieldProvider
   */
  const { resource, action, fieldName: tableFieldName, runWhenParamsChanged = false } = props;
  const { fields } = useCollection();
  const params = useActionParams(props);
  const api = useAPIClient();
  const fieldSchema = useFieldSchema();
  const { snapshot } = useActionContext();
  const record = useRecord();

  if (!Reflect.has(params, 'appends')) {
    const appends = fields?.filter((field) => field.target).map((field) => field.name);
    if (appends?.length) {
      params['appends'] = appends;
    }
  }
  const result = useRequest(
    snapshot
      ? async () => ({
          data: record[tableFieldName] ?? [],
        })
      : (opts) => {
          if (!action) {
            return Promise.resolve({});
          }
          const actionParams = { ...params, ...opts };
          if (params?.appends) {
            actionParams.appends = params.appends;
          }
          return resource[action](actionParams).then((res) => res.data);
        },
    {
      ...opts,
      onSuccess(data, params) {
        opts?.['onSuccess']?.(data, params);
        if (fieldSchema['x-uid']) {
          api.services[fieldSchema['x-uid']] = result;
        }
      },
      defaultParams: [params],
      refreshDeps: [runWhenParamsChanged ? null : JSON.stringify(params.appends)],
    },
  );

  // automatic run service when params has changed
  const firstRun = useRef(false);
  useEffect(() => {
    if (!runWhenParamsChanged) {
      return;
    }
    if (firstRun.current) {
      result?.run({ ...result?.params?.[0], ...params });
    }
    firstRun.current = true;
  }, [JSON.stringify(params), runWhenParamsChanged]);

  return result;
};

export const MaybeCollectionProvider = (props) => {
  const { collection } = props;
  return collection ? (
    <CollectionProvider collection={collection}>
      <ACLCollectionProvider>{props.children}</ACLCollectionProvider>
    </CollectionProvider>
  ) : (
    <>{props.children}</>
  );
};

const BlockRequestProvider = (props) => {
  const field = useField();
  const resource = useBlockResource();
  const [allowedActions, setAllowedActions] = useState({});

  const service = useResourceAction(
    { ...props, resource },
    {
      ...props.requestOptions,
    },
  );

  // Infinite scroll support
  const serviceAllowedActions = (service?.data as any)?.meta?.allowedActions;
  useEffect(() => {
    if (!serviceAllowedActions) return;
    setAllowedActions((last) => {
      return merge(last, serviceAllowedActions ?? {});
    });
  }, [serviceAllowedActions]);

  const __parent = useContext(BlockRequestContext);
  return (
    <BlockRequestContext.Provider
      value={{ allowedActions, block: props.block, props, field, service, resource, __parent }}
    >
      {props.children}
    </BlockRequestContext.Provider>
  );
};

export const useBlockRequestContext = () => {
  return useContext(BlockRequestContext);
};

export const RenderChildrenWithAssociationFilter: React.FC<any> = (props) => {
  const fieldSchema = useFieldSchema();
  const { findComponent } = useDesignable();
  const field = useField();
  const Component = findComponent(field.component?.[0]) || React.Fragment;
  const associationFilterSchema = fieldSchema.reduceProperties((buf, s) => {
    if (s['x-component'] === 'AssociationFilter') {
      return s;
    }
    return buf;
  }, null);

  if (associationFilterSchema) {
    return (
      <Component {...field.componentProps}>
        <Row
          className={css`
            height: 100%;
          `}
          gutter={16}
          wrap={false}
        >
          <Col
            className={css`
              width: 200px;
              flex: 0 0 auto;
            `}
            style={props.associationFilterStyle}
          >
            <RecursionField
              schema={fieldSchema}
              onlyRenderProperties
              filterProperties={(s) => s['x-component'] === 'AssociationFilter'}
            />
          </Col>
          <Col
            className={css`
              flex: 1 1 auto;
              min-width: 0;
            `}
          >
            <div
              className={css`
                display: flex;
                flex-direction: column;
                height: 100%;
              `}
            >
              <RecursionField
                schema={fieldSchema}
                onlyRenderProperties
                filterProperties={(s) => s['x-component'] !== 'AssociationFilter'}
              />
            </div>
          </Col>
        </Row>
      </Component>
    );
  }
  return props.children;
};

export const BlockProvider = (props) => {
  const { collection, association } = props;
  const resource = useResource(props);
  return (
    <MaybeCollectionProvider collection={collection}>
      <BlockAssociationContext.Provider value={association}>
        <BlockResourceContext.Provider value={resource}>
          <BlockRequestProvider {...props}>
            <SharedFilterProvider {...props}>
              <FilterBlockRecord {...props}>{props.children}</FilterBlockRecord>
            </SharedFilterProvider>
          </BlockRequestProvider>
        </BlockResourceContext.Provider>
      </BlockAssociationContext.Provider>
    </MaybeCollectionProvider>
  );
};

export const useBlockAssociationContext = () => {
  return useContext(BlockAssociationContext);
};

export const useFilterByTk = () => {
  const { resource, __parent } = useContext(BlockRequestContext);
  const recordIndex = useRecordIndex();
  const record = useRecord();
  const collection = useCollection();
  const { getCollectionField } = useCollectionManager();
  const assoc = useContext(BlockAssociationContext);
  const withoutTableFieldResource = useContext(WithoutTableFieldResource);
  if (!withoutTableFieldResource) {
    if (resource instanceof TableFieldResource || __parent?.block === 'TableField') {
      return recordIndex;
    }
  }

  if (assoc) {
    const association = getCollectionField(assoc);
    return record?.[association.targetKey || 'id'];
  }
  return record?.[collection.filterTargetKey || 'id'];
};

export const useSourceIdFromRecord = () => {
  const record = useRecord();
  const { getCollectionField } = useCollectionManager();
  const assoc = useContext(BlockAssociationContext);
  if (assoc) {
    const association = getCollectionField(assoc);
    return record?.[association.sourceKey || 'id'];
  }
};

export const useSourceIdFromParentRecord = () => {
  const record = useRecord();
  const { getCollectionField } = useCollectionManager();
  const assoc = useContext(BlockAssociationContext);
  if (assoc) {
    const association = getCollectionField(assoc);
    return record?.__parent?.[association.sourceKey || 'id'];
  }
};

export const useParamsFromRecord = () => {
  const filterByTk = useFilterByTk();
  const record = useRecord();
  const { fields } = useCollection();
  const filterFields = fields
    .filter((v) => {
      return ['boolean', 'date', 'integer', 'radio', 'sort', 'string', 'time', 'uid', 'uuid'].includes(v.type);
    })
    .map((v) => v.name);
  const filter = Object.keys(record)
    .filter((key) => filterFields.includes(key))
    .reduce((result, key) => {
      result[key] = record[key];
      return result;
    }, {});

  const obj = {
    filterByTk: filterByTk,
  };
  if (!filterByTk) {
    obj['filter'] = filter;
  }
  return obj;
};

export const RecordLink = (props) => {
  const field = useField();
  const record = useRecord();
  const { title, to, ...others } = props;
  const compiled = template(to || '');
  return (
    <Link {...others} to={compiled({ record: record || {} })}>
      {field.title}
    </Link>
  );
};<|MERGE_RESOLUTION|>--- conflicted
+++ resolved
@@ -61,11 +61,9 @@
       field,
       api,
       resource,
-<<<<<<< HEAD
-      sourceId: !isCreateAction ? sourceId || record[association?.sourceKey || 'id'] : undefined,
-=======
-      sourceId: sourceId || record[association?.sourceKey || 'id'] || record?.__parent?.[association?.sourceKey || 'id'],
->>>>>>> 49117afb
+      sourceId: !isCreateAction
+        ? sourceId || record[association?.sourceKey || 'id'] || record?.__parent?.[association?.sourceKey || 'id']
+        : undefined,
     };
     return new TableFieldResource(options);
   }
