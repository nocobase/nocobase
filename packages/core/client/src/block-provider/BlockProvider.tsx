--- conflicted
+++ resolved
@@ -8,39 +8,25 @@
 import React, { createContext, useContext, useEffect, useMemo, useRef, useState } from 'react';
 import { Link } from 'react-router-dom';
 import {
-<<<<<<< HEAD
   DataBlockProviderV2,
-=======
-  CollectionManagerProviderV2,
->>>>>>> 8fb099f5
   TableFieldResource,
   WithoutTableFieldResource,
   useAPIClient,
   useActionContext,
-<<<<<<< HEAD
   useDataBlockPropsV2,
   useDataBlockRequestV2,
   useDataBlockResourceV2,
-=======
   useDataSourceHeaders,
->>>>>>> 8fb099f5
   useDesignable,
   useRecord,
 } from '../';
 import { ACLCollectionProvider } from '../acl/ACLProvider';
-<<<<<<< HEAD
-import { useDataSourceHeaders } from '../application/collection/utils';
-=======
->>>>>>> 8fb099f5
 import { CollectionProvider, useCollection, useCollectionManager } from '../collection-manager';
 import { DataBlockCollector } from '../filter-provider/FilterProvider';
 import { useRecordIndex } from '../record-provider';
 import { useTemplateBlockContext } from './TemplateBlockProvider';
 import { useAssociationNames } from './hooks';
-<<<<<<< HEAD
 import { useDataBlockSourceId } from './hooks/useDataBlockSourceId';
-=======
->>>>>>> 8fb099f5
 
 /**
  * @deprecated
@@ -356,7 +342,6 @@
 
   return (
     <BlockContext.Provider value={blockValue}>
-<<<<<<< HEAD
       <DataBlockProviderV2 {...(props as any)} params={params} sourceId={sourceId}>
         <BlockRequestProvider {...props} updateAssociationValues={updateAssociationValues} params={params}>
           <DataBlockCollector {...props} params={params}>
@@ -364,21 +349,6 @@
           </DataBlockCollector>
         </BlockRequestProvider>
       </DataBlockProviderV2>
-=======
-      <CollectionManagerProviderV2 dataSource={dataSource}>
-        <MaybeCollectionProvider collection={collection}>
-          <BlockAssociationContext.Provider value={association}>
-            <BlockResourceContext.Provider value={resource}>
-              <BlockRequestProvider {...props} updateAssociationValues={updateAssociationValues} params={params}>
-                <FilterBlockRecord {...props} params={params}>
-                  {props.children}
-                </FilterBlockRecord>
-              </BlockRequestProvider>
-            </BlockResourceContext.Provider>
-          </BlockAssociationContext.Provider>
-        </MaybeCollectionProvider>
-      </CollectionManagerProviderV2>
->>>>>>> 8fb099f5
     </BlockContext.Provider>
   );
 };
