import { css } from '@emotion/css';
import { Field } from '@formily/core';
import { RecursionField, useField, useFieldSchema } from '@formily/react';
import { useRequest } from 'ahooks';
import { Col, Row } from 'antd';
import merge from 'deepmerge';
import template from 'lodash/template';
import React, { createContext, useContext, useEffect, useRef, useState } from 'react';
import { Link } from 'react-router-dom';
import {
  TableFieldResource,
  WithoutTableFieldResource,
  useAPIClient,
  useActionContext,
  useDesignable,
  useRecord,
} from '../';
import { ACLCollectionProvider } from '../acl/ACLProvider';
import { CollectionProvider, useCollection, useCollectionManager } from '../collection-manager';
import { FilterBlockRecord } from '../filter-provider/FilterProvider';
import { useRecordIndex } from '../record-provider';
import { SharedFilterProvider } from './SharedFilterProvider';
import _ from 'lodash';
import { useAssociationNames } from './hooks';
<<<<<<< HEAD
=======

>>>>>>> c3c02d89

export const BlockResourceContext = createContext(null);
export const BlockAssociationContext = createContext(null);
export const BlockRequestContext = createContext<any>({});

export const useBlockResource = () => {
  return useContext(BlockResourceContext);
};

interface UseResourceProps {
  resource: any;
  association?: any;
  useSourceId?: any;
  block?: any;
}

export const useAssociation = (props) => {
  const { association } = props;
  const { getCollectionField } = useCollectionManager();
  if (typeof association === 'string') {
    return getCollectionField(association);
  } else if (association?.collectionName && association?.name) {
    return getCollectionField(`${association?.collectionName}.${association?.name}`);
  }
};

const useResource = (props: UseResourceProps) => {
  const { block, resource, useSourceId } = props;
  const record = useRecord();
  const api = useAPIClient();
  const { fieldSchema } = useActionContext();
  const isCreateAction = fieldSchema?.['x-action'] === 'create';
  const association = useAssociation(props);
  const sourceId = useSourceId?.();
  const field = useField<Field>();
  if (block === 'TableField') {
    const options = {
      field,
      api,
      resource,
      sourceId: !isCreateAction
        ? sourceId || record[association?.sourceKey || 'id'] || record?.__parent?.[association?.sourceKey || 'id']
        : undefined,
    };
    return new TableFieldResource(options);
  }

  const withoutTableFieldResource = useContext(WithoutTableFieldResource);
  const __parent = useContext(BlockRequestContext);
  if (
    !withoutTableFieldResource &&
    __parent?.block === 'TableField' &&
    __parent?.resource instanceof TableFieldResource
  ) {
    return __parent.resource;
  }
  if (!association) {
    return api.resource(resource);
  }
  if (sourceId) {
    return api.resource(resource, sourceId);
  }

  return api.resource(resource, record[association?.sourceKey || 'id']);
};

const useActionParams = (props) => {
  const { useParams } = props;
  const params = useParams?.() || {};
  return { ...props.params, ...params };
};

export const useResourceAction = (props, opts = {}) => {
  /**
   * fieldName: 来自 TableFieldProvider
   */
  const { resource, action, fieldName: tableFieldName, runWhenParamsChanged = false } = props;
  const { fields } = useCollection();
  const params = useActionParams(props);
  const api = useAPIClient();
  const fieldSchema = useFieldSchema();
  const { snapshot } = useActionContext();
  const record = useRecord();

  if (!Reflect.has(params, 'appends')) {
    const appends = fields?.filter((field) => field.target).map((field) => field.name);
    if (appends?.length) {
      params['appends'] = appends;
    }
  }
  const result = useRequest(
    snapshot
      ? async () => ({
          data: record[tableFieldName] ?? [],
        })
      : (opts) => {
          if (!action) {
            return Promise.resolve({});
          }
          const actionParams = { ...params, ...opts };
          if (params?.appends) {
            actionParams.appends = params.appends;
          }
          return resource[action](actionParams).then((res) => res.data);
        },
    {
      ...opts,
      onSuccess(data, params) {
        opts?.['onSuccess']?.(data, params);
        if (fieldSchema['x-uid']) {
          api.services[fieldSchema['x-uid']] = result;
        }
      },
      defaultParams: [params],
      refreshDeps: [runWhenParamsChanged ? null : JSON.stringify(params.appends)],
    },
  );
  // automatic run service when params has changed
  const firstRun = useRef(false);
  useEffect(() => {
    if (!runWhenParamsChanged) {
      return;
    }
    if (firstRun.current) {
      result?.run({ ...result?.params?.[0], ...params });
    }
    firstRun.current = true;
  }, [JSON.stringify(params), runWhenParamsChanged]);

  return result;
};

export const MaybeCollectionProvider = (props) => {
  const { collection } = props;
  return collection ? (
    <CollectionProvider collection={collection}>
      <ACLCollectionProvider>{props.children}</ACLCollectionProvider>
    </CollectionProvider>
  ) : (
    props.children
  );
};

export const BlockRequestProvider = (props) => {
  const field = useField();
  const resource = useBlockResource();
  const [allowedActions, setAllowedActions] = useState({});

  const service = useResourceAction(
    { ...props, resource },
    {
      ...props.requestOptions,
    },
  );

  // Infinite scroll support
  const serviceAllowedActions = (service?.data as any)?.meta?.allowedActions;
  useEffect(() => {
    if (!serviceAllowedActions) return;
    setAllowedActions((last) => {
      return merge(last, serviceAllowedActions ?? {});
    });
  }, [serviceAllowedActions]);

  const __parent = useContext(BlockRequestContext);
  return (
    <BlockRequestContext.Provider
      value={{
        allowedActions,
        block: props.block,
        props,
        field,
        service,
        resource,
        __parent,
        updateAssociationValues: props?.updateAssociationValues || [],
      }}
    >
      {props.children}
    </BlockRequestContext.Provider>
  );
};

export const useBlockRequestContext = () => {
  return useContext(BlockRequestContext);
};

export const RenderChildrenWithAssociationFilter: React.FC<any> = (props) => {
  const fieldSchema = useFieldSchema();
  const { findComponent } = useDesignable();
  const field = useField();
  const Component = findComponent(field.component?.[0]) || React.Fragment;
  const associationFilterSchema = fieldSchema.reduceProperties((buf, s) => {
    if (s['x-component'] === 'AssociationFilter') {
      return s;
    }
    return buf;
  }, null);

  if (associationFilterSchema) {
    return (
      <Component {...field.componentProps}>
        <Row
          className={css`
            height: 100%;
          `}
          gutter={16}
          wrap={false}
        >
          <Col
            className={css`
              width: 200px;
              flex: 0 0 auto;
            `}
            style={props.associationFilterStyle}
          >
            <RecursionField
              schema={fieldSchema}
              onlyRenderProperties
              filterProperties={(s) => s['x-component'] === 'AssociationFilter'}
            />
          </Col>
          <Col
            className={css`
              flex: 1 1 auto;
              min-width: 0;
            `}
          >
            <div
              className={css`
                display: flex;
                flex-direction: column;
                height: 100%;
              `}
            >
              <RecursionField
                schema={fieldSchema}
                onlyRenderProperties
                filterProperties={(s) => s['x-component'] !== 'AssociationFilter'}
              />
            </div>
          </Col>
        </Row>
      </Component>
    );
  }
  return props.children;
};

export const BlockProvider = (props) => {
  const { collection, association } = props;
  const resource = useResource(props);
  const params = { ...props.params };
  const { appends, updateAssociationValues } = useAssociationNames();
  if (!Object.keys(params).includes('appends')) {
    params['appends'] = appends;
  }

  return (
    <MaybeCollectionProvider collection={collection}>
      <BlockAssociationContext.Provider value={association}>
        <BlockResourceContext.Provider value={resource}>
          <BlockRequestProvider {...props} updateAssociationValues={updateAssociationValues} params={params}>
            <SharedFilterProvider {...props} params={params}>
              <FilterBlockRecord {...props} params={params}>
                {props.children}
              </FilterBlockRecord>
            </SharedFilterProvider>
          </BlockRequestProvider>
        </BlockResourceContext.Provider>
      </BlockAssociationContext.Provider>
    </MaybeCollectionProvider>
  );
};

export const useBlockAssociationContext = () => {
  return useContext(BlockAssociationContext);
};

export const useFilterByTk = () => {
  const { resource, __parent } = useContext(BlockRequestContext);
  const recordIndex = useRecordIndex();
  const record = useRecord();
  const collection = useCollection();
  const { getCollectionField } = useCollectionManager();
  const assoc = useContext(BlockAssociationContext);
  const withoutTableFieldResource = useContext(WithoutTableFieldResource);
  if (!withoutTableFieldResource) {
    if (resource instanceof TableFieldResource || __parent?.block === 'TableField') {
      return recordIndex;
    }
  }

  if (assoc) {
    const association = getCollectionField(assoc);
    return record?.[association.targetKey || 'id'];
  }
  return record?.[collection.filterTargetKey || 'id'];
};

export const useSourceIdFromRecord = () => {
  const record = useRecord();
  const { getCollectionField } = useCollectionManager();
  const assoc = useContext(BlockAssociationContext);
  if (assoc) {
    const association = getCollectionField(assoc);
    return record?.[association.sourceKey || 'id'];
  }
};

export const useSourceIdFromParentRecord = () => {
  const record = useRecord();
  const { getCollectionField } = useCollectionManager();
  const assoc = useContext(BlockAssociationContext);
  if (assoc) {
    const association = getCollectionField(assoc);
    return record?.__parent?.[association.sourceKey || 'id'];
  }
};

export const useParamsFromRecord = () => {
  const filterByTk = useFilterByTk();
  const record = useRecord();
  const { fields } = useCollection();
  const filterFields = fields
    .filter((v) => {
      return ['boolean', 'date', 'integer', 'radio', 'sort', 'string', 'time', 'uid', 'uuid'].includes(v.type);
    })
    .map((v) => v.name);
  const filter = Object.keys(record)
    .filter((key) => filterFields.includes(key))
    .reduce((result, key) => {
      result[key] = record[key];
      return result;
    }, {});

  const obj = {
    filterByTk: filterByTk,
  };
  if (!filterByTk) {
    obj['filter'] = filter;
  }
  return obj;
};

export const RecordLink = (props) => {
  const field = useField();
  const record = useRecord();
  const { title, to, ...others } = props;
  const compiled = template(to || '');
  return (
    <Link {...others} to={compiled({ record: record || {} })}>
      {field.title}
    </Link>
  );
};<|MERGE_RESOLUTION|>--- conflicted
+++ resolved
@@ -22,10 +22,7 @@
 import { SharedFilterProvider } from './SharedFilterProvider';
 import _ from 'lodash';
 import { useAssociationNames } from './hooks';
-<<<<<<< HEAD
-=======
-
->>>>>>> c3c02d89
+
 
 export const BlockResourceContext = createContext(null);
 export const BlockAssociationContext = createContext(null);
