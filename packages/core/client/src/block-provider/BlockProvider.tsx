import { css } from '@emotion/css';
import { Field } from '@formily/core';
import { RecursionField, useField, useFieldSchema } from '@formily/react';
import { useRequest } from 'ahooks';
import { Col, Row } from 'antd';
import merge from 'deepmerge';
import template from 'lodash/template';
import React, { createContext, useContext, useEffect, useRef, useState } from 'react';
import { Link } from 'react-router-dom';
import {
  TableFieldResource,
  WithoutTableFieldResource,
  useAPIClient,
  useActionContext,
  useDesignable,
  useRecord,
} from '../';
import { ACLCollectionProvider } from '../acl/ACLProvider';
import { CollectionProvider, useCollection, useCollectionManager } from '../collection-manager';
import { FilterBlockRecord } from '../filter-provider/FilterProvider';
import { useRecordIndex } from '../record-provider';
import { SharedFilterProvider } from './SharedFilterProvider';
import { useAssociationNames } from './hooks';

export const BlockResourceContext = createContext(null);
export const BlockAssociationContext = createContext(null);
export const BlockRequestContext = createContext<any>({});

export const useBlockResource = () => {
  return useContext(BlockResourceContext);
};

interface UseResourceProps {
  resource: any;
  association?: any;
  useSourceId?: any;
  block?: any;
}

export const useAssociation = (props) => {
  const { association } = props;
  const { getCollectionField } = useCollectionManager();
  if (typeof association === 'string') {
    return getCollectionField(association);
  } else if (association?.collectionName && association?.name) {
    return getCollectionField(`${association?.collectionName}.${association?.name}`);
  }
};

const useResource = (props: UseResourceProps) => {
  const { block, resource, useSourceId } = props;
  const record = useRecord();
  const api = useAPIClient();
  const { fieldSchema } = useActionContext();
  const isCreateAction = fieldSchema?.['x-action'] === 'create';
  const association = useAssociation(props);
  const sourceId = useSourceId?.();
  const field = useField<Field>();
  const withoutTableFieldResource = useContext(WithoutTableFieldResource);
  const __parent = useContext(BlockRequestContext);
  if (block === 'TableField') {
    const options = {
      field,
      api,
      resource,
      sourceId: !isCreateAction
        ? sourceId || record[association?.sourceKey || 'id'] || record?.__parent?.[association?.sourceKey || 'id']
        : undefined,
    };
    return new TableFieldResource(options);
  }
<<<<<<< HEAD
=======

>>>>>>> dcafbb10
  if (
    !withoutTableFieldResource &&
    __parent?.block === 'TableField' &&
    __parent?.resource instanceof TableFieldResource
  ) {
    return __parent.resource;
  }
  if (!association) {
    return api.resource(resource);
  }
  if (sourceId) {
    return api.resource(resource, sourceId);
  }

  return api.resource(resource, record[association?.sourceKey || 'id']);
};

const useActionParams = (props) => {
  const { useParams } = props;
  const params = useParams?.() || {};
  return { ...props.params, ...params };
};

export const useResourceAction = (props, opts = {}) => {
  /**
   * fieldName: 来自 TableFieldProvider
   */
  const { resource, action, fieldName: tableFieldName, runWhenParamsChanged = false } = props;
  const { fields } = useCollection();
  const params = useActionParams(props);
  const api = useAPIClient();
  const fieldSchema = useFieldSchema();
  const { snapshot } = useActionContext();
  const record = useRecord();

  if (!Reflect.has(params, 'appends')) {
    const appends = fields?.filter((field) => field.target).map((field) => field.name);
    if (appends?.length) {
      params['appends'] = appends;
    }
  }
  const result = useRequest(
    snapshot
      ? async () => ({
          data: record[tableFieldName] ?? [],
        })
      : (opts) => {
          if (!action) {
            return Promise.resolve({});
          }
          const actionParams = { ...params, ...opts };
          if (params?.appends) {
            actionParams.appends = params.appends;
          }
          return resource[action](actionParams).then((res) => res.data);
        },
    {
      ...opts,
      onSuccess(data, params) {
        opts?.['onSuccess']?.(data, params);
        if (fieldSchema['x-uid']) {
          api.services[fieldSchema['x-uid']] = result;
        }
      },
      defaultParams: [params],
      refreshDeps: [runWhenParamsChanged ? null : JSON.stringify(params.appends)],
    },
  );
  // automatic run service when params has changed
  const firstRun = useRef(false);
  useEffect(() => {
    if (!runWhenParamsChanged) {
      return;
    }
    if (firstRun.current) {
      result?.run({ ...result?.params?.[0], ...params });
    }
    firstRun.current = true;
  }, [JSON.stringify(params), runWhenParamsChanged]);

  return result;
};

export const MaybeCollectionProvider = (props) => {
  const { collection } = props;
  return collection ? (
    <CollectionProvider collection={collection}>
      <ACLCollectionProvider>{props.children}</ACLCollectionProvider>
    </CollectionProvider>
  ) : (
    props.children
  );
};

export const BlockRequestProvider = (props) => {
  const field = useField();
  const resource = useBlockResource();
  const [allowedActions, setAllowedActions] = useState({});

  const service = useResourceAction(
    { ...props, resource },
    {
      ...props.requestOptions,
    },
  );

  // Infinite scroll support
  const serviceAllowedActions = (service?.data as any)?.meta?.allowedActions;
  useEffect(() => {
    if (!serviceAllowedActions) return;
    setAllowedActions((last) => {
      return merge(last, serviceAllowedActions ?? {});
    });
  }, [serviceAllowedActions]);

  const __parent = useContext(BlockRequestContext);
  return (
    <BlockRequestContext.Provider
      value={{
        allowedActions,
        block: props.block,
        props,
        field,
        service,
        resource,
        __parent,
        updateAssociationValues: props?.updateAssociationValues || [],
      }}
    >
      {props.children}
    </BlockRequestContext.Provider>
  );
};

export const useBlockRequestContext = () => {
  return useContext(BlockRequestContext);
};

export const RenderChildrenWithAssociationFilter: React.FC<any> = (props) => {
  const fieldSchema = useFieldSchema();
  const { findComponent } = useDesignable();
  const field = useField();
  const Component = findComponent(field.component?.[0]) || React.Fragment;
  const associationFilterSchema = fieldSchema.reduceProperties((buf, s) => {
    if (s['x-component'] === 'AssociationFilter') {
      return s;
    }
    return buf;
  }, null);

  if (associationFilterSchema) {
    return (
      <Component {...field.componentProps}>
        <Row
          className={css`
            height: 100%;
          `}
          gutter={16}
          wrap={false}
        >
          <Col
            className={css`
              width: 200px;
              flex: 0 0 auto;
            `}
            style={props.associationFilterStyle}
          >
            <RecursionField
              schema={fieldSchema}
              onlyRenderProperties
              filterProperties={(s) => s['x-component'] === 'AssociationFilter'}
            />
          </Col>
          <Col
            className={css`
              flex: 1 1 auto;
              min-width: 0;
            `}
          >
            <div
              className={css`
                display: flex;
                flex-direction: column;
                height: 100%;
              `}
            >
              <RecursionField
                schema={fieldSchema}
                onlyRenderProperties
                filterProperties={(s) => s['x-component'] !== 'AssociationFilter'}
              />
            </div>
          </Col>
        </Row>
      </Component>
    );
  }
  return props.children;
};

export const BlockProvider = (props) => {
  const { collection, association } = props;
  const resource = useResource(props);
  const params = { ...props.params };
  const { appends, updateAssociationValues } = useAssociationNames();
  if (!Object.keys(params).includes('appends')) {
    params['appends'] = appends;
  }

  return (
    <MaybeCollectionProvider collection={collection}>
      <BlockAssociationContext.Provider value={association}>
        <BlockResourceContext.Provider value={resource}>
          <BlockRequestProvider {...props} updateAssociationValues={updateAssociationValues} params={params}>
            <SharedFilterProvider {...props} params={params}>
              <FilterBlockRecord {...props} params={params}>
                {props.children}
              </FilterBlockRecord>
            </SharedFilterProvider>
          </BlockRequestProvider>
        </BlockResourceContext.Provider>
      </BlockAssociationContext.Provider>
    </MaybeCollectionProvider>
  );
};

export const useBlockAssociationContext = () => {
  return useContext(BlockAssociationContext);
};

export const useFilterByTk = () => {
  const { resource, __parent } = useContext(BlockRequestContext);
  const recordIndex = useRecordIndex();
  const record = useRecord();
  const collection = useCollection();
  const { getCollectionField } = useCollectionManager();
  const assoc = useContext(BlockAssociationContext);
  const withoutTableFieldResource = useContext(WithoutTableFieldResource);
  if (!withoutTableFieldResource) {
    if (resource instanceof TableFieldResource || __parent?.block === 'TableField') {
      return recordIndex;
    }
  }

  if (assoc) {
    const association = getCollectionField(assoc);
    return record?.[association.targetKey || 'id'];
  }
  return record?.[collection.filterTargetKey || 'id'];
};

export const useSourceIdFromRecord = () => {
  const record = useRecord();
  const { getCollectionField } = useCollectionManager();
  const assoc = useContext(BlockAssociationContext);
  if (assoc) {
    const association = getCollectionField(assoc);
    return record?.[association.sourceKey || 'id'];
  }
};

export const useSourceIdFromParentRecord = () => {
  const record = useRecord();
  const { getCollectionField } = useCollectionManager();
  const assoc = useContext(BlockAssociationContext);
  if (assoc) {
    const association = getCollectionField(assoc);
    return record?.__parent?.[association.sourceKey || 'id'];
  }
};

export const useParamsFromRecord = () => {
  const filterByTk = useFilterByTk();
  const record = useRecord();
  const { fields, name } = useCollection();
  const filterFields = fields
    .filter((v) => {
      return ['boolean', 'date', 'integer', 'radio', 'sort', 'string', 'time', 'uid', 'uuid'].includes(v.type);
    })
    .map((v) => v.name);
  const filter = Object.keys(record)
    .filter((key) => filterFields.includes(key))
    .reduce((result, key) => {
      result[key] = record[key];
      return result;
    }, {});

  const obj = {
    filterByTk: filterByTk,
  };
  if (record.__collection) {
    obj['targetCollection'] = name || record.__collection;
  }
  if (!filterByTk) {
    obj['filter'] = filter;
  }
  return obj;
};

export const RecordLink = (props) => {
  const field = useField();
  const record = useRecord();
  const { title, to, ...others } = props;
  const compiled = template(to || '');
  return (
    <Link {...others} to={compiled({ record: record || {} })}>
      {field.title}
    </Link>
  );
};<|MERGE_RESOLUTION|>--- conflicted
+++ resolved
@@ -69,10 +69,7 @@
     };
     return new TableFieldResource(options);
   }
-<<<<<<< HEAD
-=======
-
->>>>>>> dcafbb10
+
   if (
     !withoutTableFieldResource &&
     __parent?.block === 'TableField' &&
