import { css } from '@emotion/css';
import { Field, GeneralField } from '@formily/core';
import { RecursionField, useField, useFieldSchema } from '@formily/react';
import { useRequest } from 'ahooks';
import { Col, Row } from 'antd';
import merge from 'deepmerge';
import template from 'lodash/template';
import React, { createContext, useContext, useEffect, useMemo, useRef, useState } from 'react';
import { Link } from 'react-router-dom';
import {
  TableFieldResource,
  WithoutTableFieldResource,
  useAPIClient,
  useActionContext,
  useDesignable,
  useRecord,
} from '../';
import { ACLCollectionProvider } from '../acl/ACLProvider';
import { CollectionProvider, useCollection, useCollectionManager } from '../collection-manager';
import { FilterBlockRecord } from '../filter-provider/FilterProvider';
import { useRecordIndex } from '../record-provider';
import { SharedFilterProvider } from './SharedFilterProvider';
import { useAssociationNames } from './hooks';
import { useTemplateBlockContext } from './TemplateBlockProvider';

export const BlockResourceContext = createContext(null);
export const BlockAssociationContext = createContext(null);
export const BlockRequestContext = createContext<{
  block?: string;
  props?: any;
  field?: GeneralField;
  service?: any;
  resource?: any;
  allowedActions?: any;
  __parent?: any;
  updateAssociationValues?: any[];
}>({});

export const useBlockResource = () => {
  return useContext(BlockResourceContext);
};

interface UseResourceProps {
  resource: any;
  association?: any;
  useSourceId?: any;
  collection?: any;
  block?: any;
}

export const useAssociation = (props) => {
  const { association } = props;
  const { getCollectionField } = useCollectionManager();
  if (typeof association === 'string') {
    return getCollectionField(association);
  } else if (association?.collectionName && association?.name) {
    return getCollectionField(`${association?.collectionName}.${association?.name}`);
  }
};

const useResource = (props: UseResourceProps) => {
  const { block, collection, resource, useSourceId } = props;
  const record = useRecord();
  const api = useAPIClient();
  const { fieldSchema } = useActionContext();
  const isCreateAction = fieldSchema?.['x-action'] === 'create';
  const association = useAssociation(props);
  const sourceId = useSourceId?.();
  const field = useField();
  const withoutTableFieldResource = useContext(WithoutTableFieldResource);
  const __parent = useContext(BlockRequestContext);
  if (block === 'TableField') {
    const options = {
      field,
      api,
      resource,
      sourceId: !isCreateAction
        ? sourceId || record[association?.sourceKey || 'id'] || record?.__parent?.[association?.sourceKey || 'id']
        : undefined,
    };
    return new TableFieldResource(options);
  }

  if (
    !withoutTableFieldResource &&
    __parent?.block === 'TableField' &&
    __parent?.resource instanceof TableFieldResource
  ) {
    return __parent.resource;
  }
  if (!association) {
    return api.resource(resource);
  }
  if (sourceId) {
    return api.resource(resource, sourceId);
  }
  if (record?.__parent?.[association?.sourceKey || 'id']) {
    return api.resource(resource, record.__parent[association?.sourceKey || 'id']);
  }
  return api.resource(collection);
};

const useActionParams = (props) => {
  const { useParams } = props;
  const params = useParams?.() || {};
  return { ...props.params, ...params };
};

const useResourceAction = (props, opts = {}) => {
  /**
   * fieldName: 来自 TableFieldProvider
   */
  const { resource, action, fieldName: tableFieldName, runWhenParamsChanged = false } = props;
  const { fields } = useCollection();
  const params = useActionParams(props);
  const api = useAPIClient();
  const fieldSchema = useFieldSchema();
  const { snapshot } = useActionContext();
  const { templateFinshed } = useTemplateBlockContext();
  const record = useRecord();
  const isTemplate = fieldSchema['x-template-key'];
  if (!Reflect.has(params, 'appends')) {
    const appends = fields?.filter((field) => field.target).map((field) => field.name);
    if (appends?.length) {
      params['appends'] = appends;
    }
  }
  console.log(templateFinshed);
  const result = useRequest(
    snapshot
      ? async () => ({
          data: record[tableFieldName] ?? [],
        })
      : (opts) => {
          if (!action || (isTemplate && !templateFinshed)) {
            return Promise.resolve({});
          }
          const actionParams = { ...params, ...opts };
          if (params?.appends) {
            actionParams.appends = params.appends;
          }
          return resource[action](actionParams).then((res) => res.data);
        },
    {
      ...opts,
      onSuccess(data, params) {
        opts?.['onSuccess']?.(data, params);
        if (fieldSchema['x-uid']) {
          api.services[fieldSchema['x-uid']] = result;
        }
      },
      defaultParams: [params],
      refreshDeps: [runWhenParamsChanged ? null : JSON.stringify(params.appends), templateFinshed],
    },
  );
  // automatic run service when params has changed
  const firstRun = useRef(false);
  useEffect(() => {
    if (!runWhenParamsChanged) {
      return;
    }
    if (firstRun.current) {
      result?.run({ ...result?.params?.[0], ...params });
    }
    firstRun.current = true;
  }, [JSON.stringify(params), runWhenParamsChanged]);

  return result;
};

export const MaybeCollectionProvider = (props) => {
  const { collection } = props;
  return collection ? (
    <CollectionProvider collection={collection}>
      <ACLCollectionProvider>{props.children}</ACLCollectionProvider>
    </CollectionProvider>
  ) : (
    props.children
  );
};

export const BlockRequestProvider = (props) => {
  const field = useField<Field>();
  const resource = useBlockResource();
  const [allowedActions, setAllowedActions] = useState({});
  const service = useResourceAction(
    { ...props, resource },
    {
      ...props.requestOptions,
    },
  );

  // Infinite scroll support
  const serviceAllowedActions = (service?.data as any)?.meta?.allowedActions;
  useEffect(() => {
    if (!serviceAllowedActions) return;
    setAllowedActions((last) => {
      return merge(last, serviceAllowedActions ?? {});
    });
  }, [serviceAllowedActions]);

  const __parent = useContext(BlockRequestContext);
  return (
    <BlockRequestContext.Provider
      value={{
        allowedActions,
        block: props.block,
        props,
        field,
        service,
        resource,
        __parent,
        updateAssociationValues: props?.updateAssociationValues || [],
      }}
    >
      {props.children}
    </BlockRequestContext.Provider>
  );
};

export const useBlockRequestContext = () => {
  return useContext(BlockRequestContext);
};

export const RenderChildrenWithAssociationFilter: React.FC<any> = (props) => {
  const fieldSchema = useFieldSchema();
  const { findComponent } = useDesignable();
  const field = useField();
  const Component = findComponent(field.component?.[0]) || React.Fragment;
  const associationFilterSchema = fieldSchema.reduceProperties((buf, s) => {
    if (s['x-component'] === 'AssociationFilter') {
      return s;
    }
    return buf;
  }, null);

  if (associationFilterSchema) {
    return (
      <Component {...field.componentProps}>
        <Row
          className={css`
            height: 100%;
          `}
          gutter={16}
          wrap={false}
        >
          <Col
            className={css`
              width: 200px;
              flex: 0 0 auto;
            `}
            style={props.associationFilterStyle}
          >
            <RecursionField
              schema={fieldSchema}
              onlyRenderProperties
              filterProperties={(s) => s['x-component'] === 'AssociationFilter'}
            />
          </Col>
          <Col
            className={css`
              flex: 1 1 auto;
              min-width: 0;
            `}
          >
            <div
              className={css`
                display: flex;
                flex-direction: column;
                height: 100%;
              `}
            >
              <RecursionField
                schema={fieldSchema}
                onlyRenderProperties
                filterProperties={(s) => s['x-component'] !== 'AssociationFilter'}
              />
            </div>
          </Col>
        </Row>
      </Component>
    );
  }
  return props.children;
};

const BlockContext = createContext<{
  /** 用以区分区块的标识 */
  name: string;
}>(null);

export const useBlockContext = () => {
  return useContext(BlockContext);
};

export const BlockProvider = (props: {
  name: string;
  resource: any;
  collection?: any;
  association?: any;
  params?: any;
  children?: any;
}) => {
  const { collection, association, name } = props;
  const resource = useResource(props);
<<<<<<< HEAD

  const params = useMemo(() => ({ ...props.params }), [props.params]);
=======
>>>>>>> d9e7ba6e
  const { appends, updateAssociationValues } = useAssociationNames();
  const params = useMemo(() => {
    if (!props.params) {
      return props.params;
    }
    if (!props.params['appends']) {
      return { ...props.params, appends };
    }
    return { ...props.params };
  }, [appends, props.params]);
  const blockValue = useMemo(() => ({ name }), [name]);
<<<<<<< HEAD
  if (!Object.keys(params).includes('appends') && appends.length > 0) {
    params['appends'] = appends;
  }
=======

>>>>>>> d9e7ba6e
  return (
    <BlockContext.Provider value={blockValue}>
      <MaybeCollectionProvider collection={collection}>
        <BlockAssociationContext.Provider value={association}>
          <BlockResourceContext.Provider value={resource}>
            <BlockRequestProvider {...props} updateAssociationValues={updateAssociationValues} params={params}>
              <SharedFilterProvider {...props} params={params}>
                <FilterBlockRecord {...props} params={params}>
                  {props.children}
                </FilterBlockRecord>
              </SharedFilterProvider>
            </BlockRequestProvider>
          </BlockResourceContext.Provider>
        </BlockAssociationContext.Provider>
      </MaybeCollectionProvider>
    </BlockContext.Provider>
  );
};

export const useBlockAssociationContext = () => {
  return useContext(BlockAssociationContext);
};

export const useFilterByTk = () => {
  const { resource, __parent } = useContext(BlockRequestContext);
  const recordIndex = useRecordIndex();
  const record = useRecord();
  const collection = useCollection();
  const { getCollectionField } = useCollectionManager();
  const assoc = useContext(BlockAssociationContext);
  const withoutTableFieldResource = useContext(WithoutTableFieldResource);
  if (!withoutTableFieldResource) {
    if (resource instanceof TableFieldResource || __parent?.block === 'TableField') {
      return recordIndex;
    }
  }

  if (assoc) {
    const association = getCollectionField(assoc);
    return record?.[association.targetKey || 'id'];
  }
  return record?.[collection.filterTargetKey || 'id'];
};

export const useSourceIdFromRecord = () => {
  const record = useRecord();
  const { getCollectionField } = useCollectionManager();
  const assoc = useContext(BlockAssociationContext);
  if (assoc) {
    const association = getCollectionField(assoc);
    return record?.[association.sourceKey || 'id'];
  }
};

export const useSourceIdFromParentRecord = () => {
  const record = useRecord();
  const { getCollectionField } = useCollectionManager();
  const assoc = useContext(BlockAssociationContext);
  if (assoc) {
    const association = getCollectionField(assoc);
    return record?.__parent?.[association.sourceKey || 'id'];
  }
};

export const useParamsFromRecord = () => {
  const filterByTk = useFilterByTk();
  const record = useRecord();
  const { fields } = useCollection();
  const fieldSchema = useFieldSchema();
  const { getCollectionJoinField } = useCollectionManager();
  const collectionField = getCollectionJoinField(fieldSchema?.['x-decorator-props']?.resource);
  const filterFields = fields
    .filter((v) => {
      return ['boolean', 'date', 'integer', 'radio', 'sort', 'string', 'time', 'uid', 'uuid'].includes(v.type);
    })
    .map((v) => v.name);
  const filter = Object.keys(record)
    .filter((key) => filterFields.includes(key))
    .reduce((result, key) => {
      result[key] = record[key];
      return result;
    }, {});

  const obj = {
    filterByTk: filterByTk,
  };
  if (record.__collection && !['oho', 'm2o', 'obo'].includes(collectionField?.interface)) {
    obj['targetCollection'] = record.__collection;
  }
  if (!filterByTk) {
    obj['filter'] = filter;
  }
  return obj;
};

export const RecordLink = (props) => {
  const field = useField();
  const record = useRecord();
  const { title, to, ...others } = props;
  const compiled = template(to || '');
  return (
    <Link {...others} to={compiled({ record: record || {} })}>
      {field.title}
    </Link>
  );
};<|MERGE_RESOLUTION|>--- conflicted
+++ resolved
@@ -303,11 +303,6 @@
 }) => {
   const { collection, association, name } = props;
   const resource = useResource(props);
-<<<<<<< HEAD
-
-  const params = useMemo(() => ({ ...props.params }), [props.params]);
-=======
->>>>>>> d9e7ba6e
   const { appends, updateAssociationValues } = useAssociationNames();
   const params = useMemo(() => {
     if (!props.params) {
@@ -319,13 +314,7 @@
     return { ...props.params };
   }, [appends, props.params]);
   const blockValue = useMemo(() => ({ name }), [name]);
-<<<<<<< HEAD
-  if (!Object.keys(params).includes('appends') && appends.length > 0) {
-    params['appends'] = appends;
-  }
-=======
-
->>>>>>> d9e7ba6e
+
   return (
     <BlockContext.Provider value={blockValue}>
       <MaybeCollectionProvider collection={collection}>
