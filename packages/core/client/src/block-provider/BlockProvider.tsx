--- conflicted
+++ resolved
@@ -84,17 +84,8 @@
   const sourceId = useSourceId?.();
   const field = useField();
   const withoutTableFieldResource = useContext(WithoutTableFieldResource);
-<<<<<<< HEAD
   const __parent = useBlockRequestContext();
-  const headers = useMemo(() => {
-    if (dataSource && dataSource !== DEFAULT_DATA_SOURCE_NAME) {
-      return { 'x-connection': dataSource };
-    }
-  }, [dataSource]);
-=======
-  const __parent = useContext(BlockRequestContext);
   const headers = useDataSourceHeaders(dataSource);
->>>>>>> e89ff1f7
 
   if (block === 'TableField') {
     const options = {
