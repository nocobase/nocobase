import { Field, GeneralField } from '@formily/core';
import { RecursionField, useField, useFieldSchema } from '@formily/react';
import { Col, Row } from 'antd';
import merge from 'deepmerge';
import template from 'lodash/template';
import React, { createContext, useContext, useEffect, useMemo, useState } from 'react';
import { Link } from 'react-router-dom';
import {
  DataBlockProvider,
  TableFieldResource,
  WithoutTableFieldResource,
  useCollectionManager,
  useCollectionParentRecord,
  useCollectionParentRecordData,
  useCollectionRecord,
  useDataBlockProps,
  useDataBlockRequest,
  useDataBlockResource,
  useDesignable,
  useRecord,
} from '../';
import { ACLCollectionProvider } from '../acl/ACLProvider';
import {
  CollectionProvider_deprecated,
  useCollectionManager_deprecated,
  useCollection_deprecated,
} from '../collection-manager';
import { DataBlockCollector } from '../filter-provider/FilterProvider';
import { RecordProvider, useRecordIndex } from '../record-provider';
import { useTemplateBlockContext } from './TemplateBlockProvider';
import { useAssociationNames } from './hooks';
<<<<<<< HEAD
import { useDataBlockSourceId } from './hooks/useDataBlockSourceId';
=======
import { useDataBlockParentRecord } from './hooks/useDataBlockSourceId';
>>>>>>> 187a587e

/**
 * @deprecated
 */
export const BlockResourceContext = createContext(null);
BlockResourceContext.displayName = 'BlockResourceContext';
export const BlockAssociationContext = createContext(null);
BlockAssociationContext.displayName = 'BlockAssociationContext';

/**
 * @deprecated
 */
export const BlockRequestContext_deprecated = createContext<{
  block?: string;
  props?: any;
  field?: GeneralField;
  service?: any;
  resource?: any;
  allowedActions?: any;
  __parent?: any;
  updateAssociationValues?: any[];
}>({});
BlockRequestContext_deprecated.displayName = 'BlockRequestContext_deprecated';

/**
 * @deprecated
 * use `useDataBlockResource` instead
 * @returns
 */
export const useBlockResource = () => {
  const resource = useDataBlockResource();
  return useContext(BlockResourceContext) || resource;
};

/**
 * @internal
 * @param props
 * @returns
 */
export const MaybeCollectionProvider = (props) => {
  const { collection } = props;
  return collection ? (
    <CollectionProvider_deprecated collection={collection}>
      <ACLCollectionProvider>{props.children}</ACLCollectionProvider>
    </CollectionProvider_deprecated>
  ) : (
    props.children
  );
};

/**
 * @deprecated
 * use `DataBlockRequestProvider` instead
 * @param props
 * @returns
 */
export const BlockRequestProvider_deprecated = (props) => {
  const field = useField<Field>();
  const resource = useDataBlockResource();
  const [allowedActions, setAllowedActions] = useState({});
  const service = useDataBlockRequest();
  const record = useCollectionRecord();
  const parentRecord = useCollectionParentRecord();

  // Infinite scroll support
  const serviceAllowedActions = (service?.data as any)?.meta?.allowedActions;
  useEffect(() => {
    if (!serviceAllowedActions) return;
    setAllowedActions((last) => {
      return merge(last, serviceAllowedActions ?? {});
    });
  }, [serviceAllowedActions]);

  const __parent = useBlockRequestContext();
  return (
    <BlockRequestContext_deprecated.Provider
      value={{
        allowedActions,
        block: props.block,
        props,
        field,
        service,
        resource,
        __parent,
        updateAssociationValues: props?.updateAssociationValues || [],
      }}
    >
      {/* 用于兼容旧版 record.__parent 的写法 */}
      <RecordProvider isNew={record?.isNew} record={record?.data} parent={parentRecord?.data}>
        {props.children}
      </RecordProvider>
    </BlockRequestContext_deprecated.Provider>
  );
};

/**
 * @deprecated
 * use `useDataBlockRequest` instead
 */
export const useBlockRequestContext = () => {
  return useContext(BlockRequestContext_deprecated);
};

/**
 * @internal
 * @param props
 * @returns
 */
export const RenderChildrenWithAssociationFilter: React.FC<any> = (props) => {
  const fieldSchema = useFieldSchema();
  const { findComponent } = useDesignable();
  const field = useField();
  const Component = findComponent(field.component?.[0]) || React.Fragment;
  const associationFilterSchema = fieldSchema.reduceProperties((buf, s) => {
    if (s['x-component'] === 'AssociationFilter') {
      return s;
    }
    return buf;
  }, null);

  if (associationFilterSchema) {
    return (
      <Component {...field.componentProps}>
        <Row style={{ height: '100%' }} gutter={16} wrap={false}>
          <Col
            style={{
              ...(props.associationFilterStyle || {}),
              width: 200,
              flex: '0 0 auto',
            }}
          >
            <RecursionField
              schema={fieldSchema}
              onlyRenderProperties
              filterProperties={(s) => s['x-component'] === 'AssociationFilter'}
            />
          </Col>
          <Col
            style={{
              flex: '1 1 auto',
              minWidth: 0,
            }}
          >
            <div
              style={{
                height: '100%',
                display: 'flex',
                flexDirection: 'column',
              }}
            >
              <RecursionField
                schema={fieldSchema}
                onlyRenderProperties
                filterProperties={(s) => s['x-component'] !== 'AssociationFilter'}
              />
            </div>
          </Col>
        </Row>
      </Component>
    );
  }
  return props.children;
};

/**
 * @internal
 */
const BlockContext = createContext<{
  /** 用以区分区块的标识 */
  name: string;
}>(null);
BlockContext.displayName = 'BlockContext';

/**
 * @internal
 * @returns
 */
export const useBlockContext = () => {
  return useContext(BlockContext);
};

/**
 * 用于兼容旧版本 Schema
 */
const useCompatDataBlockParentRecord = (props) => {
  const fieldSchema = useFieldSchema();

  // 如果存在 x-use-decorator-props，说明是新版 Schema
  if (fieldSchema['x-use-decorator-props']) {
    return props.parentRecord;
  } else {
    // 是否存在 x-use-decorator-props 是固定不变的，所以这里可以使用 hooks
    // eslint-disable-next-line react-hooks/rules-of-hooks
    return useDataBlockParentRecord(props);
  }
};

/**
 * @deprecated
 * use `DataBlockProvider` instead
 */
export const BlockProvider = (props: {
  name: string;
  resource: any;
  collection?: any;
  association?: any;
  dataSource?: string;
  params?: any;
  children?: any;
  parentRecord?: any;
  /** @deprecated */
  useSourceId?: any;
  /** @deprecated */
  useParams?: any;
}) => {
  const { name, dataSource, useParams, parentRecord } = props;
  const parentRecordFromHook = useCompatDataBlockParentRecord(props);

  // 新版（1.0）已弃用 useParams，这里之所以继续保留是为了兼容旧版的 UISchema
  const paramsFromHook = useParams?.();

  const { getAssociationAppends } = useAssociationNames(dataSource);
  const { appends, updateAssociationValues } = getAssociationAppends();
  const params = useMemo(() => {
    if (!props.params?.['appends']) {
      return { ...props.params, appends, ...paramsFromHook };
    }
    return { ...props.params, ...paramsFromHook };
  }, [appends, paramsFromHook, props.params]);
  const blockValue = useMemo(() => ({ name }), [name]);

  return (
    <BlockContext.Provider value={blockValue}>
      <DataBlockProvider {...(props as any)} params={params} parentRecord={parentRecord || parentRecordFromHook}>
        <BlockRequestProvider_deprecated {...props} updateAssociationValues={updateAssociationValues} params={params}>
          <DataBlockCollector {...props} params={params}>
            {props.children}
          </DataBlockCollector>
        </BlockRequestProvider_deprecated>
      </DataBlockProvider>
    </BlockContext.Provider>
  );
};

/**
 * @deprecated
 * use `useDataBlockProps` instead
 * @returns
 */
export const useBlockAssociationContext = () => {
  const { association } = useDataBlockProps();
  return useContext(BlockAssociationContext) || association;
};

export const useFilterByTk = () => {
  const { resource, __parent } = useBlockRequestContext();
  const recordIndex = useRecordIndex();
  const record = useRecord();
  const collection = useCollection_deprecated();
  const { getCollectionField } = useCollectionManager_deprecated();
  const assoc = useBlockAssociationContext();
  const withoutTableFieldResource = useContext(WithoutTableFieldResource);
  if (!withoutTableFieldResource) {
    if (resource instanceof TableFieldResource || __parent?.block === 'TableField') {
      return recordIndex;
    }
  }

  if (assoc) {
    const association = getCollectionField(assoc);
    return record?.[association.targetKey || 'id'];
  }
  return record?.[collection.filterTargetKey || 'id'];
};

/**
 * @deprecated
 */
export const useSourceIdFromRecord = () => {
  const record = useRecord();
  const { getCollectionField } = useCollectionManager_deprecated();
  const association = useBlockAssociationContext();
  if (association) {
    const collectionField = getCollectionField(association);
    return record?.[collectionField.sourceKey || 'id'];
  }
};

/**
 * @deprecated
 * @returns
 */
export const useSourceIdFromParentRecord = () => {
  const cm = useCollectionManager();
  const parentRecordData = useCollectionParentRecordData();
  const { getCollectionField } = useCollectionManager_deprecated();
  const association = useBlockAssociationContext();
  if (association) {
    const collectionField = getCollectionField(association);
    const collection = cm.getCollection(collectionField.collectionName);
    return parentRecordData?.[
      collectionField.sourceKey || collection.filterTargetKey || collection.getPrimaryKey() || 'id'
    ];
  }
};

/**
 * @internal
 * @returns
 */
export const useParamsFromRecord = () => {
  const filterByTk = useFilterByTk();
  const record = useRecord();
  const { fields } = useCollection_deprecated();
  const fieldSchema = useFieldSchema();
  const { getCollectionJoinField } = useCollectionManager_deprecated();
  const collectionField = getCollectionJoinField(
    fieldSchema?.['x-decorator-props']?.resource || fieldSchema?.['x-decorator-props']?.association,
  );
  const filterFields = fields
    .filter((v) => {
      return ['boolean', 'date', 'integer', 'radio', 'sort', 'string', 'time', 'uid', 'uuid'].includes(v.type);
    })
    .map((v) => v.name);
  const filter = Object.keys(record)
    .filter((key) => filterFields.includes(key))
    .reduce((result, key) => {
      result[key] = record[key];
      return result;
    }, {});

  const obj = {
    filterByTk: filterByTk,
  };
  if (record.__collection && collectionField && !['oho', 'm2o', 'obo'].includes(collectionField.interface)) {
    obj['targetCollection'] = record.__collection;
  }
  if (!filterByTk && Object.keys(filter).length > 0) {
    obj['filter'] = filter;
  }
  return obj;
};

export const RecordLink = (props) => {
  const field = useField();
  const record = useRecord();
  const { title, to, ...others } = props;
  const compiled = template(to || '');
  return (
    <Link {...others} to={compiled({ record: record || {} })}>
      {field.title}
    </Link>
  );
};<|MERGE_RESOLUTION|>--- conflicted
+++ resolved
@@ -27,13 +27,8 @@
 } from '../collection-manager';
 import { DataBlockCollector } from '../filter-provider/FilterProvider';
 import { RecordProvider, useRecordIndex } from '../record-provider';
-import { useTemplateBlockContext } from './TemplateBlockProvider';
 import { useAssociationNames } from './hooks';
-<<<<<<< HEAD
-import { useDataBlockSourceId } from './hooks/useDataBlockSourceId';
-=======
 import { useDataBlockParentRecord } from './hooks/useDataBlockSourceId';
->>>>>>> 187a587e
 
 /**
  * @deprecated
