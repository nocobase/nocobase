import {
  expect,
  oneDetailBlockWithM2oFieldToGeneral,
  oneEmptyTableBlockWithActions,
  oneEmptyTableBlockWithCustomizeActions,
  oneFormBlockWithRolesFieldBasedUsers,
  test,
} from '@nocobase/test/e2e';

test.describe('where to open a popup and what can be added to it', () => {
  test('add new', async ({ page, mockPage }) => {
    await mockPage(oneEmptyTableBlockWithActions).goto();

    // open dialog
    await page.getByLabel('action-Action-Add new-create-general-table').click();

    // add a tab
    await page.getByLabel('schema-initializer-Tabs-TabPaneInitializersForCreateFormBlock-general').click();
    await page.getByRole('textbox').click();
    await page.getByRole('textbox').fill('test123');
    await page.getByLabel('action-Action-Submit-general-table').click();

    await expect(page.getByText('test123')).toBeVisible();

    // add blocks
    await page.getByLabel('schema-initializer-Grid-popup:addNew:addBlock-general').hover();
    await page.getByText('Form').click();
    await page.getByText('Markdown').click();

    await page.mouse.move(300, 0);

    await expect(page.getByLabel('block-item-CardItem-general-form')).toBeVisible();
    await expect(page.getByLabel('block-item-Markdown.Void-general-markdown')).toBeVisible();
  });

  test('add record', async ({ page, mockPage }) => {
    await mockPage(oneEmptyTableBlockWithActions).goto();

    // open dialog
    await page.getByLabel('action-Action-Add record-customize:create-general-table').click();

    // add a tab
    await page.getByLabel('schema-initializer-Tabs-TabPaneInitializersForCreateFormBlock-general').click();
    await page.getByRole('textbox').click();
    await page.getByRole('textbox').fill('test7');
    await page.getByLabel('action-Action-Submit-general-table').click();

    await expect(page.getByText('test7')).toBeVisible();

    // add blocks
    await page.getByLabel('schema-initializer-Grid-popup:addRecord:addBlock-general').hover();
    await page.getByText('Form').hover();
    await page.getByRole('menuitem', { name: 'Users' }).click();

    // add Markdown
    await page.getByLabel('schema-initializer-Grid-popup:addRecord:addBlock-general').hover();
    await page.getByRole('menuitem', { name: 'Markdown' }).click();

    await expect(page.getByLabel('block-item-CardItem-users-form')).toBeVisible();
    await expect(page.getByLabel('block-item-Markdown.Void-general-markdown')).toBeVisible();
  });

  test('view', async ({ page, mockPage, mockRecord }) => {
    const nocoPage = await mockPage(oneEmptyTableBlockWithActions).waitForInit();
    await mockRecord('general');
    await nocoPage.goto();

    // open dialog
    await page.getByLabel('action-Action.Link-View-view-general-table-0').click();

    // add a tab
    await page.getByLabel('schema-initializer-Tabs-TabPaneInitializers-general').click();
    await page.getByRole('textbox').click();
    await page.getByRole('textbox').fill('test8');
    await page.getByLabel('action-Action-Submit-general-table-0').click();

    await expect(page.getByText('test8')).toBeVisible();

    // add blocks
<<<<<<< HEAD
    await addBlock(['table Details right', 'General']);
    await addBlock(['form Form (Edit)']);
    await addBlock(['Markdown']);
=======
    await page.getByLabel('schema-initializer-Grid-popup:common:addBlock-general').hover();
    await page.getByRole('menuitem', { name: 'Details' }).click();
    await page.getByText('Form').first().click();
    await page.getByRole('menuitem', { name: 'Markdown' }).click();
>>>>>>> 99358ee7

    await expect(page.getByText('GeneralConfigure actionsConfigure fields')).toBeVisible();
    await expect(page.getByText('GeneralConfigure fieldsConfigure actions')).toBeVisible();
    await expect(page.getByLabel('block-item-Markdown.Void-general-markdown')).toBeVisible();

    // 删除已创建的 blocks，腾出页面空间
    // delete details block
    await page.getByText('GeneralConfigure actionsConfigure fields').hover();
    await page.getByLabel('designer-schema-settings-CardItem-blockSettings:singleDataDetails-general').hover();
    await page.getByRole('menuitem', { name: 'Delete' }).click();
    await page.getByRole('button', { name: 'OK', exact: true }).click();
    // delete form block
    await page.getByLabel('block-item-CardItem-general-form').hover();
    await page.getByLabel('designer-schema-settings-CardItem-blockSettings:editForm-general').hover();
    await page.getByRole('menuitem', { name: 'Delete' }).click();
    await page.getByRole('button', { name: 'OK', exact: true }).click();
    // delete markdown block
    await page.getByLabel('block-item-Markdown.Void-general-markdown').hover();
    await page
      .getByRole('button', { name: 'designer-schema-settings-Markdown.Void-blockSettings:markdown-general' })
      .hover();
    await page.getByRole('menuitem', { name: 'Delete' }).click();
    await page.getByRole('button', { name: 'OK', exact: true }).click();

    // add relationship blocks
<<<<<<< HEAD
    await addBlock(['table Details right', 'Many to one']);
    await expect(page.getByLabel('block-item-CardItem-users-')).toBeVisible();
    await addBlock(['table Table right', 'One to many']);
=======
    await page.getByLabel('schema-initializer-Grid-popup:common:addBlock-general').hover();
    await page.getByRole('menuitem', { name: 'Many to one' }).hover();
    await page.getByRole('menuitem', { name: 'Details' }).click();

    await page.mouse.move(300, 0);

    await page.getByLabel('schema-initializer-Grid-popup:common:addBlock-general').hover();
    await page.getByRole('menuitem', { name: 'One to many' }).hover();

    // 下拉列表中，可选择以下区块进行创建
    await expect(page.getByText('Table')).toBeVisible();
    await expect(page.getByRole('menuitem', { name: 'Details' }).nth(1)).toBeVisible();
    await expect(page.getByRole('menuitem', { name: 'List' })).toBeVisible();
    await expect(page.getByRole('menuitem', { name: 'Grid Card' })).toBeVisible();
    await expect(page.getByText('Form').nth(1)).toBeVisible();
    await expect(page.getByRole('menuitem', { name: 'Calendar' })).toBeVisible();

    await page.getByText('Table').click();
    await page.mouse.move(300, 0);
>>>>>>> 99358ee7
    await expect(page.getByLabel('block-item-CardItem-users-table')).toBeVisible();

    async function addBlock(names: string[]) {
      await page.getByLabel('schema-initializer-Grid-RecordBlockInitializers-general').hover();
      for (const name of names) {
        await page.getByRole('menuitem', { name }).click();
      }
      await page.mouse.move(300, 0);
    }
  });

  test('bulk edit', async ({ page, mockPage }) => {
    await mockPage(oneEmptyTableBlockWithCustomizeActions).goto();

    // open dialog
    await page.getByLabel('action-Action-Bulk edit-customize:bulkEdit-general-table').click();
    await page.getByLabel('schema-initializer-Tabs-TabPaneInitializersForBulkEditFormBlock-general').click();
    await page.getByRole('textbox').click();
    await page.getByRole('textbox').fill('test1');
    await page.getByLabel('action-Action-Submit-general-table').click();

    await expect(page.getByText('test1')).toBeVisible();

    // add blocks
    await page.getByLabel('schema-initializer-Grid-popup:bulkEdit:addBlock-general').hover();
    await page.getByText('Form').click();
    await page.getByRole('menuitem', { name: 'Markdown' }).click();
    await page.mouse.move(300, 0);

    await expect(page.getByLabel('block-item-CardItem-general-form')).toBeVisible();
    await expect(page.getByLabel('block-item-Markdown.Void-general-markdown')).toBeVisible();
  });

  test('association link', async ({ page, mockPage, mockRecord }) => {
    const nocoPage = await mockPage(oneDetailBlockWithM2oFieldToGeneral).waitForInit();
    const record = await mockRecord('targetToGeneral');
    await nocoPage.goto();

    // open dialog
    await page
      .getByLabel('block-item-CollectionField-targetToGeneral-details-targetToGeneral.toGeneral-toGeneral')
      .getByText(record.id, { exact: true })
      .click();

    // add a tab
    await page.getByLabel('schema-initializer-Tabs-TabPaneInitializers-general').click();
    await page.getByRole('textbox').click();
    await page.getByRole('textbox').fill('test8');
    await page.getByLabel('action-Action-Submit-general-details').click();

    await expect(page.getByText('test8')).toBeVisible();

    // add blocks
<<<<<<< HEAD
    await page.getByLabel('schema-initializer-Grid-RecordBlockInitializers-general').hover();
    await page.getByRole('menuitem', { name: 'Details' }).hover();
    await page.getByRole('menuitem', { name: 'General' }).click();
    await page.getByLabel('schema-initializer-Grid-RecordBlockInitializers-general').hover();
    await page.getByRole('menuitem', { name: 'form Form (Edit)' }).first().click();
    await page.getByLabel('schema-initializer-Grid-RecordBlockInitializers-general').hover();
=======
    await page.getByLabel('schema-initializer-Grid-popup:common:addBlock-general').hover();
    await page.getByRole('menuitem', { name: 'Details' }).click();
    await page.getByText('Form').first().click();
>>>>>>> 99358ee7
    await page.getByRole('menuitem', { name: 'Markdown' }).click();
    await page.mouse.move(300, 0);

    await expect(page.getByText('GeneralConfigure actionsConfigure fields')).toBeVisible();
    await expect(page.getByText('GeneralConfigure fieldsConfigure actions')).toBeVisible();
    await expect(page.getByLabel('block-item-Markdown.Void-general-markdown')).toBeVisible();

    // add relationship blocks
<<<<<<< HEAD
=======
    await page.getByLabel('schema-initializer-Grid-popup:common:addBlock-general').hover();
    await page.getByRole('menuitem', { name: 'Many to one' }).hover();
    await page.getByRole('menuitem', { name: 'Details' }).click();
    await page.mouse.move(300, 0);

    await expect(page.getByLabel('block-item-CardItem-general-').nth(2)).toBeVisible();

    await page.getByLabel('schema-initializer-Grid-popup:common:addBlock-general').hover();
    await page.getByRole('menuitem', { name: 'One to many' }).hover();

>>>>>>> 99358ee7
    // 下拉列表中，可选择以下区块进行创建
    await page.getByLabel('schema-initializer-Grid-RecordBlockInitializers-general').hover();
    await expect(page.getByRole('menuitem', { name: 'table Details right' })).toBeVisible();
    await expect(page.getByRole('menuitem', { name: 'form Form (Edit)' })).toBeVisible();
    await expect(page.getByRole('menuitem', { name: 'form Form (Add new) right' })).toBeVisible();
    await expect(page.getByRole('menuitem', { name: 'form Form (Add new) right' })).toBeVisible();
    await expect(page.getByRole('menuitem', { name: 'table Table right' })).toBeVisible();
    await expect(page.getByRole('menuitem', { name: 'ordered-list List right' })).toBeVisible();
    await expect(page.getByRole('menuitem', { name: 'ordered-list Grid Card right' })).toBeVisible();
    await expect(page.getByRole('menuitem', { name: 'Calendar' })).toBeVisible();

    await page.getByLabel('schema-initializer-Grid-RecordBlockInitializers-general').hover();
    await page.getByRole('menuitem', { name: 'Details' }).hover();
    await page.getByRole('menuitem', { name: 'Many to one' }).click();
    await page.mouse.move(300, 0);
    await expect(page.getByLabel('block-item-CardItem-users-')).toBeVisible();

    await page.getByLabel('schema-initializer-Grid-RecordBlockInitializers-general').hover();
    await page.getByRole('menuitem', { name: 'table Table right' }).hover();
    await page.getByRole('menuitem', { name: 'One to many' }).click();
    await page.mouse.move(300, 0);
    await expect(page.getByLabel('block-item-CardItem-users-table')).toBeVisible();
    // 屏幕上没有显示错误提示
    await expect(page.locator('.ant-notification-notice').first()).toBeHidden({ timeout: 1000 });
  });

  test('data picker', async ({ page, mockPage }) => {
    await mockPage(oneFormBlockWithRolesFieldBasedUsers).goto();

    // open dialog
    await page.getByTestId('select-data-picker').click();

    // add blocks
    await addBlock('form Table');
    await addBlock('form Form');
    await addBlock('Collapse');
    await addBlock('Add text');

    await expect(page.getByLabel('block-item-CardItem-roles-table-selector')).toBeVisible();
    await expect(page.getByLabel('block-item-CardItem-roles-filter-form')).toBeVisible();
    await expect(page.getByLabel('block-item-CardItem-roles-filter-collapse')).toBeVisible();
    await expect(page.getByLabel('block-item-Markdown.Void-roles-form')).toBeVisible();

    async function addBlock(name: string) {
      await page.getByLabel('schema-initializer-Grid-popup:tableSelector:addBlock-roles').hover();
      await page.getByRole('menuitem', { name }).click();
      await page.mouse.move(300, 0);
    }
  });
});<|MERGE_RESOLUTION|>--- conflicted
+++ resolved
@@ -77,16 +77,9 @@
     await expect(page.getByText('test8')).toBeVisible();
 
     // add blocks
-<<<<<<< HEAD
     await addBlock(['table Details right', 'General']);
     await addBlock(['form Form (Edit)']);
     await addBlock(['Markdown']);
-=======
-    await page.getByLabel('schema-initializer-Grid-popup:common:addBlock-general').hover();
-    await page.getByRole('menuitem', { name: 'Details' }).click();
-    await page.getByText('Form').first().click();
-    await page.getByRole('menuitem', { name: 'Markdown' }).click();
->>>>>>> 99358ee7
 
     await expect(page.getByText('GeneralConfigure actionsConfigure fields')).toBeVisible();
     await expect(page.getByText('GeneralConfigure fieldsConfigure actions')).toBeVisible();
@@ -112,31 +105,9 @@
     await page.getByRole('button', { name: 'OK', exact: true }).click();
 
     // add relationship blocks
-<<<<<<< HEAD
     await addBlock(['table Details right', 'Many to one']);
     await expect(page.getByLabel('block-item-CardItem-users-')).toBeVisible();
     await addBlock(['table Table right', 'One to many']);
-=======
-    await page.getByLabel('schema-initializer-Grid-popup:common:addBlock-general').hover();
-    await page.getByRole('menuitem', { name: 'Many to one' }).hover();
-    await page.getByRole('menuitem', { name: 'Details' }).click();
-
-    await page.mouse.move(300, 0);
-
-    await page.getByLabel('schema-initializer-Grid-popup:common:addBlock-general').hover();
-    await page.getByRole('menuitem', { name: 'One to many' }).hover();
-
-    // 下拉列表中，可选择以下区块进行创建
-    await expect(page.getByText('Table')).toBeVisible();
-    await expect(page.getByRole('menuitem', { name: 'Details' }).nth(1)).toBeVisible();
-    await expect(page.getByRole('menuitem', { name: 'List' })).toBeVisible();
-    await expect(page.getByRole('menuitem', { name: 'Grid Card' })).toBeVisible();
-    await expect(page.getByText('Form').nth(1)).toBeVisible();
-    await expect(page.getByRole('menuitem', { name: 'Calendar' })).toBeVisible();
-
-    await page.getByText('Table').click();
-    await page.mouse.move(300, 0);
->>>>>>> 99358ee7
     await expect(page.getByLabel('block-item-CardItem-users-table')).toBeVisible();
 
     async function addBlock(names: string[]) {
@@ -190,18 +161,12 @@
     await expect(page.getByText('test8')).toBeVisible();
 
     // add blocks
-<<<<<<< HEAD
-    await page.getByLabel('schema-initializer-Grid-RecordBlockInitializers-general').hover();
+    await page.getByLabel('schema-initializer-Grid-popup:common:addBlock-general').hover();
     await page.getByRole('menuitem', { name: 'Details' }).hover();
     await page.getByRole('menuitem', { name: 'General' }).click();
-    await page.getByLabel('schema-initializer-Grid-RecordBlockInitializers-general').hover();
+    await page.getByLabel('schema-initializer-Grid-popup:common:addBlock-general').hover();
     await page.getByRole('menuitem', { name: 'form Form (Edit)' }).first().click();
-    await page.getByLabel('schema-initializer-Grid-RecordBlockInitializers-general').hover();
-=======
-    await page.getByLabel('schema-initializer-Grid-popup:common:addBlock-general').hover();
-    await page.getByRole('menuitem', { name: 'Details' }).click();
-    await page.getByText('Form').first().click();
->>>>>>> 99358ee7
+    await page.getByLabel('schema-initializer-Grid-popup:common:addBlock-general').hover();
     await page.getByRole('menuitem', { name: 'Markdown' }).click();
     await page.mouse.move(300, 0);
 
@@ -210,21 +175,8 @@
     await expect(page.getByLabel('block-item-Markdown.Void-general-markdown')).toBeVisible();
 
     // add relationship blocks
-<<<<<<< HEAD
-=======
-    await page.getByLabel('schema-initializer-Grid-popup:common:addBlock-general').hover();
-    await page.getByRole('menuitem', { name: 'Many to one' }).hover();
-    await page.getByRole('menuitem', { name: 'Details' }).click();
-    await page.mouse.move(300, 0);
-
-    await expect(page.getByLabel('block-item-CardItem-general-').nth(2)).toBeVisible();
-
-    await page.getByLabel('schema-initializer-Grid-popup:common:addBlock-general').hover();
-    await page.getByRole('menuitem', { name: 'One to many' }).hover();
-
->>>>>>> 99358ee7
     // 下拉列表中，可选择以下区块进行创建
-    await page.getByLabel('schema-initializer-Grid-RecordBlockInitializers-general').hover();
+    await page.getByLabel('schema-initializer-Grid-popup:common:addBlock-general').hover();
     await expect(page.getByRole('menuitem', { name: 'table Details right' })).toBeVisible();
     await expect(page.getByRole('menuitem', { name: 'form Form (Edit)' })).toBeVisible();
     await expect(page.getByRole('menuitem', { name: 'form Form (Add new) right' })).toBeVisible();
@@ -234,13 +186,13 @@
     await expect(page.getByRole('menuitem', { name: 'ordered-list Grid Card right' })).toBeVisible();
     await expect(page.getByRole('menuitem', { name: 'Calendar' })).toBeVisible();
 
-    await page.getByLabel('schema-initializer-Grid-RecordBlockInitializers-general').hover();
+    await page.getByLabel('schema-initializer-Grid-popup:common:addBlock-general').hover();
     await page.getByRole('menuitem', { name: 'Details' }).hover();
     await page.getByRole('menuitem', { name: 'Many to one' }).click();
     await page.mouse.move(300, 0);
     await expect(page.getByLabel('block-item-CardItem-users-')).toBeVisible();
 
-    await page.getByLabel('schema-initializer-Grid-RecordBlockInitializers-general').hover();
+    await page.getByLabel('schema-initializer-Grid-popup:common:addBlock-general').hover();
     await page.getByRole('menuitem', { name: 'table Table right' }).hover();
     await page.getByRole('menuitem', { name: 'One to many' }).click();
     await page.mouse.move(300, 0);
