import React from 'react';

import { ActionInitializer } from '../../../schema-initializer/items/ActionInitializer';

export const DestroyActionInitializer = (props) => {
  const schema = {
    title: '{{ t("Delete") }}',
    'x-action': 'destroy',
    'x-component': 'Action',
    'x-use-component-props': 'useDestroyActionProps',
    'x-toolbar': 'ActionSchemaToolbar',
    'x-settings': 'actionSettings:delete',
    'x-component-props': {
      icon: 'DeleteOutlined',
      confirm: {
        title: "{{t('Delete record')}}",
        content: "{{t('Are you sure you want to delete it?')}}",
      },
<<<<<<< HEAD
      useProps: '{{ useDestroyActionProps }}',
      refreshDataBlockRequest: true,
=======
>>>>>>> 6fd456fa
    },
    'x-action-settings': {
      triggerWorkflows: [],
    },
  };
  return <ActionInitializer {...props} schema={schema} />;
};<|MERGE_RESOLUTION|>--- conflicted
+++ resolved
@@ -16,11 +16,7 @@
         title: "{{t('Delete record')}}",
         content: "{{t('Are you sure you want to delete it?')}}",
       },
-<<<<<<< HEAD
-      useProps: '{{ useDestroyActionProps }}',
       refreshDataBlockRequest: true,
-=======
->>>>>>> 6fd456fa
     },
     'x-action-settings': {
       triggerWorkflows: [],
