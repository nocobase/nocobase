import React from 'react';
import { BlockInitializer } from '../../../schema-initializer/items';
import { useSchemaInitializerItem } from '../../../application';

export const SaveRecordActionInitializer = () => {
  const schema = {
    title: '{{ t("Save record") }}',
    'x-action': 'customize:save',
    'x-component': 'Action',
    'x-use-component-props': 'useCreateActionProps',
    'x-toolbar': 'ActionSchemaToolbar',
    'x-settings': 'actionSettings:saveRecord',
    'x-designer-props': {
      modalTip:
        '{{ t("When the button is clicked, the following fields will be assigned and saved together with the fields in the form. If there are overlapping fields, the value here will overwrite the value in the form.") }}',
    },
    'x-action-settings': {
      assignedValues: {},
      skipValidator: false,
      onSuccess: {
        manualClose: true,
        redirecting: false,
        successMessage: '{{t("Submitted successfully")}}',
      },
      triggerWorkflows: [],
    },
<<<<<<< HEAD
    'x-component-props': {
      useProps: '{{ useCreateActionProps }}',
      refreshDataBlockRequest: true,
    },
=======
>>>>>>> 6fd456fa
  };

  const itemConfig = useSchemaInitializerItem();
  return <BlockInitializer {...itemConfig} schema={schema} item={itemConfig} />;
};<|MERGE_RESOLUTION|>--- conflicted
+++ resolved
@@ -24,13 +24,6 @@
       },
       triggerWorkflows: [],
     },
-<<<<<<< HEAD
-    'x-component-props': {
-      useProps: '{{ useCreateActionProps }}',
-      refreshDataBlockRequest: true,
-    },
-=======
->>>>>>> 6fd456fa
   };
 
   const itemConfig = useSchemaInitializerItem();
