import React from 'react';

import { ActionInitializer } from '../../../schema-initializer/items/ActionInitializer';

export const DisassociateActionInitializer = (props) => {
  const schema = {
    title: '{{ t("Disassociate") }}',
    'x-action': 'disassociate',
    'x-component': 'Action',
    'x-use-component-props': 'useDisassociateActionProps',
    'x-toolbar': 'ActionSchemaToolbar',
    'x-settings': 'actionSettings:disassociate',
    'x-component-props': {
      icon: 'DeleteOutlined',
      confirm: {
        title: "{{t('Disassociate record')}}",
        content: "{{t('Are you sure you want to disassociate it?')}}",
      },
<<<<<<< HEAD
      useProps: '{{ useDisassociateActionProps }}',
      refreshDataBlockRequest: true,
=======
>>>>>>> 6fd456fa
    },
    'x-action-settings': {
      triggerWorkflows: [],
    },
  };
  return <ActionInitializer {...props} schema={schema} />;
};<|MERGE_RESOLUTION|>--- conflicted
+++ resolved
@@ -16,11 +16,7 @@
         title: "{{t('Disassociate record')}}",
         content: "{{t('Are you sure you want to disassociate it?')}}",
       },
-<<<<<<< HEAD
-      useProps: '{{ useDisassociateActionProps }}',
       refreshDataBlockRequest: true,
-=======
->>>>>>> 6fd456fa
     },
     'x-action-settings': {
       triggerWorkflows: [],
