import React from 'react';

import { ActionInitializer } from '../../../schema-initializer/items/ActionInitializer';

export const UpdateSubmitActionInitializer = (props) => {
  const schema = {
    title: '{{ t("Submit") }}',
    'x-action': 'submit',
    'x-component': 'Action',
    'x-use-component-props': 'useUpdateActionProps',
    // 'x-designer': 'Action.Designer',
    'x-toolbar': 'ActionSchemaToolbar',
    'x-settings': 'actionSettings:updateSubmit',
    'x-component-props': {
      type: 'primary',
      htmlType: 'submit',
<<<<<<< HEAD
      useProps: '{{ useUpdateActionProps }}',
      refreshDataBlockRequest: true,
=======
>>>>>>> 6fd456fa
    },
    'x-action-settings': {
      triggerWorkflows: [],
    },
  };
  return <ActionInitializer {...props} schema={schema} />;
};<|MERGE_RESOLUTION|>--- conflicted
+++ resolved
@@ -14,11 +14,7 @@
     'x-component-props': {
       type: 'primary',
       htmlType: 'submit',
-<<<<<<< HEAD
-      useProps: '{{ useUpdateActionProps }}',
       refreshDataBlockRequest: true,
-=======
->>>>>>> 6fd456fa
     },
     'x-action-settings': {
       triggerWorkflows: [],
