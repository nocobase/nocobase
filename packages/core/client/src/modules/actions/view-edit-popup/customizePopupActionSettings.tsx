/**
 * This file is part of the NocoBase (R) project.
 * Copyright (c) 2020-2024 NocoBase Co., Ltd.
 * Authors: NocoBase Team.
 *
 * This project is dual-licensed under AGPL-3.0 and NocoBase Commercial License.
 * For more information, please refer to: https://www.nocobase.com/agreement.
 */
<<<<<<< HEAD
import { isEmpty } from 'lodash';
import { useSchemaToolbar } from '../../../application';
import { SchemaSettings } from '../../../application/schema-settings/SchemaSettings';
import { useCollection_deprecated, useCollectionManager_deprecated } from '../../../collection-manager';
import { useCollection, useDataBlockProps } from '../../../data-source';
=======
import { useSchemaToolbar } from '../../../application';
import { SchemaSettings } from '../../../application/schema-settings/SchemaSettings';
>>>>>>> 6fef3d7b
import { ButtonEditor, RemoveButton } from '../../../schema-component/antd/action/Action.Designer';
import { SchemaSettingOpenModeSchemaItems } from '../../../schema-items';
import { SchemaSettingsLinkageRules, SchemaSettingAccessControl } from '../../../schema-settings';
import { useOpenModeContext } from '../../popup/OpenModeProvider';
<<<<<<< HEAD
import { useCurrentPopupRecord } from '../../variable/variablesProvider/VariablePopupRecordProvider';
import { useCollectionRecord } from '../../../';
=======
>>>>>>> 6fef3d7b

export const customizePopupActionSettings = new SchemaSettings({
  name: 'actionSettings:popup',
  items: [
    {
      name: 'editButton',
      Component: ButtonEditor,
      useComponentProps() {
        const { buttonEditorProps } = useSchemaToolbar();
        return buttonEditorProps;
      },
    },
    {
      name: 'linkageRules',
      Component: SchemaSettingsLinkageRules,
      useComponentProps() {
        const { linkageRulesProps } = useSchemaToolbar();
        const { association } = useDataBlockProps() || {};
        const { getCollectionField } = useCollectionManager_deprecated();
        const associationField = getCollectionField(association);
        return {
          ...linkageRulesProps,
<<<<<<< HEAD
          collectionName: associationField?.collectionName || name,
=======
>>>>>>> 6fef3d7b
        };
      },
    },
    {
      name: 'openMode',
      Component: SchemaSettingOpenModeSchemaItems,
      useComponentProps() {
        const { hideOpenMode } = useOpenModeContext();
        return {
          openMode: !hideOpenMode,
          openSize: !hideOpenMode,
        };
      },
    },
    SchemaSettingAccessControl,
    {
      name: 'remove',
      sort: 100,
      Component: RemoveButton as any,
      useComponentProps() {
        const { removeButtonProps } = useSchemaToolbar();
        return removeButtonProps;
      },
    },
  ],
});<|MERGE_RESOLUTION|>--- conflicted
+++ resolved
@@ -6,25 +6,12 @@
  * This project is dual-licensed under AGPL-3.0 and NocoBase Commercial License.
  * For more information, please refer to: https://www.nocobase.com/agreement.
  */
-<<<<<<< HEAD
-import { isEmpty } from 'lodash';
 import { useSchemaToolbar } from '../../../application';
 import { SchemaSettings } from '../../../application/schema-settings/SchemaSettings';
-import { useCollection_deprecated, useCollectionManager_deprecated } from '../../../collection-manager';
-import { useCollection, useDataBlockProps } from '../../../data-source';
-=======
-import { useSchemaToolbar } from '../../../application';
-import { SchemaSettings } from '../../../application/schema-settings/SchemaSettings';
->>>>>>> 6fef3d7b
 import { ButtonEditor, RemoveButton } from '../../../schema-component/antd/action/Action.Designer';
 import { SchemaSettingOpenModeSchemaItems } from '../../../schema-items';
 import { SchemaSettingsLinkageRules, SchemaSettingAccessControl } from '../../../schema-settings';
 import { useOpenModeContext } from '../../popup/OpenModeProvider';
-<<<<<<< HEAD
-import { useCurrentPopupRecord } from '../../variable/variablesProvider/VariablePopupRecordProvider';
-import { useCollectionRecord } from '../../../';
-=======
->>>>>>> 6fef3d7b
 
 export const customizePopupActionSettings = new SchemaSettings({
   name: 'actionSettings:popup',
@@ -47,10 +34,6 @@
         const associationField = getCollectionField(association);
         return {
           ...linkageRulesProps,
-<<<<<<< HEAD
-          collectionName: associationField?.collectionName || name,
-=======
->>>>>>> 6fef3d7b
         };
       },
     },
