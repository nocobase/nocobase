--- conflicted
+++ resolved
@@ -54,12 +54,6 @@
       onSubmit={({ url, params, openInNewWindow }) => {
         const componentProps = fieldSchema['x-component-props'] || {};
         componentProps.url = url;
-<<<<<<< HEAD
-        console.log('componentProps', componentProps);
-        fieldSchema['x-component-props'] = componentProps;
-        field.componentProps.url = url;
-=======
->>>>>>> 39f43cb9
         componentProps.params = params;
         componentProps.openInNewWindow = openInNewWindow;
 
