--- conflicted
+++ resolved
@@ -356,17 +356,18 @@
 export const subTablePopoverComponentFieldSettings = new SchemaSettings({
   name: 'fieldSettings:component:SubTable',
   items: [
+    
     fieldComponent,
+   
     allowAddNewData,
+   
     allowSelectExistingRecord,
-<<<<<<< HEAD
+    allowDisassociation,
+   
     setDefaultSortingRules,
+   
     linkageRules,
+  ,
     recordPerPage,
-=======
-    allowDisassociation,
-    setDefaultSortingRules,
-    linkageRules,
->>>>>>> bc0de804
   ],
 });