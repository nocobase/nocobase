--- conflicted
+++ resolved
@@ -9,13 +9,9 @@
 
 import { useFieldSchema } from '@formily/react';
 import { SchemaSettings } from '../../../../application/schema-settings/SchemaSettings';
-<<<<<<< HEAD
 import { SchemaSettingsDateFormat } from '../../../../schema-settings/SchemaSettingsDateFormat';
 import { SchemaSettingsDateRange } from '../../../../schema-settings/SchemaSettingsDateRange';
-=======
->>>>>>> 0394454f
 import { useColumnSchema } from '../../../../schema-component/antd/table-v2/Table.Column.Decorator';
-import { SchemaSettingsDateFormat } from '../../../../schema-settings/SchemaSettingsDateFormat';
 import { ellipsisSettingsItem, enableLinkSettingsItem, openModeSettingsItem } from '../Input/inputComponentSettings';
 
 export const datePickerComponentFieldSettings = new SchemaSettings({
@@ -33,7 +29,6 @@
         };
       },
     },
-<<<<<<< HEAD
     {
       name: 'dateScopeSelect',
       Component: SchemaSettingsDateRange as any,
@@ -52,9 +47,7 @@
         return !fieldSchema?.['x-read-pretty'];
       },
     },
-=======
     ellipsisSettingsItem,
->>>>>>> 0394454f
     enableLinkSettingsItem,
     openModeSettingsItem,
   ],
