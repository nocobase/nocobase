import { Page, expect, expectSettingsMenu, oneEmptyTableBlockWithActions, test } from '@nocobase/test/e2e';

test.describe('where single data details block can be added', () => {
  test('popup', async ({ page, mockPage, mockRecord }) => {
    const nocoPage = await mockPage(oneEmptyTableBlockWithActions).waitForInit();
    await mockRecord('general');
    await nocoPage.goto();

    await page.getByLabel('action-Action.Link-View-view-general-table-0').click();
<<<<<<< HEAD
    await page.getByLabel('schema-initializer-Grid-RecordBlockInitializers-general').hover();
    await page.getByRole('menuitem', { name: 'Details' }).hover();
    await page.getByRole('menuitem', { name: 'General' }).click();
=======
    await page.getByLabel('schema-initializer-Grid-popup:common:addBlock-general').hover();
    await page.getByRole('menuitem', { name: 'Details' }).click();
>>>>>>> 99358ee7
    await page.mouse.move(300, 0);

    await expect(page.getByLabel('block-item-CardItem-general-details')).toBeVisible();
  });
});

test.describe('configure actions', () => {
  test('edit & delete & duplicate & print & customize', async ({ page, mockPage, mockRecord }) => {
    const nocoPage = await mockPage(oneEmptyTableBlockWithActions).waitForInit();
    await mockRecord('general');
    await nocoPage.goto();

    await page.getByLabel('action-Action.Link-View-view-general-table-0').click();
<<<<<<< HEAD
    await page.getByLabel('schema-initializer-Grid-RecordBlockInitializers-general').hover();
    await page.getByRole('menuitem', { name: 'Details' }).hover();
    await page.getByRole('menuitem', { name: 'General' }).click();
=======
    await page.getByLabel('schema-initializer-Grid-popup:common:addBlock-general').hover();
    await page.getByRole('menuitem', { name: 'Details' }).click();
>>>>>>> 99358ee7
    await page.mouse.move(300, 0);

    // create edit ------------------------------------------------------------------------------------
    await createAction(page, 'Edit');
    await expect(page.getByLabel('action-Action-Edit-update-')).toBeVisible();
    await expectSettingsMenu({
      page,
      showMenu: async () => {
        await page.getByLabel('action-Action-Edit-update-').hover();
        await page.getByRole('button', { name: 'designer-schema-settings-Action-actionSettings:edit-general' }).hover();
      },
      supportedOptions: ['Edit button', 'Linkage rules', 'Open mode', 'Popup size', 'Delete'],
    });
    await deleteAction(page, 'action-Action-Edit-update-');

    // create delete ------------------------------------------------------------------------------------
    await createAction(page, 'Delete');
    await expect(page.getByLabel('action-Action-Delete-destroy-general-details-')).toBeVisible();

    // create print
    await createAction(page, 'Print');
    await expect(page.getByLabel('action-Action-Print-print-')).toBeVisible();

    // create customize actions ----------------------------------------------------------------------------
    // Popup
    await createCustomAction(page, 'Popup');
    await expect(page.getByLabel('action-Action-Popup-customize')).toBeVisible();

    // Update record
    await createCustomAction(page, 'Update record');
    await expect(page.getByLabel('action-Action-Update record-')).toBeVisible();
  });
});

test.describe('configure fields', () => {});

async function createAction(page: Page, name: string) {
  await page.getByLabel('schema-initializer-ActionBar-details:configureActions-general').hover();
  await page.getByRole('menuitem', { name: name }).click();
  await expect(page.getByRole('menuitem', { name: name }).getByRole('switch')).toBeChecked();
  await page.mouse.move(300, 0);
}

async function createCustomAction(page: Page, name: string) {
  await page.getByLabel('schema-initializer-ActionBar-details:configureActions-general').hover();
  await page.getByRole('menuitem', { name: 'Customize' }).hover();
  await page.getByRole('menuitem', { name: name }).click();
  await page.mouse.move(0, 400);
}

async function deleteAction(page: Page, label: string) {
  await page.getByLabel(label).hover();
  await page.getByRole('button', { name: 'designer-schema-settings-Action-' }).hover();
  await page.getByRole('menuitem', { name: 'Delete' }).click();
  await page.mouse.move(0, 300);
  await page.getByRole('button', { name: 'OK', exact: true }).click();
}<|MERGE_RESOLUTION|>--- conflicted
+++ resolved
@@ -7,14 +7,9 @@
     await nocoPage.goto();
 
     await page.getByLabel('action-Action.Link-View-view-general-table-0').click();
-<<<<<<< HEAD
-    await page.getByLabel('schema-initializer-Grid-RecordBlockInitializers-general').hover();
+    await page.getByLabel('schema-initializer-Grid-popup:common:addBlock-general').hover();
     await page.getByRole('menuitem', { name: 'Details' }).hover();
     await page.getByRole('menuitem', { name: 'General' }).click();
-=======
-    await page.getByLabel('schema-initializer-Grid-popup:common:addBlock-general').hover();
-    await page.getByRole('menuitem', { name: 'Details' }).click();
->>>>>>> 99358ee7
     await page.mouse.move(300, 0);
 
     await expect(page.getByLabel('block-item-CardItem-general-details')).toBeVisible();
@@ -28,14 +23,9 @@
     await nocoPage.goto();
 
     await page.getByLabel('action-Action.Link-View-view-general-table-0').click();
-<<<<<<< HEAD
-    await page.getByLabel('schema-initializer-Grid-RecordBlockInitializers-general').hover();
+    await page.getByLabel('schema-initializer-Grid-popup:common:addBlock-general').hover();
     await page.getByRole('menuitem', { name: 'Details' }).hover();
     await page.getByRole('menuitem', { name: 'General' }).click();
-=======
-    await page.getByLabel('schema-initializer-Grid-popup:common:addBlock-general').hover();
-    await page.getByRole('menuitem', { name: 'Details' }).click();
->>>>>>> 99358ee7
     await page.mouse.move(300, 0);
 
     // create edit ------------------------------------------------------------------------------------
