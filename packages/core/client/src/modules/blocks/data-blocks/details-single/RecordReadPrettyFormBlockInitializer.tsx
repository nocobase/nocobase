import { FormOutlined } from '@ant-design/icons';
import React, { useCallback } from 'react';
import { SchemaInitializerItem, useSchemaInitializer, useSchemaInitializerItem } from '../../../../application';
import { useBlockAssociationContext, useBlockRequestContext } from '../../../../block-provider';
import { useCollection_deprecated } from '../../../../collection-manager';
import { useSchemaTemplateManager } from '../../../../schema-templates';
import { createDetailsBlockSchema, useRecordCollectionDataSourceItems } from '../../../../schema-initializer/utils';

export const RecordReadPrettyFormBlockInitializer = () => {
  const itemConfig = useSchemaInitializerItem();
  const { icon = true, targetCollection, ...others } = itemConfig;
  const currentCollection = useCollection_deprecated();
  const collection = targetCollection || currentCollection;
<<<<<<< HEAD
  const { createSingleDetailsSchema } = useCreateSingleDetailsSchema();
=======
  const association = useBlockAssociationContext();
  const { block } = useBlockRequestContext();
  const actionInitializers =
    block !== 'TableField' ? itemConfig.actionInitializers || 'details:configureActions' : null;
>>>>>>> 99358ee7

  return (
    <SchemaInitializerItem
      icon={icon && <FormOutlined />}
      {...others}
      onClick={(options) => createSingleDetailsSchema(options)}
      items={useRecordCollectionDataSourceItems('ReadPrettyFormItem', null, collection?.name)}
    />
  );
};

export function useCreateSingleDetailsSchema() {
  const itemConfig = useSchemaInitializerItem();
  const { insert } = useSchemaInitializer();
  const { getTemplateSchemaByMode } = useSchemaTemplateManager();
  const association = useBlockAssociationContext();
  const { block } = useBlockRequestContext();
  const actionInitializers =
    block !== 'TableField' ? itemConfig.actionInitializers || 'ReadPrettyFormActionInitializers' : null;

  const templateWrap = useCallback(
    (templateSchema, options) => {
      const { item } = options;
      if (item.template.componentName === 'ReadPrettyFormItem') {
        const blockSchema = createDetailsBlockSchema({
          actionInitializers,
          association,
          collection: item.collectionName || item.name,
          dataSource: item.dataSource,
          action: 'get',
          useSourceId: '{{ useSourceIdFromParentRecord }}',
          useParams: '{{ useParamsFromRecord }}',
          template: templateSchema,
          settings: 'blockSettings:singleDataDetails',
        });
        if (item.mode === 'reference') {
          blockSchema['x-template-key'] = item.template.key;
        }
        return blockSchema;
      } else {
        return templateSchema;
      }
    },
    [actionInitializers, association],
  );

  const createSingleDetailsSchema = useCallback(
    async ({ item }) => {
      if (item.template) {
        const template = await getTemplateSchemaByMode(item);
        insert(templateWrap(template, { item }));
      } else {
        insert(
          createDetailsBlockSchema({
            actionInitializers,
            association,
            collection: item.collectionName || item.name,
            dataSource: item.dataSource,
            action: 'get',
            useSourceId: '{{ useSourceIdFromParentRecord }}',
            useParams: '{{ useParamsFromRecord }}',
            settings: 'blockSettings:singleDataDetails',
          }),
        );
      }
    },
    [actionInitializers, association, getTemplateSchemaByMode, insert, templateWrap],
  );

  return { createSingleDetailsSchema, templateWrap };
}<|MERGE_RESOLUTION|>--- conflicted
+++ resolved
@@ -11,14 +11,7 @@
   const { icon = true, targetCollection, ...others } = itemConfig;
   const currentCollection = useCollection_deprecated();
   const collection = targetCollection || currentCollection;
-<<<<<<< HEAD
   const { createSingleDetailsSchema } = useCreateSingleDetailsSchema();
-=======
-  const association = useBlockAssociationContext();
-  const { block } = useBlockRequestContext();
-  const actionInitializers =
-    block !== 'TableField' ? itemConfig.actionInitializers || 'details:configureActions' : null;
->>>>>>> 99358ee7
 
   return (
     <SchemaInitializerItem
@@ -37,7 +30,7 @@
   const association = useBlockAssociationContext();
   const { block } = useBlockRequestContext();
   const actionInitializers =
-    block !== 'TableField' ? itemConfig.actionInitializers || 'ReadPrettyFormActionInitializers' : null;
+    block !== 'TableField' ? itemConfig.actionInitializers || 'details:configureActions' : null;
 
   const templateWrap = useCallback(
     (templateSchema, options) => {
