--- conflicted
+++ resolved
@@ -25,13 +25,10 @@
 import { ActionType } from '../../../../schema-settings/LinkageRules/type';
 import { SchemaSettingsDefaultValue } from '../../../../schema-settings/SchemaSettingsDefaultValue';
 import { useIsAllowToSetDefaultValue } from '../../../../schema-settings/hooks/useIsAllowToSetDefaultValue';
-<<<<<<< HEAD
 import { fieldComponentSettingsItem } from '../../../../data-source/commonsSettingsItem';
 
-=======
 import { SchemaSettingsLinkageRules } from '../../../../schema-settings';
 import { useIsFieldReadPretty } from '../../../../schema-component/antd/form-item/FormItem.Settings';
->>>>>>> f1cbd10c
 export const fieldSettingsFormItem = new SchemaSettings({
   name: 'fieldSettings:FormItem',
   items: [
@@ -449,9 +446,6 @@
               return form && !isFormReadPretty && validateSchema;
             },
           },
-<<<<<<< HEAD
-          fieldComponentSettingsItem,
-=======
           {
             name: 'style',
             Component: (props) => {
@@ -471,7 +465,7 @@
               };
             },
           },
->>>>>>> f1cbd10c
+          fieldComponentSettingsItem,
         ];
       },
     },
