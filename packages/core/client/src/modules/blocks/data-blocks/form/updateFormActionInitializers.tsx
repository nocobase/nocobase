--- conflicted
+++ resolved
@@ -1,9 +1,4 @@
-<<<<<<< HEAD
 import { CompatibleSchemaInitializer } from '../../../../application/schema-initializer/CompatibleSchemaInitializer';
-import { formTriggerWorkflowActionInitializerV2 } from './formActionInitializers';
-=======
-import { SchemaInitializer } from '../../../../application/schema-initializer/SchemaInitializer';
->>>>>>> d82ed805
 
 /**
  * @deprecated
@@ -108,7 +103,6 @@
             title: '{{t("Save record")}}',
             Component: 'SaveRecordActionInitializer',
           },
-          formTriggerWorkflowActionInitializerV2,
           {
             type: 'item',
             name: 'customRequest',
