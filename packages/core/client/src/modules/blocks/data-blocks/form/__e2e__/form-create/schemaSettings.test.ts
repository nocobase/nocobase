--- conflicted
+++ resolved
@@ -526,13 +526,8 @@
     await page.getByLabel('action-Action.Link-View').click();
 
     // 在第一级弹窗中，不应该包含 Parent popup record 变量
-<<<<<<< HEAD
-    await page.getByLabel('block-item-CardItem-users-').hover();
-    await page.getByLabel('designer-schema-settings-CardItem-blockSettings:table-users').hover();
-=======
     await page.getByText('UsersAdd newConfigure').hover();
     await page.getByRole('button', { name: 'designer-schema-settings-' }).hover();
->>>>>>> 2c4bea0a
     await page.getByRole('menuitem', { name: 'Set the data scope' }).click();
     await page.getByText('Add condition', { exact: true }).click();
     await page.getByLabel('variable-button').click();
@@ -650,7 +645,6 @@
     await page.getByRole('menuitem', { name: 'Set default value' }).click();
     await page.getByLabel('variable-button').click();
     await expect(page.getByRole('menuitemcheckbox', { name: 'Current popup record right' })).not.toBeVisible();
-<<<<<<< HEAD
     await page.getByRole('menuitemcheckbox', { name: 'Parent popup record right' }).click();
     await page.getByRole('menuitemcheckbox', { name: 'Nickname' }).click();
     await page.getByRole('button', { name: 'OK', exact: true }).click();
@@ -670,8 +664,8 @@
     await page.getByLabel('action-Action.Link-View').click();
 
     // 在第一级弹窗中，不应该包含 Parent popup record 变量
-    await page.getByLabel('block-item-CardItem-users-').hover();
-    await page.getByLabel('designer-schema-settings-CardItem-blockSettings:table-users').hover();
+    await page.getByText('UsersAdd newConfigure').hover();
+    await page.getByRole('button', { name: 'designer-schema-settings-' }).hover();
     await page.getByRole('menuitem', { name: 'Set the data scope' }).click();
     await page.getByText('Add condition', { exact: true }).click();
     await page.getByLabel('variable-button').click();
@@ -681,8 +675,8 @@
     // 关闭数据范围设置弹窗
     await page.getByRole('button', { name: 'Close', exact: true }).click();
 
-    await page.getByLabel('action-Action.Link-View in popup').click();
-    await page.getByLabel('schema-initializer-Grid-popup').hover();
+    await page.getByLabel('action-Action.Link-View in').click();
+    await page.getByLabel('schema-initializer-Grid-popup').nth(1).hover();
     await page.getByRole('menuitem', { name: 'form Form (Add new) right' }).hover();
     await page.getByRole('menuitem', { name: 'Other records right' }).hover();
     await page.getByRole('menuitem', { name: 'Users' }).click();
@@ -734,133 +728,6 @@
 
     // 3. Table 数据选择器中使用 `Parent popup record`
     // 创建 Table 区块
-    await page.getByLabel('schema-initializer-Grid-popup').hover();
-    await page.getByRole('menuitem', { name: 'table Table right' }).hover();
-    await page.getByRole('menuitem', { name: 'Other records right' }).hover();
-    await page.getByRole('menuitem', { name: 'Users' }).click();
-    await page.mouse.move(300, 0);
-    // 显示 Nickname 字段
-    await page.getByLabel('schema-initializer-TableV2-').hover();
-    await page.getByRole('menuitem', { name: 'Nickname' }).click();
-    await page.mouse.move(300, 0);
-    // 设置数据范围（使用 `Parent popup record` 变量）
-    await page.getByLabel('block-item-CardItem-users-table').hover();
-    await page.getByLabel('designer-schema-settings-CardItem-blockSettings:table-users').hover();
-    await page.getByRole('menuitem', { name: 'Set the data scope' }).click();
-    await page.getByText('Add condition', { exact: true }).click();
-    await page.getByTestId('select-filter-field').click();
-    await page.getByRole('menuitemcheckbox', { name: 'Nickname' }).click();
-    await page.getByLabel('variable-button').click();
-    await page.getByRole('menuitemcheckbox', { name: 'Parent popup record right' }).click();
-    await page.getByRole('menuitemcheckbox', { name: 'Nickname' }).click();
-    await page.getByRole('button', { name: 'OK', exact: true }).click();
-    // 数据需显示正确
-    await expect(
-      page.getByLabel('block-item-CardItem-users-table').getByRole('button', { name: 'Super Admin' }),
-    ).toBeVisible();
-
-    await page.reload();
-    await expect(
-      page.getByLabel('block-item-CardItem-users-table').getByRole('button', { name: 'Super Admin' }),
-    ).toBeVisible();
-
-    // 4. 退出二级弹窗，在第一级弹窗中点击 Add new 按钮
-    await page.goBack();
-    await page.getByLabel('action-Action-Add new-create-').click();
-
-    // 5. 在新增表单中使用 `Parent popup record`
-    await page.getByLabel('block-item-CollectionField-').hover();
-    await page.getByLabel('designer-schema-settings-CollectionField-fieldSettings:FormItem-users-users.').hover();
-    await page.getByRole('menuitem', { name: 'Set default value' }).click();
-    await page.getByLabel('variable-button').click();
-    await expect(page.getByRole('menuitemcheckbox', { name: 'Current popup record right' })).not.toBeVisible();
-=======
->>>>>>> 2c4bea0a
-    await page.getByRole('menuitemcheckbox', { name: 'Parent popup record right' }).click();
-    await page.getByRole('menuitemcheckbox', { name: 'Nickname' }).click();
-    await page.getByRole('button', { name: 'OK', exact: true }).click();
-    await expect(page.getByLabel('block-item-CollectionField-').getByRole('textbox')).toHaveValue('Super Admin');
-
-    await page.reload();
-    await expect(page.getByLabel('block-item-CollectionField-').getByRole('textbox')).toHaveValue('Super Admin');
-<<<<<<< HEAD
-=======
-  });
-
-  test('Parent popup record in sub page. The first level is a subpage, and the second level is a subpage too', async ({
-    page,
-    mockPage,
-  }) => {
-    await mockPage(parentPopupRecordInSubPageTheFirstLevelIsASubpageAndTheSecondLevelIsASubpageToo).goto();
-
-    // 1. 表单字段默认值中使用 `Parent popup record`
-    await page.getByLabel('action-Action.Link-View').click();
-
-    // 在第一级弹窗中，不应该包含 Parent popup record 变量
-    await page.getByText('UsersAdd newConfigure').hover();
-    await page.getByRole('button', { name: 'designer-schema-settings-' }).hover();
-    await page.getByRole('menuitem', { name: 'Set the data scope' }).click();
-    await page.getByText('Add condition', { exact: true }).click();
-    await page.getByLabel('variable-button').click();
-    await expect(page.getByRole('menuitemcheckbox', { name: 'Current popup record right' })).toBeVisible();
-    await expect(page.getByRole('menuitemcheckbox', { name: 'Parent popup record right' })).not.toBeVisible();
-
-    // 关闭数据范围设置弹窗
-    await page.getByRole('button', { name: 'Close', exact: true }).click();
-
-    await page.getByLabel('action-Action.Link-View in').click();
-    await page.getByLabel('schema-initializer-Grid-popup').nth(1).hover();
-    await page.getByRole('menuitem', { name: 'form Form (Add new) right' }).hover();
-    await page.getByRole('menuitem', { name: 'Other records right' }).hover();
-    await page.getByRole('menuitem', { name: 'Users' }).click();
-    await page.mouse.move(300, 0);
-    await page.getByLabel('schema-initializer-Grid-form:').hover();
-    await page.getByRole('menuitem', { name: 'Nickname' }).click();
-    await page.getByLabel('block-item-CollectionField-').hover();
-    await page.getByLabel('designer-schema-settings-CollectionField-fieldSettings:FormItem-users-users.').hover();
-    await page.getByRole('menuitem', { name: 'Set default value' }).click();
-    await page.getByLabel('variable-button').click();
-    await page.getByRole('menuitemcheckbox', { name: 'Parent popup record right' }).click();
-    await page.getByRole('menuitemcheckbox', { name: 'Nickname' }).click();
-    await page.getByRole('button', { name: 'OK', exact: true }).click();
-    await expect(page.getByLabel('block-item-CollectionField-').getByRole('textbox')).toHaveValue('Super Admin');
-
-    await page.reload();
-    await expect(page.getByLabel('block-item-CollectionField-').getByRole('textbox')).toHaveValue('Super Admin');
-
-    // 2. 表单联动规则中使用 `Parent popup record`
-    // 创建 Username 字段
-    await page.getByLabel('schema-initializer-Grid-form:').hover();
-    await page.getByRole('menuitem', { name: 'Username' }).click();
-    // 设置联动规则
-    await page.getByLabel('block-item-CardItem-users-form').hover();
-    await page.getByLabel('designer-schema-settings-CardItem-blockSettings:createForm-users').hover();
-    await page.getByRole('menuitem', { name: 'Linkage rules' }).click();
-    await page.mouse.move(300, 0);
-    await page.getByRole('button', { name: 'plus Add linkage rule' }).click();
-    await page.getByText('Add property').click();
-    await page.getByTestId('select-linkage-property-field').click();
-    await page.getByTitle('Username').click();
-    await page.getByTestId('select-linkage-action-field').click();
-    await page.getByRole('option', { name: 'Value', exact: true }).click();
-    await page.getByTestId('select-linkage-value-type').click();
-    await page.getByTitle('Expression').click();
-    await page.getByLabel('variable-button').click();
-    await page.getByRole('menuitemcheckbox', { name: 'Parent popup record right' }).click();
-    await page.getByRole('menuitemcheckbox', { name: 'Username' }).click();
-    await page.getByRole('button', { name: 'OK', exact: true }).click();
-    // 需正确显示变量的值
-    await expect(
-      page.getByLabel('block-item-CollectionField-users-form-users.username-Username').getByRole('textbox'),
-    ).toHaveValue('nocobase');
-
-    await page.reload();
-    await expect(
-      page.getByLabel('block-item-CollectionField-users-form-users.username-Username').getByRole('textbox'),
-    ).toHaveValue('nocobase');
-
-    // 3. Table 数据选择器中使用 `Parent popup record`
-    // 创建 Table 区块
     await page.getByLabel('schema-initializer-Grid-popup').first().hover();
     await page.getByRole('menuitem', { name: 'table Table right' }).hover();
     await page.getByRole('menuitem', { name: 'Other records right' }).hover();
@@ -908,7 +775,6 @@
 
     await page.reload();
     await expect(page.getByLabel('block-item-CollectionField-').getByRole('textbox')).toHaveValue('Super Admin');
->>>>>>> 2c4bea0a
   });
 });
 
