import { CompatibleSchemaInitializer } from '../../../../application/schema-initializer/CompatibleSchemaInitializer';
import { SchemaInitializerItemType } from '../../../../application/schema-initializer/types';

<<<<<<< HEAD
export const formTriggerWorkflowActionInitializerV2: SchemaInitializerItemType = {
  name: 'submitToWorkflow',
  title: '{{t("Submit to workflow", { ns: "workflow" })}}',
  Component: 'FormTriggerWorkflowActionInitializerV2',
};

/**
 * @deprecated
 * 表单的操作配置
 */
export const formActionInitializers_deprecated = new CompatibleSchemaInitializer({
=======
// 表单的操作配置
export const formActionInitializers = new SchemaInitializer({
>>>>>>> d82ed805
  name: 'FormActionInitializers',
  title: '{{t("Configure actions")}}',
  icon: 'SettingOutlined',
  items: [
    {
      type: 'itemGroup',
      name: 'enableActions',
      title: '{{t("Enable actions")}}',
      children: [
        {
          name: 'submit',
          title: '{{t("Submit")}}',
          Component: 'CreateSubmitActionInitializer',
          schema: {
            'x-action-settings': {},
          },
        },
      ],
    },
    {
      name: 'divider',
      type: 'divider',
    },
    {
      name: 'custom',
      type: 'subMenu',
      title: '{{t("Customize")}}',
      children: [
        {
          name: 'saveRecord',
          title: '{{t("Save record")}}',
          Component: 'SaveRecordActionInitializer',
        },
        {
          name: 'customRequest',
          title: '{{t("Custom request")}}',
          Component: 'CustomRequestInitializer',
        },
      ],
    },
  ],
});

export const formActionInitializers = new CompatibleSchemaInitializer(
  {
    name: 'actionInitializers:form',
    title: '{{t("Configure actions")}}',
    icon: 'SettingOutlined',
    items: [
      {
        type: 'itemGroup',
        name: 'enableActions',
        title: '{{t("Enable actions")}}',
        children: [
          {
            name: 'submit',
            title: '{{t("Submit")}}',
            Component: 'CreateSubmitActionInitializer',
            schema: {
              'x-action-settings': {},
            },
          },
        ],
      },
      {
        name: 'divider',
        type: 'divider',
      },
      {
        name: 'custom',
        type: 'subMenu',
        title: '{{t("Customize")}}',
        children: [
          {
            name: 'saveRecord',
            title: '{{t("Save record")}}',
            Component: 'SaveRecordActionInitializer',
          },
          formTriggerWorkflowActionInitializerV2,
          {
            name: 'customRequest',
            title: '{{t("Custom request")}}',
            Component: 'CustomRequestInitializer',
          },
        ],
      },
    ],
  },
  formActionInitializers_deprecated,
);<|MERGE_RESOLUTION|>--- conflicted
+++ resolved
@@ -1,22 +1,10 @@
 import { CompatibleSchemaInitializer } from '../../../../application/schema-initializer/CompatibleSchemaInitializer';
-import { SchemaInitializerItemType } from '../../../../application/schema-initializer/types';
-
-<<<<<<< HEAD
-export const formTriggerWorkflowActionInitializerV2: SchemaInitializerItemType = {
-  name: 'submitToWorkflow',
-  title: '{{t("Submit to workflow", { ns: "workflow" })}}',
-  Component: 'FormTriggerWorkflowActionInitializerV2',
-};
 
 /**
  * @deprecated
  * 表单的操作配置
  */
 export const formActionInitializers_deprecated = new CompatibleSchemaInitializer({
-=======
-// 表单的操作配置
-export const formActionInitializers = new SchemaInitializer({
->>>>>>> d82ed805
   name: 'FormActionInitializers',
   title: '{{t("Configure actions")}}',
   icon: 'SettingOutlined',
@@ -95,7 +83,6 @@
             title: '{{t("Save record")}}',
             Component: 'SaveRecordActionInitializer',
           },
-          formTriggerWorkflowActionInitializerV2,
           {
             name: 'customRequest',
             title: '{{t("Custom request")}}',
