/**
 * This file is part of the NocoBase (R) project.
 * Copyright (c) 2020-2024 NocoBase Co., Ltd.
 * Authors: NocoBase Team.
 *
 * This project is dual-licensed under AGPL-3.0 and NocoBase Commercial License.
 * For more information, please refer to: https://www.nocobase.com/agreement.
 */

import React from 'react';
import { ISchema } from '@formily/json-schema';
import { useField, useFieldSchema } from '@formily/react';
import { useTranslation } from 'react-i18next';
import { useApp, useSchemaToolbar } from '../../../../application';
import { SchemaSettings } from '../../../../application/schema-settings/SchemaSettings';
import { useCollectionManager_deprecated } from '../../../../collection-manager';
import { useFieldComponentName } from '../../../../common/useFieldComponentName';
import { useCollection } from '../../../../data-source';
import { useDesignable } from '../../../../schema-component';
import { useAssociationFieldContext } from '../../../../schema-component/antd/association-field/hooks';
import { useColumnSchema } from '../../../../schema-component/antd/table-v2/Table.Column.Decorator';
import { SchemaSettingsDefaultValue } from '../../../../schema-settings/SchemaSettingsDefaultValue';
import { isPatternDisabled } from '../../../../schema-settings/isPatternDisabled';
import { fieldComponentSettingsItem } from '../../../../data-source/commonsSettingsItem';
<<<<<<< HEAD
import { SchemaSettingsLinkageRules } from '../../../../schema-settings';
=======
>>>>>>> d37c71aa

export const tableColumnSettings = new SchemaSettings({
  name: 'fieldSettings:TableColumn',
  items: [
    {
      name: 'decoratorOptions',
      type: 'itemGroup',
      hideIfNoChildren: true,
      useComponentProps() {
        const { t } = useTranslation();
        return {
          title: t('Generic properties'),
        };
      },
      children: [
        {
          name: 'customColumnTitle',
          type: 'modal',
          useComponentProps() {
            const { fieldSchema, collectionField } = useColumnSchema();
            const field: any = useField();
            const { t } = useTranslation();
            const columnSchema = useFieldSchema();
            const { dn } = useDesignable();
            return {
              title: t('Custom column title'),
              schema: {
                type: 'object',
                title: t('Custom column title'),
                properties: {
                  title: {
                    title: t('Column title'),
                    default: columnSchema?.title,
                    description: `${t('Original field title: ')}${
                      collectionField?.uiSchema?.title || fieldSchema?.title
                    }`,
                    'x-decorator': 'FormItem',
                    'x-component': 'Input',
                    'x-component-props': {},
                  },
                },
              } as ISchema,
              onSubmit: ({ title }) => {
                if (title) {
                  field.title = title;
                  columnSchema.title = title;
                  dn.emit('patch', {
                    schema: {
                      'x-uid': columnSchema['x-uid'],
                      title: columnSchema.title,
                    },
                  });
                }
                dn.refresh();
              },
            };
          },
        },
        {
          name: 'style',
          Component: (props) => {
            const localProps = { ...props, category: 'style' };
            return <SchemaSettingsLinkageRules {...localProps} />;
          },
          useVisible() {
            const { fieldSchema } = useColumnSchema();
            const field: any = useField();
            const path = field.path?.splice(field.path?.length - 1, 1);
            if (fieldSchema) {
              const isReadPretty = field.form.query(`${path.concat(`*.` + fieldSchema.name)}`).get('readPretty');
              return isReadPretty;
            } else return false;
          },
          useComponentProps() {
            const { name } = useCollection();
            const { linkageRulesProps } = useSchemaToolbar();
            return {
              ...linkageRulesProps,
              collectionName: name,
            };
          },
        },
        {
          name: 'columnWidth',
          type: 'modal',
          useComponentProps() {
            const field: any = useField();
            const { t } = useTranslation();
            const columnSchema = useFieldSchema();
            const { dn } = useDesignable();

            return {
              title: t('Column width'),
              schema: {
                type: 'object',
                title: t('Column width'),
                properties: {
                  width: {
                    default: columnSchema?.['x-component-props']?.['width'] || 200,
                    'x-decorator': 'FormItem',
                    'x-component': 'InputNumber',
                    'x-component-props': {},
                  },
                },
              } as ISchema,
              onSubmit: ({ width }) => {
                const props = columnSchema['x-component-props'] || {};
                props['width'] = width;
                const schema: ISchema = {
                  ['x-uid']: columnSchema['x-uid'],
                };
                schema['x-component-props'] = props;
                columnSchema['x-component-props'] = props;
                field.componentProps.width = width;
                dn.emit('patch', {
                  schema,
                });
                dn.refresh();
              },
            };
          },
        },
        {
          name: 'sortable',
          type: 'switch',
          useVisible() {
            const collection = useCollection();
            const { collectionField } = useColumnSchema();
            const { getInterface } = useCollectionManager_deprecated();
            const interfaceCfg = getInterface(collectionField?.interface);
            const { currentMode } = useAssociationFieldContext();

            return (
              interfaceCfg?.sortable === true && !currentMode && collection?.name === collectionField?.collectionName
            );
          },
          useComponentProps() {
            const field: any = useField();
            const { t } = useTranslation();
            const columnSchema = useFieldSchema();
            const { dn } = useDesignable();

            return {
              title: t('Sortable'),
              checked: field.componentProps.sorter,
              onChange: (v) => {
                const schema: ISchema = {
                  ['x-uid']: columnSchema['x-uid'],
                };
                columnSchema['x-component-props'] = {
                  ...columnSchema['x-component-props'],
                  sorter: v,
                };
                schema['x-component-props'] = columnSchema['x-component-props'];
                field.componentProps.sorter = v;
                dn.emit('patch', {
                  schema,
                });
                dn.refresh();
              },
            };
          },
        },
        {
          name: 'setDefaultValue',
          useVisible() {
            const { fieldSchema } = useColumnSchema();

            if (!fieldSchema) {
              return false;
            }

            return !fieldSchema?.['x-read-pretty'];
          },
          Component: SchemaSettingsDefaultValue as any,
          useComponentProps() {
            const { fieldSchema } = useColumnSchema();
            return {
              fieldSchema,
            };
          },
        },
        {
          name: 'required',
          type: 'switch',
          useVisible() {
            const { uiSchema, fieldSchema } = useColumnSchema();
            const field: any = useField();

            if (!fieldSchema) {
              return false;
            }

            const isSubTableColumn = ['QuickEdit', 'FormItem'].includes(fieldSchema['x-decorator']);
            return isSubTableColumn && !field.readPretty && !uiSchema?.['x-read-pretty'];
          },
          useComponentProps() {
            const { fieldSchema } = useColumnSchema();
            const field: any = useField();
            const { t } = useTranslation();
            const { dn } = useDesignable();

            return {
              key: 'required',
              title: t('Required'),
              checked: fieldSchema?.required as boolean,
              onChange: (required) => {
                if (!fieldSchema) {
                  return console.error('fieldSchema is required');
                }

                const schema = {
                  ['x-uid']: fieldSchema['x-uid'],
                };
                fieldSchema['required'] = required;
                schema['required'] = required;
                const path = field.path?.splice(field.path?.length - 1, 1);
                field.form.query(`${path.concat(`*.` + fieldSchema.name)}`).forEach((f) => {
                  f.required = required;
                });
                dn.emit('patch', {
                  schema,
                });
                dn.refresh();
              },
            };
          },
        },
        {
          name: 'pattern',
          type: 'select',
          useVisible() {
            const { fieldSchema, collectionField } = useColumnSchema();
            const field: any = useField();

            if (!fieldSchema) {
              return false;
            }

            const isSubTableColumn = ['QuickEdit', 'FormItem'].includes(fieldSchema['x-decorator']);
            return (
              isSubTableColumn &&
              !field?.readPretty &&
              collectionField?.interface !== 'o2m' &&
              !isPatternDisabled(fieldSchema)
            );
          },
          useComponentProps() {
            const { fieldSchema } = useColumnSchema();
            const field: any = useField();
            const { t } = useTranslation();
            const { dn } = useDesignable();
            let readOnlyMode = 'editable';

            if (!fieldSchema) {
              return console.error('fieldSchema is required') as any;
            }

            if (fieldSchema['x-disabled'] === true) {
              readOnlyMode = 'readonly';
            }
            if (fieldSchema['x-read-pretty'] === true) {
              readOnlyMode = 'read-pretty';
            }

            return {
              key: 'pattern',
              title: t('Pattern'),
              options: [
                { label: t('Editable'), value: 'editable' },
                { label: t('Readonly'), value: 'readonly' },
                { label: t('Easy-reading'), value: 'read-pretty' },
              ],
              value: readOnlyMode,
              onChange: (v) => {
                const schema: ISchema = {
                  ['x-uid']: fieldSchema['x-uid'],
                };
                const path = field.path?.splice(field.path?.length - 1, 1);
                switch (v) {
                  case 'readonly': {
                    fieldSchema['x-read-pretty'] = false;
                    fieldSchema['x-disabled'] = true;
                    schema['x-read-pretty'] = false;
                    schema['x-disabled'] = true;
                    field.form.query(`${path.concat(`*.` + fieldSchema.name)}`).forEach((f) => {
                      f.readonly = true;
                      f.disabled = true;
                    });
                    break;
                  }
                  case 'read-pretty': {
                    fieldSchema['x-read-pretty'] = true;
                    fieldSchema['x-disabled'] = false;
                    schema['x-read-pretty'] = true;
                    schema['x-disabled'] = false;
                    field.form.query(`${path.concat(`*.` + fieldSchema.name)}`).forEach((f) => {
                      f.readPretty = true;
                    });
                    break;
                  }
                  default: {
                    fieldSchema['x-read-pretty'] = false;
                    fieldSchema['x-disabled'] = false;
                    schema['x-read-pretty'] = false;
                    schema['x-disabled'] = false;
                    field.form.query(`${path.concat(`*.` + fieldSchema.name)}`).forEach((f) => {
                      f.readPretty = false;
                      f.disabled + false;
                    });
                    break;
                  }
                }

                dn.emit('patch', {
                  schema,
                });

                dn.refresh();
              },
            };
          },
        },
        {
          name: 'fixed',
          type: 'select',
          useComponentProps() {
            const { t } = useTranslation();
            const field = useField();
            const fieldSchema = useFieldSchema();
            const { dn } = useDesignable();
            return {
              title: t('Fixed'),
              options: [
                { label: t('Not fixed'), value: 'none' },
                { label: t('Left fixed'), value: 'left' },
                { label: t('Right fixed'), value: 'right' },
              ],
              value: field.componentProps?.fixed || 'none',
              onChange(fixed) {
                const schema = {
                  ['x-uid']: fieldSchema['x-uid'],
                };
                fieldSchema['x-component-props'] = fieldSchema['x-component-props'] || {};
                fieldSchema['x-component-props']['fixed'] = fixed;
                schema['x-component-props'] = fieldSchema['x-component-props'];
                field.componentProps = field.componentProps || {};
                field.componentProps.fixed = fixed;
                void dn.emit('patch', {
                  schema,
                });
                dn.refresh();
              },
            };
          },
        },
        fieldComponentSettingsItem,
      ],
    },
    {
      name: 'componentOptions',
      type: 'itemGroup',
      hideIfNoChildren: true,
      useComponentProps() {
        const { t } = useTranslation();
        return {
          title: t('Specific properties'),
        };
      },
      useChildren() {
        const app = useApp();
        const fieldComponentName = useFieldComponentName();
        const map = {
          Select: 'Select',
          DatePicker: 'DatePicker',
          Nester: 'Nester',
          SubTable: 'SubTable',
          Picker: 'Picker',
          PopoverNester: 'PopoverNester',
          Tag: 'Tag',
        };
        const componentSettings = app.schemaSettingsManager.get(
          `fieldSettings:component:${map[fieldComponentName] || fieldComponentName}`,
        );
        return componentSettings?.items || [];
      },
    },
    {
      name: 'divider',
      type: 'divider',
    },
    {
      name: 'delete',
      type: 'remove',
      sort: 100,
      useComponentProps() {
        const { t } = useTranslation();

        return {
          removeParentsIfNoChildren: false,
          confirm: {
            title: t('Delete field'),
          },
          breakRemoveOn: {
            'x-component': 'Grid',
          },
        };
      },
    },
  ],
});<|MERGE_RESOLUTION|>--- conflicted
+++ resolved
@@ -7,11 +7,10 @@
  * For more information, please refer to: https://www.nocobase.com/agreement.
  */
 
-import React from 'react';
 import { ISchema } from '@formily/json-schema';
 import { useField, useFieldSchema } from '@formily/react';
 import { useTranslation } from 'react-i18next';
-import { useApp, useSchemaToolbar } from '../../../../application';
+import { useApp } from '../../../../application';
 import { SchemaSettings } from '../../../../application/schema-settings/SchemaSettings';
 import { useCollectionManager_deprecated } from '../../../../collection-manager';
 import { useFieldComponentName } from '../../../../common/useFieldComponentName';
@@ -22,10 +21,6 @@
 import { SchemaSettingsDefaultValue } from '../../../../schema-settings/SchemaSettingsDefaultValue';
 import { isPatternDisabled } from '../../../../schema-settings/isPatternDisabled';
 import { fieldComponentSettingsItem } from '../../../../data-source/commonsSettingsItem';
-<<<<<<< HEAD
-import { SchemaSettingsLinkageRules } from '../../../../schema-settings';
-=======
->>>>>>> d37c71aa
 
 export const tableColumnSettings = new SchemaSettings({
   name: 'fieldSettings:TableColumn',
@@ -50,6 +45,7 @@
             const { t } = useTranslation();
             const columnSchema = useFieldSchema();
             const { dn } = useDesignable();
+
             return {
               title: t('Custom column title'),
               schema: {
@@ -81,30 +77,6 @@
                 }
                 dn.refresh();
               },
-            };
-          },
-        },
-        {
-          name: 'style',
-          Component: (props) => {
-            const localProps = { ...props, category: 'style' };
-            return <SchemaSettingsLinkageRules {...localProps} />;
-          },
-          useVisible() {
-            const { fieldSchema } = useColumnSchema();
-            const field: any = useField();
-            const path = field.path?.splice(field.path?.length - 1, 1);
-            if (fieldSchema) {
-              const isReadPretty = field.form.query(`${path.concat(`*.` + fieldSchema.name)}`).get('readPretty');
-              return isReadPretty;
-            } else return false;
-          },
-          useComponentProps() {
-            const { name } = useCollection();
-            const { linkageRulesProps } = useSchemaToolbar();
-            return {
-              ...linkageRulesProps,
-              collectionName: name,
             };
           },
         },
