/**
 * This file is part of the NocoBase (R) project.
 * Copyright (c) 2020-2024 NocoBase Co., Ltd.
 * Authors: NocoBase Team.
 *
 * This project is dual-licensed under AGPL-3.0 and NocoBase Commercial License.
 * For more information, please refer to: https://www.nocobase.com/agreement.
 */

import { PlusOutlined } from '@ant-design/icons';
import { ISchema, useField, useFieldSchema } from '@formily/react';
import _ from 'lodash';
import React from 'react';
import { useTranslation } from 'react-i18next';
import { useAPIClient } from '../../../../api-client';
import { CompatibleSchemaInitializer } from '../../../../application/schema-initializer/CompatibleSchemaInitializer';
import { SchemaInitializerActionModal } from '../../../../application/schema-initializer/components/SchemaInitializerActionModal';
import { SchemaInitializerItem } from '../../../../application/schema-initializer/components/SchemaInitializerItem';
import { useSchemaInitializer } from '../../../../application/schema-initializer/context';
import { useCollection_deprecated } from '../../../../collection-manager';
import { SelectWithTitle } from '../../../../common/SelectWithTitle';
import { useDataBlockProps } from '../../../../data-source';
import { createDesignable, useDesignable } from '../../../../schema-component';
import { useGetAriaLabelOfDesigner } from '../../../../schema-settings/hooks/useGetAriaLabelOfDesigner';

export const Resizable = () => {
  const { t } = useTranslation();
  const { dn } = useDesignable();
  const fieldSchema = useFieldSchema();
  return (
    <SchemaInitializerActionModal
      title={t('Column width')}
      component={React.forwardRef<any, any>((props, ref) => {
        const { children, onClick, ...others } = props;
        const { setVisible } = useSchemaInitializer();
        return (
          <SchemaInitializerItem
            ref={ref}
            onClick={({ event }) => {
              setVisible(false);
              onClick(event);
            }}
            {...others}
            title={t('Column width')}
          ></SchemaInitializerItem>
        );
      })}
      schema={
        {
          type: 'object',
          title: t('Column width'),
          properties: {
            width: {
              'x-decorator': 'FormItem',
              'x-component': 'InputNumber',
              'x-component-props': {},
              default: fieldSchema?.['x-component-props']?.width || 200,
            },
          },
        } as ISchema
      }
      onSubmit={({ width }) => {
        const props = fieldSchema['x-component-props'] || {};
        props['width'] = width;
        const schema: ISchema = {
          ['x-uid']: fieldSchema['x-uid'],
        };
        schema['x-component-props'] = props;
        fieldSchema['x-component-props'] = props;
        dn.emit('patch', {
          schema,
        });
        dn.refresh();
      }}
    />
  );
};

export const SchemaSettingsFixed = () => {
  const field = useField();
  const fieldSchema = useFieldSchema();
  const { t } = useTranslation();
  const { dn } = useDesignable();

  const options = [
    { label: t('Not fixed'), value: 'none' },
    { label: t('Left fixed'), value: 'left' },
    { label: t('Right fixed'), value: 'right' },
  ];
  return (
    <SchemaInitializerItem>
      <SelectWithTitle
        key="fixed"
        title={t('Fixed')}
        options={options}
        defaultValue={field.componentProps?.fixed || 'none'}
        onChange={(fixed) => {
          const schema = {
            ['x-uid']: fieldSchema['x-uid'],
          };
          fieldSchema['x-component-props'] = fieldSchema['x-component-props'] || {};
          fieldSchema['x-component-props']['fixed'] = fixed;
          schema['x-component-props'] = fieldSchema['x-component-props'];
          field.componentProps = field.componentProps || {};
          field.componentProps.fixed = fixed;
          void dn.emit('patch', {
            schema,
          });
          dn.refresh();
        }}
      />
    </SchemaInitializerItem>
  );
};

const commonOptions = {
  insertPosition: 'beforeEnd',
  useInsert: function useInsert() {
    const { refresh } = useDesignable();
    const fieldSchema = useFieldSchema();
    const api = useAPIClient();
    const { t } = useTranslation();

    return function insert(schema) {
      const spaceSchema = fieldSchema.reduceProperties((buf, schema) => {
        if (schema['x-component'] === 'Space') {
          return schema;
        }
        return buf;
      }, null);
      if (!spaceSchema) {
        return;
      }
      _.set(schema, 'x-designer-props.linkageAction', true);
      const dn = createDesignable({
        t,
        api,
        refresh,
        current: spaceSchema,
      });
      dn.loadAPIClientEvents();
      dn.insertBeforeEnd(schema);
    };
  },
  Component: (props: any) => {
    const { getAriaLabel } = useGetAriaLabelOfDesigner();
    return (
      <PlusOutlined
        {...props}
        role="button"
        aria-label={getAriaLabel('schema-initializer')}
        style={{ cursor: 'pointer' }}
      />
    );
  },
  items: [
    {
      type: 'item',
      title: '{{t("View")}}',
      name: 'view',
      Component: 'ViewActionInitializer',
      schema: {
        'x-component': 'Action.Link',
        'x-action': 'view',
        'x-decorator': 'ACLActionProvider',
      },
    },
    {
<<<<<<< HEAD
      name: 'link',
      title: '{{t("Link")}}',
      Component: 'LinkActionInitializer',
      useComponentProps() {
        return {
          'x-component': 'Action.Link',
        };
      },
    },
    {
      name: 'divider',
      type: 'divider',
      sort: 100,
=======
      type: 'item',
      name: 'edit',
      title: '{{t("Edit")}}',
      Component: 'UpdateActionInitializer',
      schema: {
        'x-component': 'Action.Link',
        'x-action': 'update',
        'x-decorator': 'ACLActionProvider',
      },
      useVisible() {
        const collection = useCollection_deprecated();
        return (collection.template !== 'view' || collection?.writableView) && collection.template !== 'sql';
      },
>>>>>>> 773f05dc
    },
    {
      type: 'item',
      title: '{{t("Delete")}}',
      name: 'delete',
      Component: 'DestroyActionInitializer',
      schema: {
        'x-component': 'Action.Link',
        'x-action': 'destroy',
        'x-decorator': 'ACLActionProvider',
      },
      useVisible() {
        const collection = useCollection_deprecated();
        return (collection.template !== 'view' || collection?.writableView) && collection.template !== 'sql';
      },
    },
    {
      type: 'item',
      title: '{{t("Disassociate")}}',
      name: 'disassociate',
      Component: 'DisassociateActionInitializer',
      schema: {
        'x-component': 'Action.Link',
        'x-action': 'disassociate',
        'x-acl-action': 'destroy',
        'x-decorator': 'ACLActionProvider',
      },
      useVisible() {
        const props = useDataBlockProps();
        const collection = useCollection_deprecated();
        return (
          !!props?.association &&
          (collection.template !== 'view' || collection?.writableView) &&
          collection.template !== 'sql'
        );
      },
    },
    {
      type: 'item',
      title: '{{t("Add child")}}',
      name: 'addChildren',
      Component: 'CreateChildInitializer',
      schema: {
        'x-component': 'Action.Link',
        'x-action': 'create',
        'x-decorator': 'ACLActionProvider',
      },
      useVisible() {
        const fieldSchema = useFieldSchema();
        const collection = useCollection_deprecated();
        const { treeTable } = fieldSchema?.parent?.parent['x-decorator-props'] || {};
        return collection.tree && treeTable;
      },
    },
    {
      type: 'item',
      title: '{{t("Popup")}}',
      name: 'popup',
      Component: 'PopupActionInitializer',
    },
    {
      type: 'item',
      title: '{{t("Update record")}}',
      name: 'updateRecord',
      Component: 'UpdateRecordActionInitializer',
      useVisible() {
        const collection = useCollection_deprecated();
        return (collection.template !== 'view' || collection?.writableView) && collection.template !== 'sql';
      },
    },
    {
      name: 'customRequest',
      title: '{{t("Custom request")}}',
      Component: 'CustomRequestInitializer',
      schema: {
        'x-action': 'customize:table:request',
      },
      useVisible() {
        const collection = useCollection_deprecated();
        return (collection.template !== 'view' || collection?.writableView) && collection.template !== 'sql';
      },
    },
  ],
};

/**
 * @deprecated
 * use `tableActionColumnInitializers` instead
 */
export const tableActionColumnInitializers_deprecated = new CompatibleSchemaInitializer({
  name: 'TableActionColumnInitializers',
  ...commonOptions,
});

export const tableActionColumnInitializers = new CompatibleSchemaInitializer(
  {
    name: 'table:configureItemActions',
    ...commonOptions,
  },
  tableActionColumnInitializers_deprecated,
);<|MERGE_RESOLUTION|>--- conflicted
+++ resolved
@@ -166,7 +166,102 @@
       },
     },
     {
-<<<<<<< HEAD
+      type: 'item',
+      name: 'edit',
+      title: '{{t("Edit")}}',
+      Component: 'UpdateActionInitializer',
+      schema: {
+        'x-component': 'Action.Link',
+        'x-action': 'update',
+        'x-decorator': 'ACLActionProvider',
+      },
+      useVisible() {
+        const collection = useCollection_deprecated();
+        return (collection.template !== 'view' || collection?.writableView) && collection.template !== 'sql';
+      },
+    },
+    {
+      type: 'item',
+      title: '{{t("Delete")}}',
+      name: 'delete',
+      Component: 'DestroyActionInitializer',
+      schema: {
+        'x-component': 'Action.Link',
+        'x-action': 'destroy',
+        'x-decorator': 'ACLActionProvider',
+      },
+      useVisible() {
+        const collection = useCollection_deprecated();
+        return (collection.template !== 'view' || collection?.writableView) && collection.template !== 'sql';
+      },
+    },
+    {
+      type: 'item',
+      title: '{{t("Disassociate")}}',
+      name: 'disassociate',
+      Component: 'DisassociateActionInitializer',
+      schema: {
+        'x-component': 'Action.Link',
+        'x-action': 'disassociate',
+        'x-acl-action': 'destroy',
+        'x-decorator': 'ACLActionProvider',
+      },
+      useVisible() {
+        const props = useDataBlockProps();
+        const collection = useCollection_deprecated();
+        return (
+          !!props?.association &&
+          (collection.template !== 'view' || collection?.writableView) &&
+          collection.template !== 'sql'
+        );
+      },
+    },
+    {
+      type: 'item',
+      title: '{{t("Add child")}}',
+      name: 'addChildren',
+      Component: 'CreateChildInitializer',
+      schema: {
+        'x-component': 'Action.Link',
+        'x-action': 'create',
+        'x-decorator': 'ACLActionProvider',
+      },
+      useVisible() {
+        const fieldSchema = useFieldSchema();
+        const collection = useCollection_deprecated();
+        const { treeTable } = fieldSchema?.parent?.parent['x-decorator-props'] || {};
+        return collection.tree && treeTable;
+      },
+    },
+    {
+      type: 'item',
+      title: '{{t("Popup")}}',
+      name: 'popup',
+      Component: 'PopupActionInitializer',
+    },
+    {
+      type: 'item',
+      title: '{{t("Update record")}}',
+      name: 'updateRecord',
+      Component: 'UpdateRecordActionInitializer',
+      useVisible() {
+        const collection = useCollection_deprecated();
+        return (collection.template !== 'view' || collection?.writableView) && collection.template !== 'sql';
+      },
+    },
+    {
+      name: 'customRequest',
+      title: '{{t("Custom request")}}',
+      Component: 'CustomRequestInitializer',
+      schema: {
+        'x-action': 'customize:table:request',
+      },
+      useVisible() {
+        const collection = useCollection_deprecated();
+        return (collection.template !== 'view' || collection?.writableView) && collection.template !== 'sql';
+      },
+    },
+    {
       name: 'link',
       title: '{{t("Link")}}',
       Component: 'LinkActionInitializer',
@@ -174,107 +269,6 @@
         return {
           'x-component': 'Action.Link',
         };
-      },
-    },
-    {
-      name: 'divider',
-      type: 'divider',
-      sort: 100,
-=======
-      type: 'item',
-      name: 'edit',
-      title: '{{t("Edit")}}',
-      Component: 'UpdateActionInitializer',
-      schema: {
-        'x-component': 'Action.Link',
-        'x-action': 'update',
-        'x-decorator': 'ACLActionProvider',
-      },
-      useVisible() {
-        const collection = useCollection_deprecated();
-        return (collection.template !== 'view' || collection?.writableView) && collection.template !== 'sql';
-      },
->>>>>>> 773f05dc
-    },
-    {
-      type: 'item',
-      title: '{{t("Delete")}}',
-      name: 'delete',
-      Component: 'DestroyActionInitializer',
-      schema: {
-        'x-component': 'Action.Link',
-        'x-action': 'destroy',
-        'x-decorator': 'ACLActionProvider',
-      },
-      useVisible() {
-        const collection = useCollection_deprecated();
-        return (collection.template !== 'view' || collection?.writableView) && collection.template !== 'sql';
-      },
-    },
-    {
-      type: 'item',
-      title: '{{t("Disassociate")}}',
-      name: 'disassociate',
-      Component: 'DisassociateActionInitializer',
-      schema: {
-        'x-component': 'Action.Link',
-        'x-action': 'disassociate',
-        'x-acl-action': 'destroy',
-        'x-decorator': 'ACLActionProvider',
-      },
-      useVisible() {
-        const props = useDataBlockProps();
-        const collection = useCollection_deprecated();
-        return (
-          !!props?.association &&
-          (collection.template !== 'view' || collection?.writableView) &&
-          collection.template !== 'sql'
-        );
-      },
-    },
-    {
-      type: 'item',
-      title: '{{t("Add child")}}',
-      name: 'addChildren',
-      Component: 'CreateChildInitializer',
-      schema: {
-        'x-component': 'Action.Link',
-        'x-action': 'create',
-        'x-decorator': 'ACLActionProvider',
-      },
-      useVisible() {
-        const fieldSchema = useFieldSchema();
-        const collection = useCollection_deprecated();
-        const { treeTable } = fieldSchema?.parent?.parent['x-decorator-props'] || {};
-        return collection.tree && treeTable;
-      },
-    },
-    {
-      type: 'item',
-      title: '{{t("Popup")}}',
-      name: 'popup',
-      Component: 'PopupActionInitializer',
-    },
-    {
-      type: 'item',
-      title: '{{t("Update record")}}',
-      name: 'updateRecord',
-      Component: 'UpdateRecordActionInitializer',
-      useVisible() {
-        const collection = useCollection_deprecated();
-        return (collection.template !== 'view' || collection?.writableView) && collection.template !== 'sql';
-      },
-    },
-    {
-      name: 'customRequest',
-      title: '{{t("Custom request")}}',
-      Component: 'CustomRequestInitializer',
-      schema: {
-        'x-action': 'customize:table:request',
-      },
-      useVisible() {
-        const collection = useCollection_deprecated();
-        return (collection.template !== 'view' || collection?.writableView) && collection.template !== 'sql';
       },
     },
   ],
