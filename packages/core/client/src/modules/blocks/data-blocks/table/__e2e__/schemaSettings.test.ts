--- conflicted
+++ resolved
@@ -101,10 +101,6 @@
 
       // 点击按钮后会跳转到一个页面
       await page.getByLabel('action-Action-Add new-create-').click();
-<<<<<<< HEAD
-      expect(page.url()).toContain('/subpages/');
-=======
->>>>>>> 33b1fedd
 
       // 配置出一个表单
       await page.getByLabel('schema-initializer-Grid-popup').hover();
@@ -115,27 +111,16 @@
       await page.getByRole('menuitem', { name: 'Single select' }).click();
       await page.mouse.move(300, 0);
 
-<<<<<<< HEAD
-      await page.getByLabel('schema-initializer-ActionBar-').hover();
-=======
       await page.getByLabel('schema-initializer-ActionBar-createForm:configureActions-general').hover();
->>>>>>> 33b1fedd
       await page.getByRole('menuitem', { name: 'Submit' }).click();
 
       // 创建一条数据后返回，列表中应该有这条数据
       await page.getByTestId('select-single').click();
       await page.getByRole('option', { name: 'option3' }).click();
 
-<<<<<<< HEAD
-      await page.getByLabel('action-Action-Submit-submit-').click();
-
-      await page.goBack();
-
-=======
       // 提交后会自动返回
       await page.getByLabel('action-Action-Submit-submit-').click();
 
->>>>>>> 33b1fedd
       await page.getByLabel('schema-initializer-TableV2-').hover();
       await page.getByRole('menuitem', { name: 'Single select' }).click();
       await page.mouse.move(300, 0);
@@ -551,10 +536,6 @@
 
       // 跳转到子页面后，其内容应该和弹窗中的内容一致
       await page.getByLabel('action-Action.Link-View').click();
-<<<<<<< HEAD
-      expect(page.url()).toContain('/subpages');
-=======
->>>>>>> 33b1fedd
 
       // 详情区块
       await expect(
@@ -748,11 +729,7 @@
       // 使用变量 `Current popup record` 和 `Parent popup record` 设置默认值
       await expect(
         page
-<<<<<<< HEAD
-          .getByLabel('block-item-CardItem-users-form')
-=======
           .getByText("UsersUse 'Current popup")
->>>>>>> 33b1fedd
           .getByLabel('block-item-CollectionField-users-form-users.nickname-Nickname')
           .getByRole('textbox'),
       ).toHaveValue('admin');
