--- conflicted
+++ resolved
@@ -3,7 +3,7 @@
 test('actions', async ({ page, mockPage }) => {
   await mockPage(oneEmptyTableBlockBasedOnUsers).goto();
   await page.getByLabel('schema-initializer-ActionBar-table:configureActions-users').hover();
-  // 添加按钮
+  //  添加按钮
   await page.getByRole('menuitem', { name: 'Add new' }).click();
   await page.getByRole('menuitem', { name: 'Delete' }).click();
   await page.getByRole('menuitem', { name: 'Refresh' }).click();
@@ -23,15 +23,9 @@
     .getByLabel('designer-drag')
     .dragTo(page.getByLabel('action-Action-Refresh-refresh-users-table'));
 
-<<<<<<< HEAD
-  const addNew = await addNewBtn.boundingBox();
-  const del = await delBtn.boundingBox();
-  const refresh = await refreshBtn.boundingBox();
-=======
   const addNew = await page.getByLabel('action-Action-Add new-create-users-table').boundingBox();
   const del = await page.getByLabel('action-Action-Delete-destroy-users-table').boundingBox();
   const refresh = await page.getByLabel('action-Action-Refresh-refresh-users-table').boundingBox();
->>>>>>> 1775c6a5
 
   expect(addNew.x).toBeGreaterThan(refresh.x);
   expect(refresh.x).toBeGreaterThan(del.x);
