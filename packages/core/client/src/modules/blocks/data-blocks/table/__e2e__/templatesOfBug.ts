/**
 * This file is part of the NocoBase (R) project.
 * Copyright (c) 2020-2024 NocoBase Co., Ltd.
 * Authors: NocoBase Team.
 *
 * This project is dual-licensed under AGPL-3.0 and NocoBase Commercial License.
 * For more information, please refer to: https://www.nocobase.com/agreement.
 */

import { PageConfig, tree } from '@nocobase/test/e2e';

export const T2183 = {
  pageSchema: {
    _isJSONSchemaObject: true,
    version: '2.0',
    type: 'void',
    'x-component': 'Page',
    properties: {
      '3c1ivjciciu': {
        _isJSONSchemaObject: true,
        version: '2.0',
        type: 'void',
        'x-component': 'Grid',
        'x-initializer': 'page:addBlock',
        properties: {
          '1n5r9s23amo': {
            _isJSONSchemaObject: true,
            version: '2.0',
            type: 'void',
            'x-component': 'Grid.Row',
            properties: {
              bsmuf6ly8b2: {
                _isJSONSchemaObject: true,
                version: '2.0',
                type: 'void',
                'x-component': 'Grid.Col',
                properties: {
                  ppv3te8l7mo: {
                    _isJSONSchemaObject: true,
                    version: '2.0',
                    type: 'void',
                    'x-decorator': 'TableBlockProvider',
                    'x-acl-action': 'users:list',
                    'x-decorator-props': {
                      collection: 'users',
                      resource: 'users',
                      action: 'list',
                      params: {
                        pageSize: 20,
                      },
                      rowKey: 'id',
                      showIndex: true,
                      dragSort: false,
                      disableTemplate: false,
                    },
                    'x-designer': 'TableBlockDesigner',
                    'x-component': 'CardItem',
                    'x-filter-targets': [],
                    properties: {
                      actions: {
                        _isJSONSchemaObject: true,
                        version: '2.0',
                        type: 'void',
                        'x-initializer': 'table:configureActions',
                        'x-component': 'ActionBar',
                        'x-component-props': {
                          style: {
                            marginBottom: 'var(--nb-spacing)',
                          },
                        },
                        properties: {
                          o8wqytvd6as: {
                            'x-uid': '9vghmn6u5eo',
                            _isJSONSchemaObject: true,
                            version: '2.0',
                            type: 'void',
                            title: '{{ t("Filter") }}',
                            'x-action': 'filter',
                            'x-designer': 'Filter.Action.Designer',
                            'x-component': 'Filter.Action',
                            'x-component-props': {
                              icon: 'FilterOutlined',
                              useProps: '{{ useFilterActionProps }}',
                            },
                            'x-align': 'left',
                            default: {
                              $and: [],
                            },
                            'x-async': false,
                            'x-index': 1,
                          },
                        },
                        'x-uid': 'qq7hs80xlut',
                        'x-async': false,
                        'x-index': 1,
                      },
                      r02zx6qq4ql: {
                        _isJSONSchemaObject: true,
                        version: '2.0',
                        type: 'array',
                        'x-initializer': 'table:configureColumns',
                        'x-component': 'TableV2',
                        'x-component-props': {
                          rowKey: 'id',
                          rowSelection: {
                            type: 'checkbox',
                          },
                          useProps: '{{ useTableBlockProps }}',
                        },
                        properties: {
                          actions: {
                            _isJSONSchemaObject: true,
                            version: '2.0',
                            type: 'void',
                            title: '{{ t("Actions") }}',
                            'x-action-column': 'actions',
                            'x-decorator': 'TableV2.Column.ActionBar',
                            'x-component': 'TableV2.Column',
                            'x-designer': 'TableV2.ActionColumnDesigner',
                            'x-initializer': 'table:configureItemActions',
                            properties: {
                              actions: {
                                _isJSONSchemaObject: true,
                                version: '2.0',
                                type: 'void',
                                'x-decorator': 'DndContext',
                                'x-component': 'Space',
                                'x-component-props': {
                                  split: '|',
                                },
                                'x-uid': '4fcw4u63f3p',
                                'x-async': false,
                                'x-index': 1,
                              },
                            },
                            'x-uid': 'pxqbve61e9i',
                            'x-async': false,
                            'x-index': 1,
                          },
                        },
                        'x-uid': 'kta6g2v3m9s',
                        'x-async': false,
                        'x-index': 2,
                      },
                    },
                    'x-uid': 'yu418id0x3t',
                    'x-async': false,
                    'x-index': 1,
                  },
                },
                'x-uid': 'xrvoeyz6uop',
                'x-async': false,
                'x-index': 1,
              },
            },
            'x-uid': 'u64df000i8u',
            'x-async': false,
            'x-index': 1,
          },
        },
        'x-uid': 'hofapxvp8p7',
        'x-async': false,
        'x-index': 1,
      },
    },
    'x-uid': 'w7nv1c98j2g',
    'x-async': true,
    'x-index': 1,
  },
};
export const T2186 = {
  pageSchema: {
    _isJSONSchemaObject: true,
    version: '2.0',
    type: 'void',
    'x-component': 'Page',
    properties: {
      cglzmr757wp: {
        _isJSONSchemaObject: true,
        version: '2.0',
        type: 'void',
        'x-component': 'Grid',
        'x-initializer': 'page:addBlock',
        properties: {
          '0r1mwh6fgdj': {
            _isJSONSchemaObject: true,
            version: '2.0',
            type: 'void',
            'x-component': 'Grid.Row',
            properties: {
              kjjiumynoor: {
                _isJSONSchemaObject: true,
                version: '2.0',
                type: 'void',
                'x-component': 'Grid.Col',
                properties: {
                  qzbbcmvyy7n: {
                    _isJSONSchemaObject: true,
                    version: '2.0',
                    type: 'void',
                    'x-decorator': 'TableBlockProvider',
                    'x-acl-action': 'users:list',
                    'x-decorator-props': {
                      collection: 'users',
                      resource: 'users',
                      action: 'list',
                      params: {
                        pageSize: 20,
                      },
                      rowKey: 'id',
                      showIndex: true,
                      dragSort: false,
                      disableTemplate: false,
                    },
                    'x-designer': 'TableBlockDesigner',
                    'x-component': 'CardItem',
                    'x-filter-targets': [],
                    properties: {
                      actions: {
                        _isJSONSchemaObject: true,
                        version: '2.0',
                        type: 'void',
                        'x-initializer': 'table:configureActions',
                        'x-component': 'ActionBar',
                        'x-component-props': {
                          style: {
                            marginBottom: 'var(--nb-spacing)',
                          },
                        },
                        properties: {
                          '8yt1cl9miol': {
                            'x-uid': 'pcebb2lm84j',
                            _isJSONSchemaObject: true,
                            version: '2.0',
                            type: 'void',
                            title: '{{ t("Filter") }}',
                            'x-action': 'filter',
                            'x-designer': 'Filter.Action.Designer',
                            'x-component': 'Filter.Action',
                            'x-component-props': {
                              icon: 'FilterOutlined',
                              useProps: '{{ useFilterActionProps }}',
                            },
                            'x-align': 'left',
                            default: {
                              $and: [{}],
                            },
                            'x-async': false,
                            'x-index': 1,
                          },
                        },
                        'x-uid': 'sz9p441he7c',
                        'x-async': false,
                        'x-index': 1,
                      },
                      fqmmittx9pb: {
                        _isJSONSchemaObject: true,
                        version: '2.0',
                        type: 'array',
                        'x-initializer': 'table:configureColumns',
                        'x-component': 'TableV2',
                        'x-component-props': {
                          rowKey: 'id',
                          rowSelection: {
                            type: 'checkbox',
                          },
                          useProps: '{{ useTableBlockProps }}',
                        },
                        properties: {
                          actions: {
                            _isJSONSchemaObject: true,
                            version: '2.0',
                            type: 'void',
                            title: '{{ t("Actions") }}',
                            'x-action-column': 'actions',
                            'x-decorator': 'TableV2.Column.ActionBar',
                            'x-component': 'TableV2.Column',
                            'x-designer': 'TableV2.ActionColumnDesigner',
                            'x-initializer': 'table:configureItemActions',
                            properties: {
                              actions: {
                                _isJSONSchemaObject: true,
                                version: '2.0',
                                type: 'void',
                                'x-decorator': 'DndContext',
                                'x-component': 'Space',
                                'x-component-props': {
                                  split: '|',
                                },
                                'x-uid': 'r4m451vcj6l',
                                'x-async': false,
                                'x-index': 1,
                              },
                            },
                            'x-uid': 'fogxvhca4sg',
                            'x-async': false,
                            'x-index': 1,
                          },
                        },
                        'x-uid': '6ywen03do22',
                        'x-async': false,
                        'x-index': 2,
                      },
                    },
                    'x-uid': '47n8qnj6q20',
                    'x-async': false,
                    'x-index': 1,
                  },
                },
                'x-uid': 'xnc0acxgrxz',
                'x-async': false,
                'x-index': 1,
              },
            },
            'x-uid': '5dy05u5q2b2',
            'x-async': false,
            'x-index': 1,
          },
        },
        'x-uid': 'rue5m4yfin6',
        'x-async': false,
        'x-index': 1,
      },
    },
    'x-uid': '3xce5ru15d6',
    'x-async': true,
    'x-index': 1,
  },
};
export const T2187 = {
  pageSchema: {
    _isJSONSchemaObject: true,
    version: '2.0',
    type: 'void',
    'x-component': 'Page',
    properties: {
      k24lhmzq1u2: {
        _isJSONSchemaObject: true,
        version: '2.0',
        type: 'void',
        'x-component': 'Grid',
        'x-initializer': 'page:addBlock',
        properties: {
          zp24b63pujf: {
            _isJSONSchemaObject: true,
            version: '2.0',
            type: 'void',
            'x-component': 'Grid.Row',
            properties: {
              e8t2mwjafsr: {
                _isJSONSchemaObject: true,
                version: '2.0',
                type: 'void',
                'x-component': 'Grid.Col',
                properties: {
                  '9x571vayogf': {
                    _isJSONSchemaObject: true,
                    version: '2.0',
                    type: 'void',
                    'x-decorator': 'TableBlockProvider',
                    'x-acl-action': 'users:list',
                    'x-decorator-props': {
                      collection: 'users',
                      resource: 'users',
                      action: 'list',
                      params: {
                        pageSize: 20,
                      },
                      rowKey: 'id',
                      showIndex: true,
                      dragSort: false,
                      disableTemplate: false,
                    },
                    'x-designer': 'TableBlockDesigner',
                    'x-component': 'CardItem',
                    'x-filter-targets': [],
                    properties: {
                      actions: {
                        _isJSONSchemaObject: true,
                        version: '2.0',
                        type: 'void',
                        'x-initializer': 'table:configureActions',
                        'x-component': 'ActionBar',
                        'x-component-props': {
                          style: {
                            marginBottom: 'var(--nb-spacing)',
                          },
                        },
                        'x-uid': 't2drja2eg9p',
                        'x-async': false,
                        'x-index': 1,
                      },
                      edacvuffzln: {
                        _isJSONSchemaObject: true,
                        version: '2.0',
                        type: 'array',
                        'x-initializer': 'table:configureColumns',
                        'x-component': 'TableV2',
                        'x-component-props': {
                          rowKey: 'id',
                          rowSelection: {
                            type: 'checkbox',
                          },
                          useProps: '{{ useTableBlockProps }}',
                        },
                        properties: {
                          actions: {
                            _isJSONSchemaObject: true,
                            version: '2.0',
                            type: 'void',
                            title: '{{ t("Actions") }}',
                            'x-action-column': 'actions',
                            'x-decorator': 'TableV2.Column.ActionBar',
                            'x-component': 'TableV2.Column',
                            'x-designer': 'TableV2.ActionColumnDesigner',
                            'x-initializer': 'table:configureItemActions',
                            properties: {
                              actions: {
                                _isJSONSchemaObject: true,
                                version: '2.0',
                                type: 'void',
                                'x-decorator': 'DndContext',
                                'x-component': 'Space',
                                'x-component-props': {
                                  split: '|',
                                },
                                properties: {
                                  '2j97snwh4cx': {
                                    'x-uid': 'il7gzvmxtzu',
                                    _isJSONSchemaObject: true,
                                    version: '2.0',
                                    type: 'void',
                                    'x-action': 'duplicate',
                                    'x-acl-action': 'create',
                                    title: '{{ t("Duplicate") }}',
                                    'x-designer': 'Action.Designer',
                                    'x-component': 'Action.Link',
                                    'x-decorator': 'ACLActionProvider',
                                    'x-component-props': {
                                      openMode: 'drawer',
                                      component: 'DuplicateAction',
                                      duplicateMode: 'continueduplicate',
                                      duplicateFields: ['nickname'],
                                      duplicateCollection: 'users',
                                    },
                                    'x-designer-props': {
                                      linkageAction: true,
                                    },
                                    properties: {
                                      drawer: {
                                        _isJSONSchemaObject: true,
                                        version: '2.0',
                                        type: 'void',
                                        title: '{{ t("Duplicate") }}',
                                        'x-component': 'Action.Container',
                                        'x-component-props': {
                                          className: 'nb-action-popup',
                                        },
                                        properties: {
                                          tabs: {
                                            _isJSONSchemaObject: true,
                                            version: '2.0',
                                            type: 'void',
                                            'x-component': 'Tabs',
                                            'x-component-props': {},
                                            'x-initializer': 'TabPaneInitializers',
                                            properties: {
                                              tab1: {
                                                _isJSONSchemaObject: true,
                                                version: '2.0',
                                                type: 'void',
                                                title: '{{t("Duplicate")}}',
                                                'x-component': 'Tabs.TabPane',
                                                'x-designer': 'Tabs.Designer',
                                                'x-component-props': {},
                                                properties: {
                                                  grid: {
                                                    _isJSONSchemaObject: true,
                                                    version: '2.0',
                                                    type: 'void',
                                                    'x-component': 'Grid',
                                                    'x-initializer': 'popup:addNew:addBlock',
                                                    properties: {
                                                      qvyfk3a9a2g: {
                                                        _isJSONSchemaObject: true,
                                                        version: '2.0',
                                                        type: 'void',
                                                        'x-component': 'Grid.Row',
                                                        properties: {
                                                          t8ooaf8oxm0: {
                                                            _isJSONSchemaObject: true,
                                                            version: '2.0',
                                                            type: 'void',
                                                            'x-component': 'Grid.Col',
                                                            properties: {
                                                              jo3yh728qkn: {
                                                                _isJSONSchemaObject: true,
                                                                version: '2.0',
                                                                type: 'void',
                                                                'x-acl-action-props': {
                                                                  skipScopeCheck: true,
                                                                },
                                                                'x-acl-action': 'users:create',
                                                                'x-decorator': 'FormBlockProvider',
                                                                'x-decorator-props': {
                                                                  resource: 'users',
                                                                  collection: 'users',
                                                                },
                                                                'x-designer': 'FormV2.Designer',
                                                                'x-component': 'CardItem',
                                                                'x-component-props': {},
                                                                properties: {
                                                                  '5o8dowro5r1': {
                                                                    _isJSONSchemaObject: true,
                                                                    version: '2.0',
                                                                    type: 'void',
                                                                    'x-component': 'FormV2',
                                                                    'x-component-props': {
                                                                      useProps: '{{ useFormBlockProps }}',
                                                                    },
                                                                    properties: {
                                                                      grid: {
                                                                        _isJSONSchemaObject: true,
                                                                        version: '2.0',
                                                                        type: 'void',
                                                                        'x-component': 'Grid',
                                                                        'x-initializer': 'form:configureFields',
                                                                        properties: {
                                                                          h191s1ni4am: {
                                                                            _isJSONSchemaObject: true,
                                                                            version: '2.0',
                                                                            type: 'void',
                                                                            'x-component': 'Grid.Row',
                                                                            properties: {
                                                                              twb640jbhp3: {
                                                                                _isJSONSchemaObject: true,
                                                                                version: '2.0',
                                                                                type: 'void',
                                                                                'x-component': 'Grid.Col',
                                                                                properties: {
                                                                                  nickname: {
                                                                                    _isJSONSchemaObject: true,
                                                                                    version: '2.0',
                                                                                    type: 'string',
                                                                                    'x-designer': 'FormItem.Designer',
                                                                                    'x-component': 'CollectionField',
                                                                                    'x-decorator': 'FormItem',
                                                                                    'x-collection-field':
                                                                                      'users.nickname',
                                                                                    'x-component-props': {},
                                                                                    'x-uid': 'pcw1toh7uvj',
                                                                                    'x-async': false,
                                                                                    'x-index': 1,
                                                                                  },
                                                                                  roles: {
                                                                                    _isJSONSchemaObject: true,
                                                                                    version: '2.0',
                                                                                    type: 'string',
                                                                                    'x-designer': 'FormItem.Designer',
                                                                                    'x-component': 'CollectionField',
                                                                                    'x-decorator': 'FormItem',
                                                                                    'x-collection-field': 'users.roles',
                                                                                    'x-component-props': {},
                                                                                    'x-uid': '197m7f208wz',
                                                                                    'x-async': false,
                                                                                    'x-index': 2,
                                                                                  },
                                                                                },
                                                                                'x-uid': 'bbkl81w4h5e',
                                                                                'x-async': false,
                                                                                'x-index': 1,
                                                                              },
                                                                            },
                                                                            'x-uid': '1blkzui6noh',
                                                                            'x-async': false,
                                                                            'x-index': 1,
                                                                          },
                                                                        },
                                                                        'x-uid': 'pcpeajmpx9k',
                                                                        'x-async': false,
                                                                        'x-index': 1,
                                                                      },
                                                                      actions: {
                                                                        _isJSONSchemaObject: true,
                                                                        version: '2.0',
                                                                        type: 'void',
                                                                        'x-initializer': 'createForm:configureActions',
                                                                        'x-component': 'ActionBar',
                                                                        'x-component-props': {
                                                                          layout: 'one-column',
                                                                          style: {
                                                                            marginTop: 24,
                                                                          },
                                                                        },
                                                                        'x-uid': 'y3gbelepat8',
                                                                        'x-async': false,
                                                                        'x-index': 2,
                                                                      },
                                                                    },
                                                                    'x-uid': 'rmu7uywdppl',
                                                                    'x-async': false,
                                                                    'x-index': 1,
                                                                  },
                                                                },
                                                                'x-uid': 'kpfthrvsd4l',
                                                                'x-async': false,
                                                                'x-index': 1,
                                                              },
                                                            },
                                                            'x-uid': 'drns72r222r',
                                                            'x-async': false,
                                                            'x-index': 1,
                                                          },
                                                        },
                                                        'x-uid': 'iongy3crgdb',
                                                        'x-async': false,
                                                        'x-index': 1,
                                                      },
                                                    },
                                                    'x-uid': 'zw6jjtof2vn',
                                                    'x-async': false,
                                                    'x-index': 1,
                                                  },
                                                },
                                                'x-uid': 'hm4kv8gn4me',
                                                'x-async': false,
                                                'x-index': 1,
                                              },
                                            },
                                            'x-uid': 'pztq2aledmj',
                                            'x-async': false,
                                            'x-index': 1,
                                          },
                                        },
                                        'x-uid': 'qr43qja4p46',
                                        'x-async': false,
                                        'x-index': 1,
                                      },
                                    },
                                    'x-async': false,
                                    'x-index': 1,
                                  },
                                },
                                'x-uid': '2w1e5m7at3v',
                                'x-async': false,
                                'x-index': 1,
                              },
                            },
                            'x-uid': 'uranm958u5v',
                            'x-async': false,
                            'x-index': 1,
                          },
                        },
                        'x-uid': '38j1kvvsdtp',
                        'x-async': false,
                        'x-index': 2,
                      },
                    },
                    'x-uid': 'k4isiobw2ab',
                    'x-async': false,
                    'x-index': 1,
                  },
                },
                'x-uid': 'vr305f4itlf',
                'x-async': false,
                'x-index': 1,
              },
            },
            'x-uid': 't70enk0z07b',
            'x-async': false,
            'x-index': 1,
          },
        },
        'x-uid': 'rjmnr89y4f6',
        'x-async': false,
        'x-index': 1,
      },
    },
    'x-uid': 'kd7dz5gvdv6',
    'x-async': true,
    'x-index': 1,
  },
};

export const T3686: PageConfig = {
  collections: [
    {
      name: 'parentTargetCollection',
      fields: [
        {
          name: 'parentTargetText',
          interface: 'input',
        },
      ],
    },
    {
      name: 'childTargetCollection',
      fields: [
        {
          name: 'childTargetText',
          interface: 'input',
        },
      ],
    },
    {
      name: 'parentCollection',
      fields: [
        {
          name: 'parentAssociationField',
          interface: 'm2m',
          target: 'parentTargetCollection',
        },
      ],
    },
    {
      name: 'childCollection',
      inherits: ['parentCollection'],
      fields: [
        {
          name: 'childAssociationField',
          interface: 'm2m',
          target: 'childTargetCollection',
        },
      ],
    },
  ],
  pageSchema: {
    _isJSONSchemaObject: true,
    version: '2.0',
    type: 'void',
    'x-component': 'Page',
    properties: {
      fa2wzem9pud: {
        _isJSONSchemaObject: true,
        version: '2.0',
        type: 'void',
        'x-component': 'Grid',
        'x-initializer': 'page:addBlock',
        properties: {
          '14kr5bu1min': {
            _isJSONSchemaObject: true,
            version: '2.0',
            type: 'void',
            'x-component': 'Grid.Row',
            properties: {
              uc0jyubx2p3: {
                _isJSONSchemaObject: true,
                version: '2.0',
                type: 'void',
                'x-component': 'Grid.Col',
                properties: {
                  k22vt5rvlf8: {
                    _isJSONSchemaObject: true,
                    version: '2.0',
                    type: 'void',
                    'x-decorator': 'TableBlockProvider',
                    'x-acl-action': 'childCollection:list',
                    'x-use-decorator-props': 'useTableBlockDecoratorProps',
                    'x-decorator-props': {
                      collection: 'childCollection',
                      dataSource: 'main',
                      action: 'list',
                      params: {
                        pageSize: 20,
                      },
                      rowKey: 'id',
                      showIndex: true,
                      dragSort: false,
                    },
                    'x-toolbar': 'BlockSchemaToolbar',
                    'x-settings': 'blockSettings:table',
                    'x-component': 'CardItem',
                    'x-filter-targets': [],
                    properties: {
                      actions: {
                        _isJSONSchemaObject: true,
                        version: '2.0',
                        type: 'void',
                        'x-initializer': 'table:configureActions',
                        'x-component': 'ActionBar',
                        'x-component-props': {
                          style: {
                            marginBottom: 'var(--nb-spacing)',
                          },
                        },
                        'x-uid': '42xfns3215b',
                        'x-async': false,
                        'x-index': 1,
                      },
                      mv0fpgnz9x4: {
                        _isJSONSchemaObject: true,
                        version: '2.0',
                        type: 'array',
                        'x-initializer': 'table:configureColumns',
                        'x-component': 'TableV2',
                        'x-use-component-props': 'useTableBlockProps',
                        'x-component-props': {
                          rowKey: 'id',
                          rowSelection: {
                            type: 'checkbox',
                          },
                        },
                        properties: {
                          actions: {
                            _isJSONSchemaObject: true,
                            version: '2.0',
                            type: 'void',
                            title: '{{ t("Actions") }}',
                            'x-action-column': 'actions',
                            'x-decorator': 'TableV2.Column.ActionBar',
                            'x-component': 'TableV2.Column',
                            'x-designer': 'TableV2.ActionColumnDesigner',
                            'x-initializer': 'table:configureItemActions',
                            properties: {
                              '4pr5w722wko': {
                                _isJSONSchemaObject: true,
                                version: '2.0',
                                type: 'void',
                                'x-decorator': 'DndContext',
                                'x-component': 'Space',
                                'x-component-props': {
                                  split: '|',
                                },
                                properties: {
                                  '0z54f36l29g': {
                                    'x-uid': '6ga7ofdmqac',
                                    _isJSONSchemaObject: true,
                                    version: '2.0',
                                    type: 'void',
                                    title: 'View record',
                                    'x-action': 'view',
                                    'x-toolbar': 'ActionSchemaToolbar',
                                    'x-settings': 'actionSettings:view',
                                    'x-component': 'Action.Link',
                                    'x-component-props': {
                                      openMode: 'drawer',
                                      danger: false,
                                    },
                                    'x-decorator': 'ACLActionProvider',
                                    'x-designer-props': {
                                      linkageAction: true,
                                    },
                                    properties: {
                                      drawer: {
                                        _isJSONSchemaObject: true,
                                        version: '2.0',
                                        type: 'void',
                                        title: '{{ t("View record") }}',
                                        'x-component': 'Action.Container',
                                        'x-component-props': {
                                          className: 'nb-action-popup',
                                        },
                                        properties: {
                                          tabs: {
                                            _isJSONSchemaObject: true,
                                            version: '2.0',
                                            type: 'void',
                                            'x-component': 'Tabs',
                                            'x-component-props': {},
                                            'x-initializer': 'TabPaneInitializers',
                                            properties: {
                                              tab1: {
                                                _isJSONSchemaObject: true,
                                                version: '2.0',
                                                type: 'void',
                                                title: '{{t("Details")}}',
                                                'x-component': 'Tabs.TabPane',
                                                'x-designer': 'Tabs.Designer',
                                                'x-component-props': {},
                                                properties: {
                                                  grid: {
                                                    _isJSONSchemaObject: true,
                                                    version: '2.0',
                                                    type: 'void',
                                                    'x-component': 'Grid',
                                                    'x-initializer': 'popup:common:addBlock',
                                                    'x-uid': '8isg655oydv',
                                                    'x-async': false,
                                                    'x-index': 1,
                                                  },
                                                },
                                                'x-uid': 'avctzq7wpne',
                                                'x-async': false,
                                                'x-index': 1,
                                              },
                                            },
                                            'x-uid': '8mimixsn47i',
                                            'x-async': false,
                                            'x-index': 1,
                                          },
                                        },
                                        'x-uid': 'l491lw6ud7u',
                                        'x-async': false,
                                        'x-index': 1,
                                      },
                                    },
                                    'x-async': false,
                                    'x-index': 1,
                                  },
                                },
                                'x-uid': '0y6h0doaa8s',
                                'x-async': false,
                                'x-index': 1,
                              },
                            },
                            'x-uid': 'cusyvu100n5',
                            'x-async': false,
                            'x-index': 1,
                          },
                        },
                        'x-uid': 'kp6yhoecxt4',
                        'x-async': false,
                        'x-index': 2,
                      },
                    },
                    'x-uid': '6fsjzz00845',
                    'x-async': false,
                    'x-index': 1,
                  },
                },
                'x-uid': 'gbcojp8p120',
                'x-async': false,
                'x-index': 1,
              },
            },
            'x-uid': '18neqdk2pbg',
            'x-async': false,
            'x-index': 1,
          },
        },
        'x-uid': '7przcz662jy',
        'x-async': false,
        'x-index': 1,
      },
    },
    'x-uid': 'teroosp0elp',
    'x-async': true,
    'x-index': 1,
  },
};

export const T3843 = {
  collections: [
    {
      name: 'collection1',
      titleField: 'singleLineText',
      fields: [
        {
          name: 'singleLineText',
          interface: 'input',
        },
      ],
    },
    {
      name: 'collection2',
      fields: [
        {
          name: 'manyToMany1',
          interface: 'm2m',
          target: 'collection1',
        },
      ],
    },
    {
      name: 'collection3',
      fields: [
        {
          name: 'manyToMany2',
          interface: 'm2m',
          target: 'collection2',
        },
      ],
    },
  ],
  pageSchema: {
    _isJSONSchemaObject: true,
    version: '2.0',
    type: 'void',
    'x-component': 'Page',
    'x-index': 1,
    properties: {
      ho5v948ioup: {
        _isJSONSchemaObject: true,
        version: '2.0',
        type: 'void',
        'x-component': 'Grid',
        'x-initializer': 'page:addBlock',
        'x-index': 1,
        properties: {
          i75dexmx5m7: {
            _isJSONSchemaObject: true,
            version: '2.0',
            type: 'void',
            'x-component': 'Grid.Row',
            'x-index': 1,
            properties: {
              vxj362dhynn: {
                _isJSONSchemaObject: true,
                version: '2.0',
                type: 'void',
                'x-component': 'Grid.Col',
                'x-index': 1,
                properties: {
                  scsoms5vv4t: {
                    _isJSONSchemaObject: true,
                    version: '2.0',
                    type: 'void',
                    'x-acl-action-props': {
                      skipScopeCheck: true,
                    },
                    'x-acl-action': 'collection3:create',
                    'x-decorator': 'FormBlockProvider',
                    'x-use-decorator-props': 'useCreateFormBlockDecoratorProps',
                    'x-decorator-props': {
                      dataSource: 'main',
                      collection: 'collection3',
                    },
                    'x-toolbar': 'BlockSchemaToolbar',
                    'x-settings': 'blockSettings:createForm',
                    'x-component': 'CardItem',
                    'x-index': 1,
                    properties: {
                      '38bp0zvyvsd': {
                        _isJSONSchemaObject: true,
                        version: '2.0',
                        type: 'void',
                        'x-component': 'FormV2',
                        'x-use-component-props': 'useCreateFormBlockProps',
                        'x-index': 1,
                        properties: {
                          grid: {
                            _isJSONSchemaObject: true,
                            version: '2.0',
                            type: 'void',
                            'x-component': 'Grid',
                            'x-initializer': 'form:configureFields',
                            'x-index': 1,
                            properties: {
                              xcxcmkkaf3h: {
                                _isJSONSchemaObject: true,
                                version: '2.0',
                                type: 'void',
                                'x-component': 'Grid.Row',
                                'x-index': 1,
                                properties: {
                                  pijw4lwpkkl: {
                                    _isJSONSchemaObject: true,
                                    version: '2.0',
                                    type: 'void',
                                    'x-component': 'Grid.Col',
                                    'x-index': 1,
                                    properties: {
                                      manyToMany2: {
                                        _isJSONSchemaObject: true,
                                        version: '2.0',
                                        type: 'string',
                                        'x-toolbar': 'FormItemSchemaToolbar',
                                        'x-settings': 'fieldSettings:FormItem',
                                        'x-component': 'CollectionField',
                                        'x-decorator': 'FormItem',
                                        'x-collection-field': 'collection3.manyToMany2',
                                        'x-component-props': {
                                          fieldNames: {
                                            label: 'id',
                                            value: 'id',
                                          },
                                          mode: 'SubTable',
                                        },
                                        default: null,
                                        'x-index': 1,
                                        properties: {
                                          '6w2emsoaaad': {
                                            _isJSONSchemaObject: true,
                                            version: '2.0',
                                            type: 'void',
                                            'x-component': 'AssociationField.SubTable',
                                            'x-initializer': 'table:configureColumns',
                                            'x-initializer-props': {
                                              action: false,
                                            },
                                            'x-index': 1,
                                            properties: {
                                              fdyw9dk9zv8: {
                                                _isJSONSchemaObject: true,
                                                version: '2.0',
                                                type: 'void',
                                                'x-decorator': 'TableV2.Column.Decorator',
                                                'x-toolbar': 'TableColumnSchemaToolbar',
                                                'x-settings': 'fieldSettings:TableColumn',
                                                'x-component': 'TableV2.Column',
                                                properties: {
                                                  manyToMany1: {
                                                    _isJSONSchemaObject: true,
                                                    version: '2.0',
                                                    'x-collection-field': 'collection2.manyToMany1',
                                                    'x-component': 'CollectionField',
                                                    'x-component-props': {
                                                      fieldNames: {
                                                        value: 'id',
                                                        label: 'singleLineText',
                                                      },
                                                      ellipsis: true,
                                                      size: 'small',
                                                    },
                                                    'x-decorator': 'FormItem',
                                                    'x-decorator-props': {
                                                      labelStyle: {
                                                        display: 'none',
                                                      },
                                                    },
                                                    'x-uid': '8k6fqjjkjln',
                                                    'x-async': false,
                                                    'x-index': 1,
                                                  },
                                                },
                                                'x-uid': 'e0k1dih4fer',
                                                'x-async': false,
                                                'x-index': 1,
                                              },
                                            },
                                            'x-uid': 'qqenvjxbrzm',
                                            'x-async': false,
                                          },
                                        },
                                        'x-uid': 'j9fxeze864t',
                                        'x-async': false,
                                      },
                                    },
                                    'x-uid': 'xcbv7kwjzhf',
                                    'x-async': false,
                                  },
                                },
                                'x-uid': '6ja2lhcrsds',
                                'x-async': false,
                              },
                            },
                            'x-uid': 'vfz4dpw1bqj',
                            'x-async': false,
                          },
                          nr1ij11nsbg: {
                            _isJSONSchemaObject: true,
                            version: '2.0',
                            type: 'void',
                            'x-initializer': 'createForm:configureActions',
                            'x-component': 'ActionBar',
                            'x-component-props': {
                              layout: 'one-column',
                              style: {
                                marginTop: 24,
                              },
                            },
                            'x-index': 2,
                            'x-uid': '4ms20yxmzz4',
                            'x-async': false,
                          },
                        },
                        'x-uid': '0scq4d33l5n',
                        'x-async': false,
                      },
                    },
                    'x-uid': '0lcbpth6a9i',
                    'x-async': false,
                  },
                },
                'x-uid': '78g1ktyk4zh',
                'x-async': false,
              },
            },
            'x-uid': '2tmmrcp6t4w',
            'x-async': false,
          },
        },
        'x-uid': '6pc46vdxzuj',
        'x-async': false,
      },
    },
    'x-uid': '4gdooktjyc7',
    'x-async': true,
  },
};
export const oneTableWithRoles: PageConfig = {
  pageSchema: {
    _isJSONSchemaObject: true,
    version: '2.0',
    type: 'void',
    'x-component': 'Page',
    'x-app-version': '0.21.0-alpha.5',
    properties: {
      g31hdrdqs8h: {
        _isJSONSchemaObject: true,
        version: '2.0',
        type: 'void',
        'x-component': 'Grid',
        'x-initializer': 'page:addBlock',
        'x-app-version': '0.21.0-alpha.5',
        properties: {
          w3qd8et7ny1: {
            _isJSONSchemaObject: true,
            version: '2.0',
            type: 'void',
            'x-component': 'Grid.Row',
            'x-app-version': '0.21.0-alpha.5',
            properties: {
              jy1b9o63ko7: {
                _isJSONSchemaObject: true,
                version: '2.0',
                type: 'void',
                'x-component': 'Grid.Col',
                'x-app-version': '0.21.0-alpha.5',
                properties: {
                  iwtxze1jmpm: {
                    'x-uid': 'exvpbgr35zn',
                    _isJSONSchemaObject: true,
                    version: '2.0',
                    type: 'void',
                    'x-decorator': 'TableBlockProvider',
                    'x-acl-action': 'roles:list',
                    'x-use-decorator-props': 'useTableBlockDecoratorProps',
                    'x-decorator-props': {
                      collection: 'roles',
                      dataSource: 'main',
                      action: 'list',
                      params: {
                        pageSize: 20,
                      },
                      rowKey: 'name',
                      showIndex: true,
                      dragSort: false,
                    },
                    'x-toolbar': 'BlockSchemaToolbar',
                    'x-settings': 'blockSettings:table',
                    'x-component': 'CardItem',
                    'x-filter-targets': [
                      {
                        uid: 'a7n5crnwx91',
                      },
                      {
                        uid: 'z10rv1j5j7x',
                        field: 'roles.name',
                      },
                    ],
                    'x-app-version': '0.21.0-alpha.5',
                    properties: {
                      actions: {
                        _isJSONSchemaObject: true,
                        version: '2.0',
                        type: 'void',
                        'x-initializer': 'table:configureActions',
                        'x-component': 'ActionBar',
                        'x-component-props': {
                          style: {
                            marginBottom: 'var(--nb-spacing)',
                          },
                        },
                        'x-app-version': '0.21.0-alpha.5',
                        'x-uid': 'bz6xai67sd4',
                        'x-async': false,
                        'x-index': 1,
                      },
                      '3r100r39y9k': {
                        _isJSONSchemaObject: true,
                        version: '2.0',
                        type: 'array',
                        'x-initializer': 'table:configureColumns',
                        'x-component': 'TableV2',
                        'x-use-component-props': 'useTableBlockProps',
                        'x-component-props': {
                          rowKey: 'id',
                          rowSelection: {
                            type: 'checkbox',
                          },
                        },
                        'x-app-version': '0.21.0-alpha.5',
                        properties: {
                          actions: {
                            _isJSONSchemaObject: true,
                            version: '2.0',
                            type: 'void',
                            title: '{{ t("Actions") }}',
                            'x-action-column': 'actions',
                            'x-decorator': 'TableV2.Column.ActionBar',
                            'x-component': 'TableV2.Column',
                            'x-designer': 'TableV2.ActionColumnDesigner',
                            'x-initializer': 'table:configureItemActions',
                            'x-app-version': '0.21.0-alpha.5',
                            properties: {
                              huffguvj9ju: {
                                _isJSONSchemaObject: true,
                                version: '2.0',
                                type: 'void',
                                'x-decorator': 'DndContext',
                                'x-component': 'Space',
                                'x-component-props': {
                                  split: '|',
                                },
                                'x-app-version': '0.21.0-alpha.5',
                                'x-uid': 'kumec65v6eo',
                                'x-async': false,
                                'x-index': 1,
                              },
                            },
                            'x-uid': '0behu2op8h2',
                            'x-async': false,
                            'x-index': 1,
                          },
                          o3kdcl5v6ex: {
                            _isJSONSchemaObject: true,
                            version: '2.0',
                            type: 'void',
                            'x-decorator': 'TableV2.Column.Decorator',
                            'x-toolbar': 'TableColumnSchemaToolbar',
                            'x-settings': 'fieldSettings:TableColumn',
                            'x-component': 'TableV2.Column',
                            'x-app-version': '0.21.0-alpha.5',
                            properties: {
                              title: {
                                _isJSONSchemaObject: true,
                                version: '2.0',
                                'x-collection-field': 'roles.title',
                                'x-component': 'CollectionField',
                                'x-component-props': {
                                  ellipsis: true,
                                },
                                'x-read-pretty': true,
                                'x-decorator': null,
                                'x-decorator-props': {
                                  labelStyle: {
                                    display: 'none',
                                  },
                                },
                                'x-app-version': '0.21.0-alpha.5',
                                'x-uid': 'yga0n3a2puj',
                                'x-async': false,
                                'x-index': 1,
                              },
                            },
                            'x-uid': 'd452dent98m',
                            'x-async': false,
                            'x-index': 2,
                          },
                        },
                        'x-uid': 'byorarf2lw2',
                        'x-async': false,
                        'x-index': 2,
                      },
                    },
                    'x-async': false,
                    'x-index': 1,
                  },
                },
                'x-uid': 'ousy05pzp3u',
                'x-async': false,
                'x-index': 1,
              },
            },
            'x-uid': 'znu51ytf7f5',
            'x-async': false,
            'x-index': 1,
          },
        },
        'x-uid': 'gvzvz05oi9h',
        'x-async': false,
        'x-index': 1,
      },
    },
    'x-uid': 'mk589w74bvs',
    'x-async': true,
    'x-index': 1,
  },
};
export const T4032 = {
  pageSchema: {
    _isJSONSchemaObject: true,
    version: '2.0',
    type: 'void',
    'x-component': 'Page',
    'x-app-version': '0.21.0-alpha.7',
    properties: {
      ia9qjfjq6ut: {
        _isJSONSchemaObject: true,
        version: '2.0',
        type: 'void',
        'x-component': 'Grid',
        'x-initializer': 'page:addBlock',
        'x-app-version': '0.21.0-alpha.7',
        properties: {
          vram4b0bqi3: {
            _isJSONSchemaObject: true,
            version: '2.0',
            type: 'void',
            'x-component': 'Grid.Row',
            'x-app-version': '0.21.0-alpha.7',
            properties: {
              r7uz3lgyh2c: {
                _isJSONSchemaObject: true,
                version: '2.0',
                type: 'void',
                'x-component': 'Grid.Col',
                'x-app-version': '0.21.0-alpha.7',
                properties: {
                  y2df95i695g: {
                    _isJSONSchemaObject: true,
                    version: '2.0',
                    type: 'void',
                    'x-decorator': 'TableBlockProvider',
                    'x-acl-action': 'users:list',
                    'x-use-decorator-props': 'useTableBlockDecoratorProps',
                    'x-decorator-props': {
                      collection: 'users',
                      dataSource: 'main',
                      action: 'list',
                      params: {
                        pageSize: 20,
                      },
                      rowKey: 'id',
                      showIndex: true,
                      dragSort: false,
                    },
                    'x-toolbar': 'BlockSchemaToolbar',
                    'x-settings': 'blockSettings:table',
                    'x-component': 'CardItem',
                    'x-filter-targets': [],
                    'x-app-version': '0.21.0-alpha.7',
                    properties: {
                      actions: {
                        _isJSONSchemaObject: true,
                        version: '2.0',
                        type: 'void',
                        'x-initializer': 'table:configureActions',
                        'x-component': 'ActionBar',
                        'x-component-props': {
                          style: {
                            marginBottom: 'var(--nb-spacing)',
                          },
                        },
                        'x-app-version': '0.21.0-alpha.7',
                        'x-uid': '7neytjs0okh',
                        'x-async': false,
                        'x-index': 1,
                      },
                      yqrkzme65ck: {
                        _isJSONSchemaObject: true,
                        version: '2.0',
                        type: 'array',
                        'x-initializer': 'table:configureColumns',
                        'x-component': 'TableV2',
                        'x-use-component-props': 'useTableBlockProps',
                        'x-component-props': {
                          rowKey: 'id',
                          rowSelection: {
                            type: 'checkbox',
                          },
                        },
                        'x-app-version': '0.21.0-alpha.7',
                        properties: {
                          actions: {
                            _isJSONSchemaObject: true,
                            version: '2.0',
                            type: 'void',
                            title: '{{ t("Actions") }}',
                            'x-action-column': 'actions',
                            'x-decorator': 'TableV2.Column.ActionBar',
                            'x-component': 'TableV2.Column',
                            'x-designer': 'TableV2.ActionColumnDesigner',
                            'x-initializer': 'table:configureItemActions',
                            'x-app-version': '0.21.0-alpha.7',
                            properties: {
                              ma3v2fqbahw: {
                                _isJSONSchemaObject: true,
                                version: '2.0',
                                type: 'void',
                                'x-decorator': 'DndContext',
                                'x-component': 'Space',
                                'x-component-props': {
                                  split: '|',
                                },
                                'x-app-version': '0.21.0-alpha.7',
                                properties: {
                                  nj1t0730zg4: {
                                    'x-uid': '89yj46b175h',
                                    _isJSONSchemaObject: true,
                                    version: '2.0',
                                    type: 'void',
                                    title: 'View record',
                                    'x-action': 'view',
                                    'x-toolbar': 'ActionSchemaToolbar',
                                    'x-settings': 'actionSettings:view',
                                    'x-component': 'Action.Link',
                                    'x-component-props': {
                                      openMode: 'drawer',
                                      danger: false,
                                    },
                                    'x-decorator': 'ACLActionProvider',
                                    'x-designer-props': {
                                      linkageAction: true,
                                    },
                                    properties: {
                                      drawer: {
                                        _isJSONSchemaObject: true,
                                        version: '2.0',
                                        type: 'void',
                                        title: '{{ t("View record") }}',
                                        'x-component': 'Action.Container',
                                        'x-component-props': {
                                          className: 'nb-action-popup',
                                        },
                                        properties: {
                                          tabs: {
                                            _isJSONSchemaObject: true,
                                            version: '2.0',
                                            type: 'void',
                                            'x-component': 'Tabs',
                                            'x-component-props': {},
                                            'x-initializer': 'popup:addTab',
                                            properties: {
                                              tab1: {
                                                _isJSONSchemaObject: true,
                                                version: '2.0',
                                                type: 'void',
                                                title: '{{t("Details")}}',
                                                'x-component': 'Tabs.TabPane',
                                                'x-designer': 'Tabs.Designer',
                                                'x-component-props': {},
                                                properties: {
                                                  grid: {
                                                    _isJSONSchemaObject: true,
                                                    version: '2.0',
                                                    type: 'void',
                                                    'x-component': 'Grid',
                                                    'x-initializer': 'popup:common:addBlock',
                                                    properties: {
                                                      '0tzpts0nsqz': {
                                                        _isJSONSchemaObject: true,
                                                        version: '2.0',
                                                        type: 'void',
                                                        'x-component': 'Grid.Row',
                                                        'x-app-version': '0.21.0-alpha.7',
                                                        properties: {
                                                          picgjevt3op: {
                                                            _isJSONSchemaObject: true,
                                                            version: '2.0',
                                                            type: 'void',
                                                            'x-component': 'Grid.Col',
                                                            'x-app-version': '0.21.0-alpha.7',
                                                            properties: {
                                                              tgwndkbv0ec: {
                                                                'x-uid': 'k0s4o4lb2mm',
                                                                _isJSONSchemaObject: true,
                                                                version: '2.0',
                                                                type: 'void',
                                                                'x-decorator': 'TableBlockProvider',
                                                                'x-acl-action': 'undefined:list',
                                                                'x-use-decorator-props': 'useTableBlockDecoratorProps',
                                                                'x-decorator-props': {
                                                                  association: 'users.roles',
                                                                  dataSource: 'main',
                                                                  action: 'list',
                                                                  params: {
                                                                    pageSize: 20,
                                                                    filter: {
                                                                      $and: [
                                                                        {
                                                                          name: {
                                                                            $includes: '{{$nParentRecord.roles.name}}',
                                                                          },
                                                                        },
                                                                      ],
                                                                    },
                                                                  },
                                                                  rowKey: 'name',
                                                                  showIndex: true,
                                                                  dragSort: false,
                                                                },
                                                                'x-toolbar': 'BlockSchemaToolbar',
                                                                'x-settings': 'blockSettings:table',
                                                                'x-component': 'CardItem',
                                                                'x-filter-targets': [],
                                                                'x-app-version': '0.21.0-alpha.7',
                                                                properties: {
                                                                  actions: {
                                                                    _isJSONSchemaObject: true,
                                                                    version: '2.0',
                                                                    type: 'void',
                                                                    'x-initializer': 'table:configureActions',
                                                                    'x-component': 'ActionBar',
                                                                    'x-component-props': {
                                                                      style: {
                                                                        marginBottom: 'var(--nb-spacing)',
                                                                      },
                                                                    },
                                                                    'x-app-version': '0.21.0-alpha.7',
                                                                    'x-uid': 'srqykzq3gvg',
                                                                    'x-async': false,
                                                                    'x-index': 1,
                                                                  },
                                                                  '2yiprrlp7xi': {
                                                                    _isJSONSchemaObject: true,
                                                                    version: '2.0',
                                                                    type: 'array',
                                                                    'x-initializer': 'table:configureColumns',
                                                                    'x-component': 'TableV2',
                                                                    'x-use-component-props': 'useTableBlockProps',
                                                                    'x-component-props': {
                                                                      rowKey: 'id',
                                                                      rowSelection: {
                                                                        type: 'checkbox',
                                                                      },
                                                                    },
                                                                    'x-app-version': '0.21.0-alpha.7',
                                                                    properties: {
                                                                      actions: {
                                                                        _isJSONSchemaObject: true,
                                                                        version: '2.0',
                                                                        type: 'void',
                                                                        title: '{{ t("Actions") }}',
                                                                        'x-action-column': 'actions',
                                                                        'x-decorator': 'TableV2.Column.ActionBar',
                                                                        'x-component': 'TableV2.Column',
                                                                        'x-designer': 'TableV2.ActionColumnDesigner',
                                                                        'x-initializer': 'table:configureItemActions',
                                                                        'x-app-version': '0.21.0-alpha.7',
                                                                        properties: {
                                                                          hz9blh44g22: {
                                                                            _isJSONSchemaObject: true,
                                                                            version: '2.0',
                                                                            type: 'void',
                                                                            'x-decorator': 'DndContext',
                                                                            'x-component': 'Space',
                                                                            'x-component-props': {
                                                                              split: '|',
                                                                            },
                                                                            'x-app-version': '0.21.0-alpha.7',
                                                                            'x-uid': '2br0vnxmz9n',
                                                                            'x-async': false,
                                                                            'x-index': 1,
                                                                          },
                                                                        },
                                                                        'x-uid': '7wsmeh6k32c',
                                                                        'x-async': false,
                                                                        'x-index': 1,
                                                                      },
                                                                      cym3lb5sm0b: {
                                                                        _isJSONSchemaObject: true,
                                                                        version: '2.0',
                                                                        type: 'void',
                                                                        'x-decorator': 'TableV2.Column.Decorator',
                                                                        'x-toolbar': 'TableColumnSchemaToolbar',
                                                                        'x-settings': 'fieldSettings:TableColumn',
                                                                        'x-component': 'TableV2.Column',
                                                                        'x-app-version': '0.21.0-alpha.7',
                                                                        properties: {
                                                                          name: {
                                                                            _isJSONSchemaObject: true,
                                                                            version: '2.0',
                                                                            'x-collection-field': 'roles.name',
                                                                            'x-component': 'CollectionField',
                                                                            'x-component-props': {
                                                                              ellipsis: true,
                                                                            },
                                                                            'x-read-pretty': true,
                                                                            'x-decorator': null,
                                                                            'x-decorator-props': {
                                                                              labelStyle: {
                                                                                display: 'none',
                                                                              },
                                                                            },
                                                                            'x-app-version': '0.21.0-alpha.7',
                                                                            'x-uid': 'lzsfqsbmrlw',
                                                                            'x-async': false,
                                                                            'x-index': 1,
                                                                          },
                                                                        },
                                                                        'x-uid': 'lrkwqiscrd5',
                                                                        'x-async': false,
                                                                        'x-index': 2,
                                                                      },
                                                                    },
                                                                    'x-uid': '0vmljpu5po8',
                                                                    'x-async': false,
                                                                    'x-index': 2,
                                                                  },
                                                                },
                                                                'x-async': false,
                                                                'x-index': 1,
                                                              },
                                                            },
                                                            'x-uid': 'om40j9skoi3',
                                                            'x-async': false,
                                                            'x-index': 1,
                                                          },
                                                        },
                                                        'x-uid': '9tx487d7jnx',
                                                        'x-async': false,
                                                        'x-index': 1,
                                                      },
                                                    },
                                                    'x-uid': 'uf5mhszv8e4',
                                                    'x-async': false,
                                                    'x-index': 1,
                                                  },
                                                },
                                                'x-uid': 'upske4n9wvz',
                                                'x-async': false,
                                                'x-index': 1,
                                              },
                                            },
                                            'x-uid': 'g45op4hkqfd',
                                            'x-async': false,
                                            'x-index': 1,
                                          },
                                        },
                                        'x-uid': '8ipxtvpkgz7',
                                        'x-async': false,
                                        'x-index': 1,
                                      },
                                    },
                                    'x-async': false,
                                    'x-index': 1,
                                  },
                                },
                                'x-uid': 'dkq7q7uiaoe',
                                'x-async': false,
                                'x-index': 1,
                              },
                            },
                            'x-uid': '92gsuwjwj4m',
                            'x-async': false,
                            'x-index': 1,
                          },
                        },
                        'x-uid': 'puh6b9wk3pc',
                        'x-async': false,
                        'x-index': 2,
                      },
                    },
                    'x-uid': '7zch9vwg8vf',
                    'x-async': false,
                    'x-index': 1,
                  },
                },
                'x-uid': '8fxz2u9zf1c',
                'x-async': false,
                'x-index': 1,
              },
            },
            'x-uid': 'z7raph3uxea',
            'x-async': false,
            'x-index': 1,
          },
        },
        'x-uid': 'kplbtsys5d8',
        'x-async': false,
        'x-index': 1,
      },
    },
    'x-uid': 'vfmzhh0sq2a',
    'x-async': true,
    'x-index': 1,
  },
};

export const T4005 = {
  collections: [
    {
      name: 'general',
      fields: [
        {
          key: '0bfwq449rbb',
          name: 'id',
          type: 'bigInt',
          interface: 'integer',
          description: null,
          collectionName: 'general',
          parentKey: null,
          reverseKey: null,
          autoIncrement: true,
          primaryKey: true,
          allowNull: false,
          uiSchema: {
            type: 'number',
            title: '{{t("ID")}}',
            'x-component': 'InputNumber',
            'x-read-pretty': true,
          },
        },
        {
          key: 'mmb6br9hfz7',
          name: 'createdAt',
          type: 'date',
          interface: 'createdAt',
          description: null,
          collectionName: 'general',
          parentKey: null,
          reverseKey: null,
          field: 'createdAt',
          uiSchema: {
            type: 'datetime',
            title: '{{t("Created at")}}',
            'x-component': 'DatePicker',
            'x-component-props': {},
            'x-read-pretty': true,
          },
        },
        {
          key: 'byrp4setnwt',
          name: 'createdBy',
          type: 'belongsTo',
          interface: 'createdBy',
          description: null,
          collectionName: 'general',
          parentKey: null,
          reverseKey: null,
          target: 'users',
          foreignKey: 'createdById',
          uiSchema: {
            type: 'object',
            title: '{{t("Created by")}}',
            'x-component': 'AssociationField',
            'x-component-props': {
              fieldNames: {
                value: 'id',
                label: 'nickname',
              },
            },
            'x-read-pretty': true,
          },
          targetKey: 'id',
        },
        {
          key: 'u2rqywynnst',
          name: 'updatedAt',
          type: 'date',
          interface: 'updatedAt',
          description: null,
          collectionName: 'general',
          parentKey: null,
          reverseKey: null,
          field: 'updatedAt',
          uiSchema: {
            type: 'string',
            title: '{{t("Last updated at")}}',
            'x-component': 'DatePicker',
            'x-component-props': {},
            'x-read-pretty': true,
          },
        },
        {
          key: 'tl3w0x0vesj',
          name: 'updatedBy',
          type: 'belongsTo',
          interface: 'updatedBy',
          description: null,
          collectionName: 'general',
          parentKey: null,
          reverseKey: null,
          target: 'users',
          foreignKey: 'updatedById',
          uiSchema: {
            type: 'object',
            title: '{{t("Last updated by")}}',
            'x-component': 'AssociationField',
            'x-component-props': {
              fieldNames: {
                value: 'id',
                label: 'nickname',
              },
            },
            'x-read-pretty': true,
          },
          targetKey: 'id',
        },
        {
          key: '5rlq8deb8qk',
          name: 'o2m',
          type: 'hasMany',
          interface: 'o2m',
          description: null,
          collectionName: 'general',
          parentKey: null,
          reverseKey: null,
          sourceKey: 'id',
          foreignKey: 'f_7aez29imfkc',
          onDelete: 'SET NULL',
          uiSchema: {
            'x-component': 'AssociationField',
            'x-component-props': {
              multiple: true,
            },
            title: 'o2m',
          },
          target: 'users',
          targetKey: 'id',
        },
      ],
    },
  ],
  pageSchema: {
    _isJSONSchemaObject: true,
    version: '2.0',
    type: 'void',
    'x-component': 'Page',
    'x-app-version': '0.21.0-alpha.7',
    properties: {
      zyu7hde60uz: {
        _isJSONSchemaObject: true,
        version: '2.0',
        type: 'void',
        'x-component': 'Grid',
        'x-initializer': 'page:addBlock',
        'x-app-version': '0.21.0-alpha.7',
        properties: {
          jlbt63ebmok: {
            _isJSONSchemaObject: true,
            version: '2.0',
            type: 'void',
            'x-component': 'Grid.Row',
            'x-app-version': '0.21.0-alpha.7',
            properties: {
              efv31zzj7p1: {
                _isJSONSchemaObject: true,
                version: '2.0',
                type: 'void',
                'x-component': 'Grid.Col',
                'x-app-version': '0.21.0-alpha.7',
                properties: {
                  mf18e6qaubw: {
                    _isJSONSchemaObject: true,
                    version: '2.0',
                    type: 'void',
                    'x-decorator': 'TableBlockProvider',
                    'x-acl-action': 'general:list',
                    'x-use-decorator-props': 'useTableBlockDecoratorProps',
                    'x-decorator-props': {
                      collection: 'general',
                      dataSource: 'main',
                      action: 'list',
                      params: {
                        pageSize: 20,
                      },
                      rowKey: 'id',
                      showIndex: true,
                      dragSort: false,
                    },
                    'x-toolbar': 'BlockSchemaToolbar',
                    'x-settings': 'blockSettings:table',
                    'x-component': 'CardItem',
                    'x-filter-targets': [],
                    'x-app-version': '0.21.0-alpha.7',
                    properties: {
                      actions: {
                        _isJSONSchemaObject: true,
                        version: '2.0',
                        type: 'void',
                        'x-initializer': 'table:configureActions',
                        'x-component': 'ActionBar',
                        'x-component-props': {
                          style: {
                            marginBottom: 'var(--nb-spacing)',
                          },
                        },
                        'x-app-version': '0.21.0-alpha.7',
                        'x-uid': 'culd2bkzyy9',
                        'x-async': false,
                        'x-index': 1,
                      },
                      vj1vhou3rl4: {
                        _isJSONSchemaObject: true,
                        version: '2.0',
                        type: 'array',
                        'x-initializer': 'table:configureColumns',
                        'x-component': 'TableV2',
                        'x-use-component-props': 'useTableBlockProps',
                        'x-component-props': {
                          rowKey: 'id',
                          rowSelection: {
                            type: 'checkbox',
                          },
                        },
                        'x-app-version': '0.21.0-alpha.7',
                        properties: {
                          actions: {
                            _isJSONSchemaObject: true,
                            version: '2.0',
                            type: 'void',
                            title: '{{ t("Actions") }}',
                            'x-action-column': 'actions',
                            'x-decorator': 'TableV2.Column.ActionBar',
                            'x-component': 'TableV2.Column',
                            'x-designer': 'TableV2.ActionColumnDesigner',
                            'x-initializer': 'table:configureItemActions',
                            'x-app-version': '0.21.0-alpha.7',
                            properties: {
                              zrma351c4yu: {
                                _isJSONSchemaObject: true,
                                version: '2.0',
                                type: 'void',
                                'x-decorator': 'DndContext',
                                'x-component': 'Space',
                                'x-component-props': {
                                  split: '|',
                                },
                                'x-app-version': '0.21.0-alpha.7',
                                properties: {
                                  '7vyz5e4j6hu': {
                                    _isJSONSchemaObject: true,
                                    version: '2.0',
                                    type: 'void',
                                    title: '{{ t("View") }}',
                                    'x-action': 'view',
                                    'x-toolbar': 'ActionSchemaToolbar',
                                    'x-settings': 'actionSettings:view',
                                    'x-component': 'Action.Link',
                                    'x-component-props': {
                                      openMode: 'drawer',
                                    },
                                    'x-decorator': 'ACLActionProvider',
                                    'x-designer-props': {
                                      linkageAction: true,
                                    },
                                    properties: {
                                      drawer: {
                                        _isJSONSchemaObject: true,
                                        version: '2.0',
                                        type: 'void',
                                        title: '{{ t("View record") }}',
                                        'x-component': 'Action.Container',
                                        'x-component-props': {
                                          className: 'nb-action-popup',
                                        },
                                        properties: {
                                          tabs: {
                                            _isJSONSchemaObject: true,
                                            version: '2.0',
                                            type: 'void',
                                            'x-component': 'Tabs',
                                            'x-component-props': {},
                                            'x-initializer': 'popup:addTab',
                                            properties: {
                                              tab1: {
                                                _isJSONSchemaObject: true,
                                                version: '2.0',
                                                type: 'void',
                                                title: '{{t("Details")}}',
                                                'x-component': 'Tabs.TabPane',
                                                'x-designer': 'Tabs.Designer',
                                                'x-component-props': {},
                                                properties: {
                                                  grid: {
                                                    _isJSONSchemaObject: true,
                                                    version: '2.0',
                                                    type: 'void',
                                                    'x-component': 'Grid',
                                                    'x-initializer': 'popup:common:addBlock',
                                                    'x-uid': 'z5ic33l01mh',
                                                    'x-async': false,
                                                    'x-index': 1,
                                                  },
                                                },
                                                'x-uid': 'qqd6eoirhak',
                                                'x-async': false,
                                                'x-index': 1,
                                              },
                                            },
                                            'x-uid': '5xsjgcz77ms',
                                            'x-async': false,
                                            'x-index': 1,
                                          },
                                        },
                                        'x-uid': '56sfx8s2u6e',
                                        'x-async': false,
                                        'x-index': 1,
                                      },
                                    },
                                    'x-uid': 'nx3xk48ekbn',
                                    'x-async': false,
                                    'x-index': 1,
                                  },
                                },
                                'x-uid': 'b74lmo5dke5',
                                'x-async': false,
                                'x-index': 1,
                              },
                            },
                            'x-uid': 'tkfpwjmsgv7',
                            'x-async': false,
                            'x-index': 1,
                          },
                        },
                        'x-uid': 'aaakz5iak09',
                        'x-async': false,
                        'x-index': 2,
                      },
                    },
                    'x-uid': 'iubaru5djil',
                    'x-async': false,
                    'x-index': 1,
                  },
                },
                'x-uid': 'v9kas4cit4w',
                'x-async': false,
                'x-index': 1,
              },
            },
            'x-uid': 'muqbdrajmi1',
            'x-async': false,
            'x-index': 1,
          },
        },
        'x-uid': 'lugxpqc49hf',
        'x-async': false,
        'x-index': 1,
      },
    },
    'x-uid': 'r5vegaoif74',
    'x-async': true,
    'x-index': 1,
  },
};
export const twoTableWithAuthorAndBooks = {
  collections: [
    {
      name: 'author',
      fields: [
        {
          name: 'books',
          interface: 'o2m',
          foreignKey: 'authorId',
          target: 'books',
        },
        {
          name: 'name',
          interface: 'input',
        },
      ],
    },
    {
      name: 'books',
      fields: [
        {
          name: 'authorId',
          interface: 'integer',
          target: 'author',
          isForeignKey: true,
        },
        {
          name: 'name',
          interface: 'input',
        },
      ],
    },
  ],
  pageSchema: {
    _isJSONSchemaObject: true,
    version: '2.0',
    type: 'void',
    'x-component': 'Page',
    'x-app-version': '0.21.0-alpha.13',
    'x-index': 1,
    properties: {
      '1i8ni0myw2y': {
        _isJSONSchemaObject: true,
        version: '2.0',
        type: 'void',
        'x-component': 'Grid',
        'x-initializer': 'page:addBlock',
        'x-app-version': '0.21.0-alpha.13',
        'x-index': 1,
        properties: {
          '9e58y8qieln': {
            _isJSONSchemaObject: true,
            version: '2.0',
            type: 'void',
            'x-component': 'Grid.Row',
            'x-app-version': '0.21.0-alpha.13',
            'x-index': 1,
            properties: {
              i50s2rlk4ar: {
                _isJSONSchemaObject: true,
                version: '2.0',
                type: 'void',
                'x-component': 'Grid.Col',
                'x-app-version': '0.21.0-alpha.13',
                'x-index': 1,
                properties: {
                  ddk1nef97tf: {
                    _isJSONSchemaObject: true,
                    version: '2.0',
                    type: 'void',
                    'x-decorator': 'TableBlockProvider',
                    'x-acl-action': 'author:list',
                    'x-use-decorator-props': 'useTableBlockDecoratorProps',
                    'x-decorator-props': {
                      collection: 'author',
                      dataSource: 'main',
                      action: 'list',
                      params: {
                        pageSize: 20,
                      },
                      rowKey: 'id',
                      showIndex: true,
                      dragSort: false,
                    },
                    'x-toolbar': 'BlockSchemaToolbar',
                    'x-settings': 'blockSettings:table',
                    'x-component': 'CardItem',
                    'x-filter-targets': [],
                    'x-app-version': '0.21.0-alpha.13',
                    'x-index': 1,
                    properties: {
                      actions: {
                        _isJSONSchemaObject: true,
                        version: '2.0',
                        type: 'void',
                        'x-initializer': 'table:configureActions',
                        'x-component': 'ActionBar',
                        'x-component-props': {
                          style: {
                            marginBottom: 'var(--nb-spacing)',
                          },
                        },
                        'x-app-version': '0.21.0-alpha.13',
                        'x-index': 1,
                        'x-uid': '4yrqtiyaivp',
                        'x-async': false,
                      },
                      frdw8x1f09m: {
                        _isJSONSchemaObject: true,
                        version: '2.0',
                        type: 'array',
                        'x-initializer': 'table:configureColumns',
                        'x-component': 'TableV2',
                        'x-use-component-props': 'useTableBlockProps',
                        'x-component-props': {
                          rowKey: 'id',
                          rowSelection: {
                            type: 'checkbox',
                          },
                        },
                        'x-app-version': '0.21.0-alpha.13',
                        'x-index': 2,
                        properties: {
                          actions: {
                            _isJSONSchemaObject: true,
                            version: '2.0',
                            type: 'void',
                            title: '{{ t("Actions") }}',
                            'x-action-column': 'actions',
                            'x-decorator': 'TableV2.Column.ActionBar',
                            'x-component': 'TableV2.Column',
                            'x-designer': 'TableV2.ActionColumnDesigner',
                            'x-initializer': 'table:configureItemActions',
                            'x-app-version': '0.21.0-alpha.13',
                            'x-index': 1,
                            properties: {
                              uw13f1l61js: {
                                _isJSONSchemaObject: true,
                                version: '2.0',
                                type: 'void',
                                'x-decorator': 'DndContext',
                                'x-component': 'Space',
                                'x-component-props': {
                                  split: '|',
                                },
                                'x-app-version': '0.21.0-alpha.13',
                                'x-index': 1,
                                'x-uid': 'pabqet5c7ct',
                                'x-async': false,
                              },
                            },
                            'x-uid': 'zvfoxrwhxqh',
                            'x-async': false,
                          },
                          '9m5k78j7th3': {
                            _isJSONSchemaObject: true,
                            version: '2.0',
                            type: 'void',
                            'x-decorator': 'TableV2.Column.Decorator',
                            'x-toolbar': 'TableColumnSchemaToolbar',
                            'x-settings': 'fieldSettings:TableColumn',
                            'x-component': 'TableV2.Column',
                            'x-app-version': '0.21.0-alpha.13',
                            properties: {
                              name: {
                                _isJSONSchemaObject: true,
                                version: '2.0',
                                'x-collection-field': 'author.name',
                                'x-component': 'CollectionField',
                                'x-component-props': {
                                  ellipsis: true,
                                },
                                'x-read-pretty': true,
                                'x-decorator': null,
                                'x-decorator-props': {
                                  labelStyle: {
                                    display: 'none',
                                  },
                                },
                                'x-app-version': '0.21.0-alpha.13',
                                'x-uid': 'xvcufxzv8to',
                                'x-async': false,
                                'x-index': 1,
                              },
                            },
                            'x-uid': '1nvi0qrq85c',
                            'x-async': false,
                            'x-index': 2,
                          },
                        },
                        'x-uid': 'sal6mjrumuk',
                        'x-async': false,
                      },
                    },
                    'x-uid': '6leevx6ln8m',
                    'x-async': false,
                  },
                },
                'x-uid': 'fpkthksicg6',
                'x-async': false,
              },
            },
            'x-uid': 'vymaiz1eihz',
            'x-async': false,
          },
          tje5moj54zp: {
            _isJSONSchemaObject: true,
            version: '2.0',
            type: 'void',
            'x-component': 'Grid.Row',
            'x-app-version': '0.21.0-alpha.13',
            'x-index': 2,
            properties: {
              vql8xk7icqm: {
                _isJSONSchemaObject: true,
                version: '2.0',
                type: 'void',
                'x-component': 'Grid.Col',
                'x-app-version': '0.21.0-alpha.13',
                'x-index': 1,
                properties: {
                  z8pmpx202xi: {
                    _isJSONSchemaObject: true,
                    version: '2.0',
                    type: 'void',
                    'x-decorator': 'TableBlockProvider',
                    'x-acl-action': 'books:list',
                    'x-use-decorator-props': 'useTableBlockDecoratorProps',
                    'x-decorator-props': {
                      collection: 'books',
                      dataSource: 'main',
                      action: 'list',
                      params: {
                        pageSize: 20,
                      },
                      rowKey: 'id',
                      showIndex: true,
                      dragSort: false,
                    },
                    'x-toolbar': 'BlockSchemaToolbar',
                    'x-settings': 'blockSettings:table',
                    'x-component': 'CardItem',
                    'x-filter-targets': [],
                    'x-app-version': '0.21.0-alpha.13',
                    'x-index': 1,
                    properties: {
                      actions: {
                        _isJSONSchemaObject: true,
                        version: '2.0',
                        type: 'void',
                        'x-initializer': 'table:configureActions',
                        'x-component': 'ActionBar',
                        'x-component-props': {
                          style: {
                            marginBottom: 'var(--nb-spacing)',
                          },
                        },
                        'x-app-version': '0.21.0-alpha.13',
                        'x-index': 1,
                        'x-uid': '3d0o79v11e8',
                        'x-async': false,
                      },
                      j8som9wt9uj: {
                        _isJSONSchemaObject: true,
                        version: '2.0',
                        type: 'array',
                        'x-initializer': 'table:configureColumns',
                        'x-component': 'TableV2',
                        'x-use-component-props': 'useTableBlockProps',
                        'x-component-props': {
                          rowKey: 'id',
                          rowSelection: {
                            type: 'checkbox',
                          },
                        },
                        'x-app-version': '0.21.0-alpha.13',
                        'x-index': 2,
                        properties: {
                          actions: {
                            _isJSONSchemaObject: true,
                            version: '2.0',
                            type: 'void',
                            title: '{{ t("Actions") }}',
                            'x-action-column': 'actions',
                            'x-decorator': 'TableV2.Column.ActionBar',
                            'x-component': 'TableV2.Column',
                            'x-designer': 'TableV2.ActionColumnDesigner',
                            'x-initializer': 'table:configureItemActions',
                            'x-app-version': '0.21.0-alpha.13',
                            'x-index': 1,
                            properties: {
                              jm9u46tzak6: {
                                _isJSONSchemaObject: true,
                                version: '2.0',
                                type: 'void',
                                'x-decorator': 'DndContext',
                                'x-component': 'Space',
                                'x-component-props': {
                                  split: '|',
                                },
                                'x-app-version': '0.21.0-alpha.13',
                                'x-index': 1,
                                'x-uid': 'aw5jz41g7va',
                                'x-async': false,
                              },
                            },
                            'x-uid': 'nkhmuqxiehk',
                            'x-async': false,
                          },
                          j9trhyy867k: {
                            _isJSONSchemaObject: true,
                            version: '2.0',
                            type: 'void',
                            'x-decorator': 'TableV2.Column.Decorator',
                            'x-toolbar': 'TableColumnSchemaToolbar',
                            'x-settings': 'fieldSettings:TableColumn',
                            'x-component': 'TableV2.Column',
                            'x-app-version': '0.21.0-alpha.13',
                            properties: {
                              name: {
                                _isJSONSchemaObject: true,
                                version: '2.0',
                                'x-collection-field': 'books.name',
                                'x-component': 'CollectionField',
                                'x-component-props': {
                                  ellipsis: true,
                                },
                                'x-read-pretty': true,
                                'x-decorator': null,
                                'x-decorator-props': {
                                  labelStyle: {
                                    display: 'none',
                                  },
                                },
                                'x-app-version': '0.21.0-alpha.13',
                                'x-uid': 'lopjr1lbm71',
                                'x-async': false,
                                'x-index': 1,
                              },
                            },
                            'x-uid': '1ceugk5f8fj',
                            'x-async': false,
                            'x-index': 2,
                          },
                        },
                        'x-uid': 'x9prv8hr3a6',
                        'x-async': false,
                      },
                    },
                    'x-uid': 'puzu4rwwxly',
                    'x-async': false,
                  },
                },
                'x-uid': 'j900c1u029s',
                'x-async': false,
              },
            },
            'x-uid': 'f165ng4ho06',
            'x-async': false,
          },
        },
        'x-uid': 'nga7wa4cmxd',
        'x-async': false,
      },
    },
    'x-uid': 'osodxd9u6vt',
    'x-async': true,
  },
};
export const oneTableWithUpdateRecord = {
  collections: [
    {
      name: 'users2',
      fields: [
        {
          name: 'nickname',
          interface: 'input',
        },
      ],
    },
  ],
  pageSchema: {
    _isJSONSchemaObject: true,
    version: '2.0',
    type: 'void',
    'x-component': 'Page',
    'x-index': 1,
    properties: {
      r9qrai28a9x: {
        _isJSONSchemaObject: true,
        version: '2.0',
        type: 'void',
        'x-component': 'Grid',
        'x-initializer': 'page:addBlock',
        'x-index': 1,
        properties: {
          x83br30jhba: {
            _isJSONSchemaObject: true,
            version: '2.0',
            type: 'void',
            'x-component': 'Grid.Row',
            'x-app-version': '0.21.0-alpha.15',
            'x-index': 1,
            properties: {
              abm6suh07io: {
                _isJSONSchemaObject: true,
                version: '2.0',
                type: 'void',
                'x-component': 'Grid.Col',
                'x-app-version': '0.21.0-alpha.15',
                'x-index': 1,
                properties: {
                  ik81gciqx99: {
                    _isJSONSchemaObject: true,
                    version: '2.0',
                    type: 'void',
                    'x-decorator': 'TableBlockProvider',
                    'x-acl-action': 'users2:list',
                    'x-use-decorator-props': 'useTableBlockDecoratorProps',
                    'x-decorator-props': {
                      collection: 'users2',
                      dataSource: 'main',
                      action: 'list',
                      params: {
                        pageSize: 20,
                      },
                      rowKey: 'id',
                      showIndex: true,
                      dragSort: false,
                    },
                    'x-toolbar': 'BlockSchemaToolbar',
                    'x-settings': 'blockSettings:table',
                    'x-component': 'CardItem',
                    'x-filter-targets': [],
                    'x-app-version': '0.21.0-alpha.15',
                    'x-index': 1,
                    properties: {
                      actions: {
                        _isJSONSchemaObject: true,
                        version: '2.0',
                        type: 'void',
                        'x-initializer': 'table:configureActions',
                        'x-component': 'ActionBar',
                        'x-component-props': {
                          style: {
                            marginBottom: 'var(--nb-spacing)',
                          },
                        },
                        'x-app-version': '0.21.0-alpha.15',
                        'x-index': 1,
                        properties: {
                          e6p6pc4i7ru: {
                            _isJSONSchemaObject: true,
                            version: '2.0',
                            title: '{{ t("Refresh") }}',
                            'x-action': 'refresh',
                            'x-component': 'Action',
                            'x-use-component-props': 'useRefreshActionProps',
                            'x-toolbar': 'ActionSchemaToolbar',
                            'x-settings': 'actionSettings:refresh',
                            'x-component-props': {
                              icon: 'ReloadOutlined',
                            },
                            'x-align': 'right',
                            type: 'void',
                            'x-app-version': '0.21.0-alpha.15',
                            'x-index': 1,
                            'x-uid': 'ganipmn6wdh',
                            'x-async': false,
                          },
                        },
                        'x-uid': 'su2i79kr385',
                        'x-async': false,
                      },
                      w3g2bnojflu: {
                        _isJSONSchemaObject: true,
                        version: '2.0',
                        type: 'array',
                        'x-initializer': 'table:configureColumns',
                        'x-component': 'TableV2',
                        'x-use-component-props': 'useTableBlockProps',
                        'x-component-props': {
                          rowKey: 'id',
                          rowSelection: {
                            type: 'checkbox',
                          },
                        },
                        'x-app-version': '0.21.0-alpha.15',
                        'x-index': 2,
                        properties: {
                          actions: {
                            _isJSONSchemaObject: true,
                            version: '2.0',
                            type: 'void',
                            title: '{{ t("Actions") }}',
                            'x-action-column': 'actions',
                            'x-decorator': 'TableV2.Column.ActionBar',
                            'x-component': 'TableV2.Column',
                            'x-designer': 'TableV2.ActionColumnDesigner',
                            'x-initializer': 'table:configureItemActions',
                            'x-app-version': '0.21.0-alpha.15',
                            'x-index': 1,
                            properties: {
                              '6v6dk8utqur': {
                                _isJSONSchemaObject: true,
                                version: '2.0',
                                type: 'void',
                                'x-decorator': 'DndContext',
                                'x-component': 'Space',
                                'x-component-props': {
                                  split: '|',
                                },
                                'x-app-version': '0.21.0-alpha.15',
                                'x-index': 1,
                                'x-uid': 'b25k9c1ur9n',
                                'x-async': false,
                              },
                            },
                            'x-uid': 'hso9ig0msah',
                            'x-async': false,
                          },
                          '3k0ukmw2anz': {
                            _isJSONSchemaObject: true,
                            version: '2.0',
                            type: 'void',
                            'x-decorator': 'TableV2.Column.Decorator',
                            'x-toolbar': 'TableColumnSchemaToolbar',
                            'x-settings': 'fieldSettings:TableColumn',
                            'x-component': 'TableV2.Column',
                            'x-app-version': '0.21.0-alpha.15',
                            'x-index': 2,
                            properties: {
                              nickname: {
                                _isJSONSchemaObject: true,
                                version: '2.0',
                                'x-collection-field': 'users2.nickname',
                                'x-component': 'CollectionField',
                                'x-component-props': {
                                  ellipsis: true,
                                },
                                'x-read-pretty': true,
                                'x-decorator': null,
                                'x-decorator-props': {
                                  labelStyle: {
                                    display: 'none',
                                  },
                                },
                                'x-app-version': '0.21.0-alpha.15',
                                'x-index': 1,
                                'x-uid': 'roxn64e6vhx',
                                'x-async': false,
                              },
                            },
                            'x-uid': 'xx6danutdp0',
                            'x-async': false,
                          },
                        },
                        'x-uid': 'w3akwbj68s0',
                        'x-async': false,
                      },
                    },
                    'x-uid': '114glfljrp1',
                    'x-async': false,
                  },
                },
                'x-uid': 'w8l1aaizpwc',
                'x-async': false,
              },
            },
            'x-uid': 'ywpa5ajvacs',
            'x-async': false,
          },
        },
        'x-uid': 'x9mg721vhua',
        'x-async': false,
      },
    },
    'x-uid': 'tilp0ayvsr8',
    'x-async': true,
  },
};
export const oneTableWithInheritFields = {
  collections: [
    {
      name: 'parent',
      fields: [
        {
          name: 'parentField1',
          interface: 'input',
        },
        {
          name: 'parentField2',
          interface: 'input',
        },
      ],
    },
    {
      name: 'child',
      fields: [
        {
          name: 'childField1',
          interface: 'input',
        },
        {
          name: 'childField2',
          interface: 'input',
        },
      ],
      inherits: ['parent'],
    },
  ],
  pageSchema: {
    _isJSONSchemaObject: true,
    version: '2.0',
    type: 'void',
    'x-component': 'Page',
    properties: {
      '2c65dc2ect7': {
        _isJSONSchemaObject: true,
        version: '2.0',
        type: 'void',
        'x-component': 'Grid',
        'x-initializer': 'page:addBlock',
        properties: {
          u6fd3y5jsw4: {
            _isJSONSchemaObject: true,
            version: '2.0',
            type: 'void',
            'x-component': 'Grid.Row',
            'x-app-version': '0.21.0-alpha.15',
            properties: {
              '0cftszpeysq': {
                _isJSONSchemaObject: true,
                version: '2.0',
                type: 'void',
                'x-component': 'Grid.Col',
                'x-app-version': '0.21.0-alpha.15',
                properties: {
                  zkqmsvk69kb: {
                    _isJSONSchemaObject: true,
                    version: '2.0',
                    type: 'void',
                    'x-decorator': 'TableBlockProvider',
                    'x-acl-action': 'child:list',
                    'x-use-decorator-props': 'useTableBlockDecoratorProps',
                    'x-decorator-props': {
                      collection: 'child',
                      dataSource: 'main',
                      action: 'list',
                      params: {
                        pageSize: 20,
                      },
                      rowKey: 'id',
                      showIndex: true,
                      dragSort: false,
                    },
                    'x-toolbar': 'BlockSchemaToolbar',
                    'x-settings': 'blockSettings:table',
                    'x-component': 'CardItem',
                    'x-filter-targets': [],
                    'x-app-version': '0.21.0-alpha.15',
                    properties: {
                      actions: {
                        _isJSONSchemaObject: true,
                        version: '2.0',
                        type: 'void',
                        'x-initializer': 'table:configureActions',
                        'x-component': 'ActionBar',
                        'x-component-props': {
                          style: {
                            marginBottom: 'var(--nb-spacing)',
                          },
                        },
                        'x-app-version': '0.21.0-alpha.15',
                        'x-uid': 'iwm93jhfwrx',
                        'x-async': false,
                        'x-index': 1,
                      },
                      pglwezl7vl4: {
                        _isJSONSchemaObject: true,
                        version: '2.0',
                        type: 'array',
                        'x-initializer': 'table:configureColumns',
                        'x-component': 'TableV2',
                        'x-use-component-props': 'useTableBlockProps',
                        'x-component-props': {
                          rowKey: 'id',
                          rowSelection: {
                            type: 'checkbox',
                          },
                        },
                        'x-app-version': '0.21.0-alpha.15',
                        properties: {
                          actions: {
                            _isJSONSchemaObject: true,
                            version: '2.0',
                            type: 'void',
                            title: '{{ t("Actions") }}',
                            'x-action-column': 'actions',
                            'x-decorator': 'TableV2.Column.ActionBar',
                            'x-component': 'TableV2.Column',
                            'x-designer': 'TableV2.ActionColumnDesigner',
                            'x-initializer': 'table:configureItemActions',
                            'x-app-version': '0.21.0-alpha.15',
                            properties: {
                              '91704g8ido3': {
                                _isJSONSchemaObject: true,
                                version: '2.0',
                                type: 'void',
                                'x-decorator': 'DndContext',
                                'x-component': 'Space',
                                'x-component-props': {
                                  split: '|',
                                },
                                'x-app-version': '0.21.0-alpha.15',
                                'x-uid': 'qg83y0l4rvz',
                                'x-async': false,
                                'x-index': 1,
                              },
                            },
                            'x-uid': '3v1d4gomwrc',
                            'x-async': false,
                            'x-index': 1,
                          },
                        },
                        'x-uid': 'r3si3q9zpil',
                        'x-async': false,
                        'x-index': 2,
                      },
                    },
                    'x-uid': 'upsr773evx4',
                    'x-async': false,
                    'x-index': 1,
                  },
                },
                'x-uid': 'sf3i4eqykta',
                'x-async': false,
                'x-index': 1,
              },
            },
            'x-uid': 've6jepsuju1',
            'x-async': false,
            'x-index': 1,
          },
        },
        'x-uid': '89f529bg5kn',
        'x-async': false,
        'x-index': 1,
      },
    },
    'x-uid': 'hfgygvnm6sc',
    'x-async': true,
    'x-index': 1,
  },
};

export const oneTableWithColumnFixed = {
  pageSchema: {
    _isJSONSchemaObject: true,
    version: '2.0',
    type: 'void',
    'x-component': 'Page',
    'x-app-version': '1.0.0-alpha.10',
    properties: {
      yww8wuk4e6y: {
        _isJSONSchemaObject: true,
        version: '2.0',
        type: 'void',
        'x-component': 'Grid',
        'x-initializer': 'page:addBlock',
        'x-app-version': '1.0.0-alpha.10',
        properties: {
          gtnfdxyqpi0: {
            _isJSONSchemaObject: true,
            version: '2.0',
            type: 'void',
            'x-component': 'Grid.Row',
            'x-app-version': '1.0.0-alpha.10',
            properties: {
              '9ba8flxjeca': {
                _isJSONSchemaObject: true,
                version: '2.0',
                type: 'void',
                'x-component': 'Grid.Col',
                'x-app-version': '1.0.0-alpha.10',
                properties: {
                  m3wh5fnv3vp: {
                    _isJSONSchemaObject: true,
                    version: '2.0',
                    type: 'void',
                    'x-decorator': 'TableBlockProvider',
                    'x-acl-action': 'users:list',
                    'x-use-decorator-props': 'useTableBlockDecoratorProps',
                    'x-decorator-props': {
                      collection: 'users',
                      dataSource: 'main',
                      action: 'list',
                      params: {
                        pageSize: 20,
                      },
                      rowKey: 'id',
                      showIndex: true,
                      dragSort: false,
                    },
                    'x-toolbar': 'BlockSchemaToolbar',
                    'x-settings': 'blockSettings:table',
                    'x-component': 'CardItem',
                    'x-filter-targets': [],
                    'x-app-version': '1.0.0-alpha.10',
                    properties: {
                      actions: {
                        _isJSONSchemaObject: true,
                        version: '2.0',
                        type: 'void',
                        'x-initializer': 'table:configureActions',
                        'x-component': 'ActionBar',
                        'x-component-props': {
                          style: {
                            marginBottom: 'var(--nb-spacing)',
                          },
                        },
                        'x-app-version': '1.0.0-alpha.10',
                        'x-uid': 'n2y7ou2p2wa',
                        'x-async': false,
                        'x-index': 1,
                      },
                      qk5g79umr0x: {
                        _isJSONSchemaObject: true,
                        version: '2.0',
                        type: 'array',
                        'x-initializer': 'table:configureColumns',
                        'x-component': 'TableV2',
                        'x-use-component-props': 'useTableBlockProps',
                        'x-component-props': {
                          rowKey: 'id',
                          rowSelection: {
                            type: 'checkbox',
                          },
                        },
                        'x-app-version': '1.0.0-alpha.10',
                        properties: {
                          actions: {
                            _isJSONSchemaObject: true,
                            version: '2.0',
                            type: 'void',
                            title: '{{ t("Actions") }}',
                            'x-action-column': 'actions',
                            'x-decorator': 'TableV2.Column.ActionBar',
                            'x-component': 'TableV2.Column',
                            'x-designer': 'TableV2.ActionColumnDesigner',
                            'x-initializer': 'table:configureItemActions',
                            'x-app-version': '1.0.0-alpha.10',
                            properties: {
                              '8q96u8n4zk6': {
                                _isJSONSchemaObject: true,
                                version: '2.0',
                                type: 'void',
                                'x-decorator': 'DndContext',
                                'x-component': 'Space',
                                'x-component-props': {
                                  split: '|',
                                },
                                'x-app-version': '1.0.0-alpha.10',
                                'x-uid': 'cexpfldzxtv',
                                'x-async': false,
                                'x-index': 1,
                              },
                            },
                            'x-uid': 'z8sbf2znupi',
                            'x-async': false,
                            'x-index': 1,
                          },
                          qs7ufydst6r: {
                            _isJSONSchemaObject: true,
                            version: '2.0',
                            type: 'void',
                            'x-decorator': 'TableV2.Column.Decorator',
                            'x-toolbar': 'TableColumnSchemaToolbar',
                            'x-settings': 'fieldSettings:TableColumn',
                            'x-component': 'TableV2.Column',
                            'x-app-version': '1.0.0-alpha.10',
                            properties: {
                              id: {
                                _isJSONSchemaObject: true,
                                version: '2.0',
                                'x-collection-field': 'users.id',
                                'x-component': 'CollectionField',
                                'x-component-props': {},
                                'x-read-pretty': true,
                                'x-decorator': null,
                                'x-decorator-props': {
                                  labelStyle: {
                                    display: 'none',
                                  },
                                },
                                'x-app-version': '1.0.0-alpha.10',
                                'x-uid': 'ofeje72uwbw',
                                'x-async': false,
                                'x-index': 1,
                              },
                            },
                            'x-uid': '1l0mk3srye1',
                            'x-async': false,
                            'x-index': 2,
                          },
                          yjpcdzbv6vt: {
                            _isJSONSchemaObject: true,
                            version: '2.0',
                            type: 'void',
                            'x-decorator': 'TableV2.Column.Decorator',
                            'x-toolbar': 'TableColumnSchemaToolbar',
                            'x-settings': 'fieldSettings:TableColumn',
                            'x-component': 'TableV2.Column',
                            'x-app-version': '1.0.0-alpha.10',
                            properties: {
                              nickname: {
                                _isJSONSchemaObject: true,
                                version: '2.0',
                                'x-collection-field': 'users.nickname',
                                'x-component': 'CollectionField',
                                'x-component-props': {
                                  ellipsis: true,
                                },
                                'x-read-pretty': true,
                                'x-decorator': null,
                                'x-decorator-props': {
                                  labelStyle: {
                                    display: 'none',
                                  },
                                },
                                'x-app-version': '1.0.0-alpha.10',
                                'x-uid': '8cgwhhyntsx',
                                'x-async': false,
                                'x-index': 1,
                              },
                            },
                            'x-uid': 'plph8lny217',
                            'x-async': false,
                            'x-index': 3,
                          },
                          u7nx3h25r5x: {
                            _isJSONSchemaObject: true,
                            version: '2.0',
                            type: 'void',
                            'x-decorator': 'TableV2.Column.Decorator',
                            'x-toolbar': 'TableColumnSchemaToolbar',
                            'x-settings': 'fieldSettings:TableColumn',
                            'x-component': 'TableV2.Column',
                            'x-app-version': '1.0.0-alpha.10',
                            properties: {
                              username: {
                                _isJSONSchemaObject: true,
                                version: '2.0',
                                'x-collection-field': 'users.username',
                                'x-component': 'CollectionField',
                                'x-component-props': {
                                  ellipsis: true,
                                },
                                'x-read-pretty': true,
                                'x-decorator': null,
                                'x-decorator-props': {
                                  labelStyle: {
                                    display: 'none',
                                  },
                                },
                                'x-app-version': '1.0.0-alpha.10',
                                'x-uid': 'hwsuo135bc9',
                                'x-async': false,
                                'x-index': 1,
                              },
                            },
                            'x-uid': 'jiq66delc99',
                            'x-async': false,
                            'x-index': 4,
                          },
                          y23i0bmugmj: {
                            _isJSONSchemaObject: true,
                            version: '2.0',
                            type: 'void',
                            'x-decorator': 'TableV2.Column.Decorator',
                            'x-toolbar': 'TableColumnSchemaToolbar',
                            'x-settings': 'fieldSettings:TableColumn',
                            'x-component': 'TableV2.Column',
                            'x-app-version': '1.0.0-alpha.10',
                            properties: {
                              email: {
                                _isJSONSchemaObject: true,
                                version: '2.0',
                                'x-collection-field': 'users.email',
                                'x-component': 'CollectionField',
                                'x-component-props': {
                                  ellipsis: true,
                                },
                                'x-read-pretty': true,
                                'x-decorator': null,
                                'x-decorator-props': {
                                  labelStyle: {
                                    display: 'none',
                                  },
                                },
                                'x-app-version': '1.0.0-alpha.10',
                                'x-uid': 'y8sgqu6yhff',
                                'x-async': false,
                                'x-index': 1,
                              },
                            },
                            'x-uid': 'tnumvo1muqm',
                            'x-async': false,
                            'x-index': 5,
                          },
                          gkcqigb7ha6: {
                            _isJSONSchemaObject: true,
                            version: '2.0',
                            type: 'void',
                            'x-decorator': 'TableV2.Column.Decorator',
                            'x-toolbar': 'TableColumnSchemaToolbar',
                            'x-settings': 'fieldSettings:TableColumn',
                            'x-component': 'TableV2.Column',
                            'x-app-version': '1.0.0-alpha.10',
                            properties: {
                              phone: {
                                _isJSONSchemaObject: true,
                                version: '2.0',
                                'x-collection-field': 'users.phone',
                                'x-component': 'CollectionField',
                                'x-component-props': {
                                  ellipsis: true,
                                },
                                'x-read-pretty': true,
                                'x-decorator': null,
                                'x-decorator-props': {
                                  labelStyle: {
                                    display: 'none',
                                  },
                                },
                                'x-app-version': '1.0.0-alpha.10',
                                'x-uid': 'vedpxu2h7al',
                                'x-async': false,
                                'x-index': 1,
                              },
                            },
                            'x-uid': 'cwo8brhj01b',
                            'x-async': false,
                            'x-index': 6,
                          },
                          f5llvgbzfjr: {
                            _isJSONSchemaObject: true,
                            version: '2.0',
                            type: 'void',
                            'x-decorator': 'TableV2.Column.Decorator',
                            'x-toolbar': 'TableColumnSchemaToolbar',
                            'x-settings': 'fieldSettings:TableColumn',
                            'x-component': 'TableV2.Column',
                            'x-app-version': '1.0.0-alpha.10',
                            properties: {
                              password: {
                                _isJSONSchemaObject: true,
                                version: '2.0',
                                'x-collection-field': 'users.password',
                                'x-component': 'CollectionField',
                                'x-component-props': {},
                                'x-read-pretty': true,
                                'x-decorator': null,
                                'x-decorator-props': {
                                  labelStyle: {
                                    display: 'none',
                                  },
                                },
                                'x-app-version': '1.0.0-alpha.10',
                                'x-uid': 'x9w416kum84',
                                'x-async': false,
                                'x-index': 1,
                              },
                            },
                            'x-uid': '9181v3qx77q',
                            'x-async': false,
                            'x-index': 7,
                          },
                          nxrbywda9he: {
                            _isJSONSchemaObject: true,
                            version: '2.0',
                            type: 'void',
                            'x-decorator': 'TableV2.Column.Decorator',
                            'x-toolbar': 'TableColumnSchemaToolbar',
                            'x-settings': 'fieldSettings:TableColumn',
                            'x-component': 'TableV2.Column',
                            'x-app-version': '1.0.0-alpha.10',
                            properties: {
                              createdAt: {
                                _isJSONSchemaObject: true,
                                version: '2.0',
                                'x-collection-field': 'users.createdAt',
                                'x-component': 'CollectionField',
                                'x-component-props': {},
                                'x-read-pretty': true,
                                'x-decorator': null,
                                'x-decorator-props': {
                                  labelStyle: {
                                    display: 'none',
                                  },
                                },
                                'x-app-version': '1.0.0-alpha.10',
                                'x-uid': 'kyeuhy1m8wf',
                                'x-async': false,
                                'x-index': 1,
                              },
                            },
                            'x-uid': 'd8n1jad6kbi',
                            'x-async': false,
                            'x-index': 8,
                          },
                          '9x44uvwxbz6': {
                            _isJSONSchemaObject: true,
                            version: '2.0',
                            type: 'void',
                            'x-decorator': 'TableV2.Column.Decorator',
                            'x-toolbar': 'TableColumnSchemaToolbar',
                            'x-settings': 'fieldSettings:TableColumn',
                            'x-component': 'TableV2.Column',
                            'x-app-version': '1.0.0-alpha.10',
                            properties: {
                              updatedAt: {
                                _isJSONSchemaObject: true,
                                version: '2.0',
                                'x-collection-field': 'users.updatedAt',
                                'x-component': 'CollectionField',
                                'x-component-props': {},
                                'x-read-pretty': true,
                                'x-decorator': null,
                                'x-decorator-props': {
                                  labelStyle: {
                                    display: 'none',
                                  },
                                },
                                'x-app-version': '1.0.0-alpha.10',
                                'x-uid': 'cq9ly116acz',
                                'x-async': false,
                                'x-index': 1,
                              },
                            },
                            'x-uid': 'iophqq5njwx',
                            'x-async': false,
                            'x-index': 9,
                          },
                          k5l3ztsblxs: {
                            _isJSONSchemaObject: true,
                            version: '2.0',
                            type: 'void',
                            'x-decorator': 'TableV2.Column.Decorator',
                            'x-toolbar': 'TableColumnSchemaToolbar',
                            'x-settings': 'fieldSettings:TableColumn',
                            'x-component': 'TableV2.Column',
                            'x-app-version': '1.0.0-alpha.10',
                            properties: {
                              createdBy: {
                                _isJSONSchemaObject: true,
                                version: '2.0',
                                'x-collection-field': 'users.createdBy',
                                'x-component': 'CollectionField',
                                'x-component-props': {
                                  ellipsis: true,
                                },
                                'x-read-pretty': true,
                                'x-decorator': null,
                                'x-decorator-props': {
                                  labelStyle: {
                                    display: 'none',
                                  },
                                },
                                'x-app-version': '1.0.0-alpha.10',
                                properties: {
                                  viewer: {
                                    _isJSONSchemaObject: true,
                                    version: '2.0',
                                    type: 'void',
                                    title: '{{ t("View record") }}',
                                    'x-component': 'RecordPicker.Viewer',
                                    'x-component-props': {
                                      className: 'nb-action-popup',
                                    },
                                    'x-app-version': '1.0.0-alpha.10',
                                    properties: {
                                      tabs: {
                                        _isJSONSchemaObject: true,
                                        version: '2.0',
                                        type: 'void',
                                        'x-component': 'Tabs',
                                        'x-component-props': {},
                                        'x-initializer': 'popup:addTab',
                                        'x-app-version': '1.0.0-alpha.10',
                                        properties: {
                                          tab1: {
                                            _isJSONSchemaObject: true,
                                            version: '2.0',
                                            type: 'void',
                                            title: '{{t("Details")}}',
                                            'x-component': 'Tabs.TabPane',
                                            'x-designer': 'Tabs.Designer',
                                            'x-component-props': {},
                                            'x-app-version': '1.0.0-alpha.10',
                                            properties: {
                                              grid: {
                                                _isJSONSchemaObject: true,
                                                version: '2.0',
                                                type: 'void',
                                                'x-component': 'Grid',
                                                'x-initializer': 'popup:common:addBlock',
                                                'x-app-version': '1.0.0-alpha.10',
                                                'x-uid': 'apisx51sp0v',
                                                'x-async': false,
                                                'x-index': 1,
                                              },
                                            },
                                            'x-uid': 'fi0sgiq0j5z',
                                            'x-async': false,
                                            'x-index': 1,
                                          },
                                        },
                                        'x-uid': 'egth9jt9vfh',
                                        'x-async': false,
                                        'x-index': 1,
                                      },
                                    },
                                    'x-uid': 'wn5g6m4ujqu',
                                    'x-async': false,
                                    'x-index': 1,
                                  },
                                },
                                'x-uid': '5ilkbnzuli2',
                                'x-async': false,
                                'x-index': 1,
                              },
                            },
                            'x-uid': 'eo2yfzk9140',
                            'x-async': false,
                            'x-index': 10,
                          },
                          qzsn17173e7: {
                            _isJSONSchemaObject: true,
                            version: '2.0',
                            type: 'void',
                            'x-decorator': 'TableV2.Column.Decorator',
                            'x-toolbar': 'TableColumnSchemaToolbar',
                            'x-settings': 'fieldSettings:TableColumn',
                            'x-component': 'TableV2.Column',
                            'x-app-version': '1.0.0-alpha.10',
                            properties: {
                              updatedBy: {
                                _isJSONSchemaObject: true,
                                version: '2.0',
                                'x-collection-field': 'users.updatedBy',
                                'x-component': 'CollectionField',
                                'x-component-props': {
                                  ellipsis: true,
                                },
                                'x-read-pretty': true,
                                'x-decorator': null,
                                'x-decorator-props': {
                                  labelStyle: {
                                    display: 'none',
                                  },
                                },
                                'x-app-version': '1.0.0-alpha.10',
                                properties: {
                                  viewer: {
                                    _isJSONSchemaObject: true,
                                    version: '2.0',
                                    type: 'void',
                                    title: '{{ t("View record") }}',
                                    'x-component': 'RecordPicker.Viewer',
                                    'x-component-props': {
                                      className: 'nb-action-popup',
                                    },
                                    'x-app-version': '1.0.0-alpha.10',
                                    properties: {
                                      tabs: {
                                        _isJSONSchemaObject: true,
                                        version: '2.0',
                                        type: 'void',
                                        'x-component': 'Tabs',
                                        'x-component-props': {},
                                        'x-initializer': 'popup:addTab',
                                        'x-app-version': '1.0.0-alpha.10',
                                        properties: {
                                          tab1: {
                                            _isJSONSchemaObject: true,
                                            version: '2.0',
                                            type: 'void',
                                            title: '{{t("Details")}}',
                                            'x-component': 'Tabs.TabPane',
                                            'x-designer': 'Tabs.Designer',
                                            'x-component-props': {},
                                            'x-app-version': '1.0.0-alpha.10',
                                            properties: {
                                              grid: {
                                                _isJSONSchemaObject: true,
                                                version: '2.0',
                                                type: 'void',
                                                'x-component': 'Grid',
                                                'x-initializer': 'popup:common:addBlock',
                                                'x-app-version': '1.0.0-alpha.10',
                                                'x-uid': '7p1cw61ik1a',
                                                'x-async': false,
                                                'x-index': 1,
                                              },
                                            },
                                            'x-uid': 'ftv9oucokpk',
                                            'x-async': false,
                                            'x-index': 1,
                                          },
                                        },
                                        'x-uid': 't4xgz4j6qyr',
                                        'x-async': false,
                                        'x-index': 1,
                                      },
                                    },
                                    'x-uid': 'emi1u3tte2z',
                                    'x-async': false,
                                    'x-index': 1,
                                  },
                                },
                                'x-uid': 'g54j812hfq9',
                                'x-async': false,
                                'x-index': 1,
                              },
                            },
                            'x-uid': '1wudcamw562',
                            'x-async': false,
                            'x-index': 11,
                          },
                          '87nvcyc8blb': {
                            'x-uid': 'wlcan8llggi',
                            _isJSONSchemaObject: true,
                            version: '2.0',
                            type: 'void',
                            'x-decorator': 'TableV2.Column.Decorator',
                            'x-toolbar': 'TableColumnSchemaToolbar',
                            'x-settings': 'fieldSettings:TableColumn',
                            'x-component': 'TableV2.Column',
                            'x-app-version': '1.0.0-alpha.10',
                            'x-component-props': {
                              fixed: 'left',
                            },
                            properties: {
                              roles: {
                                _isJSONSchemaObject: true,
                                version: '2.0',
                                'x-collection-field': 'users.roles',
                                'x-component': 'CollectionField',
                                'x-component-props': {
                                  fieldNames: {
                                    value: 'name',
                                    label: 'name',
                                  },
                                  ellipsis: true,
                                  size: 'small',
                                },
                                'x-read-pretty': true,
                                'x-decorator': null,
                                'x-decorator-props': {
                                  labelStyle: {
                                    display: 'none',
                                  },
                                },
                                'x-app-version': '1.0.0-alpha.10',
                                'x-uid': 'zt4te02lali',
                                'x-async': false,
                                'x-index': 1,
                              },
                            },
                            'x-async': false,
                            'x-index': 12,
                          },
                        },
                        'x-uid': 'b3q8ojj6utk',
                        'x-async': false,
                        'x-index': 2,
                      },
                    },
                    'x-uid': 'opeua2lp943',
                    'x-async': false,
                    'x-index': 1,
                  },
                },
                'x-uid': 'bmjq8wkrds6',
                'x-async': false,
                'x-index': 1,
              },
            },
            'x-uid': '9cs52kf5con',
            'x-async': false,
            'x-index': 1,
          },
        },
        'x-uid': 'vxpirluqi4j',
        'x-async': false,
        'x-index': 1,
      },
    },
    'x-uid': 'bygf7rii5pb',
    'x-async': true,
    'x-index': 1,
  },
};

export const T4334 = {
  pageSchema: {
    _isJSONSchemaObject: true,
    version: '2.0',
    type: 'void',
    'x-component': 'Page',
    'x-app-version': '1.0.0-alpha.15',
    properties: {
      rvg8uzoyiqr: {
        _isJSONSchemaObject: true,
        version: '2.0',
        type: 'void',
        'x-component': 'Grid',
        'x-initializer': 'page:addBlock',
        'x-app-version': '1.0.0-alpha.15',
        properties: {
          eyyuzltv82h: {
            _isJSONSchemaObject: true,
            version: '2.0',
            type: 'void',
            'x-component': 'Grid.Row',
            'x-app-version': '1.0.0-alpha.15',
            properties: {
              f93ykhxx0h0: {
                _isJSONSchemaObject: true,
                version: '2.0',
                type: 'void',
                'x-component': 'Grid.Col',
                'x-app-version': '1.0.0-alpha.15',
                properties: {
                  '0jbwl9p9cee': {
                    _isJSONSchemaObject: true,
                    version: '2.0',
                    type: 'void',
                    'x-decorator': 'TableBlockProvider',
                    'x-acl-action': 'roles:list',
                    'x-use-decorator-props': 'useTableBlockDecoratorProps',
                    'x-decorator-props': {
                      collection: 'roles',
                      dataSource: 'main',
                      action: 'list',
                      params: {
                        pageSize: 20,
                      },
                      rowKey: 'name',
                      showIndex: true,
                      dragSort: false,
                    },
                    'x-toolbar': 'BlockSchemaToolbar',
                    'x-settings': 'blockSettings:table',
                    'x-component': 'CardItem',
                    'x-filter-targets': [],
                    'x-app-version': '1.0.0-alpha.15',
                    properties: {
                      actions: {
                        _isJSONSchemaObject: true,
                        version: '2.0',
                        type: 'void',
                        'x-initializer': 'table:configureActions',
                        'x-component': 'ActionBar',
                        'x-component-props': {
                          style: {
                            marginBottom: 'var(--nb-spacing)',
                          },
                        },
                        'x-app-version': '1.0.0-alpha.15',
                        'x-uid': 'ltu1s4sftkq',
                        'x-async': false,
                        'x-index': 1,
                      },
                      '3zd4hrtqbok': {
                        _isJSONSchemaObject: true,
                        version: '2.0',
                        type: 'array',
                        'x-initializer': 'table:configureColumns',
                        'x-component': 'TableV2',
                        'x-use-component-props': 'useTableBlockProps',
                        'x-component-props': {
                          rowKey: 'id',
                          rowSelection: {
                            type: 'checkbox',
                          },
                        },
                        'x-app-version': '1.0.0-alpha.15',
                        properties: {
                          actions: {
                            _isJSONSchemaObject: true,
                            version: '2.0',
                            type: 'void',
                            title: '{{ t("Actions") }}',
                            'x-action-column': 'actions',
                            'x-decorator': 'TableV2.Column.ActionBar',
                            'x-component': 'TableV2.Column',
                            'x-designer': 'TableV2.ActionColumnDesigner',
                            'x-initializer': 'table:configureItemActions',
                            'x-app-version': '1.0.0-alpha.15',
                            properties: {
                              i0541jst5v1: {
                                _isJSONSchemaObject: true,
                                version: '2.0',
                                type: 'void',
                                'x-decorator': 'DndContext',
                                'x-component': 'Space',
                                'x-component-props': {
                                  split: '|',
                                },
                                'x-app-version': '1.0.0-alpha.15',
                                properties: {
                                  z2u0eaesntx: {
                                    'x-uid': 'u8lmxvhihd3',
                                    _isJSONSchemaObject: true,
                                    version: '2.0',
                                    type: 'void',
                                    title: '{{ t("Edit") }}',
                                    'x-action': 'update',
                                    'x-toolbar': 'ActionSchemaToolbar',
                                    'x-settings': 'actionSettings:edit',
                                    'x-component': 'Action.Link',
                                    'x-component-props': {
                                      openMode: 'drawer',
                                      icon: 'EditOutlined',
                                    },
                                    'x-decorator': 'ACLActionProvider',
                                    'x-designer-props': {
                                      linkageAction: true,
                                    },
                                    'x-linkage-rules': [
                                      {
                                        condition: {
                                          $and: [
                                            {
                                              name: {
                                                $includes: 'root',
                                              },
                                            },
                                          ],
                                        },
                                        actions: [
                                          {
                                            operator: 'hidden',
                                          },
                                        ],
                                      },
                                    ],
                                    properties: {
                                      drawer: {
                                        _isJSONSchemaObject: true,
                                        version: '2.0',
                                        type: 'void',
                                        title: '{{ t("Edit record") }}',
                                        'x-component': 'Action.Container',
                                        'x-component-props': {
                                          className: 'nb-action-popup',
                                        },
                                        properties: {
                                          tabs: {
                                            _isJSONSchemaObject: true,
                                            version: '2.0',
                                            type: 'void',
                                            'x-component': 'Tabs',
                                            'x-component-props': {},
                                            'x-initializer': 'popup:addTab',
                                            properties: {
                                              tab1: {
                                                _isJSONSchemaObject: true,
                                                version: '2.0',
                                                type: 'void',
                                                title: '{{t("Edit")}}',
                                                'x-component': 'Tabs.TabPane',
                                                'x-designer': 'Tabs.Designer',
                                                'x-component-props': {},
                                                properties: {
                                                  grid: {
                                                    _isJSONSchemaObject: true,
                                                    version: '2.0',
                                                    type: 'void',
                                                    'x-component': 'Grid',
                                                    'x-initializer': 'popup:common:addBlock',
                                                    'x-uid': 'm44q6lmbk36',
                                                    'x-async': false,
                                                    'x-index': 1,
                                                  },
                                                },
                                                'x-uid': 'fh5wb0w6orc',
                                                'x-async': false,
                                                'x-index': 1,
                                              },
                                            },
                                            'x-uid': 'nygmtp0bvk8',
                                            'x-async': false,
                                            'x-index': 1,
                                          },
                                        },
                                        'x-uid': 't0xdl10gs6u',
                                        'x-async': false,
                                        'x-index': 1,
                                      },
                                    },
                                    'x-async': false,
                                    'x-index': 2,
                                  },
                                },
                                'x-uid': '45pu2cds91r',
                                'x-async': false,
                                'x-index': 1,
                              },
                            },
                            'x-uid': 'dwe4sbx1z9u',
                            'x-async': false,
                            'x-index': 1,
                          },
                          i3vbcsnk9j2: {
                            _isJSONSchemaObject: true,
                            version: '2.0',
                            type: 'void',
                            'x-decorator': 'TableV2.Column.Decorator',
                            'x-toolbar': 'TableColumnSchemaToolbar',
                            'x-settings': 'fieldSettings:TableColumn',
                            'x-component': 'TableV2.Column',
                            'x-app-version': '1.0.0-alpha.15',
                            properties: {
                              name: {
                                _isJSONSchemaObject: true,
                                version: '2.0',
                                'x-collection-field': 'roles.name',
                                'x-component': 'CollectionField',
                                'x-component-props': {
                                  ellipsis: true,
                                },
                                'x-read-pretty': true,
                                'x-decorator': null,
                                'x-decorator-props': {
                                  labelStyle: {
                                    display: 'none',
                                  },
                                },
                                'x-app-version': '1.0.0-alpha.15',
                                'x-uid': 'b5rhf9kykg4',
                                'x-async': false,
                                'x-index': 1,
                              },
                            },
                            'x-uid': 'jwdxdtq3o7c',
                            'x-async': false,
                            'x-index': 2,
                          },
                          jk6q4wha3s7: {
                            _isJSONSchemaObject: true,
                            version: '2.0',
                            type: 'void',
                            'x-decorator': 'TableV2.Column.Decorator',
                            'x-toolbar': 'TableColumnSchemaToolbar',
                            'x-settings': 'fieldSettings:TableColumn',
                            'x-component': 'TableV2.Column',
                            'x-app-version': '1.0.0-alpha.15',
                            properties: {
                              title: {
                                _isJSONSchemaObject: true,
                                version: '2.0',
                                'x-collection-field': 'roles.title',
                                'x-component': 'CollectionField',
                                'x-component-props': {
                                  ellipsis: true,
                                },
                                'x-read-pretty': true,
                                'x-decorator': null,
                                'x-decorator-props': {
                                  labelStyle: {
                                    display: 'none',
                                  },
                                },
                                'x-app-version': '1.0.0-alpha.15',
                                'x-uid': '211txpri1j5',
                                'x-async': false,
                                'x-index': 1,
                              },
                            },
                            'x-uid': 'rbndx2vuu67',
                            'x-async': false,
                            'x-index': 3,
                          },
                        },
                        'x-uid': 's8vb1dd5i6h',
                        'x-async': false,
                        'x-index': 2,
                      },
                    },
                    'x-uid': 'gg6xhjb5cl9',
                    'x-async': false,
                    'x-index': 1,
                  },
                },
                'x-uid': '99jqghgowlk',
                'x-async': false,
                'x-index': 1,
              },
            },
            'x-uid': 'j3i2en7cbx0',
            'x-async': false,
            'x-index': 1,
          },
        },
        'x-uid': 'ribk031tkp8',
        'x-async': false,
        'x-index': 1,
      },
    },
  },
};
<<<<<<< HEAD
=======

export const ordinaryBlockTemplatesCannotBeUsedToCreateAssociationBlocksAndViceVersa = {
  pageSchema: {
    _isJSONSchemaObject: true,
    version: '2.0',
    type: 'void',
    'x-component': 'Page',
    'x-app-version': '1.2.12-alpha',
    'x-index': 1,
    properties: {
      vp18xr4s94r: {
        _isJSONSchemaObject: true,
        version: '2.0',
        type: 'void',
        'x-component': 'Grid',
        'x-initializer': 'page:addBlock',
        'x-app-version': '1.2.12-alpha',
        'x-index': 1,
        properties: {
          '48xijrvwe7f': {
            _isJSONSchemaObject: true,
            version: '2.0',
            type: 'void',
            'x-component': 'Grid.Row',
            'x-app-version': '1.2.12-alpha',
            'x-index': 1,
            properties: {
              a01jv0ma085: {
                _isJSONSchemaObject: true,
                version: '2.0',
                type: 'void',
                'x-component': 'Grid.Col',
                'x-app-version': '1.2.12-alpha',
                'x-index': 1,
                properties: {
                  nkjq9mnwl3t: {
                    _isJSONSchemaObject: true,
                    version: '2.0',
                    type: 'void',
                    'x-decorator': 'TableBlockProvider',
                    'x-acl-action': 'users:list',
                    'x-use-decorator-props': 'useTableBlockDecoratorProps',
                    'x-decorator-props': {
                      collection: 'users',
                      dataSource: 'main',
                      action: 'list',
                      params: {
                        pageSize: 20,
                      },
                      rowKey: 'id',
                      showIndex: true,
                      dragSort: false,
                    },
                    'x-toolbar': 'BlockSchemaToolbar',
                    'x-settings': 'blockSettings:table',
                    'x-component': 'CardItem',
                    'x-filter-targets': [],
                    'x-app-version': '1.2.12-alpha',
                    'x-index': 1,
                    properties: {
                      actions: {
                        _isJSONSchemaObject: true,
                        version: '2.0',
                        type: 'void',
                        'x-initializer': 'table:configureActions',
                        'x-component': 'ActionBar',
                        'x-component-props': {
                          style: {
                            marginBottom: 'var(--nb-spacing)',
                          },
                        },
                        'x-app-version': '1.2.12-alpha',
                        'x-index': 1,
                        'x-uid': 'lo4ajp7tg96',
                        'x-async': false,
                      },
                      r6045g8do83: {
                        _isJSONSchemaObject: true,
                        version: '2.0',
                        type: 'array',
                        'x-initializer': 'table:configureColumns',
                        'x-component': 'TableV2',
                        'x-use-component-props': 'useTableBlockProps',
                        'x-component-props': {
                          rowKey: 'id',
                          rowSelection: {
                            type: 'checkbox',
                          },
                        },
                        'x-app-version': '1.2.12-alpha',
                        'x-index': 2,
                        properties: {
                          actions: {
                            _isJSONSchemaObject: true,
                            version: '2.0',
                            type: 'void',
                            title: '{{ t("Actions") }}',
                            'x-action-column': 'actions',
                            'x-decorator': 'TableV2.Column.ActionBar',
                            'x-component': 'TableV2.Column',
                            'x-toolbar': 'TableColumnSchemaToolbar',
                            'x-initializer': 'table:configureItemActions',
                            'x-settings': 'fieldSettings:TableColumn',
                            'x-toolbar-props': {
                              initializer: 'table:configureItemActions',
                            },
                            'x-app-version': '1.2.12-alpha',
                            'x-index': 1,
                            properties: {
                              kw1qyuhqrnx: {
                                _isJSONSchemaObject: true,
                                version: '2.0',
                                type: 'void',
                                'x-decorator': 'DndContext',
                                'x-component': 'Space',
                                'x-component-props': {
                                  split: '|',
                                },
                                'x-app-version': '1.2.12-alpha',
                                'x-index': 1,
                                properties: {
                                  '53cdeamnxph': {
                                    _isJSONSchemaObject: true,
                                    version: '2.0',
                                    type: 'void',
                                    title: '{{ t("View") }}',
                                    'x-action': 'view',
                                    'x-toolbar': 'ActionSchemaToolbar',
                                    'x-settings': 'actionSettings:view',
                                    'x-component': 'Action.Link',
                                    'x-component-props': {
                                      openMode: 'drawer',
                                    },
                                    'x-decorator': 'ACLActionProvider',
                                    'x-designer-props': {
                                      linkageAction: true,
                                    },
                                    'x-index': 1,
                                    properties: {
                                      drawer: {
                                        _isJSONSchemaObject: true,
                                        version: '2.0',
                                        type: 'void',
                                        title: '{{ t("View record") }}',
                                        'x-component': 'Action.Container',
                                        'x-component-props': {
                                          className: 'nb-action-popup',
                                        },
                                        'x-index': 1,
                                        properties: {
                                          tabs: {
                                            _isJSONSchemaObject: true,
                                            version: '2.0',
                                            type: 'void',
                                            'x-component': 'Tabs',
                                            'x-component-props': {},
                                            'x-initializer': 'popup:addTab',
                                            'x-index': 1,
                                            properties: {
                                              tab1: {
                                                _isJSONSchemaObject: true,
                                                version: '2.0',
                                                type: 'void',
                                                title: '{{t("Details")}}',
                                                'x-component': 'Tabs.TabPane',
                                                'x-designer': 'Tabs.Designer',
                                                'x-component-props': {},
                                                'x-index': 1,
                                                properties: {
                                                  grid: {
                                                    _isJSONSchemaObject: true,
                                                    version: '2.0',
                                                    type: 'void',
                                                    'x-component': 'Grid',
                                                    'x-initializer': 'popup:common:addBlock',
                                                    'x-index': 1,
                                                    properties: {
                                                      '1pwkkpqufg4': {
                                                        _isJSONSchemaObject: true,
                                                        version: '2.0',
                                                        type: 'void',
                                                        'x-component': 'Grid.Row',
                                                        'x-app-version': '1.2.12-alpha',
                                                        'x-index': 1,
                                                        properties: {
                                                          '410gicqpds5': {
                                                            _isJSONSchemaObject: true,
                                                            version: '2.0',
                                                            type: 'void',
                                                            'x-component': 'Grid.Col',
                                                            'x-app-version': '1.2.12-alpha',
                                                            'x-index': 1,
                                                            properties: {
                                                              vbb6lo1bnqc: {
                                                                _isJSONSchemaObject: true,
                                                                version: '2.0',
                                                                type: 'void',
                                                                'x-decorator': 'TableBlockProvider',
                                                                'x-acl-action': 'users.roles:list',
                                                                'x-use-decorator-props': 'useTableBlockDecoratorProps',
                                                                'x-decorator-props': {
                                                                  association: 'users.roles',
                                                                  dataSource: 'main',
                                                                  action: 'list',
                                                                  params: {
                                                                    pageSize: 20,
                                                                  },
                                                                  rowKey: 'name',
                                                                  showIndex: true,
                                                                  dragSort: false,
                                                                },
                                                                'x-toolbar': 'BlockSchemaToolbar',
                                                                'x-settings': 'blockSettings:table',
                                                                'x-component': 'CardItem',
                                                                'x-filter-targets': [],
                                                                'x-app-version': '1.2.12-alpha',
                                                                'x-component-props': {
                                                                  title: '关系区块的模板，不能用于创建普通区块',
                                                                },
                                                                'x-index': 1,
                                                                properties: {
                                                                  actions: {
                                                                    _isJSONSchemaObject: true,
                                                                    version: '2.0',
                                                                    type: 'void',
                                                                    'x-initializer': 'table:configureActions',
                                                                    'x-component': 'ActionBar',
                                                                    'x-component-props': {
                                                                      style: {
                                                                        marginBottom: 'var(--nb-spacing)',
                                                                      },
                                                                    },
                                                                    'x-app-version': '1.2.12-alpha',
                                                                    'x-index': 1,
                                                                    'x-uid': '89jsznsarlc',
                                                                    'x-async': false,
                                                                  },
                                                                  '5mevwu3x22a': {
                                                                    _isJSONSchemaObject: true,
                                                                    version: '2.0',
                                                                    type: 'array',
                                                                    'x-initializer': 'table:configureColumns',
                                                                    'x-component': 'TableV2',
                                                                    'x-use-component-props': 'useTableBlockProps',
                                                                    'x-component-props': {
                                                                      rowKey: 'id',
                                                                      rowSelection: {
                                                                        type: 'checkbox',
                                                                      },
                                                                    },
                                                                    'x-app-version': '1.2.12-alpha',
                                                                    'x-index': 2,
                                                                    properties: {
                                                                      actions: {
                                                                        _isJSONSchemaObject: true,
                                                                        version: '2.0',
                                                                        type: 'void',
                                                                        title: '{{ t("Actions") }}',
                                                                        'x-action-column': 'actions',
                                                                        'x-decorator': 'TableV2.Column.ActionBar',
                                                                        'x-component': 'TableV2.Column',
                                                                        'x-toolbar': 'TableColumnSchemaToolbar',
                                                                        'x-initializer': 'table:configureItemActions',
                                                                        'x-settings': 'fieldSettings:TableColumn',
                                                                        'x-toolbar-props': {
                                                                          initializer: 'table:configureItemActions',
                                                                        },
                                                                        'x-app-version': '1.2.12-alpha',
                                                                        'x-index': 1,
                                                                        properties: {
                                                                          lobrzqzg75z: {
                                                                            _isJSONSchemaObject: true,
                                                                            version: '2.0',
                                                                            type: 'void',
                                                                            'x-decorator': 'DndContext',
                                                                            'x-component': 'Space',
                                                                            'x-component-props': {
                                                                              split: '|',
                                                                            },
                                                                            'x-app-version': '1.2.12-alpha',
                                                                            'x-index': 1,
                                                                            'x-uid': 't9lq3pqh9h1',
                                                                            'x-async': false,
                                                                          },
                                                                        },
                                                                        'x-uid': '8aph6mvtbaw',
                                                                        'x-async': false,
                                                                      },
                                                                    },
                                                                    'x-uid': '55dwvglgnmi',
                                                                    'x-async': false,
                                                                  },
                                                                },
                                                                'x-uid': 'mwxf08z03rr',
                                                                'x-async': false,
                                                              },
                                                            },
                                                            'x-uid': '62g2wjaszmy',
                                                            'x-async': false,
                                                          },
                                                        },
                                                        'x-uid': '6g3vj6hb2lg',
                                                        'x-async': false,
                                                      },
                                                      r3lzmtigz5q: {
                                                        _isJSONSchemaObject: true,
                                                        version: '2.0',
                                                        type: 'void',
                                                        'x-component': 'Grid.Row',
                                                        'x-app-version': '1.2.12-alpha',
                                                        'x-index': 2,
                                                        properties: {
                                                          rmopf61sxaz: {
                                                            _isJSONSchemaObject: true,
                                                            version: '2.0',
                                                            type: 'void',
                                                            'x-component': 'Grid.Col',
                                                            'x-app-version': '1.2.12-alpha',
                                                            'x-index': 1,
                                                            properties: {
                                                              '03ilzp6slqk': {
                                                                _isJSONSchemaObject: true,
                                                                version: '2.0',
                                                                type: 'void',
                                                                'x-acl-action': 'users.roles:view',
                                                                'x-decorator': 'DetailsBlockProvider',
                                                                'x-use-decorator-props':
                                                                  'useDetailsWithPaginationDecoratorProps',
                                                                'x-decorator-props': {
                                                                  dataSource: 'main',
                                                                  association: 'users.roles',
                                                                  readPretty: true,
                                                                  action: 'list',
                                                                  params: {
                                                                    pageSize: 1,
                                                                  },
                                                                },
                                                                'x-toolbar': 'BlockSchemaToolbar',
                                                                'x-settings': 'blockSettings:detailsWithPagination',
                                                                'x-component': 'CardItem',
                                                                'x-app-version': '1.2.12-alpha',
                                                                'x-component-props': {
                                                                  title:
                                                                    '关系详情区块模板，应该显示在 Current record 不显示在 Other records',
                                                                },
                                                                'x-index': 1,
                                                                properties: {
                                                                  cdskpgjl62l: {
                                                                    _isJSONSchemaObject: true,
                                                                    version: '2.0',
                                                                    type: 'void',
                                                                    'x-component': 'Details',
                                                                    'x-read-pretty': true,
                                                                    'x-use-component-props':
                                                                      'useDetailsWithPaginationProps',
                                                                    'x-app-version': '1.2.12-alpha',
                                                                    'x-index': 1,
                                                                    properties: {
                                                                      q8kra0mo3on: {
                                                                        _isJSONSchemaObject: true,
                                                                        version: '2.0',
                                                                        type: 'void',
                                                                        'x-initializer': 'details:configureActions',
                                                                        'x-component': 'ActionBar',
                                                                        'x-component-props': {
                                                                          style: {
                                                                            marginBottom: 24,
                                                                          },
                                                                        },
                                                                        'x-app-version': '1.2.12-alpha',
                                                                        'x-index': 1,
                                                                        'x-uid': 'dbcwxoi2byj',
                                                                        'x-async': false,
                                                                      },
                                                                      grid: {
                                                                        _isJSONSchemaObject: true,
                                                                        version: '2.0',
                                                                        type: 'void',
                                                                        'x-component': 'Grid',
                                                                        'x-initializer': 'details:configureFields',
                                                                        'x-app-version': '1.2.12-alpha',
                                                                        'x-index': 2,
                                                                        'x-uid': 'gb7bawzlsa3',
                                                                        'x-async': false,
                                                                      },
                                                                      pagination: {
                                                                        _isJSONSchemaObject: true,
                                                                        version: '2.0',
                                                                        type: 'void',
                                                                        'x-component': 'Pagination',
                                                                        'x-use-component-props':
                                                                          'useDetailsPaginationProps',
                                                                        'x-app-version': '1.2.12-alpha',
                                                                        'x-index': 3,
                                                                        'x-uid': '97u0q2xu0py',
                                                                        'x-async': false,
                                                                      },
                                                                    },
                                                                    'x-uid': 'khwmfni4kxq',
                                                                    'x-async': false,
                                                                  },
                                                                },
                                                                'x-uid': 'siec695mn67',
                                                                'x-async': false,
                                                              },
                                                            },
                                                            'x-uid': 'vphskdrk6yl',
                                                            'x-async': false,
                                                          },
                                                        },
                                                        'x-uid': 'vgsps35j6we',
                                                        'x-async': false,
                                                      },
                                                    },
                                                    'x-uid': '0hvmphl4vke',
                                                    'x-async': false,
                                                  },
                                                },
                                                'x-uid': 'zmlej955vyh',
                                                'x-async': false,
                                              },
                                            },
                                            'x-uid': '0ljl5s1wrv4',
                                            'x-async': false,
                                          },
                                        },
                                        'x-uid': 'u9dly44dmb5',
                                        'x-async': false,
                                      },
                                    },
                                    'x-uid': 'fdfbyibqlt9',
                                    'x-async': false,
                                  },
                                },
                                'x-uid': 'dxqtinx68eu',
                                'x-async': false,
                              },
                            },
                            'x-uid': '8quw3whqnlu',
                            'x-async': false,
                          },
                          iejl76kjob6: {
                            _isJSONSchemaObject: true,
                            version: '2.0',
                            type: 'void',
                            'x-decorator': 'TableV2.Column.Decorator',
                            'x-toolbar': 'TableColumnSchemaToolbar',
                            'x-settings': 'fieldSettings:TableColumn',
                            'x-component': 'TableV2.Column',
                            'x-app-version': '1.2.12-alpha',
                            properties: {
                              roles: {
                                _isJSONSchemaObject: true,
                                version: '2.0',
                                'x-collection-field': 'users.roles',
                                'x-component': 'CollectionField',
                                'x-component-props': {
                                  fieldNames: {
                                    value: 'name',
                                    label: 'name',
                                  },
                                  ellipsis: true,
                                  size: 'small',
                                },
                                'x-read-pretty': true,
                                'x-decorator': null,
                                'x-decorator-props': {
                                  labelStyle: {
                                    display: 'none',
                                  },
                                },
                                'x-app-version': '1.2.12-alpha',
                                properties: {
                                  '1bvhtfs19vo': {
                                    _isJSONSchemaObject: true,
                                    version: '2.0',
                                    type: 'void',
                                    title: '{{ t("View record") }}',
                                    'x-component': 'AssociationField.Viewer',
                                    'x-component-props': {
                                      className: 'nb-action-popup',
                                    },
                                    'x-index': 1,
                                    'x-app-version': '1.2.12-alpha',
                                    properties: {
                                      tabs: {
                                        _isJSONSchemaObject: true,
                                        version: '2.0',
                                        type: 'void',
                                        'x-component': 'Tabs',
                                        'x-component-props': {},
                                        'x-initializer': 'popup:addTab',
                                        'x-app-version': '1.2.12-alpha',
                                        properties: {
                                          tab1: {
                                            _isJSONSchemaObject: true,
                                            version: '2.0',
                                            type: 'void',
                                            title: '{{t("Details")}}',
                                            'x-component': 'Tabs.TabPane',
                                            'x-designer': 'Tabs.Designer',
                                            'x-component-props': {},
                                            'x-app-version': '1.2.12-alpha',
                                            properties: {
                                              grid: {
                                                _isJSONSchemaObject: true,
                                                version: '2.0',
                                                type: 'void',
                                                'x-component': 'Grid',
                                                'x-initializer': 'popup:common:addBlock',
                                                'x-app-version': '1.2.12-alpha',
                                                properties: {
                                                  '7y164ln4t02': {
                                                    _isJSONSchemaObject: true,
                                                    version: '2.0',
                                                    type: 'void',
                                                    'x-component': 'Grid.Row',
                                                    'x-app-version': '1.2.12-alpha',
                                                    properties: {
                                                      xvah1ee6t1s: {
                                                        _isJSONSchemaObject: true,
                                                        version: '2.0',
                                                        type: 'void',
                                                        'x-component': 'Grid.Col',
                                                        'x-app-version': '1.2.12-alpha',
                                                        properties: {
                                                          '9s7dkj8074h': {
                                                            _isJSONSchemaObject: true,
                                                            version: '2.0',
                                                            type: 'void',
                                                            'x-acl-action': 'users.roles:get',
                                                            'x-decorator': 'DetailsBlockProvider',
                                                            'x-use-decorator-props': 'useDetailsDecoratorProps',
                                                            'x-decorator-props': {
                                                              dataSource: 'main',
                                                              association: 'users.roles',
                                                              readPretty: true,
                                                              action: 'get',
                                                            },
                                                            'x-toolbar': 'BlockSchemaToolbar',
                                                            'x-settings': 'blockSettings:details',
                                                            'x-component': 'CardItem',
                                                            'x-is-current': true,
                                                            'x-app-version': '1.2.12-alpha',
                                                            properties: {
                                                              '531zk0xnik4': {
                                                                _isJSONSchemaObject: true,
                                                                version: '2.0',
                                                                type: 'void',
                                                                'x-component': 'Details',
                                                                'x-read-pretty': true,
                                                                'x-use-component-props': 'useDetailsProps',
                                                                'x-app-version': '1.2.12-alpha',
                                                                properties: {
                                                                  '3omnlflcggh': {
                                                                    _isJSONSchemaObject: true,
                                                                    version: '2.0',
                                                                    type: 'void',
                                                                    'x-initializer': 'details:configureActions',
                                                                    'x-component': 'ActionBar',
                                                                    'x-component-props': {
                                                                      style: {
                                                                        marginBottom: 24,
                                                                      },
                                                                    },
                                                                    'x-app-version': '1.2.12-alpha',
                                                                    'x-uid': 'ym6lh2x98dj',
                                                                    'x-async': false,
                                                                    'x-index': 1,
                                                                  },
                                                                  grid: {
                                                                    _isJSONSchemaObject: true,
                                                                    version: '2.0',
                                                                    type: 'void',
                                                                    'x-component': 'Grid',
                                                                    'x-initializer': 'details:configureFields',
                                                                    'x-app-version': '1.2.12-alpha',
                                                                    'x-uid': 'qqtgr6x5ymn',
                                                                    'x-async': false,
                                                                    'x-index': 2,
                                                                  },
                                                                },
                                                                'x-uid': 'rb5nttjwcvw',
                                                                'x-async': false,
                                                                'x-index': 1,
                                                              },
                                                            },
                                                            'x-uid': 'vl2i6hfkkl8',
                                                            'x-async': false,
                                                            'x-index': 1,
                                                          },
                                                        },
                                                        'x-uid': 'r02zci8a2b9',
                                                        'x-async': false,
                                                        'x-index': 1,
                                                      },
                                                    },
                                                    'x-uid': 'h7944lifss1',
                                                    'x-async': false,
                                                    'x-index': 1,
                                                  },
                                                },
                                                'x-uid': 'folxpxboig0',
                                                'x-async': false,
                                                'x-index': 1,
                                              },
                                            },
                                            'x-uid': 'lj3p0oeb0mp',
                                            'x-async': false,
                                            'x-index': 1,
                                          },
                                        },
                                        'x-uid': '0tl5555ulg9',
                                        'x-async': false,
                                        'x-index': 1,
                                      },
                                    },
                                    'x-uid': 'layx1foi3xz',
                                    'x-async': false,
                                  },
                                },
                                'x-uid': '084q5ucj2hg',
                                'x-async': false,
                                'x-index': 1,
                              },
                            },
                            'x-uid': 'uag0rx0s4j3',
                            'x-async': false,
                            'x-index': 2,
                          },
                        },
                        'x-uid': 'rf2ulrqfw0r',
                        'x-async': false,
                      },
                    },
                    'x-uid': 'd7c6p0kxuga',
                    'x-async': false,
                  },
                },
                'x-uid': 'ufl6l2izdx8',
                'x-async': false,
              },
            },
            'x-uid': 'o2nc3g5be81',
            'x-async': false,
          },
          maf7gojs1zc: {
            _isJSONSchemaObject: true,
            version: '2.0',
            type: 'void',
            'x-component': 'Grid.Row',
            'x-app-version': '1.2.12-alpha',
            'x-index': 2,
            properties: {
              '6trihtcvyik': {
                _isJSONSchemaObject: true,
                version: '2.0',
                type: 'void',
                'x-component': 'Grid.Col',
                'x-app-version': '1.2.12-alpha',
                'x-index': 1,
                properties: {
                  wjj8dg4gupk: {
                    _isJSONSchemaObject: true,
                    version: '2.0',
                    type: 'void',
                    'x-decorator': 'TableBlockProvider',
                    'x-acl-action': 'roles:list',
                    'x-use-decorator-props': 'useTableBlockDecoratorProps',
                    'x-decorator-props': {
                      collection: 'roles',
                      dataSource: 'main',
                      action: 'list',
                      params: {
                        pageSize: 20,
                      },
                      rowKey: 'name',
                      showIndex: true,
                      dragSort: false,
                    },
                    'x-toolbar': 'BlockSchemaToolbar',
                    'x-settings': 'blockSettings:table',
                    'x-component': 'CardItem',
                    'x-filter-targets': [],
                    'x-app-version': '1.2.12-alpha',
                    'x-component-props': {
                      title: '普通区块的模板，不能用于创建关系区块',
                    },
                    'x-index': 1,
                    properties: {
                      actions: {
                        _isJSONSchemaObject: true,
                        version: '2.0',
                        type: 'void',
                        'x-initializer': 'table:configureActions',
                        'x-component': 'ActionBar',
                        'x-component-props': {
                          style: {
                            marginBottom: 'var(--nb-spacing)',
                          },
                        },
                        'x-app-version': '1.2.12-alpha',
                        'x-index': 1,
                        'x-uid': '93zayim5y7t',
                        'x-async': false,
                      },
                      '1uuqwvjlji9': {
                        _isJSONSchemaObject: true,
                        version: '2.0',
                        type: 'array',
                        'x-initializer': 'table:configureColumns',
                        'x-component': 'TableV2',
                        'x-use-component-props': 'useTableBlockProps',
                        'x-component-props': {
                          rowKey: 'id',
                          rowSelection: {
                            type: 'checkbox',
                          },
                        },
                        'x-app-version': '1.2.12-alpha',
                        'x-index': 2,
                        properties: {
                          actions: {
                            _isJSONSchemaObject: true,
                            version: '2.0',
                            type: 'void',
                            title: '{{ t("Actions") }}',
                            'x-action-column': 'actions',
                            'x-decorator': 'TableV2.Column.ActionBar',
                            'x-component': 'TableV2.Column',
                            'x-toolbar': 'TableColumnSchemaToolbar',
                            'x-initializer': 'table:configureItemActions',
                            'x-settings': 'fieldSettings:TableColumn',
                            'x-toolbar-props': {
                              initializer: 'table:configureItemActions',
                            },
                            'x-app-version': '1.2.12-alpha',
                            'x-index': 1,
                            properties: {
                              '5n2lezgtg4q': {
                                _isJSONSchemaObject: true,
                                version: '2.0',
                                type: 'void',
                                'x-decorator': 'DndContext',
                                'x-component': 'Space',
                                'x-component-props': {
                                  split: '|',
                                },
                                'x-app-version': '1.2.12-alpha',
                                'x-index': 1,
                                'x-uid': 't9o0l4b3jjf',
                                'x-async': false,
                              },
                            },
                            'x-uid': '834ecrjnrz7',
                            'x-async': false,
                          },
                        },
                        'x-uid': '9argmfxe42w',
                        'x-async': false,
                      },
                    },
                    'x-uid': 'bakwhqmelgh',
                    'x-async': false,
                  },
                },
                'x-uid': 't5tifk4xmwz',
                'x-async': false,
              },
            },
            'x-uid': 'g8r6sibh2yq',
            'x-async': false,
          },
        },
        'x-uid': 'j0lfty8wr99',
        'x-async': false,
      },
    },
    'x-uid': 'mratid7w4zu',
    'x-async': true,
  },
};

>>>>>>> 2c4bea0a
export const testingWithPageMode = {
  pageSchema: {
    _isJSONSchemaObject: true,
    version: '2.0',
    type: 'void',
    'x-component': 'Page',
    properties: {
      '4hkzwf7xiwx': {
        _isJSONSchemaObject: true,
        version: '2.0',
        type: 'void',
        'x-component': 'Grid',
        'x-initializer': 'page:addBlock',
        properties: {
          '8876jkmbc0j': {
            _isJSONSchemaObject: true,
            version: '2.0',
            type: 'void',
            'x-component': 'Grid.Row',
            'x-app-version': '1.2.8-alpha',
            properties: {
              '8hg0vhy0tz0': {
                _isJSONSchemaObject: true,
                version: '2.0',
                type: 'void',
                'x-component': 'Grid.Col',
                'x-app-version': '1.2.8-alpha',
                properties: {
                  ejbnvzcacpb: {
                    _isJSONSchemaObject: true,
                    version: '2.0',
                    type: 'void',
                    'x-decorator': 'TableBlockProvider',
                    'x-acl-action': 'users:list',
                    'x-use-decorator-props': 'useTableBlockDecoratorProps',
                    'x-decorator-props': {
                      collection: 'users',
                      dataSource: 'main',
                      action: 'list',
                      params: {
                        pageSize: 20,
                      },
                      rowKey: 'id',
                      showIndex: true,
                      dragSort: false,
                    },
                    'x-toolbar': 'BlockSchemaToolbar',
                    'x-settings': 'blockSettings:table',
                    'x-component': 'CardItem',
                    'x-filter-targets': [],
                    'x-app-version': '1.2.8-alpha',
                    properties: {
                      actions: {
                        _isJSONSchemaObject: true,
                        version: '2.0',
                        type: 'void',
                        'x-initializer': 'table:configureActions',
                        'x-component': 'ActionBar',
                        'x-component-props': {
                          style: {
                            marginBottom: 'var(--nb-spacing)',
                          },
                        },
                        'x-app-version': '1.2.8-alpha',
                        'x-uid': 'hb16vet3e9h',
                        'x-async': false,
                        'x-index': 1,
                      },
                      b1fkx7l3lqk: {
                        _isJSONSchemaObject: true,
                        version: '2.0',
                        type: 'array',
                        'x-initializer': 'table:configureColumns',
                        'x-component': 'TableV2',
                        'x-use-component-props': 'useTableBlockProps',
                        'x-component-props': {
                          rowKey: 'id',
                          rowSelection: {
                            type: 'checkbox',
                          },
                        },
                        'x-app-version': '1.2.8-alpha',
                        properties: {
                          actions: {
                            _isJSONSchemaObject: true,
                            version: '2.0',
                            type: 'void',
                            title: '{{ t("Actions") }}',
                            'x-action-column': 'actions',
                            'x-decorator': 'TableV2.Column.ActionBar',
                            'x-component': 'TableV2.Column',
                            'x-toolbar': 'TableColumnSchemaToolbar',
                            'x-initializer': 'table:configureItemActions',
                            'x-settings': 'fieldSettings:TableColumn',
                            'x-toolbar-props': {
                              initializer: 'table:configureItemActions',
                            },
                            'x-app-version': '1.2.8-alpha',
                            properties: {
                              '9d3q7flbesh': {
                                _isJSONSchemaObject: true,
                                version: '2.0',
                                type: 'void',
                                'x-decorator': 'DndContext',
                                'x-component': 'Space',
                                'x-component-props': {
                                  split: '|',
                                },
                                'x-app-version': '1.2.8-alpha',
                                properties: {
                                  md90hk6dgga: {
                                    'x-uid': 'ud03p691p2i',
                                    _isJSONSchemaObject: true,
                                    version: '2.0',
                                    type: 'void',
                                    title: 'View record',
                                    'x-action': 'view',
                                    'x-toolbar': 'ActionSchemaToolbar',
                                    'x-settings': 'actionSettings:view',
                                    'x-component': 'Action.Link',
                                    'x-component-props': {
                                      openMode: 'drawer',
                                      iconColor: '#1677FF',
                                      danger: false,
                                    },
                                    'x-decorator': 'ACLActionProvider',
                                    'x-designer-props': {
                                      linkageAction: true,
                                    },
                                    properties: {
                                      drawer: {
                                        _isJSONSchemaObject: true,
                                        version: '2.0',
                                        type: 'void',
                                        title: '{{ t("View record") }}',
                                        'x-component': 'Action.Container',
                                        'x-component-props': {
                                          className: 'nb-action-popup',
                                        },
                                        properties: {
                                          tabs: {
                                            _isJSONSchemaObject: true,
                                            version: '2.0',
                                            type: 'void',
                                            'x-component': 'Tabs',
                                            'x-component-props': {},
                                            'x-initializer': 'popup:addTab',
                                            properties: {
                                              tab1: {
                                                _isJSONSchemaObject: true,
                                                version: '2.0',
                                                type: 'void',
                                                title: '{{t("Details")}}',
                                                'x-component': 'Tabs.TabPane',
                                                'x-designer': 'Tabs.Designer',
                                                'x-component-props': {},
                                                properties: {
                                                  grid: {
                                                    _isJSONSchemaObject: true,
                                                    version: '2.0',
                                                    type: 'void',
                                                    'x-component': 'Grid',
                                                    'x-initializer': 'popup:common:addBlock',
                                                    properties: {
                                                      sl3cha2cvm9: {
                                                        _isJSONSchemaObject: true,
                                                        version: '2.0',
                                                        type: 'void',
                                                        'x-component': 'Grid.Row',
                                                        'x-app-version': '1.2.8-alpha',
                                                        properties: {
                                                          efcxs5deb11: {
                                                            _isJSONSchemaObject: true,
                                                            version: '2.0',
                                                            type: 'void',
                                                            'x-component': 'Grid.Col',
                                                            'x-app-version': '1.2.8-alpha',
                                                            properties: {
                                                              cq3c4x58uv8: {
                                                                'x-uid': '48ndgvjusx0',
                                                                _isJSONSchemaObject: true,
                                                                version: '2.0',
                                                                type: 'void',
                                                                'x-acl-action': 'users:get',
                                                                'x-decorator': 'DetailsBlockProvider',
                                                                'x-use-decorator-props': 'useDetailsDecoratorProps',
                                                                'x-decorator-props': {
                                                                  dataSource: 'main',
                                                                  collection: 'users',
                                                                  readPretty: true,
                                                                  action: 'get',
                                                                },
                                                                'x-toolbar': 'BlockSchemaToolbar',
                                                                'x-settings': 'blockSettings:details',
                                                                'x-component': 'CardItem',
                                                                'x-app-version': '1.2.8-alpha',
                                                                'x-component-props': {
                                                                  title: 'Details',
                                                                },
                                                                properties: {
                                                                  qzudlhn0oci: {
                                                                    _isJSONSchemaObject: true,
                                                                    version: '2.0',
                                                                    type: 'void',
                                                                    'x-component': 'Details',
                                                                    'x-read-pretty': true,
                                                                    'x-use-component-props': 'useDetailsProps',
                                                                    'x-app-version': '1.2.8-alpha',
                                                                    properties: {
                                                                      hhuvprt9qkx: {
                                                                        _isJSONSchemaObject: true,
                                                                        version: '2.0',
                                                                        type: 'void',
                                                                        'x-initializer': 'details:configureActions',
                                                                        'x-component': 'ActionBar',
                                                                        'x-component-props': {
                                                                          style: {
                                                                            marginBottom: 24,
                                                                          },
                                                                        },
                                                                        'x-app-version': '1.2.8-alpha',
                                                                        'x-uid': 't532hppuhhd',
                                                                        'x-async': false,
                                                                        'x-index': 1,
                                                                      },
                                                                      grid: {
                                                                        _isJSONSchemaObject: true,
                                                                        version: '2.0',
                                                                        type: 'void',
                                                                        'x-component': 'Grid',
                                                                        'x-initializer': 'details:configureFields',
                                                                        'x-app-version': '1.2.8-alpha',
                                                                        properties: {
                                                                          rcqh876sdp3: {
                                                                            _isJSONSchemaObject: true,
                                                                            version: '2.0',
                                                                            type: 'void',
                                                                            'x-component': 'Grid.Row',
                                                                            'x-app-version': '1.2.8-alpha',
                                                                            properties: {
                                                                              '399yhxj2n3k': {
                                                                                _isJSONSchemaObject: true,
                                                                                version: '2.0',
                                                                                type: 'void',
                                                                                'x-component': 'Grid.Col',
                                                                                'x-app-version': '1.2.8-alpha',
                                                                                properties: {
                                                                                  nickname: {
                                                                                    _isJSONSchemaObject: true,
                                                                                    version: '2.0',
                                                                                    type: 'string',
                                                                                    'x-toolbar':
                                                                                      'FormItemSchemaToolbar',
                                                                                    'x-settings':
                                                                                      'fieldSettings:FormItem',
                                                                                    'x-component': 'CollectionField',
                                                                                    'x-decorator': 'FormItem',
                                                                                    'x-collection-field':
                                                                                      'users.nickname',
                                                                                    'x-component-props': {},
                                                                                    'x-app-version': '1.2.8-alpha',
                                                                                    'x-uid': '0jxfoc7hndh',
                                                                                    'x-async': false,
                                                                                    'x-index': 1,
                                                                                  },
                                                                                },
                                                                                'x-uid': '4qljzi4ndyv',
                                                                                'x-async': false,
                                                                                'x-index': 1,
                                                                              },
                                                                            },
                                                                            'x-uid': 'ne81cyfsbjb',
                                                                            'x-async': false,
                                                                            'x-index': 1,
                                                                          },
                                                                        },
                                                                        'x-uid': 'hk6i6c12h3i',
                                                                        'x-async': false,
                                                                        'x-index': 2,
                                                                      },
                                                                    },
                                                                    'x-uid': 'ztg6637y1ne',
                                                                    'x-async': false,
                                                                    'x-index': 1,
                                                                  },
                                                                },
                                                                'x-async': false,
                                                                'x-index': 1,
                                                              },
                                                            },
                                                            'x-uid': '9adrj3pcevi',
                                                            'x-async': false,
                                                            'x-index': 1,
                                                          },
                                                        },
                                                        'x-uid': 'cl10ahmo9by',
                                                        'x-async': false,
                                                        'x-index': 1,
                                                      },
                                                      ldd6v9tyucb: {
                                                        _isJSONSchemaObject: true,
                                                        version: '2.0',
                                                        type: 'void',
                                                        'x-component': 'Grid.Row',
                                                        'x-app-version': '1.2.8-alpha',
                                                        properties: {
                                                          pstw5adsq5o: {
                                                            _isJSONSchemaObject: true,
                                                            version: '2.0',
                                                            type: 'void',
                                                            'x-component': 'Grid.Col',
                                                            'x-app-version': '1.2.8-alpha',
                                                            properties: {
                                                              zz234wka6vz: {
                                                                'x-uid': 'te1we7isnhz',
                                                                _isJSONSchemaObject: true,
                                                                version: '2.0',
                                                                type: 'void',
                                                                'x-acl-action': 'users.roles:view',
                                                                'x-decorator': 'DetailsBlockProvider',
                                                                'x-use-decorator-props':
                                                                  'useDetailsWithPaginationDecoratorProps',
                                                                'x-decorator-props': {
                                                                  dataSource: 'main',
                                                                  association: 'users.roles',
                                                                  readPretty: true,
                                                                  action: 'list',
                                                                  params: {
                                                                    pageSize: 1,
                                                                  },
                                                                },
                                                                'x-toolbar': 'BlockSchemaToolbar',
                                                                'x-settings': 'blockSettings:detailsWithPagination',
                                                                'x-component': 'CardItem',
                                                                'x-app-version': '1.2.8-alpha',
                                                                'x-component-props': {
                                                                  title: 'Association block',
                                                                },
                                                                properties: {
                                                                  l9udri1zsv7: {
                                                                    _isJSONSchemaObject: true,
                                                                    version: '2.0',
                                                                    type: 'void',
                                                                    'x-component': 'Details',
                                                                    'x-read-pretty': true,
                                                                    'x-use-component-props':
                                                                      'useDetailsWithPaginationProps',
                                                                    'x-app-version': '1.2.8-alpha',
                                                                    properties: {
                                                                      grvze9sdawq: {
                                                                        _isJSONSchemaObject: true,
                                                                        version: '2.0',
                                                                        type: 'void',
                                                                        'x-initializer': 'details:configureActions',
                                                                        'x-component': 'ActionBar',
                                                                        'x-component-props': {
                                                                          style: {
                                                                            marginBottom: 24,
                                                                          },
                                                                        },
                                                                        'x-app-version': '1.2.8-alpha',
                                                                        'x-uid': 'wk0gfg70k0c',
                                                                        'x-async': false,
                                                                        'x-index': 1,
                                                                      },
                                                                      grid: {
                                                                        _isJSONSchemaObject: true,
                                                                        version: '2.0',
                                                                        type: 'void',
                                                                        'x-component': 'Grid',
                                                                        'x-initializer': 'details:configureFields',
                                                                        'x-app-version': '1.2.8-alpha',
                                                                        properties: {
                                                                          v8bvtnoja3x: {
                                                                            _isJSONSchemaObject: true,
                                                                            version: '2.0',
                                                                            type: 'void',
                                                                            'x-component': 'Grid.Row',
                                                                            'x-app-version': '1.2.8-alpha',
                                                                            properties: {
                                                                              e2vli230fql: {
                                                                                _isJSONSchemaObject: true,
                                                                                version: '2.0',
                                                                                type: 'void',
                                                                                'x-component': 'Grid.Col',
                                                                                'x-app-version': '1.2.8-alpha',
                                                                                properties: {
                                                                                  name: {
                                                                                    _isJSONSchemaObject: true,
                                                                                    version: '2.0',
                                                                                    type: 'string',
                                                                                    'x-toolbar':
                                                                                      'FormItemSchemaToolbar',
                                                                                    'x-settings':
                                                                                      'fieldSettings:FormItem',
                                                                                    'x-component': 'CollectionField',
                                                                                    'x-decorator': 'FormItem',
                                                                                    'x-collection-field': 'roles.name',
                                                                                    'x-component-props': {},
                                                                                    'x-app-version': '1.2.8-alpha',
                                                                                    'x-uid': 'leeamsjfgqn',
                                                                                    'x-async': false,
                                                                                    'x-index': 1,
                                                                                  },
                                                                                },
                                                                                'x-uid': 'usgby9v925w',
                                                                                'x-async': false,
                                                                                'x-index': 1,
                                                                              },
                                                                            },
                                                                            'x-uid': '69c6wchsh5b',
                                                                            'x-async': false,
                                                                            'x-index': 1,
                                                                          },
                                                                        },
                                                                        'x-uid': 'cfbf2ty6rhz',
                                                                        'x-async': false,
                                                                        'x-index': 2,
                                                                      },
                                                                      pagination: {
                                                                        _isJSONSchemaObject: true,
                                                                        version: '2.0',
                                                                        type: 'void',
                                                                        'x-component': 'Pagination',
                                                                        'x-use-component-props':
                                                                          'useDetailsPaginationProps',
                                                                        'x-app-version': '1.2.8-alpha',
                                                                        'x-uid': 'ap394y0ezco',
                                                                        'x-async': false,
                                                                        'x-index': 3,
                                                                      },
                                                                    },
                                                                    'x-uid': 'g7bo1djalz6',
                                                                    'x-async': false,
                                                                    'x-index': 1,
                                                                  },
                                                                },
                                                                'x-async': false,
                                                                'x-index': 1,
                                                              },
                                                            },
                                                            'x-uid': 'p6pjlaeabar',
                                                            'x-async': false,
                                                            'x-index': 1,
                                                          },
                                                        },
                                                        'x-uid': 'vt1zgkhdrl8',
                                                        'x-async': false,
                                                        'x-index': 2,
                                                      },
                                                      row_e36fkny8odp: {
                                                        _isJSONSchemaObject: true,
                                                        version: '2.0',
                                                        type: 'void',
                                                        'x-component': 'Grid.Row',
                                                        'x-index': 3,
                                                        properties: {
                                                          qmc56j0ey82: {
                                                            _isJSONSchemaObject: true,
                                                            version: '2.0',
                                                            type: 'void',
                                                            'x-component': 'Grid.Col',
                                                            properties: {
                                                              xkykwl13upy: {
                                                                'x-uid': 'witajgm9436',
                                                                _isJSONSchemaObject: true,
                                                                version: '2.0',
                                                                type: 'void',
                                                                'x-settings': 'blockSettings:markdown',
                                                                'x-decorator': 'CardItem',
                                                                'x-decorator-props': {
                                                                  name: 'markdown',
                                                                },
                                                                'x-component': 'Markdown.Void',
                                                                'x-editable': false,
                                                                'x-component-props': {
                                                                  content:
                                                                    '--- \n\nThe following blocks all use variables.',
                                                                },
                                                                'x-app-version': '1.2.8-alpha',
                                                                'x-async': false,
                                                                'x-index': 1,
                                                              },
                                                            },
                                                            'x-uid': 'u9slxyqyjva',
                                                            'x-async': false,
                                                            'x-index': 1,
                                                          },
                                                        },
                                                        'x-uid': 'c15ckwf9bfh',
                                                        'x-async': false,
                                                      },
                                                      '7ek9blpx7sw': {
                                                        _isJSONSchemaObject: true,
                                                        version: '2.0',
                                                        type: 'void',
                                                        'x-component': 'Grid.Row',
                                                        'x-app-version': '1.2.8-alpha',
                                                        properties: {
                                                          s3djmoa1kdm: {
                                                            _isJSONSchemaObject: true,
                                                            version: '2.0',
                                                            type: 'void',
                                                            'x-component': 'Grid.Col',
                                                            'x-app-version': '1.2.8-alpha',
                                                            properties: {
                                                              t4yomnfik7v: {
                                                                'x-uid': '2ntepquubp8',
                                                                _isJSONSchemaObject: true,
                                                                version: '2.0',
                                                                type: 'void',
                                                                'x-acl-action-props': {
                                                                  skipScopeCheck: true,
                                                                },
                                                                'x-acl-action': 'users.roles:create',
                                                                'x-decorator': 'FormBlockProvider',
                                                                'x-use-decorator-props':
                                                                  'useCreateFormBlockDecoratorProps',
                                                                'x-decorator-props': {
                                                                  dataSource: 'main',
                                                                  association: 'users.roles',
                                                                },
                                                                'x-toolbar': 'BlockSchemaToolbar',
                                                                'x-settings': 'blockSettings:createForm',
                                                                'x-component': 'CardItem',
                                                                'x-app-version': '1.2.8-alpha',
                                                                'x-component-props': {
                                                                  title: 'Variable: Current role',
                                                                },
                                                                properties: {
                                                                  gpegyxxlg9s: {
                                                                    _isJSONSchemaObject: true,
                                                                    version: '2.0',
                                                                    type: 'void',
                                                                    'x-component': 'FormV2',
                                                                    'x-use-component-props': 'useCreateFormBlockProps',
                                                                    'x-app-version': '1.2.8-alpha',
                                                                    properties: {
                                                                      grid: {
                                                                        _isJSONSchemaObject: true,
                                                                        version: '2.0',
                                                                        type: 'void',
                                                                        'x-component': 'Grid',
                                                                        'x-initializer': 'form:configureFields',
                                                                        'x-app-version': '1.2.8-alpha',
                                                                        properties: {
                                                                          '8rcj0xfttuu': {
                                                                            _isJSONSchemaObject: true,
                                                                            version: '2.0',
                                                                            type: 'void',
                                                                            'x-component': 'Grid.Row',
                                                                            'x-app-version': '1.2.8-alpha',
                                                                            properties: {
                                                                              '0v4kqye0ibq': {
                                                                                _isJSONSchemaObject: true,
                                                                                version: '2.0',
                                                                                type: 'void',
                                                                                'x-component': 'Grid.Col',
                                                                                'x-app-version': '1.2.8-alpha',
                                                                                properties: {
                                                                                  title: {
                                                                                    'x-uid': 'u2s2tzdej9l',
                                                                                    _isJSONSchemaObject: true,
                                                                                    version: '2.0',
                                                                                    type: 'string',
                                                                                    'x-toolbar':
                                                                                      'FormItemSchemaToolbar',
                                                                                    'x-settings':
                                                                                      'fieldSettings:FormItem',
                                                                                    'x-component': 'CollectionField',
                                                                                    'x-decorator': 'FormItem',
                                                                                    'x-collection-field': 'roles.title',
                                                                                    'x-component-props': {},
                                                                                    'x-app-version': '1.2.8-alpha',
                                                                                    default: '{{$nRole}}',
                                                                                    'x-async': false,
                                                                                    'x-index': 1,
                                                                                  },
                                                                                },
                                                                                'x-uid': 'jjw69unhi73',
                                                                                'x-async': false,
                                                                                'x-index': 1,
                                                                              },
                                                                            },
                                                                            'x-uid': 'dos9kkrtudw',
                                                                            'x-async': false,
                                                                            'x-index': 1,
                                                                          },
                                                                        },
                                                                        'x-uid': '87bd6es8q0u',
                                                                        'x-async': false,
                                                                        'x-index': 1,
                                                                      },
                                                                      '27pckgxgpfj': {
                                                                        _isJSONSchemaObject: true,
                                                                        version: '2.0',
                                                                        type: 'void',
                                                                        'x-initializer': 'createForm:configureActions',
                                                                        'x-component': 'ActionBar',
                                                                        'x-component-props': {
                                                                          layout: 'one-column',
                                                                          style: {
                                                                            marginTop: 'var(--nb-spacing)',
                                                                          },
                                                                        },
                                                                        'x-app-version': '1.2.8-alpha',
                                                                        'x-uid': 'dkfshq47o8i',
                                                                        'x-async': false,
                                                                        'x-index': 2,
                                                                      },
                                                                    },
                                                                    'x-uid': '4gz0unx7rya',
                                                                    'x-async': false,
                                                                    'x-index': 1,
                                                                  },
                                                                },
                                                                'x-async': false,
                                                                'x-index': 1,
                                                              },
                                                            },
                                                            'x-uid': 'wr8env9e30j',
                                                            'x-async': false,
                                                            'x-index': 1,
                                                          },
                                                        },
                                                        'x-uid': 'mcmyeg3147y',
                                                        'x-async': false,
                                                        'x-index': 4,
                                                      },
                                                      rjt3znbrf3q: {
                                                        _isJSONSchemaObject: true,
                                                        version: '2.0',
                                                        type: 'void',
                                                        'x-component': 'Grid.Row',
                                                        'x-app-version': '1.2.8-alpha',
                                                        properties: {
                                                          '4uxjny23hm5': {
                                                            _isJSONSchemaObject: true,
                                                            version: '2.0',
                                                            type: 'void',
                                                            'x-component': 'Grid.Col',
                                                            'x-app-version': '1.2.8-alpha',
                                                            properties: {
                                                              e93x4mhkui9: {
                                                                'x-uid': '1ppi52hawn4',
                                                                _isJSONSchemaObject: true,
                                                                version: '2.0',
                                                                type: 'void',
                                                                'x-acl-action-props': {
                                                                  skipScopeCheck: true,
                                                                },
                                                                'x-acl-action': 'users:create',
                                                                'x-decorator': 'FormBlockProvider',
                                                                'x-use-decorator-props':
                                                                  'useCreateFormBlockDecoratorProps',
                                                                'x-decorator-props': {
                                                                  dataSource: 'main',
                                                                  collection: 'users',
                                                                  isCusomeizeCreate: true,
                                                                },
                                                                'x-toolbar': 'BlockSchemaToolbar',
                                                                'x-settings': 'blockSettings:createForm',
                                                                'x-component': 'CardItem',
                                                                'x-app-version': '1.2.8-alpha',
                                                                'x-component-props': {
                                                                  title: 'Variable: Current popup record',
                                                                },
                                                                properties: {
                                                                  szglhz28rug: {
                                                                    _isJSONSchemaObject: true,
                                                                    version: '2.0',
                                                                    type: 'void',
                                                                    'x-component': 'FormV2',
                                                                    'x-use-component-props': 'useCreateFormBlockProps',
                                                                    'x-app-version': '1.2.8-alpha',
                                                                    properties: {
                                                                      grid: {
                                                                        _isJSONSchemaObject: true,
                                                                        version: '2.0',
                                                                        type: 'void',
                                                                        'x-component': 'Grid',
                                                                        'x-initializer': 'form:configureFields',
                                                                        'x-app-version': '1.2.8-alpha',
                                                                        properties: {
                                                                          j6yhv8x9v6m: {
                                                                            _isJSONSchemaObject: true,
                                                                            version: '2.0',
                                                                            type: 'void',
                                                                            'x-component': 'Grid.Row',
                                                                            'x-app-version': '1.2.8-alpha',
                                                                            properties: {
                                                                              '0vb82er0zyq': {
                                                                                _isJSONSchemaObject: true,
                                                                                version: '2.0',
                                                                                type: 'void',
                                                                                'x-component': 'Grid.Col',
                                                                                'x-app-version': '1.2.8-alpha',
                                                                                properties: {
                                                                                  nickname: {
                                                                                    'x-uid': '35o8hx997k2',
                                                                                    _isJSONSchemaObject: true,
                                                                                    version: '2.0',
                                                                                    type: 'string',
                                                                                    'x-toolbar':
                                                                                      'FormItemSchemaToolbar',
                                                                                    'x-settings':
                                                                                      'fieldSettings:FormItem',
                                                                                    'x-component': 'CollectionField',
                                                                                    'x-decorator': 'FormItem',
                                                                                    'x-collection-field':
                                                                                      'users.nickname',
                                                                                    'x-component-props': {},
                                                                                    'x-app-version': '1.2.8-alpha',
                                                                                    default:
                                                                                      '{{$nPopupRecord.nickname}}',
                                                                                    'x-async': false,
                                                                                    'x-index': 1,
                                                                                  },
                                                                                },
                                                                                'x-uid': 'lywj2998nly',
                                                                                'x-async': false,
                                                                                'x-index': 1,
                                                                              },
                                                                            },
                                                                            'x-uid': 'lin5pq4bpex',
                                                                            'x-async': false,
                                                                            'x-index': 1,
                                                                          },
                                                                        },
                                                                        'x-uid': 'p6x3vd3fhez',
                                                                        'x-async': false,
                                                                        'x-index': 1,
                                                                      },
                                                                      dvj11mlfnah: {
                                                                        _isJSONSchemaObject: true,
                                                                        version: '2.0',
                                                                        type: 'void',
                                                                        'x-initializer': 'createForm:configureActions',
                                                                        'x-component': 'ActionBar',
                                                                        'x-component-props': {
                                                                          layout: 'one-column',
                                                                          style: {
                                                                            marginTop: 'var(--nb-spacing)',
                                                                          },
                                                                        },
                                                                        'x-app-version': '1.2.8-alpha',
                                                                        'x-uid': 'gma9mwzv4dr',
                                                                        'x-async': false,
                                                                        'x-index': 2,
                                                                      },
                                                                    },
                                                                    'x-uid': 'l5a4ychqmrs',
                                                                    'x-async': false,
                                                                    'x-index': 1,
                                                                  },
                                                                },
                                                                'x-async': false,
                                                                'x-index': 1,
                                                              },
                                                            },
                                                            'x-uid': '9168tscxqr0',
                                                            'x-async': false,
                                                            'x-index': 1,
                                                          },
                                                        },
                                                        'x-uid': '610enru817y',
                                                        'x-async': false,
                                                        'x-index': 5,
                                                      },
                                                      '6vt3eg1fdkf': {
                                                        _isJSONSchemaObject: true,
                                                        version: '2.0',
                                                        type: 'void',
                                                        'x-component': 'Grid.Row',
                                                        'x-app-version': '1.2.8-alpha',
                                                        properties: {
                                                          ukqk042qbtz: {
                                                            _isJSONSchemaObject: true,
                                                            version: '2.0',
                                                            type: 'void',
                                                            'x-component': 'Grid.Col',
                                                            'x-app-version': '1.2.8-alpha',
                                                            'x-uid': 'ejjhbc28t3p',
                                                            'x-async': false,
                                                            'x-index': 1,
                                                          },
                                                        },
                                                        'x-uid': 'q3j2vgv8gfg',
                                                        'x-async': false,
                                                        'x-index': 6,
                                                      },
                                                      h7pk2zbtoe2: {
                                                        _isJSONSchemaObject: true,
                                                        version: '2.0',
                                                        type: 'void',
                                                        'x-component': 'Grid.Row',
                                                        'x-app-version': '1.2.8-alpha',
                                                        properties: {
                                                          '9cnceetg9e3': {
                                                            _isJSONSchemaObject: true,
                                                            version: '2.0',
                                                            type: 'void',
                                                            'x-component': 'Grid.Col',
                                                            'x-app-version': '1.2.8-alpha',
                                                            properties: {
                                                              xnp9sk5bp8n: {
                                                                _isJSONSchemaObject: true,
                                                                version: '2.0',
                                                                type: 'void',
                                                                'x-decorator': 'TableBlockProvider',
                                                                'x-acl-action': 'users.roles:list',
                                                                'x-use-decorator-props': 'useTableBlockDecoratorProps',
                                                                'x-decorator-props': {
                                                                  association: 'users.roles',
                                                                  dataSource: 'main',
                                                                  action: 'list',
                                                                  params: {
                                                                    pageSize: 20,
                                                                  },
                                                                  rowKey: 'name',
                                                                  showIndex: true,
                                                                  dragSort: false,
                                                                },
                                                                'x-toolbar': 'BlockSchemaToolbar',
                                                                'x-settings': 'blockSettings:table',
                                                                'x-component': 'CardItem',
                                                                'x-filter-targets': [],
                                                                'x-app-version': '1.2.8-alpha',
                                                                properties: {
                                                                  actions: {
                                                                    _isJSONSchemaObject: true,
                                                                    version: '2.0',
                                                                    type: 'void',
                                                                    'x-initializer': 'table:configureActions',
                                                                    'x-component': 'ActionBar',
                                                                    'x-component-props': {
                                                                      style: {
                                                                        marginBottom: 'var(--nb-spacing)',
                                                                      },
                                                                    },
                                                                    'x-app-version': '1.2.8-alpha',
                                                                    'x-uid': '1q67rp6unjp',
                                                                    'x-async': false,
                                                                    'x-index': 1,
                                                                  },
                                                                  msso4r8x4u3: {
                                                                    _isJSONSchemaObject: true,
                                                                    version: '2.0',
                                                                    type: 'array',
                                                                    'x-initializer': 'table:configureColumns',
                                                                    'x-component': 'TableV2',
                                                                    'x-use-component-props': 'useTableBlockProps',
                                                                    'x-component-props': {
                                                                      rowKey: 'id',
                                                                      rowSelection: {
                                                                        type: 'checkbox',
                                                                      },
                                                                    },
                                                                    'x-app-version': '1.2.8-alpha',
                                                                    properties: {
                                                                      actions: {
                                                                        _isJSONSchemaObject: true,
                                                                        version: '2.0',
                                                                        type: 'void',
                                                                        title: '{{ t("Actions") }}',
                                                                        'x-action-column': 'actions',
                                                                        'x-decorator': 'TableV2.Column.ActionBar',
                                                                        'x-component': 'TableV2.Column',
                                                                        'x-toolbar': 'TableColumnSchemaToolbar',
                                                                        'x-initializer': 'table:configureItemActions',
                                                                        'x-settings': 'fieldSettings:TableColumn',
                                                                        'x-toolbar-props': {
                                                                          initializer: 'table:configureItemActions',
                                                                        },
                                                                        'x-app-version': '1.2.8-alpha',
                                                                        properties: {
                                                                          vrn0nxktd4u: {
                                                                            _isJSONSchemaObject: true,
                                                                            version: '2.0',
                                                                            type: 'void',
                                                                            'x-decorator': 'DndContext',
                                                                            'x-component': 'Space',
                                                                            'x-component-props': {
                                                                              split: '|',
                                                                            },
                                                                            'x-app-version': '1.2.8-alpha',
                                                                            properties: {
                                                                              kpqrl0kgpyb: {
                                                                                'x-uid': 'obkauwgfgq7',
                                                                                _isJSONSchemaObject: true,
                                                                                version: '2.0',
                                                                                type: 'void',
                                                                                title: 'View role',
                                                                                'x-action': 'view',
                                                                                'x-toolbar': 'ActionSchemaToolbar',
                                                                                'x-settings': 'actionSettings:view',
                                                                                'x-component': 'Action.Link',
                                                                                'x-component-props': {
                                                                                  openMode: 'drawer',
                                                                                  iconColor: '#1677FF',
                                                                                  danger: false,
                                                                                },
                                                                                'x-decorator': 'ACLActionProvider',
                                                                                'x-designer-props': {
                                                                                  linkageAction: true,
                                                                                },
                                                                                properties: {
                                                                                  drawer: {
                                                                                    _isJSONSchemaObject: true,
                                                                                    version: '2.0',
                                                                                    type: 'void',
                                                                                    title: '{{ t("View record") }}',
                                                                                    'x-component': 'Action.Container',
                                                                                    'x-component-props': {
                                                                                      className: 'nb-action-popup',
                                                                                    },
                                                                                    properties: {
                                                                                      tabs: {
                                                                                        _isJSONSchemaObject: true,
                                                                                        version: '2.0',
                                                                                        type: 'void',
                                                                                        'x-component': 'Tabs',
                                                                                        'x-component-props': {},
                                                                                        'x-initializer': 'popup:addTab',
                                                                                        properties: {
                                                                                          tab1: {
                                                                                            _isJSONSchemaObject: true,
                                                                                            version: '2.0',
                                                                                            type: 'void',
                                                                                            title: '{{t("Details")}}',
                                                                                            'x-component':
                                                                                              'Tabs.TabPane',
                                                                                            'x-designer':
                                                                                              'Tabs.Designer',
                                                                                            'x-component-props': {},
                                                                                            properties: {
                                                                                              grid: {
                                                                                                _isJSONSchemaObject:
                                                                                                  true,
                                                                                                version: '2.0',
                                                                                                type: 'void',
                                                                                                'x-component': 'Grid',
                                                                                                'x-initializer':
                                                                                                  'popup:common:addBlock',
                                                                                                properties: {
                                                                                                  heliwtqu3eq: {
                                                                                                    _isJSONSchemaObject:
                                                                                                      true,
                                                                                                    version: '2.0',
                                                                                                    type: 'void',
                                                                                                    'x-component':
                                                                                                      'Grid.Row',
                                                                                                    'x-app-version':
                                                                                                      '1.2.8-alpha',
                                                                                                    properties: {
                                                                                                      jbt07chbalw: {
                                                                                                        _isJSONSchemaObject:
                                                                                                          true,
                                                                                                        version: '2.0',
                                                                                                        type: 'void',
                                                                                                        'x-component':
                                                                                                          'Grid.Col',
                                                                                                        'x-app-version':
                                                                                                          '1.2.8-alpha',
                                                                                                        properties: {
                                                                                                          i437g06welg: {
                                                                                                            'x-uid':
                                                                                                              'edf63ztrbxq',
                                                                                                            _isJSONSchemaObject:
                                                                                                              true,
                                                                                                            version:
                                                                                                              '2.0',
                                                                                                            type: 'void',
                                                                                                            'x-acl-action':
                                                                                                              'users.roles:get',
                                                                                                            'x-decorator':
                                                                                                              'DetailsBlockProvider',
                                                                                                            'x-use-decorator-props':
                                                                                                              'useDetailsDecoratorProps',
                                                                                                            'x-decorator-props':
                                                                                                              {
                                                                                                                dataSource:
                                                                                                                  'main',
                                                                                                                association:
                                                                                                                  'users.roles',
                                                                                                                readPretty:
                                                                                                                  true,
                                                                                                                action:
                                                                                                                  'get',
                                                                                                              },
                                                                                                            'x-toolbar':
                                                                                                              'BlockSchemaToolbar',
                                                                                                            'x-settings':
                                                                                                              'blockSettings:details',
                                                                                                            'x-component':
                                                                                                              'CardItem',
                                                                                                            'x-is-current':
                                                                                                              true,
                                                                                                            'x-app-version':
                                                                                                              '1.2.8-alpha',
                                                                                                            'x-component-props':
                                                                                                              {
                                                                                                                title:
                                                                                                                  'Details',
                                                                                                              },
                                                                                                            properties:
                                                                                                              {
                                                                                                                u0gd3xb9lu3:
                                                                                                                  {
                                                                                                                    _isJSONSchemaObject:
                                                                                                                      true,
                                                                                                                    version:
                                                                                                                      '2.0',
                                                                                                                    type: 'void',
                                                                                                                    'x-component':
                                                                                                                      'Details',
                                                                                                                    'x-read-pretty':
                                                                                                                      true,
                                                                                                                    'x-use-component-props':
                                                                                                                      'useDetailsProps',
                                                                                                                    'x-app-version':
                                                                                                                      '1.2.8-alpha',
                                                                                                                    properties:
                                                                                                                      {
                                                                                                                        b8zdned1saz:
                                                                                                                          {
                                                                                                                            _isJSONSchemaObject:
                                                                                                                              true,
                                                                                                                            version:
                                                                                                                              '2.0',
                                                                                                                            type: 'void',
                                                                                                                            'x-initializer':
                                                                                                                              'details:configureActions',
                                                                                                                            'x-component':
                                                                                                                              'ActionBar',
                                                                                                                            'x-component-props':
                                                                                                                              {
                                                                                                                                style:
                                                                                                                                  {
                                                                                                                                    marginBottom: 24,
                                                                                                                                  },
                                                                                                                              },
                                                                                                                            'x-app-version':
                                                                                                                              '1.2.8-alpha',
                                                                                                                            'x-uid':
                                                                                                                              'plxpukolwn4',
                                                                                                                            'x-async':
                                                                                                                              false,
                                                                                                                            'x-index': 1,
                                                                                                                          },
                                                                                                                        grid: {
                                                                                                                          _isJSONSchemaObject:
                                                                                                                            true,
                                                                                                                          version:
                                                                                                                            '2.0',
                                                                                                                          type: 'void',
                                                                                                                          'x-component':
                                                                                                                            'Grid',
                                                                                                                          'x-initializer':
                                                                                                                            'details:configureFields',
                                                                                                                          'x-app-version':
                                                                                                                            '1.2.8-alpha',
                                                                                                                          properties:
                                                                                                                            {
                                                                                                                              mz536stgwkv:
                                                                                                                                {
                                                                                                                                  _isJSONSchemaObject:
                                                                                                                                    true,
                                                                                                                                  version:
                                                                                                                                    '2.0',
                                                                                                                                  type: 'void',
                                                                                                                                  'x-component':
                                                                                                                                    'Grid.Row',
                                                                                                                                  'x-app-version':
                                                                                                                                    '1.2.8-alpha',
                                                                                                                                  properties:
                                                                                                                                    {
                                                                                                                                      '8yutqqodl7q':
                                                                                                                                        {
                                                                                                                                          _isJSONSchemaObject:
                                                                                                                                            true,
                                                                                                                                          version:
                                                                                                                                            '2.0',
                                                                                                                                          type: 'void',
                                                                                                                                          'x-component':
                                                                                                                                            'Grid.Col',
                                                                                                                                          'x-app-version':
                                                                                                                                            '1.2.8-alpha',
                                                                                                                                          properties:
                                                                                                                                            {
                                                                                                                                              title:
                                                                                                                                                {
                                                                                                                                                  _isJSONSchemaObject:
                                                                                                                                                    true,
                                                                                                                                                  version:
                                                                                                                                                    '2.0',
                                                                                                                                                  type: 'string',
                                                                                                                                                  'x-toolbar':
                                                                                                                                                    'FormItemSchemaToolbar',
                                                                                                                                                  'x-settings':
                                                                                                                                                    'fieldSettings:FormItem',
                                                                                                                                                  'x-component':
                                                                                                                                                    'CollectionField',
                                                                                                                                                  'x-decorator':
                                                                                                                                                    'FormItem',
                                                                                                                                                  'x-collection-field':
                                                                                                                                                    'roles.title',
                                                                                                                                                  'x-component-props':
                                                                                                                                                    {},
                                                                                                                                                  'x-app-version':
                                                                                                                                                    '1.2.8-alpha',
                                                                                                                                                  'x-uid':
                                                                                                                                                    'oll0umtp7tn',
                                                                                                                                                  'x-async':
                                                                                                                                                    false,
                                                                                                                                                  'x-index': 1,
                                                                                                                                                },
                                                                                                                                            },
                                                                                                                                          'x-uid':
                                                                                                                                            '75ns4lofnq7',
                                                                                                                                          'x-async':
                                                                                                                                            false,
                                                                                                                                          'x-index': 1,
                                                                                                                                        },
                                                                                                                                    },
                                                                                                                                  'x-uid':
                                                                                                                                    'tytsnjz1iji',
                                                                                                                                  'x-async':
                                                                                                                                    false,
                                                                                                                                  'x-index': 1,
                                                                                                                                },
                                                                                                                            },
                                                                                                                          'x-uid':
                                                                                                                            'q9wcv2kt2n2',
                                                                                                                          'x-async':
                                                                                                                            false,
                                                                                                                          'x-index': 2,
                                                                                                                        },
                                                                                                                      },
                                                                                                                    'x-uid':
                                                                                                                      'qyzoxdhemtt',
                                                                                                                    'x-async':
                                                                                                                      false,
                                                                                                                    'x-index': 1,
                                                                                                                  },
                                                                                                              },
                                                                                                            'x-async':
                                                                                                              false,
                                                                                                            'x-index': 1,
                                                                                                          },
                                                                                                        },
                                                                                                        'x-uid':
                                                                                                          '1v4p33jtwx0',
                                                                                                        'x-async':
                                                                                                          false,
                                                                                                        'x-index': 1,
                                                                                                      },
                                                                                                    },
                                                                                                    'x-uid':
                                                                                                      'i8qn6tn2etg',
                                                                                                    'x-async': false,
                                                                                                    'x-index': 1,
                                                                                                  },
                                                                                                  f0ugu63rh9c: {
                                                                                                    _isJSONSchemaObject:
                                                                                                      true,
                                                                                                    version: '2.0',
                                                                                                    type: 'void',
                                                                                                    'x-component':
                                                                                                      'Grid.Row',
                                                                                                    'x-app-version':
                                                                                                      '1.2.8-alpha',
                                                                                                    properties: {
                                                                                                      skrtxdw11vg: {
                                                                                                        _isJSONSchemaObject:
                                                                                                          true,
                                                                                                        version: '2.0',
                                                                                                        type: 'void',
                                                                                                        'x-component':
                                                                                                          'Grid.Col',
                                                                                                        'x-app-version':
                                                                                                          '1.2.8-alpha',
                                                                                                        properties: {
                                                                                                          b6wpu86agsn: {
                                                                                                            'x-uid':
                                                                                                              'fkcab93zwgk',
                                                                                                            _isJSONSchemaObject:
                                                                                                              true,
                                                                                                            version:
                                                                                                              '2.0',
                                                                                                            type: 'void',
                                                                                                            'x-decorator':
                                                                                                              'TableBlockProvider',
                                                                                                            'x-acl-action':
                                                                                                              'roles:list',
                                                                                                            'x-use-decorator-props':
                                                                                                              'useTableBlockDecoratorProps',
                                                                                                            'x-decorator-props':
                                                                                                              {
                                                                                                                collection:
                                                                                                                  'roles',
                                                                                                                dataSource:
                                                                                                                  'main',
                                                                                                                action:
                                                                                                                  'list',
                                                                                                                params:
                                                                                                                  {
                                                                                                                    pageSize: 20,
                                                                                                                    filter:
                                                                                                                      {
                                                                                                                        $and: [
                                                                                                                          {
                                                                                                                            name: {
                                                                                                                              $includes:
                                                                                                                                '{{$nParentPopupRecord.roles.name}}',
                                                                                                                            },
                                                                                                                          },
                                                                                                                        ],
                                                                                                                      },
                                                                                                                  },
                                                                                                                rowKey:
                                                                                                                  'name',
                                                                                                                showIndex:
                                                                                                                  true,
                                                                                                                dragSort:
                                                                                                                  false,
                                                                                                              },
                                                                                                            'x-toolbar':
                                                                                                              'BlockSchemaToolbar',
                                                                                                            'x-settings':
                                                                                                              'blockSettings:table',
                                                                                                            'x-component':
                                                                                                              'CardItem',
                                                                                                            'x-filter-targets':
                                                                                                              [],
                                                                                                            'x-app-version':
                                                                                                              '1.2.8-alpha',
                                                                                                            'x-component-props':
                                                                                                              {
                                                                                                                title:
                                                                                                                  "Use 'Parent popup recor' in data scope",
                                                                                                              },
                                                                                                            properties:
                                                                                                              {
                                                                                                                actions:
                                                                                                                  {
                                                                                                                    _isJSONSchemaObject:
                                                                                                                      true,
                                                                                                                    version:
                                                                                                                      '2.0',
                                                                                                                    type: 'void',
                                                                                                                    'x-initializer':
                                                                                                                      'table:configureActions',
                                                                                                                    'x-component':
                                                                                                                      'ActionBar',
                                                                                                                    'x-component-props':
                                                                                                                      {
                                                                                                                        style:
                                                                                                                          {
                                                                                                                            marginBottom:
                                                                                                                              'var(--nb-spacing)',
                                                                                                                          },
                                                                                                                      },
                                                                                                                    'x-app-version':
                                                                                                                      '1.2.8-alpha',
                                                                                                                    'x-uid':
                                                                                                                      'n45qyt4l7p8',
                                                                                                                    'x-async':
                                                                                                                      false,
                                                                                                                    'x-index': 1,
                                                                                                                  },
                                                                                                                pld27iksvjt:
                                                                                                                  {
                                                                                                                    _isJSONSchemaObject:
                                                                                                                      true,
                                                                                                                    version:
                                                                                                                      '2.0',
                                                                                                                    type: 'array',
                                                                                                                    'x-initializer':
                                                                                                                      'table:configureColumns',
                                                                                                                    'x-component':
                                                                                                                      'TableV2',
                                                                                                                    'x-use-component-props':
                                                                                                                      'useTableBlockProps',
                                                                                                                    'x-component-props':
                                                                                                                      {
                                                                                                                        rowKey:
                                                                                                                          'id',
                                                                                                                        rowSelection:
                                                                                                                          {
                                                                                                                            type: 'checkbox',
                                                                                                                          },
                                                                                                                      },
                                                                                                                    'x-app-version':
                                                                                                                      '1.2.8-alpha',
                                                                                                                    properties:
                                                                                                                      {
                                                                                                                        actions:
                                                                                                                          {
                                                                                                                            _isJSONSchemaObject:
                                                                                                                              true,
                                                                                                                            version:
                                                                                                                              '2.0',
                                                                                                                            type: 'void',
                                                                                                                            title:
                                                                                                                              '{{ t("Actions") }}',
                                                                                                                            'x-action-column':
                                                                                                                              'actions',
                                                                                                                            'x-decorator':
                                                                                                                              'TableV2.Column.ActionBar',
                                                                                                                            'x-component':
                                                                                                                              'TableV2.Column',
                                                                                                                            'x-toolbar':
                                                                                                                              'TableColumnSchemaToolbar',
                                                                                                                            'x-initializer':
                                                                                                                              'table:configureItemActions',
                                                                                                                            'x-settings':
                                                                                                                              'fieldSettings:TableColumn',
                                                                                                                            'x-toolbar-props':
                                                                                                                              {
                                                                                                                                initializer:
                                                                                                                                  'table:configureItemActions',
                                                                                                                              },
                                                                                                                            'x-app-version':
                                                                                                                              '1.2.8-alpha',
                                                                                                                            properties:
                                                                                                                              {
                                                                                                                                pgr25kbm5zw:
                                                                                                                                  {
                                                                                                                                    _isJSONSchemaObject:
                                                                                                                                      true,
                                                                                                                                    version:
                                                                                                                                      '2.0',
                                                                                                                                    type: 'void',
                                                                                                                                    'x-decorator':
                                                                                                                                      'DndContext',
                                                                                                                                    'x-component':
                                                                                                                                      'Space',
                                                                                                                                    'x-component-props':
                                                                                                                                      {
                                                                                                                                        split:
                                                                                                                                          '|',
                                                                                                                                      },
                                                                                                                                    'x-app-version':
                                                                                                                                      '1.2.8-alpha',
                                                                                                                                    'x-uid':
                                                                                                                                      'f0cusyi0qg3',
                                                                                                                                    'x-async':
                                                                                                                                      false,
                                                                                                                                    'x-index': 1,
                                                                                                                                  },
                                                                                                                              },
                                                                                                                            'x-uid':
                                                                                                                              'vg540gtmup2',
                                                                                                                            'x-async':
                                                                                                                              false,
                                                                                                                            'x-index': 1,
                                                                                                                          },
                                                                                                                        '9kuhit9axbf':
                                                                                                                          {
                                                                                                                            _isJSONSchemaObject:
                                                                                                                              true,
                                                                                                                            version:
                                                                                                                              '2.0',
                                                                                                                            type: 'void',
                                                                                                                            'x-decorator':
                                                                                                                              'TableV2.Column.Decorator',
                                                                                                                            'x-toolbar':
                                                                                                                              'TableColumnSchemaToolbar',
                                                                                                                            'x-settings':
                                                                                                                              'fieldSettings:TableColumn',
                                                                                                                            'x-component':
                                                                                                                              'TableV2.Column',
                                                                                                                            'x-app-version':
                                                                                                                              '1.2.8-alpha',
                                                                                                                            properties:
                                                                                                                              {
                                                                                                                                title:
                                                                                                                                  {
                                                                                                                                    _isJSONSchemaObject:
                                                                                                                                      true,
                                                                                                                                    version:
                                                                                                                                      '2.0',
                                                                                                                                    'x-collection-field':
                                                                                                                                      'roles.title',
                                                                                                                                    'x-component':
                                                                                                                                      'CollectionField',
                                                                                                                                    'x-component-props':
                                                                                                                                      {
                                                                                                                                        ellipsis:
                                                                                                                                          true,
                                                                                                                                      },
                                                                                                                                    'x-read-pretty':
                                                                                                                                      true,
                                                                                                                                    'x-decorator':
                                                                                                                                      null,
                                                                                                                                    'x-decorator-props':
                                                                                                                                      {
                                                                                                                                        labelStyle:
                                                                                                                                          {
                                                                                                                                            display:
                                                                                                                                              'none',
                                                                                                                                          },
                                                                                                                                      },
                                                                                                                                    'x-app-version':
                                                                                                                                      '1.2.8-alpha',
                                                                                                                                    'x-uid':
                                                                                                                                      'w8tgvckzkgc',
                                                                                                                                    'x-async':
                                                                                                                                      false,
                                                                                                                                    'x-index': 1,
                                                                                                                                  },
                                                                                                                              },
                                                                                                                            'x-uid':
                                                                                                                              'bj9txs37q50',
                                                                                                                            'x-async':
                                                                                                                              false,
                                                                                                                            'x-index': 2,
                                                                                                                          },
                                                                                                                      },
                                                                                                                    'x-uid':
                                                                                                                      'cfpfvp6acu3',
                                                                                                                    'x-async':
                                                                                                                      false,
                                                                                                                    'x-index': 2,
                                                                                                                  },
                                                                                                              },
                                                                                                            'x-async':
                                                                                                              false,
                                                                                                            'x-index': 1,
                                                                                                          },
                                                                                                        },
                                                                                                        'x-uid':
                                                                                                          'zxcdynph3qu',
                                                                                                        'x-async':
                                                                                                          false,
                                                                                                        'x-index': 1,
                                                                                                      },
                                                                                                    },
                                                                                                    'x-uid':
                                                                                                      '0obzkof2agt',
                                                                                                    'x-async': false,
                                                                                                    'x-index': 2,
                                                                                                  },
                                                                                                  '9zm7fz6qs11': {
                                                                                                    _isJSONSchemaObject:
                                                                                                      true,
                                                                                                    version: '2.0',
                                                                                                    type: 'void',
                                                                                                    'x-component':
                                                                                                      'Grid.Row',
                                                                                                    'x-app-version':
                                                                                                      '1.2.8-alpha',
                                                                                                    properties: {
                                                                                                      xn7xjfcea4f: {
                                                                                                        _isJSONSchemaObject:
                                                                                                          true,
                                                                                                        version: '2.0',
                                                                                                        type: 'void',
                                                                                                        'x-component':
                                                                                                          'Grid.Col',
                                                                                                        'x-app-version':
                                                                                                          '1.2.8-alpha',
                                                                                                        properties: {
                                                                                                          h8iybxqo68a: {
                                                                                                            'x-uid':
                                                                                                              'ybylt4pirzc',
                                                                                                            _isJSONSchemaObject:
                                                                                                              true,
                                                                                                            version:
                                                                                                              '2.0',
                                                                                                            type: 'void',
                                                                                                            'x-acl-action-props':
                                                                                                              {
                                                                                                                skipScopeCheck:
                                                                                                                  true,
                                                                                                              },
                                                                                                            'x-acl-action':
                                                                                                              'users:create',
                                                                                                            'x-decorator':
                                                                                                              'FormBlockProvider',
                                                                                                            'x-use-decorator-props':
                                                                                                              'useCreateFormBlockDecoratorProps',
                                                                                                            'x-decorator-props':
                                                                                                              {
                                                                                                                dataSource:
                                                                                                                  'main',
                                                                                                                collection:
                                                                                                                  'users',
                                                                                                                isCusomeizeCreate:
                                                                                                                  true,
                                                                                                              },
                                                                                                            'x-toolbar':
                                                                                                              'BlockSchemaToolbar',
                                                                                                            'x-settings':
                                                                                                              'blockSettings:createForm',
                                                                                                            'x-component':
                                                                                                              'CardItem',
                                                                                                            'x-app-version':
                                                                                                              '1.2.8-alpha',
                                                                                                            'x-component-props':
                                                                                                              {
                                                                                                                title:
                                                                                                                  "Use 'Current popup record' and 'Parent popup record' in linkage rules",
                                                                                                              },
                                                                                                            properties:
                                                                                                              {
                                                                                                                v515rcx3gq9:
                                                                                                                  {
                                                                                                                    _isJSONSchemaObject:
                                                                                                                      true,
                                                                                                                    version:
                                                                                                                      '2.0',
                                                                                                                    type: 'void',
                                                                                                                    'x-component':
                                                                                                                      'FormV2',
                                                                                                                    'x-use-component-props':
                                                                                                                      'useCreateFormBlockProps',
                                                                                                                    'x-app-version':
                                                                                                                      '1.2.8-alpha',
                                                                                                                    properties:
                                                                                                                      {
                                                                                                                        grid: {
                                                                                                                          'x-uid':
                                                                                                                            'rcl4n8ekgkc',
                                                                                                                          _isJSONSchemaObject:
                                                                                                                            true,
                                                                                                                          version:
                                                                                                                            '2.0',
                                                                                                                          type: 'void',
                                                                                                                          'x-component':
                                                                                                                            'Grid',
                                                                                                                          'x-initializer':
                                                                                                                            'form:configureFields',
                                                                                                                          'x-app-version':
                                                                                                                            '1.2.8-alpha',
                                                                                                                          'x-linkage-rules':
                                                                                                                            [
                                                                                                                              {
                                                                                                                                condition:
                                                                                                                                  {
                                                                                                                                    $and: [],
                                                                                                                                  },
                                                                                                                                actions:
                                                                                                                                  [
                                                                                                                                    {
                                                                                                                                      targetFields:
                                                                                                                                        [
                                                                                                                                          'nickname',
                                                                                                                                        ],
                                                                                                                                      operator:
                                                                                                                                        'value',
                                                                                                                                      value:
                                                                                                                                        {
                                                                                                                                          mode: 'express',
                                                                                                                                          value:
                                                                                                                                            '{{$nPopupRecord.name}}',
                                                                                                                                          result:
                                                                                                                                            '{{$nPopupRecord.name}}',
                                                                                                                                        },
                                                                                                                                    },
                                                                                                                                    {
                                                                                                                                      targetFields:
                                                                                                                                        [
                                                                                                                                          'username',
                                                                                                                                        ],
                                                                                                                                      operator:
                                                                                                                                        'value',
                                                                                                                                      value:
                                                                                                                                        {
                                                                                                                                          mode: 'express',
                                                                                                                                          value:
                                                                                                                                            '{{$nParentPopupRecord.username}}',
                                                                                                                                          result:
                                                                                                                                            '{{$nParentPopupRecord.username}}',
                                                                                                                                        },
                                                                                                                                    },
                                                                                                                                  ],
                                                                                                                              },
                                                                                                                            ],
                                                                                                                          properties:
                                                                                                                            {
                                                                                                                              mwpb4y1xvwc:
                                                                                                                                {
                                                                                                                                  _isJSONSchemaObject:
                                                                                                                                    true,
                                                                                                                                  version:
                                                                                                                                    '2.0',
                                                                                                                                  type: 'void',
                                                                                                                                  'x-component':
                                                                                                                                    'Grid.Row',
                                                                                                                                  'x-app-version':
                                                                                                                                    '1.2.8-alpha',
                                                                                                                                  properties:
                                                                                                                                    {
                                                                                                                                      lznos2z04u7:
                                                                                                                                        {
                                                                                                                                          _isJSONSchemaObject:
                                                                                                                                            true,
                                                                                                                                          version:
                                                                                                                                            '2.0',
                                                                                                                                          type: 'void',
                                                                                                                                          'x-component':
                                                                                                                                            'Grid.Col',
                                                                                                                                          'x-app-version':
                                                                                                                                            '1.2.8-alpha',
                                                                                                                                          properties:
                                                                                                                                            {
                                                                                                                                              nickname:
                                                                                                                                                {
                                                                                                                                                  _isJSONSchemaObject:
                                                                                                                                                    true,
                                                                                                                                                  version:
                                                                                                                                                    '2.0',
                                                                                                                                                  type: 'string',
                                                                                                                                                  'x-toolbar':
                                                                                                                                                    'FormItemSchemaToolbar',
                                                                                                                                                  'x-settings':
                                                                                                                                                    'fieldSettings:FormItem',
                                                                                                                                                  'x-component':
                                                                                                                                                    'CollectionField',
                                                                                                                                                  'x-decorator':
                                                                                                                                                    'FormItem',
                                                                                                                                                  'x-collection-field':
                                                                                                                                                    'users.nickname',
                                                                                                                                                  'x-component-props':
                                                                                                                                                    {},
                                                                                                                                                  'x-app-version':
                                                                                                                                                    '1.2.8-alpha',
                                                                                                                                                  'x-uid':
                                                                                                                                                    'i6av2tkto6l',
                                                                                                                                                  'x-async':
                                                                                                                                                    false,
                                                                                                                                                  'x-index': 1,
                                                                                                                                                },
                                                                                                                                            },
                                                                                                                                          'x-uid':
                                                                                                                                            '6cu6oi5rwle',
                                                                                                                                          'x-async':
                                                                                                                                            false,
                                                                                                                                          'x-index': 1,
                                                                                                                                        },
                                                                                                                                    },
                                                                                                                                  'x-uid':
                                                                                                                                    'jzdbzph6mk7',
                                                                                                                                  'x-async':
                                                                                                                                    false,
                                                                                                                                  'x-index': 1,
                                                                                                                                },
                                                                                                                              avpc9774lpj:
                                                                                                                                {
                                                                                                                                  _isJSONSchemaObject:
                                                                                                                                    true,
                                                                                                                                  version:
                                                                                                                                    '2.0',
                                                                                                                                  type: 'void',
                                                                                                                                  'x-component':
                                                                                                                                    'Grid.Row',
                                                                                                                                  'x-app-version':
                                                                                                                                    '1.2.8-alpha',
                                                                                                                                  properties:
                                                                                                                                    {
                                                                                                                                      '48k53nm8op9':
                                                                                                                                        {
                                                                                                                                          _isJSONSchemaObject:
                                                                                                                                            true,
                                                                                                                                          version:
                                                                                                                                            '2.0',
                                                                                                                                          type: 'void',
                                                                                                                                          'x-component':
                                                                                                                                            'Grid.Col',
                                                                                                                                          'x-app-version':
                                                                                                                                            '1.2.8-alpha',
                                                                                                                                          properties:
                                                                                                                                            {
                                                                                                                                              username:
                                                                                                                                                {
                                                                                                                                                  _isJSONSchemaObject:
                                                                                                                                                    true,
                                                                                                                                                  version:
                                                                                                                                                    '2.0',
                                                                                                                                                  type: 'string',
                                                                                                                                                  'x-toolbar':
                                                                                                                                                    'FormItemSchemaToolbar',
                                                                                                                                                  'x-settings':
                                                                                                                                                    'fieldSettings:FormItem',
                                                                                                                                                  'x-component':
                                                                                                                                                    'CollectionField',
                                                                                                                                                  'x-decorator':
                                                                                                                                                    'FormItem',
                                                                                                                                                  'x-collection-field':
                                                                                                                                                    'users.username',
                                                                                                                                                  'x-component-props':
                                                                                                                                                    {},
                                                                                                                                                  'x-app-version':
                                                                                                                                                    '1.2.8-alpha',
                                                                                                                                                  'x-uid':
                                                                                                                                                    'gaunuwoypii',
                                                                                                                                                  'x-async':
                                                                                                                                                    false,
                                                                                                                                                  'x-index': 1,
                                                                                                                                                },
                                                                                                                                            },
                                                                                                                                          'x-uid':
                                                                                                                                            'kq6lpqn7sl4',
                                                                                                                                          'x-async':
                                                                                                                                            false,
                                                                                                                                          'x-index': 1,
                                                                                                                                        },
                                                                                                                                    },
                                                                                                                                  'x-uid':
                                                                                                                                    'j8a0hpc8q38',
                                                                                                                                  'x-async':
                                                                                                                                    false,
                                                                                                                                  'x-index': 2,
                                                                                                                                },
                                                                                                                            },
                                                                                                                          'x-async':
                                                                                                                            false,
                                                                                                                          'x-index': 1,
                                                                                                                        },
                                                                                                                        ck43uehl6sb:
                                                                                                                          {
                                                                                                                            _isJSONSchemaObject:
                                                                                                                              true,
                                                                                                                            version:
                                                                                                                              '2.0',
                                                                                                                            type: 'void',
                                                                                                                            'x-initializer':
                                                                                                                              'createForm:configureActions',
                                                                                                                            'x-component':
                                                                                                                              'ActionBar',
                                                                                                                            'x-component-props':
                                                                                                                              {
                                                                                                                                layout:
                                                                                                                                  'one-column',
                                                                                                                                style:
                                                                                                                                  {
                                                                                                                                    marginTop:
                                                                                                                                      'var(--nb-spacing)',
                                                                                                                                  },
                                                                                                                              },
                                                                                                                            'x-app-version':
                                                                                                                              '1.2.8-alpha',
                                                                                                                            'x-uid':
                                                                                                                              '8ypx0en4tuh',
                                                                                                                            'x-async':
                                                                                                                              false,
                                                                                                                            'x-index': 2,
                                                                                                                          },
                                                                                                                      },
                                                                                                                    'x-uid':
                                                                                                                      'euep38x5ww3',
                                                                                                                    'x-async':
                                                                                                                      false,
                                                                                                                    'x-index': 1,
                                                                                                                  },
                                                                                                              },
                                                                                                            'x-async':
                                                                                                              false,
                                                                                                            'x-index': 1,
                                                                                                          },
                                                                                                        },
                                                                                                        'x-uid':
                                                                                                          '5tm9p7yp7yw',
                                                                                                        'x-async':
                                                                                                          false,
                                                                                                        'x-index': 1,
                                                                                                      },
                                                                                                    },
                                                                                                    'x-uid':
                                                                                                      'pgkloesa9q5',
                                                                                                    'x-async': false,
                                                                                                    'x-index': 3,
                                                                                                  },
                                                                                                },
                                                                                                'x-uid': 'zo0dy988kb8',
                                                                                                'x-async': false,
                                                                                                'x-index': 1,
                                                                                              },
                                                                                            },
                                                                                            'x-uid': '9onrofp42n0',
                                                                                            'x-async': false,
                                                                                            'x-index': 1,
                                                                                          },
                                                                                        },
                                                                                        'x-uid': '4ry5hqrw816',
                                                                                        'x-async': false,
                                                                                        'x-index': 1,
                                                                                      },
                                                                                    },
                                                                                    'x-uid': '23ivl7e4cwd',
                                                                                    'x-async': false,
                                                                                    'x-index': 1,
                                                                                  },
                                                                                },
                                                                                'x-async': false,
                                                                                'x-index': 1,
                                                                              },
                                                                            },
                                                                            'x-uid': 'hyx52cjis9q',
                                                                            'x-async': false,
                                                                            'x-index': 1,
                                                                          },
                                                                        },
                                                                        'x-uid': 'y3oz74k0sde',
                                                                        'x-async': false,
                                                                        'x-index': 1,
                                                                      },
                                                                      u62b74oeoa3: {
                                                                        _isJSONSchemaObject: true,
                                                                        version: '2.0',
                                                                        type: 'void',
                                                                        'x-decorator': 'TableV2.Column.Decorator',
                                                                        'x-toolbar': 'TableColumnSchemaToolbar',
                                                                        'x-settings': 'fieldSettings:TableColumn',
                                                                        'x-component': 'TableV2.Column',
                                                                        'x-app-version': '1.2.8-alpha',
                                                                        properties: {
                                                                          name: {
                                                                            _isJSONSchemaObject: true,
                                                                            version: '2.0',
                                                                            'x-collection-field': 'roles.name',
                                                                            'x-component': 'CollectionField',
                                                                            'x-component-props': {
                                                                              ellipsis: true,
                                                                            },
                                                                            'x-read-pretty': true,
                                                                            'x-decorator': null,
                                                                            'x-decorator-props': {
                                                                              labelStyle: {
                                                                                display: 'none',
                                                                              },
                                                                            },
                                                                            'x-app-version': '1.2.8-alpha',
                                                                            'x-uid': 'j62s7fv2rz1',
                                                                            'x-async': false,
                                                                            'x-index': 1,
                                                                          },
                                                                        },
                                                                        'x-uid': 'vkh30z3hub8',
                                                                        'x-async': false,
                                                                        'x-index': 2,
                                                                      },
                                                                    },
                                                                    'x-uid': 'o5aa8m8sv9y',
                                                                    'x-async': false,
                                                                    'x-index': 2,
                                                                  },
                                                                },
                                                                'x-uid': '1c0ppas5bkq',
                                                                'x-async': false,
                                                                'x-index': 1,
                                                              },
                                                            },
                                                            'x-uid': 'ch4po0mfhpc',
                                                            'x-async': false,
                                                            'x-index': 1,
                                                          },
                                                        },
                                                        'x-uid': 'qzou4f5uq00',
                                                        'x-async': false,
                                                        'x-index': 7,
                                                      },
                                                    },
                                                    'x-uid': 'y3m6fzw3vxm',
                                                    'x-async': false,
                                                    'x-index': 1,
                                                  },
                                                },
                                                'x-uid': 'lzrgy21qagb',
                                                'x-async': false,
                                                'x-index': 1,
                                              },
                                            },
                                            'x-uid': '2d9k3mjqq5o',
                                            'x-async': false,
                                            'x-index': 1,
                                          },
                                        },
                                        'x-uid': 'wqzj6suh29r',
                                        'x-async': false,
                                        'x-index': 1,
                                      },
                                    },
                                    'x-async': false,
                                    'x-index': 1,
                                  },
                                },
                                'x-uid': '5ls6p9ujrlt',
                                'x-async': false,
                                'x-index': 1,
                              },
                            },
                            'x-uid': 'ko8gsxd2z04',
                            'x-async': false,
                            'x-index': 1,
                          },
                        },
                        'x-uid': 'zds12bomc53',
                        'x-async': false,
                        'x-index': 2,
                      },
                    },
                    'x-uid': '0dya4p8vlqd',
                    'x-async': false,
                    'x-index': 1,
                  },
                },
                'x-uid': 'ts6uc46oogs',
                'x-async': false,
                'x-index': 1,
              },
            },
            'x-uid': 'owznkqli9c2',
            'x-async': false,
            'x-index': 1,
          },
        },
        'x-uid': 'mhh5qraws7m',
        'x-async': false,
        'x-index': 1,
      },
    },
    'x-uid': '0cdb9slpkvt',
    'x-async': true,
    'x-index': 1,
  },
};
<<<<<<< HEAD
=======

>>>>>>> 2c4bea0a
export const testingOfOpenModeForAddChild = {
  collections: tree,
  pageSchema: {
    _isJSONSchemaObject: true,
    version: '2.0',
    type: 'void',
    'x-component': 'Page',
    'x-index': 1,
    properties: {
      euelf5zhr9q: {
        _isJSONSchemaObject: true,
        version: '2.0',
        type: 'void',
        'x-component': 'Grid',
        'x-initializer': 'page:addBlock',
        'x-index': 1,
        properties: {
          tt9ipsm1wb7: {
            _isJSONSchemaObject: true,
            version: '2.0',
            type: 'void',
            'x-component': 'Grid.Row',
            'x-index': 1,
            properties: {
              '84prsw2twys': {
                _isJSONSchemaObject: true,
                version: '2.0',
                type: 'void',
                'x-component': 'Grid.Col',
                'x-index': 1,
                properties: {
                  xfm61n5c4ml: {
                    'x-uid': 'niqn7muvetp',
                    _isJSONSchemaObject: true,
                    version: '2.0',
                    type: 'void',
                    'x-decorator': 'TableBlockProvider',
                    'x-acl-action': 'treeCollection:list',
                    'x-decorator-props': {
                      collection: 'treeCollection',
                      resource: 'treeCollection',
                      action: 'list',
                      params: {
                        pageSize: 20,
                      },
                      rowKey: 'id',
                      showIndex: true,
                      dragSort: false,
                      disableTemplate: false,
                      treeTable: true,
                    },
                    'x-designer': 'TableBlockDesigner',
                    'x-component': 'CardItem',
                    'x-filter-targets': [],
                    'x-index': 1,
                    'x-async': false,
                    properties: {
                      actions: {
                        _isJSONSchemaObject: true,
                        version: '2.0',
                        type: 'void',
                        'x-initializer': 'table:configureActions',
                        'x-component': 'ActionBar',
                        'x-component-props': {
                          style: {
                            marginBottom: 'var(--nb-spacing)',
                          },
                        },
                        'x-index': 1,
                        properties: {
                          '14rxh3ytw3c': {
                            _isJSONSchemaObject: true,
                            version: '2.0',
                            type: 'void',
                            'x-action': 'create',
                            'x-acl-action': 'create',
                            title: "{{t('Add new')}}",
                            'x-toolbar': 'ActionSchemaToolbar',
                            'x-settings': 'actionSettings:addNew',
                            'x-component': 'Action',
                            'x-decorator': 'ACLActionProvider',
                            'x-component-props': {
                              openMode: 'drawer',
                              type: 'primary',
                              component: 'CreateRecordAction',
                              icon: 'PlusOutlined',
                            },
                            'x-action-context': {
                              dataSource: 'main',
                              collection: 'treeCollection',
                            },
                            'x-align': 'right',
                            'x-acl-action-props': {
                              skipScopeCheck: true,
                            },
                            'x-app-version': '1.2.11-alpha',
                            properties: {
                              drawer: {
                                _isJSONSchemaObject: true,
                                version: '2.0',
                                type: 'void',
                                title: '{{ t("Add record") }}',
                                'x-component': 'Action.Container',
                                'x-component-props': {
                                  className: 'nb-action-popup',
                                },
                                'x-app-version': '1.2.11-alpha',
                                properties: {
                                  tabs: {
                                    _isJSONSchemaObject: true,
                                    version: '2.0',
                                    type: 'void',
                                    'x-component': 'Tabs',
                                    'x-component-props': {},
                                    'x-initializer': 'popup:addTab',
                                    'x-initializer-props': {
                                      gridInitializer: 'popup:addNew:addBlock',
                                    },
                                    'x-app-version': '1.2.11-alpha',
                                    properties: {
                                      tab1: {
                                        _isJSONSchemaObject: true,
                                        version: '2.0',
                                        type: 'void',
                                        title: '{{t("Add new")}}',
                                        'x-component': 'Tabs.TabPane',
                                        'x-designer': 'Tabs.Designer',
                                        'x-component-props': {},
                                        'x-app-version': '1.2.11-alpha',
                                        properties: {
                                          grid: {
                                            _isJSONSchemaObject: true,
                                            version: '2.0',
                                            type: 'void',
                                            'x-component': 'Grid',
                                            'x-initializer': 'popup:addNew:addBlock',
                                            'x-app-version': '1.2.11-alpha',
                                            properties: {
                                              '722yyrv7m98': {
                                                _isJSONSchemaObject: true,
                                                version: '2.0',
                                                type: 'void',
                                                'x-component': 'Grid.Row',
                                                'x-app-version': '1.2.11-alpha',
                                                properties: {
                                                  '7vy82xvhbzv': {
                                                    _isJSONSchemaObject: true,
                                                    version: '2.0',
                                                    type: 'void',
                                                    'x-component': 'Grid.Col',
                                                    'x-app-version': '1.2.11-alpha',
                                                    properties: {
                                                      ojcfptdk0c0: {
                                                        _isJSONSchemaObject: true,
                                                        version: '2.0',
                                                        type: 'void',
                                                        'x-acl-action-props': {
                                                          skipScopeCheck: true,
                                                        },
                                                        'x-acl-action': 'treeCollection:create',
                                                        'x-decorator': 'FormBlockProvider',
                                                        'x-use-decorator-props': 'useCreateFormBlockDecoratorProps',
                                                        'x-decorator-props': {
                                                          dataSource: 'main',
                                                          collection: 'treeCollection',
                                                        },
                                                        'x-toolbar': 'BlockSchemaToolbar',
                                                        'x-settings': 'blockSettings:createForm',
                                                        'x-component': 'CardItem',
                                                        'x-app-version': '1.2.11-alpha',
                                                        properties: {
                                                          etmgtwb4474: {
                                                            _isJSONSchemaObject: true,
                                                            version: '2.0',
                                                            type: 'void',
                                                            'x-component': 'FormV2',
                                                            'x-use-component-props': 'useCreateFormBlockProps',
                                                            'x-app-version': '1.2.11-alpha',
                                                            properties: {
                                                              grid: {
                                                                _isJSONSchemaObject: true,
                                                                version: '2.0',
                                                                type: 'void',
                                                                'x-component': 'Grid',
                                                                'x-initializer': 'form:configureFields',
                                                                'x-app-version': '1.2.11-alpha',
                                                                'x-uid': 'qyfkgumnv90',
                                                                'x-async': false,
                                                                'x-index': 1,
                                                              },
                                                              zrbty8toodw: {
                                                                _isJSONSchemaObject: true,
                                                                version: '2.0',
                                                                type: 'void',
                                                                'x-initializer': 'createForm:configureActions',
                                                                'x-component': 'ActionBar',
                                                                'x-component-props': {
                                                                  layout: 'one-column',
                                                                },
                                                                'x-app-version': '1.2.11-alpha',
                                                                properties: {
                                                                  kpw3o1spzj1: {
                                                                    _isJSONSchemaObject: true,
                                                                    version: '2.0',
                                                                    title: '{{ t("Submit") }}',
                                                                    'x-action': 'submit',
                                                                    'x-component': 'Action',
                                                                    'x-use-component-props': 'useCreateActionProps',
                                                                    'x-toolbar': 'ActionSchemaToolbar',
                                                                    'x-settings': 'actionSettings:createSubmit',
                                                                    'x-component-props': {
                                                                      type: 'primary',
                                                                      htmlType: 'submit',
                                                                    },
                                                                    'x-action-settings': {
                                                                      triggerWorkflows: [],
                                                                    },
                                                                    type: 'void',
                                                                    'x-app-version': '1.2.11-alpha',
                                                                    'x-uid': 'nrk908wqbts',
                                                                    'x-async': false,
                                                                    'x-index': 1,
                                                                  },
                                                                },
                                                                'x-uid': 'igr9k3h7t7k',
                                                                'x-async': false,
                                                                'x-index': 2,
                                                              },
                                                            },
                                                            'x-uid': 'ma5rlhv9dum',
                                                            'x-async': false,
                                                            'x-index': 1,
                                                          },
                                                        },
                                                        'x-uid': '0wnvhgf9n8d',
                                                        'x-async': false,
                                                        'x-index': 1,
                                                      },
                                                    },
                                                    'x-uid': 'e35bul8clzk',
                                                    'x-async': false,
                                                    'x-index': 1,
                                                  },
                                                },
                                                'x-uid': 'kq2ogpqu4br',
                                                'x-async': false,
                                                'x-index': 1,
                                              },
                                            },
                                            'x-uid': 'fhwssrh6vew',
                                            'x-async': false,
                                            'x-index': 1,
                                          },
                                        },
                                        'x-uid': 'k1qre6axckx',
                                        'x-async': false,
                                        'x-index': 1,
                                      },
                                    },
                                    'x-uid': '8zoopsn9t1c',
                                    'x-async': false,
                                    'x-index': 1,
                                  },
                                },
                                'x-uid': 'v0b2ve58b9n',
                                'x-async': false,
                                'x-index': 1,
                              },
                            },
                            'x-uid': '0oy33akilo9',
                            'x-async': false,
                            'x-index': 1,
                          },
                        },
                        'x-uid': 'moycl7oeq4d',
                        'x-async': false,
                      },
                      hls18lynxej: {
                        _isJSONSchemaObject: true,
                        version: '2.0',
                        type: 'array',
                        'x-initializer': 'table:configureColumns',
                        'x-component': 'TableV2',
                        'x-component-props': {
                          rowKey: 'id',
                          rowSelection: {
                            type: 'checkbox',
                          },
                          useProps: '{{ useTableBlockProps }}',
                        },
                        'x-index': 2,
                        properties: {
                          actions: {
                            _isJSONSchemaObject: true,
                            version: '2.0',
                            type: 'void',
                            title: '{{ t("Actions") }}',
                            'x-action-column': 'actions',
                            'x-decorator': 'TableV2.Column.ActionBar',
                            'x-component': 'TableV2.Column',
                            'x-designer': 'TableV2.ActionColumnDesigner',
                            'x-initializer': 'table:configureItemActions',
                            'x-index': 1,
                            properties: {
                              actions: {
                                _isJSONSchemaObject: true,
                                version: '2.0',
                                type: 'void',
                                'x-decorator': 'DndContext',
                                'x-component': 'Space',
                                'x-component-props': {
                                  split: '|',
                                },
                                'x-index': 1,
                                properties: {
                                  gc1mzfhtmdl: {
                                    'x-uid': '6vxfbkfht31',
                                    _isJSONSchemaObject: true,
                                    version: '2.0',
                                    type: 'void',
                                    title: '{{ t("Add child") }}',
                                    'x-action': 'create',
                                    'x-toolbar': 'ActionSchemaToolbar',
                                    'x-settings': 'actionSettings:addChild',
                                    'x-component': 'Action.Link',
                                    'x-visible': '{{treeTable}}',
                                    'x-component-props': {
                                      openMode: 'drawer',
                                      type: 'link',
                                      addChild: true,
                                      style: {
                                        height: 'auto',
                                        lineHeight: 'normal',
                                      },
                                      component: 'CreateRecordAction',
                                    },
                                    'x-action-context': {
                                      dataSource: 'main',
                                      collection: 'treeCollection',
                                    },
                                    'x-decorator': 'ACLActionProvider',
                                    'x-designer-props': {
                                      linkageAction: true,
                                    },
                                    properties: {
                                      drawer: {
                                        _isJSONSchemaObject: true,
                                        version: '2.0',
                                        type: 'void',
                                        title: '{{ t("Add record") }}',
                                        'x-component': 'Action.Container',
                                        'x-component-props': {
                                          className: 'nb-action-popup',
                                        },
                                        properties: {
                                          tabs: {
                                            _isJSONSchemaObject: true,
                                            version: '2.0',
                                            type: 'void',
                                            'x-component': 'Tabs',
                                            'x-component-props': {},
                                            'x-initializer': 'popup:addTab',
                                            'x-initializer-props': {
                                              gridInitializer: 'popup:addNew:addBlock',
                                            },
                                            properties: {
                                              tab1: {
                                                _isJSONSchemaObject: true,
                                                version: '2.0',
                                                type: 'void',
                                                title: '{{t("Add new")}}',
                                                'x-component': 'Tabs.TabPane',
                                                'x-designer': 'Tabs.Designer',
                                                'x-component-props': {},
                                                properties: {
                                                  grid: {
                                                    _isJSONSchemaObject: true,
                                                    version: '2.0',
                                                    type: 'void',
                                                    'x-component': 'Grid',
                                                    'x-initializer': 'popup:addNew:addBlock',
                                                    properties: {
                                                      qbw17tsgocv: {
                                                        _isJSONSchemaObject: true,
                                                        version: '2.0',
                                                        type: 'void',
                                                        'x-component': 'Grid.Row',
                                                        'x-app-version': '1.2.11-alpha',
                                                        properties: {
                                                          '9bpqpmy2l8c': {
                                                            _isJSONSchemaObject: true,
                                                            version: '2.0',
                                                            type: 'void',
                                                            'x-component': 'Grid.Col',
                                                            'x-app-version': '1.2.11-alpha',
                                                            properties: {
                                                              yf0mn75iodr: {
                                                                _isJSONSchemaObject: true,
                                                                version: '2.0',
                                                                type: 'void',
                                                                'x-acl-action-props': {
                                                                  skipScopeCheck: true,
                                                                },
                                                                'x-acl-action': 'treeCollection:create',
                                                                'x-decorator': 'FormBlockProvider',
                                                                'x-use-decorator-props':
                                                                  'useCreateFormBlockDecoratorProps',
                                                                'x-decorator-props': {
                                                                  dataSource: 'main',
                                                                  collection: 'treeCollection',
                                                                },
                                                                'x-toolbar': 'BlockSchemaToolbar',
                                                                'x-settings': 'blockSettings:createForm',
                                                                'x-component': 'CardItem',
                                                                'x-app-version': '1.2.11-alpha',
                                                                properties: {
                                                                  vnb4zilj1s6: {
                                                                    _isJSONSchemaObject: true,
                                                                    version: '2.0',
                                                                    type: 'void',
                                                                    'x-component': 'FormV2',
                                                                    'x-use-component-props': 'useCreateFormBlockProps',
                                                                    'x-app-version': '1.2.11-alpha',
                                                                    properties: {
                                                                      grid: {
                                                                        _isJSONSchemaObject: true,
                                                                        version: '2.0',
                                                                        type: 'void',
                                                                        'x-component': 'Grid',
                                                                        'x-initializer': 'form:configureFields',
                                                                        'x-app-version': '1.2.11-alpha',
                                                                        properties: {
                                                                          '5bepa3nxiwi': {
                                                                            _isJSONSchemaObject: true,
                                                                            version: '2.0',
                                                                            type: 'void',
                                                                            'x-component': 'Grid.Row',
                                                                            'x-app-version': '1.2.11-alpha',
                                                                            properties: {
                                                                              '65hydfrna86': {
                                                                                _isJSONSchemaObject: true,
                                                                                version: '2.0',
                                                                                type: 'void',
                                                                                'x-component': 'Grid.Col',
                                                                                'x-app-version': '1.2.11-alpha',
                                                                                properties: {
                                                                                  parent: {
                                                                                    _isJSONSchemaObject: true,
                                                                                    version: '2.0',
                                                                                    type: 'string',
                                                                                    'x-toolbar':
                                                                                      'FormItemSchemaToolbar',
                                                                                    'x-settings':
                                                                                      'fieldSettings:FormItem',
                                                                                    'x-component': 'CollectionField',
                                                                                    'x-decorator': 'FormItem',
                                                                                    'x-collection-field':
                                                                                      'treeCollection.parent',
                                                                                    'x-component-props': {
                                                                                      fieldNames: {
                                                                                        label: 'id',
                                                                                        value: 'id',
                                                                                      },
                                                                                    },
                                                                                    'x-app-version': '1.2.11-alpha',
                                                                                    'x-uid': 'x0pqhzn0dfu',
                                                                                    'x-async': false,
                                                                                    'x-index': 1,
                                                                                  },
                                                                                },
                                                                                'x-uid': 'g1131ruon9u',
                                                                                'x-async': false,
                                                                                'x-index': 1,
                                                                              },
                                                                            },
                                                                            'x-uid': 't690n5j1if6',
                                                                            'x-async': false,
                                                                            'x-index': 1,
                                                                          },
                                                                        },
                                                                        'x-uid': 'nuf1hbm4uqf',
                                                                        'x-async': false,
                                                                        'x-index': 1,
                                                                      },
                                                                      vyza1c3iq0t: {
                                                                        _isJSONSchemaObject: true,
                                                                        version: '2.0',
                                                                        type: 'void',
                                                                        'x-initializer': 'createForm:configureActions',
                                                                        'x-component': 'ActionBar',
                                                                        'x-component-props': {
                                                                          layout: 'one-column',
                                                                        },
                                                                        'x-app-version': '1.2.11-alpha',
                                                                        properties: {
                                                                          zsf1ou7k1y1: {
                                                                            _isJSONSchemaObject: true,
                                                                            version: '2.0',
                                                                            title: '{{ t("Submit") }}',
                                                                            'x-action': 'submit',
                                                                            'x-component': 'Action',
                                                                            'x-use-component-props':
                                                                              'useCreateActionProps',
                                                                            'x-toolbar': 'ActionSchemaToolbar',
                                                                            'x-settings': 'actionSettings:createSubmit',
                                                                            'x-component-props': {
                                                                              type: 'primary',
                                                                              htmlType: 'submit',
                                                                            },
                                                                            'x-action-settings': {
                                                                              triggerWorkflows: [],
                                                                            },
                                                                            type: 'void',
                                                                            'x-app-version': '1.2.11-alpha',
                                                                            'x-uid': 'a2t0bdb0c23',
                                                                            'x-async': false,
                                                                            'x-index': 1,
                                                                          },
                                                                        },
                                                                        'x-uid': 'ddakb17iwlm',
                                                                        'x-async': false,
                                                                        'x-index': 2,
                                                                      },
                                                                    },
                                                                    'x-uid': 'vjd5wufu5l2',
                                                                    'x-async': false,
                                                                    'x-index': 1,
                                                                  },
                                                                },
                                                                'x-uid': 'ro5s0kuk1kq',
                                                                'x-async': false,
                                                                'x-index': 1,
                                                              },
                                                            },
                                                            'x-uid': '683qh1ldrxs',
                                                            'x-async': false,
                                                            'x-index': 1,
                                                          },
                                                        },
                                                        'x-uid': '31v1l2j2tfy',
                                                        'x-async': false,
                                                        'x-index': 1,
                                                      },
                                                    },
                                                    'x-uid': '1nd9ovqqned',
                                                    'x-async': false,
                                                    'x-index': 1,
                                                  },
                                                },
                                                'x-uid': '58hcwivcxbj',
                                                'x-async': false,
                                                'x-index': 1,
                                              },
                                            },
                                            'x-uid': 'ahgw09yxsac',
                                            'x-async': false,
                                            'x-index': 1,
                                          },
                                        },
                                        'x-uid': '08m47skufh8',
                                        'x-async': false,
                                        'x-index': 1,
                                      },
                                    },
                                    'x-async': false,
                                    'x-index': 1,
                                  },
                                },
                                'x-uid': 'umteghuduih',
                                'x-async': false,
                              },
                            },
                            'x-uid': 'epu2ma0vdqt',
                            'x-async': false,
                          },
                        },
                        'x-uid': 'sv212245quv',
                        'x-async': false,
                      },
                    },
                  },
                },
                'x-uid': '4rxdrz9ssqx',
                'x-async': false,
              },
            },
            'x-uid': 'ectsxs7va4s',
            'x-async': false,
          },
        },
        'x-uid': 'lvmtg2dpaob',
        'x-async': false,
      },
    },
    'x-uid': '3fgd1qvr2x0',
    'x-async': true,
  },
};
<<<<<<< HEAD
=======

>>>>>>> 2c4bea0a
export const differentURL_DifferentPopupContent = {
  pageSchema: {
    _isJSONSchemaObject: true,
    version: '2.0',
    type: 'void',
    'x-component': 'Page',
    properties: {
      xlwpsefi0rw: {
        _isJSONSchemaObject: true,
        version: '2.0',
        type: 'void',
        'x-component': 'Grid',
        'x-initializer': 'page:addBlock',
        properties: {
          '5ppc11ecj4o': {
            _isJSONSchemaObject: true,
            version: '2.0',
            type: 'void',
            'x-component': 'Grid.Row',
            'x-app-version': '1.2.11-alpha',
            properties: {
              '6m75zwnvf57': {
                _isJSONSchemaObject: true,
                version: '2.0',
                type: 'void',
                'x-component': 'Grid.Col',
                'x-app-version': '1.2.11-alpha',
                properties: {
                  y4j5sib2mj7: {
                    _isJSONSchemaObject: true,
                    version: '2.0',
                    type: 'void',
                    'x-decorator': 'TableBlockProvider',
                    'x-acl-action': 'users:list',
                    'x-use-decorator-props': 'useTableBlockDecoratorProps',
                    'x-decorator-props': {
                      collection: 'users',
                      dataSource: 'main',
                      action: 'list',
                      params: {
                        pageSize: 20,
                      },
                      rowKey: 'id',
                      showIndex: true,
                      dragSort: false,
                    },
                    'x-toolbar': 'BlockSchemaToolbar',
                    'x-settings': 'blockSettings:table',
                    'x-component': 'CardItem',
                    'x-filter-targets': [],
                    'x-app-version': '1.2.11-alpha',
                    properties: {
                      actions: {
                        _isJSONSchemaObject: true,
                        version: '2.0',
                        type: 'void',
                        'x-initializer': 'table:configureActions',
                        'x-component': 'ActionBar',
                        'x-component-props': {
                          style: {
                            marginBottom: 'var(--nb-spacing)',
                          },
                        },
                        'x-app-version': '1.2.11-alpha',
                        'x-uid': '1v5mhoefk6r',
                        'x-async': false,
                        'x-index': 1,
                      },
                      gnksak514yy: {
                        _isJSONSchemaObject: true,
                        version: '2.0',
                        type: 'array',
                        'x-initializer': 'table:configureColumns',
                        'x-component': 'TableV2',
                        'x-use-component-props': 'useTableBlockProps',
                        'x-component-props': {
                          rowKey: 'id',
                          rowSelection: {
                            type: 'checkbox',
                          },
                        },
                        'x-app-version': '1.2.11-alpha',
                        properties: {
                          actions: {
                            _isJSONSchemaObject: true,
                            version: '2.0',
                            type: 'void',
                            title: '{{ t("Actions") }}',
                            'x-action-column': 'actions',
                            'x-decorator': 'TableV2.Column.ActionBar',
                            'x-component': 'TableV2.Column',
                            'x-toolbar': 'TableColumnSchemaToolbar',
                            'x-initializer': 'table:configureItemActions',
                            'x-settings': 'fieldSettings:TableColumn',
                            'x-toolbar-props': {
                              initializer: 'table:configureItemActions',
                            },
                            'x-app-version': '1.2.11-alpha',
                            properties: {
                              blcb280on5l: {
                                _isJSONSchemaObject: true,
                                version: '2.0',
                                type: 'void',
                                'x-decorator': 'DndContext',
                                'x-component': 'Space',
                                'x-component-props': {
                                  split: '|',
                                },
                                'x-app-version': '1.2.11-alpha',
                                'x-uid': 'bigkwfds2y0',
                                'x-async': false,
                                'x-index': 1,
                              },
                            },
                            'x-uid': 'p7sl3dgapk4',
                            'x-async': false,
                            'x-index': 1,
                          },
                          lpmbjh4vu7z: {
                            _isJSONSchemaObject: true,
                            version: '2.0',
                            type: 'void',
                            'x-decorator': 'TableV2.Column.Decorator',
                            'x-toolbar': 'TableColumnSchemaToolbar',
                            'x-settings': 'fieldSettings:TableColumn',
                            'x-component': 'TableV2.Column',
                            'x-app-version': '1.2.11-alpha',
                            properties: {
                              roles: {
                                'x-uid': 'y607x1mlam5',
                                _isJSONSchemaObject: true,
                                version: '2.0',
                                'x-collection-field': 'users.roles',
                                'x-component': 'CollectionField',
                                'x-component-props': {
                                  fieldNames: {
                                    value: 'name',
                                    label: 'name',
                                  },
                                  ellipsis: true,
                                  size: 'small',
                                },
                                'x-read-pretty': true,
                                'x-decorator': null,
                                'x-decorator-props': {
                                  labelStyle: {
                                    display: 'none',
                                  },
                                },
                                'x-app-version': '1.2.11-alpha',
                                'x-action-context': {
                                  dataSource: 'main',
                                  association: 'users.roles',
                                },
                                properties: {
                                  nyz6eol31kg: {
                                    _isJSONSchemaObject: true,
                                    version: '2.0',
                                    type: 'void',
                                    title: '{{ t("View record") }}',
                                    'x-component': 'AssociationField.Viewer',
                                    'x-component-props': {
                                      className: 'nb-action-popup',
                                    },
                                    'x-index': 1,
                                    'x-app-version': '1.2.11-alpha',
                                    properties: {
                                      tabs: {
                                        _isJSONSchemaObject: true,
                                        version: '2.0',
                                        type: 'void',
                                        'x-component': 'Tabs',
                                        'x-component-props': {},
                                        'x-initializer': 'popup:addTab',
                                        'x-app-version': '1.2.11-alpha',
                                        properties: {
                                          tab1: {
                                            _isJSONSchemaObject: true,
                                            version: '2.0',
                                            type: 'void',
                                            title: '{{t("Details")}}',
                                            'x-component': 'Tabs.TabPane',
                                            'x-designer': 'Tabs.Designer',
                                            'x-component-props': {},
                                            'x-app-version': '1.2.11-alpha',
                                            properties: {
                                              grid: {
                                                _isJSONSchemaObject: true,
                                                version: '2.0',
                                                type: 'void',
                                                'x-component': 'Grid',
                                                'x-initializer': 'popup:common:addBlock',
                                                'x-app-version': '1.2.11-alpha',
                                                properties: {
                                                  wptknu6oaiw: {
                                                    _isJSONSchemaObject: true,
                                                    version: '2.0',
                                                    type: 'void',
                                                    'x-component': 'Grid.Row',
                                                    'x-app-version': '1.2.11-alpha',
                                                    properties: {
                                                      '4o0w0ra5udx': {
                                                        _isJSONSchemaObject: true,
                                                        version: '2.0',
                                                        type: 'void',
                                                        'x-component': 'Grid.Col',
                                                        'x-app-version': '1.2.11-alpha',
                                                        properties: {
                                                          ons7cm6wx74: {
                                                            _isJSONSchemaObject: true,
                                                            version: '2.0',
                                                            type: 'void',
                                                            'x-acl-action': 'users.roles:get',
                                                            'x-decorator': 'DetailsBlockProvider',
                                                            'x-use-decorator-props': 'useDetailsDecoratorProps',
                                                            'x-decorator-props': {
                                                              dataSource: 'main',
                                                              association: 'users.roles',
                                                              readPretty: true,
                                                              action: 'get',
                                                            },
                                                            'x-toolbar': 'BlockSchemaToolbar',
                                                            'x-settings': 'blockSettings:details',
                                                            'x-component': 'CardItem',
                                                            'x-is-current': true,
                                                            'x-app-version': '1.2.11-alpha',
                                                            properties: {
                                                              hn9oo2pqzdg: {
                                                                _isJSONSchemaObject: true,
                                                                version: '2.0',
                                                                type: 'void',
                                                                'x-component': 'Details',
                                                                'x-read-pretty': true,
                                                                'x-use-component-props': 'useDetailsProps',
                                                                'x-app-version': '1.2.11-alpha',
                                                                properties: {
                                                                  '44jhb7929ge': {
                                                                    _isJSONSchemaObject: true,
                                                                    version: '2.0',
                                                                    type: 'void',
                                                                    'x-initializer': 'details:configureActions',
                                                                    'x-component': 'ActionBar',
                                                                    'x-component-props': {
                                                                      style: {
                                                                        marginBottom: 24,
                                                                      },
                                                                    },
                                                                    'x-app-version': '1.2.11-alpha',
                                                                    'x-uid': 'p9w2xkmyiqz',
                                                                    'x-async': false,
                                                                    'x-index': 1,
                                                                  },
                                                                  grid: {
                                                                    _isJSONSchemaObject: true,
                                                                    version: '2.0',
                                                                    type: 'void',
                                                                    'x-component': 'Grid',
                                                                    'x-initializer': 'details:configureFields',
                                                                    'x-app-version': '1.2.11-alpha',
                                                                    properties: {
                                                                      qz72rmz3j7a: {
                                                                        _isJSONSchemaObject: true,
                                                                        version: '2.0',
                                                                        type: 'void',
                                                                        'x-component': 'Grid.Row',
                                                                        'x-app-version': '1.2.11-alpha',
                                                                        properties: {
                                                                          ymlwg8c019i: {
                                                                            _isJSONSchemaObject: true,
                                                                            version: '2.0',
                                                                            type: 'void',
                                                                            'x-component': 'Grid.Col',
                                                                            'x-app-version': '1.2.11-alpha',
                                                                            properties: {
                                                                              title: {
                                                                                _isJSONSchemaObject: true,
                                                                                version: '2.0',
                                                                                type: 'string',
                                                                                'x-toolbar': 'FormItemSchemaToolbar',
                                                                                'x-settings': 'fieldSettings:FormItem',
                                                                                'x-component': 'CollectionField',
                                                                                'x-decorator': 'FormItem',
                                                                                'x-collection-field': 'roles.title',
                                                                                'x-component-props': {},
                                                                                'x-app-version': '1.2.11-alpha',
                                                                                'x-uid': 'b0i1l8qjki2',
                                                                                'x-async': false,
                                                                                'x-index': 1,
                                                                              },
                                                                            },
                                                                            'x-uid': 'tmlen2jdqtz',
                                                                            'x-async': false,
                                                                            'x-index': 1,
                                                                          },
                                                                        },
                                                                        'x-uid': 'q4qla1h0ciz',
                                                                        'x-async': false,
                                                                        'x-index': 2,
                                                                      },
                                                                    },
                                                                    'x-uid': 't5lhb9lyqzd',
                                                                    'x-async': false,
                                                                    'x-index': 2,
                                                                  },
                                                                },
                                                                'x-uid': 'qzkb571h6au',
                                                                'x-async': false,
                                                                'x-index': 1,
                                                              },
                                                            },
                                                            'x-uid': 'ec3pjx5jdgh',
                                                            'x-async': false,
                                                            'x-index': 1,
                                                          },
                                                        },
                                                        'x-uid': 'tjzydiqwzei',
                                                        'x-async': false,
                                                        'x-index': 1,
                                                      },
                                                    },
                                                    'x-uid': 'xn2ojcclhdb',
                                                    'x-async': false,
                                                    'x-index': 1,
                                                  },
                                                },
                                                'x-uid': 'zj95rvpdl8m',
                                                'x-async': false,
                                                'x-index': 1,
                                              },
                                            },
                                            'x-uid': 'yd9r3rwzqz9',
                                            'x-async': false,
                                            'x-index': 1,
                                          },
                                        },
                                        'x-uid': 'hlyzt008fie',
                                        'x-async': false,
                                        'x-index': 1,
                                      },
                                    },
                                    'x-uid': 'hovitmmznab',
                                    'x-async': false,
                                  },
                                },
                                'x-async': false,
                                'x-index': 1,
                              },
                            },
                            'x-uid': '1es2wdkd7wf',
                            'x-async': false,
                            'x-index': 2,
                          },
                        },
                        'x-uid': 'nt8zdcc6ip8',
                        'x-async': false,
                        'x-index': 2,
                      },
                    },
                    'x-uid': 'gqxvz4sro7p',
                    'x-async': false,
                    'x-index': 1,
                  },
                },
                'x-uid': 'yuemdlkv69p',
                'x-async': false,
                'x-index': 1,
              },
            },
            'x-uid': '3e20t3pao9u',
            'x-async': false,
            'x-index': 1,
          },
        },
        'x-uid': 'fgis7ejmluj',
        'x-async': false,
        'x-index': 1,
      },
    },
    'x-uid': 't8y55nmqpqt',
    'x-async': true,
    'x-index': 1,
  },
};<|MERGE_RESOLUTION|>--- conflicted
+++ resolved
@@ -3830,8 +3830,6 @@
     },
   },
 };
-<<<<<<< HEAD
-=======
 
 export const ordinaryBlockTemplatesCannotBeUsedToCreateAssociationBlocksAndViceVersa = {
   pageSchema: {
@@ -4615,7 +4613,6 @@
   },
 };
 
->>>>>>> 2c4bea0a
 export const testingWithPageMode = {
   pageSchema: {
     _isJSONSchemaObject: true,
@@ -6545,10 +6542,7 @@
     'x-index': 1,
   },
 };
-<<<<<<< HEAD
-=======
 
->>>>>>> 2c4bea0a
 export const testingOfOpenModeForAddChild = {
   collections: tree,
   pageSchema: {
@@ -7147,10 +7141,7 @@
     'x-async': true,
   },
 };
-<<<<<<< HEAD
-=======
 
->>>>>>> 2c4bea0a
 export const differentURL_DifferentPopupContent = {
   pageSchema: {
     _isJSONSchemaObject: true,
