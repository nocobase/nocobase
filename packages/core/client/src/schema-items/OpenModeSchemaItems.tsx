/**
 * This file is part of the NocoBase (R) project.
 * Copyright (c) 2020-2024 NocoBase Co., Ltd.
 * Authors: NocoBase Team.
 *
 * This project is dual-licensed under AGPL-3.0 and NocoBase Commercial License.
 * For more information, please refer to: https://www.nocobase.com/agreement.
 */

import { useField, useFieldSchema } from '@formily/react';
import { Select } from 'antd';
import React, { useMemo } from 'react';
import { useTranslation } from 'react-i18next';
import { SchemaInitializerItem, SchemaInitializerSelect } from '../application';
import { useDesignable } from '../schema-component';
import { usePopupSettings } from '../schema-component/antd/page/PopupSettingsProvider';
import { SchemaSettingsSelectItem } from '../schema-settings';

interface Options {
  openMode?: boolean;
  openSize?: boolean;
  modeOptions?: { label: string; value: string }[];
}
export const SchemaInitializerOpenModeSchemaItems: React.FC<Options> = (options) => {
  const { openMode = true, openSize = true } = options;
  const fieldSchema = useFieldSchema();
  const field = useField();
  const { t } = useTranslation();
  const { dn } = useDesignable();
  const { isPopupVisibleControlledByURL } = usePopupSettings();
  const openModeValue = fieldSchema?.['x-component-props']?.['openMode'] || 'drawer';
  const modeOptions = useMemo(() => {
<<<<<<< HEAD
    if (isPopupVisibleControlledByURL) {
=======
    if (isPopupVisibleControlledByURL()) {
>>>>>>> 33b1fedd
      return [
        { label: t('Drawer'), value: 'drawer' },
        { label: t('Dialog'), value: 'modal' },
        { label: t('Page'), value: 'page' },
      ];
    }

    return [
      { label: t('Drawer'), value: 'drawer' },
      { label: t('Dialog'), value: 'modal' },
    ];
<<<<<<< HEAD
  }, [t, isPopupVisibleControlledByURL]);
=======
  }, [t, isPopupVisibleControlledByURL()]);
>>>>>>> 33b1fedd

  return (
    <>
      {openMode ? (
        <SchemaInitializerSelect
          title={t('Open mode')}
          options={modeOptions}
          value={openModeValue}
          onChange={(value) => {
            field.componentProps.openMode = value;
            const schema = {
              'x-uid': fieldSchema['x-uid'],
            };
            schema['x-component-props'] = fieldSchema['x-component-props'] || {};
            schema['x-component-props'].openMode = value;
            fieldSchema['x-component-props'].openMode = value;
            // when openMode change, set openSize value to default
            Reflect.deleteProperty(fieldSchema['x-component-props'], 'openSize');
            dn.emit('patch', {
              schema: schema,
            });
            dn.refresh();
          }}
        />
      ) : null}
      {openSize && ['modal', 'drawer'].includes(openModeValue) ? (
        <SchemaInitializerItem>
          <div style={{ alignItems: 'center', display: 'flex', justifyContent: 'space-between' }}>
            {t('Popup size')}
            <Select
              data-testid="antd-select"
              bordered={false}
              options={[
                { label: t('Small'), value: 'small' },
                { label: t('Middle'), value: 'middle' },
                { label: t('Large'), value: 'large' },
              ]}
              value={
                fieldSchema?.['x-component-props']?.['openSize'] ??
                (fieldSchema?.['x-component-props']?.['openMode'] == 'modal' ? 'large' : 'middle')
              }
              onChange={(value) => {
                field.componentProps.openSize = value;
                const schema = {
                  'x-uid': fieldSchema['x-uid'],
                };
                schema['x-component-props'] = fieldSchema['x-component-props'] || {};
                schema['x-component-props'].openSize = value;
                fieldSchema['x-component-props'].openSize = value;
                dn.emit('patch', {
                  schema: schema,
                });
                dn.refresh();
              }}
              style={{ textAlign: 'right', minWidth: 100 }}
            />
          </div>
        </SchemaInitializerItem>
      ) : null}
    </>
  );
};

export const SchemaSettingOpenModeSchemaItems: React.FC<Options> = (props) => {
  const { openMode = true, openSize = true, modeOptions } = props;
  const fieldSchema = useFieldSchema();
  const field = useField();
  const { t } = useTranslation();
  const { dn } = useDesignable();
  const { isPopupVisibleControlledByURL } = usePopupSettings();
  const openModeValue = fieldSchema?.['x-component-props']?.['openMode'] || 'drawer';

  const _modeOptions = useMemo(() => {
    if (modeOptions) {
      return modeOptions;
    }

<<<<<<< HEAD
    if (isPopupVisibleControlledByURL) {
=======
    if (isPopupVisibleControlledByURL()) {
>>>>>>> 33b1fedd
      return [
        { label: t('Drawer'), value: 'drawer' },
        { label: t('Dialog'), value: 'modal' },
        { label: t('Page'), value: 'page' },
      ];
    }

    return [
      { label: t('Drawer'), value: 'drawer' },
      { label: t('Dialog'), value: 'modal' },
    ];
  }, [modeOptions, t]);

  return (
    <>
      {openMode ? (
        <SchemaSettingsSelectItem
          title={t('Open mode')}
          options={_modeOptions}
          value={openModeValue}
          onChange={(value) => {
            field.componentProps.openMode = value;
            const schema = {
              'x-uid': fieldSchema['x-uid'],
            };
            schema['x-component-props'] = fieldSchema['x-component-props'] || {};
            schema['x-component-props'].openMode = value;
            fieldSchema['x-component-props'].openMode = value;
            // when openMode change, set openSize value to default
            Reflect.deleteProperty(fieldSchema['x-component-props'], 'openSize');
            dn.emit('patch', {
              schema: schema,
            });
            dn.refresh();
          }}
        />
      ) : null}
      {openSize && ['modal', 'drawer'].includes(openModeValue) ? (
        <SchemaSettingsSelectItem
          title={t('Popup size')}
          options={[
            { label: t('Small'), value: 'small' },
            { label: t('Middle'), value: 'middle' },
            { label: t('Large'), value: 'large' },
          ]}
          value={
            fieldSchema?.['x-component-props']?.['openSize'] ??
            (fieldSchema?.['x-component-props']?.['openMode'] == 'modal' ? 'large' : 'middle')
          }
          onChange={(value) => {
            field.componentProps.openSize = value;
            const schema = {
              'x-uid': fieldSchema['x-uid'],
            };
            schema['x-component-props'] = fieldSchema['x-component-props'] || {};
            schema['x-component-props'].openSize = value;
            fieldSchema['x-component-props'].openSize = value;
            dn.emit('patch', {
              schema: schema,
            });
            dn.refresh();
          }}
        />
      ) : null}
    </>
  );
};<|MERGE_RESOLUTION|>--- conflicted
+++ resolved
@@ -30,11 +30,7 @@
   const { isPopupVisibleControlledByURL } = usePopupSettings();
   const openModeValue = fieldSchema?.['x-component-props']?.['openMode'] || 'drawer';
   const modeOptions = useMemo(() => {
-<<<<<<< HEAD
-    if (isPopupVisibleControlledByURL) {
-=======
     if (isPopupVisibleControlledByURL()) {
->>>>>>> 33b1fedd
       return [
         { label: t('Drawer'), value: 'drawer' },
         { label: t('Dialog'), value: 'modal' },
@@ -46,11 +42,7 @@
       { label: t('Drawer'), value: 'drawer' },
       { label: t('Dialog'), value: 'modal' },
     ];
-<<<<<<< HEAD
-  }, [t, isPopupVisibleControlledByURL]);
-=======
   }, [t, isPopupVisibleControlledByURL()]);
->>>>>>> 33b1fedd
 
   return (
     <>
@@ -128,11 +120,7 @@
       return modeOptions;
     }
 
-<<<<<<< HEAD
-    if (isPopupVisibleControlledByURL) {
-=======
     if (isPopupVisibleControlledByURL()) {
->>>>>>> 33b1fedd
       return [
         { label: t('Drawer'), value: 'drawer' },
         { label: t('Dialog'), value: 'modal' },
