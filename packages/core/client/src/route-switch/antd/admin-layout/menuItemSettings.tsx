--- conflicted
+++ resolved
@@ -456,11 +456,7 @@
               ? [
                   { label: t('Before'), value: 'beforeBegin' },
                   { label: t('After'), value: 'afterEnd' },
-<<<<<<< HEAD
-                  { label: t('Inner'), value: 'beforeEnd' },
-=======
                   { label: t('Inner'), value: 'beforeEnd', disabled: currentRoute?.id == id },
->>>>>>> 7586052f
                 ]
               : [
                   { label: t('Before'), value: 'beforeBegin' },
