--- conflicted
+++ resolved
@@ -395,10 +395,7 @@
             ? {
                 href,
                 params,
-<<<<<<< HEAD
-=======
                 openInNewWindow,
->>>>>>> b38491fd
               }
             : undefined,
       });
