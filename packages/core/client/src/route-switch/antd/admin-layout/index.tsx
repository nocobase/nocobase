--- conflicted
+++ resolved
@@ -11,11 +11,7 @@
 import ProLayout, { RouteContext, RouteContextType } from '@ant-design/pro-layout';
 import { HeaderViewProps } from '@ant-design/pro-layout/es/components/Header';
 import { css } from '@emotion/css';
-<<<<<<< HEAD
-import { theme as antdTheme, ConfigProvider, Popover, Tooltip } from 'antd';
-=======
 import { theme as antdTheme, ConfigProvider, Popover, Result, Tooltip } from 'antd';
->>>>>>> 26d937b8
 import { createStyles } from 'antd-style';
 import React, { createContext, FC, useCallback, useContext, useEffect, useMemo, useRef, useState } from 'react';
 import ReactDOM from 'react-dom';
