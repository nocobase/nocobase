/**
 * This file is part of the NocoBase (R) project.
 * Copyright (c) 2020-2024 NocoBase Co., Ltd.
 * Authors: NocoBase Team.
 *
 * This project is dual-licensed under AGPL-3.0 and NocoBase Commercial License.
 * For more information, please refer to: https://www.nocobase.com/agreement.
 */

import { css } from '@emotion/css';
import { useSessionStorageState } from 'ahooks';
import { App, ConfigProvider, Divider, Layout } from 'antd';
import { createGlobalStyle } from 'antd-style';
import React, { FC, createContext, memo, useCallback, useContext, useEffect, useMemo, useRef, useState } from 'react';
import { Link, Outlet, useMatch, useParams } from 'react-router-dom';
import {
  ACLRolesCheckProvider,
  CurrentAppInfoProvider,
  CurrentUser,
  NavigateIfNotSignIn,
  PinnedPluginList,
  RemoteCollectionManagerProvider,
  RemoteSchemaTemplateManagerPlugin,
  RemoteSchemaTemplateManagerProvider,
  RouteSchemaComponent,
  SchemaComponent,
  findByUid,
  findMenuItem,
  useACLRoleContext,
  useAdminSchemaUid,
  useDocumentTitle,
  useRequest,
  useSystemSettings,
  useToken,
} from '../../../';
import { useLocationNoUpdate, useNavigateNoUpdate } from '../../../application/CustomRouterContextProvider';
import { Plugin } from '../../../application/Plugin';
import { useAppSpin } from '../../../application/hooks/useAppSpin';
import { useMenuTranslation } from '../../../schema-component/antd/menu/locale';
import { Help } from '../../../user/Help';
import { VariablesProvider } from '../../../variables';

const filterByACL = (schema, options) => {
  const { allowAll, allowMenuItemIds = [] } = options;
  if (allowAll) {
    return schema;
  }
  const filterSchema = (s) => {
    if (!s) {
      return;
    }
    for (const key in s.properties) {
      if (Object.prototype.hasOwnProperty.call(s.properties, key)) {
        const element = s.properties[key];
        if (element['x-uid'] && !allowMenuItemIds.includes(element['x-uid'])) {
          delete s.properties[key];
        }
        if (element['x-uid']) {
          filterSchema(element);
        }
      }
    }
  };
  filterSchema(schema);
  return schema;
};

const SchemaIdContext = createContext(null);
SchemaIdContext.displayName = 'SchemaIdContext';
const useMenuProps = () => {
  const defaultSelectedUid = useContext(SchemaIdContext);
  return {
    selectedUid: defaultSelectedUid,
    defaultSelectedUid,
  };
};

const MenuEditor = (props) => {
  const { notification } = App.useApp();
  const [, setHasNotice] = useSessionStorageState('plugin-notice', { defaultValue: false });
  const { t } = useMenuTranslation();
  const { setTitle: _setTitle } = useDocumentTitle();
  const setTitle = useCallback((title) => _setTitle(t(title)), []);
  const navigate = useNavigateNoUpdate();
  const params = useParams<any>();
  const location = useLocationNoUpdate();
  const isMatchAdmin = useMatch('/admin');
  const isMatchAdminName = useMatch('/admin/:name');
  const defaultSelectedUid = params.name;
  const isDynamicPage = !!defaultSelectedUid;
  const { sideMenuRef } = props;
  const ctx = useACLRoleContext();
  const [current, setCurrent] = useState(null);

<<<<<<< HEAD
  const onSelect = useCallback(({ item }) => {
=======
  const onSelect = useCallback(({ item }: { item; key; keyPath; domEvent }) => {
>>>>>>> 2c4bea0a
    const schema = item.props.schema;
    setTitle(schema.title);
    setCurrent(schema);
    navigate(`/admin/${schema['x-uid']}`);
  }, []);
  const { render } = useAppSpin();
  const adminSchemaUid = useAdminSchemaUid();
  const { data, loading } = useRequest<{
    data: any;
  }>(
    {
      url: `/uiSchemas:getJsonSchema/${adminSchemaUid}`,
    },
    {
      refreshDeps: [adminSchemaUid],
      onSuccess(data) {
        const schema = filterByACL(data?.data, ctx);
        // url 为 `/admin` 的情况
        if (isMatchAdmin) {
          const s = findMenuItem(schema);
          if (s) {
            navigate(`/admin/${s['x-uid']}`);
            setTitle(s.title);
          } else {
            navigate(`/admin/`);
          }
          return;
        }

        // url 不为 `/admin/xxx` 的情况，不做处理
        if (!isMatchAdminName || !isDynamicPage) return;

        // url 为 `admin/xxx` 的情况
        const s = findByUid(schema, defaultSelectedUid);
        if (s) {
          setTitle(s.title);
        } else {
          const s = findMenuItem(schema);
          if (s) {
            navigate(`/admin/${s['x-uid']}`);
            setTitle(s.title);
          } else {
            navigate(`/admin/`);
          }
        }
      },
    },
  );

  useEffect(() => {
    const properties = Object.values(current?.root?.properties || {}).shift()?.['properties'] || data?.data?.properties;
    if (sideMenuRef.current) {
      const pageType =
        properties &&
        Object.values(properties).find((item) => item['x-uid'] === params.name && item['x-component'] === 'Menu.Item');
      const isSettingPage = location?.pathname.includes('/settings');
      if (pageType || isSettingPage) {
        sideMenuRef.current.style.display = 'none';
      } else {
        sideMenuRef.current.style.display = 'block';
      }
    }
  }, [data?.data, params.name, sideMenuRef, location?.pathname]);

  const schema = useMemo(() => {
    const s = filterByACL(data?.data, ctx);
    if (s?.['x-component-props']) {
      s['x-component-props']['useProps'] = useMenuProps;
    }
    return s;
  }, [data?.data]);

  useEffect(() => {
    if (isMatchAdminName) {
      const s = findByUid(schema, defaultSelectedUid);
      if (s) {
        setTitle(s.title);
      }
    }
  }, [defaultSelectedUid, isMatchAdmin, isMatchAdminName, schema, setTitle]);

  useRequest(
    {
      url: 'applicationPlugins:list',
      params: {
        sort: 'id',
        paginate: false,
      },
    },
    {
      onSuccess: ({ data }) => {
        setHasNotice(true);
        const errorPlugins = data.filter((item) => !item.isCompatible);
        if (errorPlugins.length) {
          notification.error({
            message: 'Plugin dependencies check failed',
            description: (
              <div>
                <div>
                  These plugins failed dependency checks. Please go to the{' '}
                  <Link to="/admin/pm/list/local/">plugin management page</Link> for more details.{' '}
                </div>
                <ul>
                  {errorPlugins.map((item) => (
                    <li key={item.id}>
                      {item.displayName} - {item.packageName}
                    </li>
                  ))}
                </ul>
              </div>
            ),
          });
        }
      },
      manual: true,
      // ready: !hasNotice,
    },
  );

  const scope = useMemo(() => {
    return { useMenuProps, onSelect, sideMenuRef, defaultSelectedUid };
  }, []);

  if (loading) {
    return render();
  }
  return (
    <SchemaIdContext.Provider value={defaultSelectedUid}>
<<<<<<< HEAD
      <SchemaComponent distributed memoized scope={scope} schema={schema} />
=======
      <SchemaComponent distributed scope={scope} schema={schema} />
>>>>>>> 2c4bea0a
    </SchemaIdContext.Provider>
  );
};

/**
 * 鼠标悬浮在顶部“更多”按钮时显示的子菜单的样式
 */
const GlobalStyleForAdminLayout = createGlobalStyle`
  .nb-container-of-header-submenu {
    .ant-menu.ant-menu-submenu.ant-menu-submenu-popup {
      .ant-menu.ant-menu-sub.ant-menu-vertical {
        background-color: ${(p) => {
          // @ts-ignore
          return p.theme.colorBgHeader + ' !important';
        }};
        color: ${(p) => {
          // @ts-ignore
          return p.theme.colorTextHeaderMenu + ' !important';
        }};
        .ant-menu-item:hover {
          color: ${(p) => {
            // @ts-ignore
            return p.theme.colorTextHeaderMenuHover + ' !important';
          }};
          background-color: ${(p) => {
            // @ts-ignore
            return p.theme.colorBgHeaderMenuHover + ' !important';
          }};
        }
        .ant-menu-item.ant-menu-item-selected {
          color: ${(p) => {
            // @ts-ignore
            return p.theme.colorTextHeaderMenuActive + ' !important';
          }};
          background-color: ${(p) => {
            // @ts-ignore
            return p.theme.colorBgHeaderMenuActive + ' !important';
          }};
        }
      }
    }
  }
`;

/**
 * 确保顶部菜单的子菜单的主题样式正确
 * @param param0
 * @returns
 */
const SetThemeOfHeaderSubmenu = ({ children }) => {
  const containerRef = useRef(null);

  useEffect(() => {
    containerRef.current = document.createElement('div');
    containerRef.current.classList.add('nb-container-of-header-submenu');
    document.body.appendChild(containerRef.current);

    return () => {
      document.body.removeChild(containerRef.current);
    };
  }, []);

  return (
    <>
      <GlobalStyleForAdminLayout />
      <ConfigProvider getPopupContainer={() => containerRef.current}>{children}</ConfigProvider>
    </>
  );
};

const sideClass = css`
  height: 100%;
  /* position: fixed; */
  position: relative;
  left: 0;
  top: 0;
  background: rgba(0, 0, 0, 0);
  z-index: 100;
  .ant-layout-sider-children {
    top: var(--nb-header-height);
    position: fixed;
    width: 200px;
    height: calc(100vh - var(--nb-header-height));
  }
`;

const InternalAdminSideBar: FC<{ pageUid: string; sideMenuRef: any }> = memo((props) => {
  if (!props.pageUid) return null;
  return <Layout.Sider className={sideClass} theme={'light'} ref={props.sideMenuRef}></Layout.Sider>;
});
InternalAdminSideBar.displayName = 'InternalAdminSideBar';

const AdminSideBar = ({ sideMenuRef }) => {
  const params = useParams<any>();
  return <InternalAdminSideBar pageUid={params.name} sideMenuRef={sideMenuRef} />;
};

export const AdminDynamicPage = () => {
  return <RouteSchemaComponent />;
};

const layoutContentClass = css`
  display: flex;
  flex-direction: column;
  position: relative;
  overflow-y: auto;
  height: 100vh;
  > div {
    position: relative;
  }
  .ant-layout-footer {
    position: absolute;
    bottom: 0;
    text-align: center;
    width: 100%;
    z-index: 0;
    padding: 0px 50px;
  }
`;

const layoutContentHeaderClass = css`
  flex-shrink: 0;
  height: var(--nb-header-height);
  line-height: var(--nb-header-height);
  background: transparent;
  pointer-events: none;
`;

export const InternalAdminLayout = () => {
  const result = useSystemSettings();
  const { token } = useToken();
  const sideMenuRef = useRef<HTMLDivElement>();

  const layoutHeaderCss = useMemo(() => {
    return css`
      .ant-menu.ant-menu-dark .ant-menu-item-selected,
      .ant-menu-submenu-popup.ant-menu-dark .ant-menu-item-selected,
      .ant-menu-submenu-horizontal.ant-menu-submenu-selected {
        background-color: ${token.colorBgHeaderMenuActive} !important;
        color: ${token.colorTextHeaderMenuActive} !important;
      }
      .ant-menu-submenu-horizontal.ant-menu-submenu-selected > .ant-menu-submenu-title {
        color: ${token.colorTextHeaderMenuActive} !important;
      }
      .ant-menu-dark.ant-menu-horizontal > .ant-menu-item:hover {
        background-color: ${token.colorBgHeaderMenuHover} !important;
        color: ${token.colorTextHeaderMenuHover} !important;
      }

      position: fixed;
      left: 0;
      right: 0;
      height: var(--nb-header-height);
      line-height: var(--nb-header-height);
      padding: 0;
      z-index: 100;
      background-color: ${token.colorBgHeader} !important;

      .ant-menu {
        background-color: transparent;
      }

      .ant-menu-item,
      .ant-menu-submenu-horizontal {
        color: ${token.colorTextHeaderMenu} !important;
      }
    `;
  }, [
    token.colorBgHeaderMenuActive,
    token.colorTextHeaderMenuActive,
    token.colorBgHeaderMenuHover,
    token.colorTextHeaderMenuHover,
    token.colorBgHeader,
    token.colorTextHeaderMenu,
  ]);

  return (
    <Layout>
      <GlobalStyleForAdminLayout />
      <Layout.Header className={layoutHeaderCss}>
        <div
          style={{
            position: 'relative',
            width: '100%',
            height: '100%',
            display: 'flex',
          }}
        >
          <div
            style={{
              position: 'relative',
              zIndex: 1,
              flex: '1 1 auto',
              display: 'flex',
              height: '100%',
            }}
          >
            <div
              className={css`
                width: 200px;
                display: inline-flex;
                flex-shrink: 0;
                color: #fff;
                padding: 0;
                align-items: center;
              `}
            >
              <img
                className={css`
                  padding: 0 16px;
                  object-fit: contain;
                  width: 100%;
                  height: 100%;
                `}
                src={result?.data?.data?.logo?.url}
              />
            </div>
            <div
              className={css`
                flex: 1 1 auto;
                width: 0;
              `}
            >
              <SetThemeOfHeaderSubmenu>
                <MenuEditor sideMenuRef={sideMenuRef} />
              </SetThemeOfHeaderSubmenu>
            </div>
          </div>
          <div
            className={css`
              position: relative;
              flex-shrink: 0;
              height: 100%;
              z-index: 10;
            `}
          >
            <PinnedPluginList />
            <ConfigProvider
              theme={{
                token: {
                  colorSplit: 'rgba(255, 255, 255, 0.1)',
                },
              }}
            >
              <Divider type="vertical" />
            </ConfigProvider>
            <Help />
            <CurrentUser />
          </div>
        </div>
      </Layout.Header>
      <AdminSideBar sideMenuRef={sideMenuRef} />
      {/* Use the "nb-subpages-slot-without-header-and-side" class name to locate the position of the subpages */}
      <Layout.Content className={`${layoutContentClass} nb-subpages-slot-without-header-and-side`}>
        <header className={layoutContentHeaderClass}></header>
        <Outlet />
        {/* {service.contentLoading ? render() : <Outlet />} */}
      </Layout.Content>
    </Layout>
  );
};

export const AdminProvider = (props) => {
  return (
    <CurrentAppInfoProvider>
      <NavigateIfNotSignIn>
        <RemoteSchemaTemplateManagerProvider>
          <RemoteCollectionManagerProvider>
            <VariablesProvider>
              <ACLRolesCheckProvider>{props.children}</ACLRolesCheckProvider>
            </VariablesProvider>
          </RemoteCollectionManagerProvider>
        </RemoteSchemaTemplateManagerProvider>
      </NavigateIfNotSignIn>
    </CurrentAppInfoProvider>
  );
};

export const AdminLayout = (props) => {
  return (
    <AdminProvider>
      <InternalAdminLayout {...props} />
    </AdminProvider>
  );
};

export class AdminLayoutPlugin extends Plugin {
  async afterAdd() {
    await this.app.pm.add(RemoteSchemaTemplateManagerPlugin);
  }
  async load() {
    this.app.addComponents({ AdminLayout, AdminDynamicPage });
  }
}<|MERGE_RESOLUTION|>--- conflicted
+++ resolved
@@ -92,11 +92,7 @@
   const ctx = useACLRoleContext();
   const [current, setCurrent] = useState(null);
 
-<<<<<<< HEAD
-  const onSelect = useCallback(({ item }) => {
-=======
   const onSelect = useCallback(({ item }: { item; key; keyPath; domEvent }) => {
->>>>>>> 2c4bea0a
     const schema = item.props.schema;
     setTitle(schema.title);
     setCurrent(schema);
@@ -225,11 +221,7 @@
   }
   return (
     <SchemaIdContext.Provider value={defaultSelectedUid}>
-<<<<<<< HEAD
-      <SchemaComponent distributed memoized scope={scope} schema={schema} />
-=======
       <SchemaComponent distributed scope={scope} schema={schema} />
->>>>>>> 2c4bea0a
     </SchemaIdContext.Provider>
   );
 };
