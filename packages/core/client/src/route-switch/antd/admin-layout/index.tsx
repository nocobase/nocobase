import { css } from '@emotion/css';
import { useSessionStorageState } from 'ahooks';
<<<<<<< HEAD
import { App, ConfigProvider, Layout } from 'antd';
import { createGlobalStyle } from 'antd-style';
=======
import { App, Layout } from 'antd';
>>>>>>> 6eff76ff
import React, { createContext, useContext, useEffect, useMemo, useRef, useState } from 'react';
import { Link, Outlet, useMatch, useNavigate, useParams } from 'react-router-dom';
import {
  ACLRolesCheckProvider,
  CurrentAppInfoProvider,
  CurrentUser,
  NavigateIfNotSignIn,
  PinnedPluginList,
  RemoteCollectionManagerProvider,
  RemoteSchemaTemplateManagerPlugin,
  RemoteSchemaTemplateManagerProvider,
  SchemaComponent,
  findByUid,
  findMenuItem,
  useACLRoleContext,
  useAdminSchemaUid,
  useDocumentTitle,
  useRequest,
  useSystemSettings,
  useToken,
} from '../../../';
import { Plugin } from '../../../application/Plugin';
import { useAppSpin } from '../../../application/hooks/useAppSpin';
import { useCollectionManager } from '../../../collection-manager';
import { VariablesProvider } from '../../../variables';

const filterByACL = (schema, options) => {
  const { allowAll, allowMenuItemIds = [] } = options;
  if (allowAll) {
    return schema;
  }
  const filterSchema = (s) => {
    if (!s) {
      return;
    }
    for (const key in s.properties) {
      if (Object.prototype.hasOwnProperty.call(s.properties, key)) {
        const element = s.properties[key];
        if (element['x-uid'] && !allowMenuItemIds.includes(element['x-uid'])) {
          delete s.properties[key];
        }
        if (element['x-uid']) {
          filterSchema(element);
        }
      }
    }
  };
  filterSchema(schema);
  return schema;
};

const SchemaIdContext = createContext(null);
const useMenuProps = () => {
  const defaultSelectedUid = useContext(SchemaIdContext);
  return {
    selectedUid: defaultSelectedUid,
    defaultSelectedUid,
  };
};

const MenuEditor = (props) => {
  const { notification } = App.useApp();
  const [hasNotice, setHasNotice] = useSessionStorageState('plugin-notice', { defaultValue: false });
  const { setTitle } = useDocumentTitle();
  const navigate = useNavigate();
  const params = useParams<any>();
  const isMatchAdmin = useMatch('/admin');
  const isMatchAdminName = useMatch('/admin/:name');
  const defaultSelectedUid = params.name;
  const { sideMenuRef } = props;
  const ctx = useACLRoleContext();
  const [current, setCurrent] = useState(null);
  const onSelect = ({ item }) => {
    const schema = item.props.schema;
    setTitle(schema.title);
    setCurrent(schema);
    navigate(`/admin/${schema['x-uid']}`);
  };
  const { render } = useAppSpin();
  const adminSchemaUid = useAdminSchemaUid();
  const { data, loading } = useRequest<{
    data: any;
  }>(
    {
      url: `/uiSchemas:getJsonSchema/${adminSchemaUid}`,
    },
    {
      refreshDeps: [adminSchemaUid],
      onSuccess(data) {
        const schema = filterByACL(data?.data, ctx);
        // url 为 `/admin` 的情况
        if (isMatchAdmin) {
          const s = findMenuItem(schema);
          if (s) {
            navigate(`/admin/${s['x-uid']}`);
            setTitle(s.title);
          } else {
            navigate(`/admin/`);
          }
          return;
        }

        // url 不为 `/admin/xxx` 的情况，不做处理
        if (!isMatchAdminName) return;

        // url 为 `admin/xxx` 的情况
        const s = findByUid(schema, defaultSelectedUid);
        if (s) {
          setTitle(s.title);
        } else {
          const s = findMenuItem(schema);
          if (s) {
            navigate(`/admin/${s['x-uid']}`);
            setTitle(s.title);
          } else {
            navigate(`/admin/`);
          }
        }
      },
    },
  );

  useEffect(() => {
    const properties = Object.values(current?.root?.properties || {}).shift()?.['properties'] || data?.data?.properties;
    if (properties && sideMenuRef.current) {
      const pageType = Object.values(properties).find(
        (item) => item['x-uid'] === params.name && item['x-component'] === 'Menu.Item',
      );
      if (pageType) {
        sideMenuRef.current.style.display = 'none';
      } else {
        sideMenuRef.current.style.display = 'block';
      }
    }
  }, [data?.data, params.name, sideMenuRef]);

  const schema = useMemo(() => {
    const s = filterByACL(data?.data, ctx);
    if (s?.['x-component-props']) {
      s['x-component-props']['useProps'] = useMenuProps;
    }
    return s;
  }, [data?.data]);

  useRequest(
    {
      url: 'applicationPlugins:list',
      params: {
        sort: 'id',
        paginate: false,
      },
    },
    {
      onSuccess: ({ data }) => {
        setHasNotice(true);
        const errorPlugins = data.filter((item) => !item.isCompatible);
        if (errorPlugins.length) {
          notification.error({
            message: 'Plugin dependencies check failed',
            description: (
              <div>
                <div>
                  These plugins failed dependency checks. Please go to the{' '}
                  <Link to="/admin/pm/list/local/">plugin management page</Link> for more details.{' '}
                </div>
                <ul>
                  {errorPlugins.map((item) => (
                    <li key={item.id}>
                      {item.displayName} - {item.packageName}
                    </li>
                  ))}
                </ul>
              </div>
            ),
          });
        }
      },
      manual: true,
      // ready: !hasNotice,
    },
  );

  if (loading) {
    return render();
  }
  return (
    <SchemaIdContext.Provider value={defaultSelectedUid}>
      <SchemaComponent memoized scope={{ useMenuProps, onSelect, sideMenuRef, defaultSelectedUid }} schema={schema} />
    </SchemaIdContext.Provider>
  );
};

<<<<<<< HEAD
/**
 * 鼠标悬浮在顶部“更多”按钮时显示的子菜单的样式
 */
const GlobalStyleForAdminLayout = createGlobalStyle`
  .nb-container-of-header-submenu {
    .ant-menu.ant-menu-submenu.ant-menu-submenu-popup {
      .ant-menu.ant-menu-sub.ant-menu-vertical {
        background-color: ${(p) => {
          // @ts-ignore
          return p.theme.colorBgHeader + ' !important';
        }};
        color: ${(p) => {
          // @ts-ignore
          return p.theme.colorTextHeaderMenu + ' !important';
        }};
        .ant-menu-item:hover {
          color: ${(p) => {
            // @ts-ignore
            return p.theme.colorTextHeaderMenuHover + ' !important';
          }};
          background-color: ${(p) => {
            // @ts-ignore
            return p.theme.colorBgHeaderMenuHover + ' !important';
          }};
        }
        .ant-menu-item.ant-menu-item-selected {
          color: ${(p) => {
            // @ts-ignore
            return p.theme.colorTextHeaderMenuActive + ' !important';
          }};
          background-color: ${(p) => {
            // @ts-ignore
            return p.theme.colorBgHeaderMenuActive + ' !important';
          }};
        }
      }
    }
  }
`;

/**
 * 确保顶部菜单的子菜单的主题样式正确
 * @param param0
 * @returns
 */
const SetThemeOfHeaderSubmenu = ({ children }) => {
  const containerRef = useRef(null);

  useEffect(() => {
    containerRef.current = document.createElement('div');
    containerRef.current.classList.add('nb-container-of-header-submenu');
    document.body.appendChild(containerRef.current);

    return () => {
      document.body.removeChild(containerRef.current);
    };
  }, []);

  return (
    <>
      <GlobalStyleForAdminLayout />
      <ConfigProvider getPopupContainer={() => containerRef.current}>{children}</ConfigProvider>
    </>
  );
};

=======
>>>>>>> 6eff76ff
export const InternalAdminLayout = (props: any) => {
  const sideMenuRef = useRef<HTMLDivElement>();
  const result = useSystemSettings();
  const { service } = useCollectionManager();
  const params = useParams<any>();
  const { token } = useToken();
  const { render } = useAppSpin();

  return (
    <Layout>
      <Layout.Header
        className={css`
          .ant-menu.ant-menu-dark .ant-menu-item-selected,
          .ant-menu-submenu-popup.ant-menu-dark .ant-menu-item-selected,
          .ant-menu-submenu-horizontal.ant-menu-submenu-selected {
            background-color: ${token.colorBgHeaderMenuActive};
            color: ${token.colorTextHeaderMenuActive};
          }
          .ant-menu-dark.ant-menu-horizontal > .ant-menu-item:hover {
            background-color: ${token.colorBgHeaderMenuHover};
            color: ${token.colorTextHeaderMenuHover};
          }

          position: fixed;
          left: 0;
          right: 0;
          height: var(--nb-header-height);
          line-height: var(--nb-header-height);
          padding: 0;
          z-index: 100;
          background-color: ${token.colorBgHeader};

          .ant-menu {
            background-color: transparent;
          }

          .ant-menu-item {
            color: ${token.colorTextHeaderMenu};
          }
        `}
      >
        <div
          className={css`
            position: relative;
            width: 100%;
            height: 100%;
            display: flex;
          `}
        >
          <div
            className={css`
              position: relative;
              z-index: 1;
              flex: 1 1 auto;
              display: flex;
              height: 100%;
            `}
          >
            <div
              className={css`
                width: 200px;
                display: inline-flex;
                flex-shrink: 0;
                color: #fff;
                padding: 0;
                align-items: center;
              `}
            >
              <img
                className={css`
                  padding: 0 16px;
                  object-fit: contain;
                  width: 100%;
                  height: 100%;
                `}
                src={result?.data?.data?.logo?.url}
              />
            </div>
            <div
              className={css`
                flex: 1 1 auto;
                width: 0;
              `}
            >
              <SetThemeOfHeaderSubmenu>
                <MenuEditor sideMenuRef={sideMenuRef} />
              </SetThemeOfHeaderSubmenu>
            </div>
          </div>
          <div
            className={css`
              position: relative;
              flex-shrink: 0;
              height: 100%;
              z-index: 10;
            `}
          >
            <PinnedPluginList />
            <CurrentUser />
          </div>
        </div>
      </Layout.Header>
      {params.name && (
        <Layout.Sider
          className={css`
            height: 100%;
            /* position: fixed; */
            position: relative;
            left: 0;
            top: 0;
            background: rgba(0, 0, 0, 0);
            z-index: 100;
            .ant-layout-sider-children {
              top: var(--nb-header-height);
              position: fixed;
              width: 200px;
              height: calc(100vh - var(--nb-header-height));
            }
          `}
          theme={'light'}
          ref={sideMenuRef}
        ></Layout.Sider>
      )}
      <Layout.Content
        className={css`
          display: flex;
          flex-direction: column;
          position: relative;
          overflow-y: auto;
          height: 100vh;
          max-height: 100vh;
          > div {
            position: relative;
          }
          .ant-layout-footer {
            position: absolute;
            bottom: 0;
            text-align: center;
            width: 100%;
            z-index: 0;
            padding: 0px 50px;
          }
        `}
      >
        <header
          className={css`
            flex-shrink: 0;
            height: var(--nb-header-height);
            line-height: var(--nb-header-height);
            background: transparent;
            pointer-events: none;
          `}
        ></header>
        {service.contentLoading ? render() : <Outlet />}
      </Layout.Content>
    </Layout>
  );
};

export const AdminProvider = (props) => {
  return (
    <CurrentAppInfoProvider>
      <NavigateIfNotSignIn>
        <RemoteSchemaTemplateManagerProvider>
          <RemoteCollectionManagerProvider>
            <VariablesProvider>
              <ACLRolesCheckProvider>{props.children}</ACLRolesCheckProvider>
            </VariablesProvider>
          </RemoteCollectionManagerProvider>
        </RemoteSchemaTemplateManagerProvider>
      </NavigateIfNotSignIn>
    </CurrentAppInfoProvider>
  );
};

export const AdminLayout = (props) => {
  return (
    <AdminProvider>
      <InternalAdminLayout {...props} />
    </AdminProvider>
  );
};

export class AdminLayoutPlugin extends Plugin {
  async afterAdd() {
    await this.app.pm.add(RemoteSchemaTemplateManagerPlugin);
  }
  async load() {
    this.app.addComponents({ AdminLayout });
  }
}<|MERGE_RESOLUTION|>--- conflicted
+++ resolved
@@ -1,11 +1,7 @@
 import { css } from '@emotion/css';
 import { useSessionStorageState } from 'ahooks';
-<<<<<<< HEAD
 import { App, ConfigProvider, Layout } from 'antd';
 import { createGlobalStyle } from 'antd-style';
-=======
-import { App, Layout } from 'antd';
->>>>>>> 6eff76ff
 import React, { createContext, useContext, useEffect, useMemo, useRef, useState } from 'react';
 import { Link, Outlet, useMatch, useNavigate, useParams } from 'react-router-dom';
 import {
@@ -198,7 +194,6 @@
   );
 };
 
-<<<<<<< HEAD
 /**
  * 鼠标悬浮在顶部“更多”按钮时显示的子菜单的样式
  */
@@ -265,8 +260,6 @@
   );
 };
 
-=======
->>>>>>> 6eff76ff
 export const InternalAdminLayout = (props: any) => {
   const sideMenuRef = useRef<HTMLDivElement>();
   const result = useSystemSettings();
