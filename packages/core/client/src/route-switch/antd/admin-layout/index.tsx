/**
 * This file is part of the NocoBase (R) project.
 * Copyright (c) 2020-2024 NocoBase Co., Ltd.
 * Authors: NocoBase Team.
 *
 * This project is dual-licensed under AGPL-3.0 and NocoBase Commercial License.
 * For more information, please refer to: https://www.nocobase.com/agreement.
 */

import { EllipsisOutlined, HighlightOutlined } from '@ant-design/icons';
import ProLayout, { RouteContext, RouteContextType } from '@ant-design/pro-layout';
import { HeaderViewProps } from '@ant-design/pro-layout/es/components/Header';
import { css } from '@emotion/css';
import { theme as antdTheme, ConfigProvider, Popover, Result, Tooltip } from 'antd';
<<<<<<< HEAD
import { createStyles } from 'antd-style';
import React, { createContext, FC, useCallback, useContext, useEffect, useMemo, useRef, useState } from 'react';
=======
import React, { createContext, FC, memo, useCallback, useContext, useEffect, useMemo, useRef, useState } from 'react';
>>>>>>> f53ac3ce
import ReactDOM from 'react-dom';
import { useTranslation } from 'react-i18next';
import { Link, Navigate, Outlet, useLocation, useNavigate } from 'react-router-dom';
import {
  ACLRolesCheckProvider,
  CurrentAppInfoProvider,
  DndContext,
  Icon,
  ParentRouteContext,
  PinnedPluginList,
  RemoteCollectionManagerProvider,
  RemoteSchemaComponent,
  RemoteSchemaTemplateManagerPlugin,
  RemoteSchemaTemplateManagerProvider,
  SortableItem,
  useDesignable,
  useGlobalTheme,
  useMenuDragEnd,
  useParseURLAndParams,
  useRequest,
  useSchemaInitializerRender,
  useSystemSettings,
  useToken,
} from '../../../';
import {
  CurrentPageUidContext,
  CurrentPageUidProvider,
  CurrentTabUidProvider,
  IsSubPageClosedByPageMenuProvider,
  useCurrentPageUid,
  useLocationNoUpdate,
} from '../../../application/CustomRouterContextProvider';
import { Plugin } from '../../../application/Plugin';
import { AppNotFound } from '../../../common/AppNotFound';
import { withTooltipComponent } from '../../../hoc/withTooltipComponent';
import { menuItemInitializer } from '../../../modules/menu/menuItemInitializer';
import { useMenuTranslation } from '../../../schema-component/antd/menu/locale';
import { KeepAlive, useKeepAlive } from './KeepAlive';
import { NocoBaseDesktopRoute, NocoBaseDesktopRouteType } from './convertRoutesToSchema';
import { MenuSchemaToolbar, ResetThemeTokenAndKeepAlgorithm } from './menuItemSettings';
import { userCenterSettings } from './userCenterSettings';

export { KeepAlive, NocoBaseDesktopRouteType, useKeepAlive };

export const NocoBaseRouteContext = createContext<NocoBaseDesktopRoute | null>(null);
NocoBaseRouteContext.displayName = 'NocoBaseRouteContext';

export const CurrentRouteProvider: FC<{ uid: string }> = memo(({ children, uid }) => {
  const { allAccessRoutes } = useAllAccessDesktopRoutes();
  const routeNode = useMemo(() => findRouteBySchemaUid(uid, allAccessRoutes), [uid, allAccessRoutes]);
  return <NocoBaseRouteContext.Provider value={routeNode}>{children}</NocoBaseRouteContext.Provider>;
});

export const useCurrentRoute = () => {
  return useContext(NocoBaseRouteContext) || {};
};

const emptyArray = [];
const AllAccessDesktopRoutesContext = createContext<{
  allAccessRoutes: NocoBaseDesktopRoute[];
  refresh: () => void;
}>({
  allAccessRoutes: emptyArray,
  refresh: () => {},
});
AllAccessDesktopRoutesContext.displayName = 'AllAccessDesktopRoutesContext';

export const useAllAccessDesktopRoutes = () => {
  return useContext(AllAccessDesktopRoutesContext);
};

const RoutesRequestProvider: FC = ({ children }) => {
  const mountedRef = useRef(false);
  const { data, refresh, loading } = useRequest<{
    data: any;
  }>({
    url: `/desktopRoutes:listAccessible`,
    params: { tree: true, sort: 'sort' },
  });

  const allAccessRoutesValue = useMemo(() => {
    return {
      allAccessRoutes: data?.data || emptyArray,
      refresh,
    };
  }, [data?.data, refresh]);

  // Only valid on first load
  if (loading && !mountedRef.current) {
    return null;
  } else {
    mountedRef.current = true;
  }

  return (
    <AllAccessDesktopRoutesContext.Provider value={allAccessRoutesValue}>
      {children}
    </AllAccessDesktopRoutesContext.Provider>
  );
};

const noAccessPermission = (currentPageUid: string, allAccessRoutes: NocoBaseDesktopRoute[]) => {
  if (!currentPageUid) {
    return false;
  }

  const routeNode = findRouteBySchemaUid(currentPageUid, allAccessRoutes);
  if (!routeNode) {
    return true;
  }

  return false;
};

export const AdminDynamicPage = () => {
  const currentPageUid = useCurrentPageUid();
  const { allAccessRoutes } = useAllAccessDesktopRoutes();

  // Group page should not request schema data
  if (isGroup(currentPageUid, allAccessRoutes)) {
    return null;
  }

  // 404 page
  if (noAccessPermission(currentPageUid, allAccessRoutes)) {
    return <AppNotFound />;
  }

  return (
    <KeepAlive uid={currentPageUid}>
      {(uid) => (
        <CurrentPageUidContext.Provider value={uid}>
          <CurrentRouteProvider uid={uid}>
            <RemoteSchemaComponent uid={uid} />
          </CurrentRouteProvider>
        </CurrentPageUidContext.Provider>
      )}
    </KeepAlive>
  );
};

const layoutContentClass = css`
  display: flex;
  flex-direction: column;
  position: relative;
  height: calc(100vh - var(--nb-header-height));
  > div {
    position: relative;
  }
  .ant-layout-footer {
    position: absolute;
    bottom: 0;
    text-align: center;
    width: 100%;
    z-index: 0;
    padding: 0px 50px;
  }
`;

const className1 = css`
  width: 168px;
  height: var(--nb-header-height);
  margin-right: 4px;
  display: inline-flex;
  flex-shrink: 0;
  color: #fff;
  padding: 0;
  align-items: center;
`;
const className2 = css`
  object-fit: contain;
  width: 100%;
  height: 100%;
`;
const className3 = css`
  width: 100%;
  height: 100%;
  font-weight: 500;
  text-align: center;
  overflow: hidden;
  text-overflow: ellipsis;
  white-space: nowrap;
`;

const pageContentStyle: React.CSSProperties = {
  flex: 1,
  overflowY: 'auto',
};

const ShowTipWhenNoPages = () => {
  const { allAccessRoutes } = useAllAccessDesktopRoutes();
  const { designable } = useDesignable();
  const { token } = useToken();
  const { t } = useTranslation();
  const location = useLocation();

  // Check if there are any pages
  if (allAccessRoutes.length === 0 && !designable && ['/admin', '/admin/'].includes(location.pathname)) {
    return (
      <Result
        icon={<HighlightOutlined style={{ fontSize: '8em', color: token.colorText }} />}
        title={t('No pages yet, please configure first')}
        subTitle={t(`Click the "UI Editor" icon in the upper right corner to enter the UI Editor mode`)}
      />
    );
  }

  return null;
};

// 移动端中需要使用 dvh 单位来计算高度，否则会出现滚动不到最底部的问题
const mobileHeight = {
  height: `calc(100dvh - var(--nb-header-height))`,
};

function isDvhSupported() {
  // 创建一个测试元素
  const testEl = document.createElement('div');

  // 尝试设置 dvh 单位
  testEl.style.height = '1dvh';

  // 如果浏览器支持 dvh，则会解析这个值
  // 如果不支持，height 将保持为空字符串或被设置为无效值
  return testEl.style.height === '1dvh';
}

export const LayoutContent = () => {
  const style = useMemo(() => (isDvhSupported() ? mobileHeight : undefined), []);

  /* Use the "nb-subpages-slot-without-header-and-side" class name to locate the position of the subpages */
  return (
    <div className={`${layoutContentClass} nb-subpages-slot-without-header-and-side`} style={style}>
      <div style={pageContentStyle}>
        <Outlet />
        <ShowTipWhenNoPages />
      </div>
    </div>
  );
};

const NocoBaseLogo = () => {
  const result = useSystemSettings();
  const { token } = useToken();
  const fontSizeStyle = useMemo(() => ({ fontSize: token.fontSizeHeading3 }), [token.fontSizeHeading3]);

  const logo = result?.data?.data?.logo?.url ? (
    <img className={className2} src={result?.data?.data?.logo?.url} />
  ) : (
    <span style={fontSizeStyle} className={className3}>
      {result?.data?.data?.title}
    </span>
  );

  return <div className={className1}>{result?.loading ? null : logo}</div>;
};

/**
 * Fix the issue where SchemaToolbar cannot be displayed normally in Group
 * @returns
 */
const MenuSchemaToolbarWithContainer = () => {
  const divRef = useRef(null);
  const [container, setContainer] = React.useState<HTMLDivElement | null>(null);

  useEffect(() => {
    setContainer(divRef.current.parentElement.parentElement.parentElement);
  }, []);

  return (
    <>
      <MenuSchemaToolbar container={container} />
      <div ref={divRef}></div>
    </>
  );
};

const GroupItem: FC<{ item: any }> = (props) => {
  const { item } = props;
  const { designable } = useDesignable();

  // fake schema used to pass routing information to SortableItem
  const fakeSchema: any = { __route__: item._route };

  return (
    <ParentRouteContext.Provider value={item._parentRoute}>
      <NocoBaseRouteContext.Provider value={item._route}>
        <SortableItem id={item._route.id} schema={fakeSchema} aria-label={item.name}>
          {props.children}
          {designable && <MenuSchemaToolbarWithContainer />}
        </SortableItem>
      </NocoBaseRouteContext.Provider>
    </ParentRouteContext.Provider>
  );
};

const WithTooltip: FC<{ title: string; hidden: boolean }> = (props) => {
  const { inHeader } = useContext(HeaderContext);

  return (
    <RouteContext.Consumer>
      {(context) =>
        context.collapsed && !props.hidden && !inHeader ? (
          <Tooltip title={props.title} placement="right">
            {props.children}
          </Tooltip>
        ) : (
          props.children
        )
      }
    </RouteContext.Consumer>
  );
};

const MenuItem: FC<{ item: any; options: { isMobile: boolean; collapsed: boolean } }> = (props) => {
  const { item } = props;
  const { parseURLAndParams } = useParseURLAndParams();
  const divRef = useRef(null);
  const location = useLocation();

  useEffect(() => {
    if (divRef.current) {
      // 顶部 Add menu item 按钮放置在右侧
      divRef.current.parentElement.parentElement.style.order = 999;

      divRef.current.parentElement.parentElement.style.paddingLeft = 0;
      divRef.current.parentElement.parentElement.style.padding = 0;
    }
  }, []);

  const handleClickLink = useCallback(
    async (event: React.MouseEvent) => {
      const href = item._route.options?.href;
      const params = item._route.options?.params;

      event.preventDefault();
      event.stopPropagation();

      try {
        const url = await parseURLAndParams(href, params || []);
        window.open(url, '_blank');
      } catch (err) {
        console.error(err);
        window.open(href, '_blank');
      }
    },
    [parseURLAndParams, item],
  );

  if (item._hidden) {
    return null;
  }

  const fakeSchema: any = { __route__: item._route };

  // "Add menu item" does not need SchemaToolbar
  if (item.key === 'x-designer-button') {
    return (
      <div ref={divRef}>
        <ResetThemeTokenAndKeepAlgorithm>
          <ParentRouteContext.Provider value={item._parentRoute}>
            <NocoBaseRouteContext.Provider value={item._route}>{props.children}</NocoBaseRouteContext.Provider>
          </ParentRouteContext.Provider>
        </ResetThemeTokenAndKeepAlgorithm>
      </div>
    );
  }

  if (item._route?.type === NocoBaseDesktopRouteType.link) {
    // fake schema used to pass routing information to SortableItem
    return (
      <ParentRouteContext.Provider value={item._parentRoute}>
        <NocoBaseRouteContext.Provider value={item._route}>
          <SortableItem id={item._route.id} schema={fakeSchema}>
            <div onClick={handleClickLink}>
              {/* 这里是为了扩大点击区域 */}
              <Link to={location.pathname} aria-label={item.name}>
                {props.children}
              </Link>
            </div>
            <MenuSchemaToolbar />
          </SortableItem>
        </NocoBaseRouteContext.Provider>
      </ParentRouteContext.Provider>
    );
  }

  // 如果点击的是一个 group，直接跳转到第一个子页面
  const path = item.redirect || item.path;

  return (
    <ParentRouteContext.Provider value={item._parentRoute}>
      <NocoBaseRouteContext.Provider value={item._route}>
        <SortableItem id={item._route.id} schema={fakeSchema}>
          <WithTooltip
            title={item.name}
            hidden={item._route.type === NocoBaseDesktopRouteType.group || item._depth > 0}
          >
            <Link to={path} aria-label={item.name}>
              {props.children}
            </Link>
          </WithTooltip>
          <MenuSchemaToolbar />
        </SortableItem>
      </NocoBaseRouteContext.Provider>
    </ParentRouteContext.Provider>
  );
};

const resetStyle = css`
  .ant-layout-sider-children {
    margin-inline-end: 0 !important;
  }

  .ant-layout-header.ant-pro-layout-header {
    border-block-end: none !important;
  }

  // 固定菜单中图标和标题的距离，防止当切换到紧凑模式后，图标和标题之间的距离过近
  .ant-menu-title-content .ant-pro-base-menu-inline-item-title,
  .ant-menu-title-content .ant-pro-base-menu-horizontal-item-title {
    gap: 8px;
  }

  // 修复紧凑模式下且菜单收起时，菜单的高度不够的问题
  .ant-pro-base-menu-vertical-collapsed .ant-pro-base-menu-vertical-menu-item {
    height: auto;
  }
`;

const contentStyle = {
  paddingBlock: 0,
  paddingInline: 0,
};

const HeaderContext = React.createContext<{ inHeader: boolean }>({ inHeader: false });

const popoverStyle = css`
  .ant-popover-inner {
    padding: 0;
    overflow: hidden;
  }
`;

const MobileActions: FC = (props) => {
  const { token } = useToken();
  const [open, setOpen] = useState(false);

  // 点击时立即关闭 Popover，避免影响用户操作
  const handleContentClick = useCallback(() => {
    setOpen(false);
  }, []);

  return (
    <Popover
      rootClassName={popoverStyle}
      content={<PinnedPluginList onClick={handleContentClick} />}
      color={token.colorBgHeader}
      trigger="click"
      open={open}
      onOpenChange={setOpen}
    >
      <div style={{ padding: '0 16px', display: 'flex', alignItems: 'center', height: '100%', marginRight: -16 }}>
        <EllipsisOutlined
          style={{
            color: token.colorTextHeaderMenu,
            fontSize: 20,
          }}
        />
      </div>
    </Popover>
  );
};

const actionsRender: any = (props) => {
  if (props.isMobile) {
    return <MobileActions />;
  }

  return <PinnedPluginList />;
};

const MenuItemTitle: React.FC = (props) => {
  return <>{props.children}</>;
};

const MenuItemTitleWithTooltip = withTooltipComponent(MenuItemTitle);

const menuItemRender = (item, dom, options) => {
  return (
    <MenuItem item={item} options={options}>
      <MenuItemTitleWithTooltip tooltip={item._route?.tooltip}>{dom}</MenuItemTitleWithTooltip>
    </MenuItem>
  );
};

const subMenuItemRender = (item, dom) => {
  return (
    <GroupItem item={item}>
      <MenuItemTitleWithTooltip tooltip={item._route?.tooltip}>{dom}</MenuItemTitleWithTooltip>
    </GroupItem>
  );
};

const CollapsedButton: FC<{ collapsed: boolean }> = (props) => {
  const { token } = useToken();

  return (
    <RouteContext.Consumer>
      {(context) =>
        context.isMobile ? (
          <>{props.children}</>
        ) : (
          ReactDOM.createPortal(
            <div
              className={css`
                // Fix the issue where the collapse/expand button is covered by subpages
                .ant-pro-sider-collapsed-button {
                  top: 64px;
                  left: ${props.collapsed ? 52 : (token.siderWidth || 200) - 12}px;
                  z-index: 200;
                  transition: left 0.2s;
                }
              `}
            >
              {props.children}
            </div>,
            document.body,
          )
        )
      }
    </RouteContext.Consumer>
  );
};

const collapsedButtonRender = (collapsed, dom) => {
  return <CollapsedButton collapsed={collapsed}>{dom}</CollapsedButton>;
};

/**
 * 这个问题源自 antd 的一个 bug，等 antd 修复了这个问题后，可以删除这个样式。
 * - issue: https://github.com/ant-design/pro-components/issues/8593
 * - issue: https://github.com/ant-design/pro-components/issues/8522
 * - issue: https://github.com/ant-design/pro-components/issues/8432
 */
const useHeaderStyle = createStyles(({ token }: any) => {
  return {
    headerPopup: {
      '&.ant-menu-submenu-popup>.ant-menu': {
        backgroundColor: `${token.colorBgHeader}`,
      },
    },
    headerMenuActive: {
      '& .ant-menu-submenu-selected>.ant-menu-submenu-title': {
        color: token.colorTextHeaderMenuActive,
      },
    },
  };
});
const headerContextValue = { inHeader: true };
const HeaderWrapper: FC = (props) => {
  const { styles } = useHeaderStyle();

  return (
    <span className={styles.headerMenuActive}>
      <HeaderContext.Provider value={headerContextValue}>{props.children}</HeaderContext.Provider>
    </span>
  );
};
const headerRender = (props: HeaderViewProps, defaultDom: React.ReactNode) => {
  return <HeaderWrapper>{defaultDom}</HeaderWrapper>;
};

const IsMobileLayoutContext = React.createContext<{
  isMobileLayout: boolean;
  setIsMobileLayout: React.Dispatch<React.SetStateAction<boolean>>;
}>({
  isMobileLayout: false,
  setIsMobileLayout: () => {},
});

const MobileLayoutProvider: FC = (props) => {
  const [isMobileLayout, setIsMobileLayout] = useState(false);
  const value = useMemo(() => ({ isMobileLayout, setIsMobileLayout }), [isMobileLayout]);

  return <IsMobileLayoutContext.Provider value={value}>{props.children}</IsMobileLayoutContext.Provider>;
};

export const useMobileLayout = () => {
  const { isMobileLayout, setIsMobileLayout } = useContext(IsMobileLayoutContext);
  return { isMobileLayout, setIsMobileLayout };
};

export const InternalAdminLayout = () => {
  const { allAccessRoutes } = useAllAccessDesktopRoutes();
  const { designable: _designable } = useDesignable();
  const location = useLocation();
  const { onDragEnd } = useMenuDragEnd();
  const { token } = useToken();
  const { isMobileLayout, setIsMobileLayout } = useMobileLayout();
  const [collapsed, setCollapsed] = useState(isMobileLayout);
  const doNotChangeCollapsedRef = useRef(false);
  const { t } = useMenuTranslation();
  const designable = isMobileLayout ? false : _designable;
  const { styles } = useHeaderStyle();

  const route = useMemo(() => {
    return {
      path: '/',
      children: convertRoutesToLayout(allAccessRoutes, { designable, isMobile: isMobileLayout, t }),
    };
  }, [allAccessRoutes, designable, isMobileLayout, t]);
  const layoutToken = useMemo(() => {
    return {
      header: {
        colorBgHeader: token.colorBgHeader,
        colorTextMenu: token.colorTextHeaderMenu,
        colorTextMenuSelected: token.colorTextHeaderMenuActive,
        colorTextMenuActive: token.colorTextHeaderMenuHover,
        colorBgMenuItemHover: token.colorBgHeaderMenuHover,
        colorBgMenuItemSelected: token.colorBgHeaderMenuActive,
        heightLayoutHeader: 46,
        colorHeaderTitle: token.colorTextHeaderMenu,
      },
      sider: {
        colorMenuBackground: token.colorBgContainer,
        colorTextMenu: token.colorText,
        colorTextMenuSelected: token.colorPrimary,
        colorBgMenuItemSelected: token.colorPrimaryBg,
        colorBgMenuItemActive: token.colorPrimaryBg,
        colorBgMenuItemHover: token.colorBgTextHover,
      },
      bgLayout: token.colorBgLayout,
    };
  }, [token]);
  const { theme, isDarkTheme } = useGlobalTheme();
  const mobileTheme = useMemo(() => {
    return {
      ...theme,
      token: {
        ...theme.token,
        paddingPageHorizontal: 8, // Horizontal page padding
        paddingPageVertical: 8, // Vertical page padding
        marginBlock: 12, // Spacing between blocks
        borderRadiusBlock: 8, // Block border radius
        fontSize: 16, // Font size
      },
      algorithm: isDarkTheme ? [antdTheme.compactAlgorithm, antdTheme.darkAlgorithm] : antdTheme.compactAlgorithm, // Set mobile mode to always use compact algorithm
    };
  }, [theme, isDarkTheme]);

  const onCollapse = useCallback((collapsed: boolean) => {
    if (doNotChangeCollapsedRef.current) {
      return;
    }
    setCollapsed(collapsed);
  }, []);

  const onPageChange = useCallback(() => {
    doNotChangeCollapsedRef.current = true;
    setTimeout(() => {
      doNotChangeCollapsedRef.current = false;
    });
  }, []);

  const menuProps = useMemo(() => {
    return {
      overflowedIndicatorPopupClassName: styles.headerPopup,
    };
  }, [styles.headerPopup]);

  return (
    <DndContext onDragEnd={onDragEnd}>
      <ProLayout
        contentStyle={contentStyle}
        siderWidth={token.siderWidth || 200}
        className={resetStyle}
        location={location}
        route={route}
        actionsRender={actionsRender}
        logo={<NocoBaseLogo />}
        title={''}
        layout="mix"
        splitMenus
        token={layoutToken}
        headerRender={headerRender}
        menuItemRender={menuItemRender}
        subMenuItemRender={subMenuItemRender}
        collapsedButtonRender={collapsedButtonRender}
        onCollapse={onCollapse}
        collapsed={collapsed}
        onPageChange={onPageChange}
        menuProps={menuProps}
      >
        <RouteContext.Consumer>
          {(value: RouteContextType) => {
            const { isMobile: _isMobile } = value;

            if (_isMobile !== isMobileLayout) {
              setIsMobileLayout(_isMobile);
            }

            return (
              <ConfigProvider theme={_isMobile ? mobileTheme : theme}>
                <LayoutContent />
              </ConfigProvider>
            );
          }}
        </RouteContext.Consumer>
      </ProLayout>
    </DndContext>
  );
};

const NavigateToDefaultPage: FC = (props) => {
  const { allAccessRoutes } = useAllAccessDesktopRoutes();
  const location = useLocationNoUpdate();

  const defaultPageUid = findFirstPageRoute(allAccessRoutes)?.schemaUid;

  return (
    <>
      {props.children}
      {defaultPageUid && (location.pathname === '/admin' || location.pathname === '/admin/') && (
        <Navigate replace to={`/admin/${defaultPageUid}`} />
      )}
    </>
  );
};

const findRouteByMenuSchemaUid = (schemaUid: string, routes: NocoBaseDesktopRoute[]) => {
  if (!routes) return;

  for (const route of routes) {
    if (route.menuSchemaUid === schemaUid) {
      return route;
    }

    if (route.children?.length) {
      const result = findRouteByMenuSchemaUid(schemaUid, route.children);
      if (result) {
        return result;
      }
    }
  }
};

/**
 * Compatibility with legacy page routes
 * @param props
 * @returns
 */
const LegacyRouteCompat: FC = (props) => {
  const currentPageUid = useCurrentPageUid();
  const { allAccessRoutes } = useAllAccessDesktopRoutes();
  const location = useLocation();
  const navigate = useNavigate();

  useEffect(() => {
    const route = findRouteByMenuSchemaUid(currentPageUid, allAccessRoutes);
    if (route) {
      navigate(location.pathname.replace(currentPageUid, route.schemaUid) + location.search);
    }
  }, [allAccessRoutes, currentPageUid, location.pathname, location.search, navigate]);

  return <>{props.children}</>;
};

export const AdminProvider = (props) => {
  return (
    <CurrentPageUidProvider>
      <CurrentTabUidProvider>
        <IsSubPageClosedByPageMenuProvider>
          <ACLRolesCheckProvider>
            <RoutesRequestProvider>
              <NavigateToDefaultPage>
                <LegacyRouteCompat>
                  <RemoteCollectionManagerProvider>
                    <CurrentAppInfoProvider>
                      <RemoteSchemaTemplateManagerProvider>{props.children}</RemoteSchemaTemplateManagerProvider>
                    </CurrentAppInfoProvider>
                  </RemoteCollectionManagerProvider>
                </LegacyRouteCompat>
              </NavigateToDefaultPage>
            </RoutesRequestProvider>
          </ACLRolesCheckProvider>
        </IsSubPageClosedByPageMenuProvider>
      </CurrentTabUidProvider>
    </CurrentPageUidProvider>
  );
};

export const AdminLayout = (props) => {
  return (
    <AdminProvider>
      <InternalAdminLayout {...props} />
    </AdminProvider>
  );
};

export class AdminLayoutPlugin extends Plugin {
  async afterAdd() {
    await this.app.pm.add(RemoteSchemaTemplateManagerPlugin);
  }
  async load() {
    this.app.schemaSettingsManager.add(userCenterSettings);
    this.app.addComponents({ AdminLayout, AdminDynamicPage });
    this.app.use(MobileLayoutProvider);
  }
}

export function findRouteBySchemaUid(schemaUid: string, treeArray: any[]) {
  if (!treeArray) return;

  for (const node of treeArray) {
    if (schemaUid === node.schemaUid || schemaUid === node.menuSchemaUid) {
      return node;
    }

    if (node.children?.length) {
      const result = findRouteBySchemaUid(schemaUid, node.children);
      if (result) {
        return result;
      }
    }
  }
  return null;
}

const MenuDesignerButton: FC<{ testId: string }> = (props) => {
  const { render: renderInitializer } = useSchemaInitializerRender(menuItemInitializer);

  return renderInitializer({
    style: { background: 'none' },
    'data-testid': props.testId,
  });
};

const MenuTitleWithIcon: FC<{ icon: any; title: string }> = (props) => {
  if (props.icon) {
    return (
      <div style={{ display: 'flex', alignItems: 'center' }}>
        <Icon type={props.icon} />
        <span>{props.title}</span>
      </div>
    );
  }

  return <>{props.title}</>;
};

function convertRoutesToLayout(
  routes: NocoBaseDesktopRoute[],
  { designable, parentRoute, isMobile, t, depth = 0 }: any,
) {
  if (!routes) return;

  const getInitializerButton = (testId: string) => {
    return {
      key: 'x-designer-button',
      name: <MenuDesignerButton testId={testId} />,
      path: '/',
      disabled: true,
      _route: {},
      _parentRoute: {},
      icon: <Icon type="setting" />,
    };
  };

  const result: any[] = routes.map((item) => {
    const name = depth > 1 ? <MenuTitleWithIcon icon={item.icon} title={t(item.title)} /> : t(item.title); // ProLayout 组件不显示第二级菜单的 icon，所以这里自己实现

    if (item.type === NocoBaseDesktopRouteType.link) {
      return {
        name,
        icon: item.icon ? <Icon type={item.icon} /> : null,
        path: '/',
        hideInMenu: item.hideInMenu,
        _route: item,
        _parentRoute: parentRoute,
      };
    }

    if (item.type === NocoBaseDesktopRouteType.page) {
      return {
        name,
        icon: item.icon ? <Icon type={item.icon} /> : null,
        path: `/admin/${item.schemaUid}`,
        redirect: `/admin/${item.schemaUid}`,
        hideInMenu: item.hideInMenu,
        _route: item,
        _parentRoute: parentRoute,
      };
    }

    if (item.type === NocoBaseDesktopRouteType.group) {
      const children =
        convertRoutesToLayout(item.children, { designable, parentRoute: item, depth: depth + 1, t }) || [];

      // add a designer button
      if (designable && depth === 0) {
        children.push({ ...getInitializerButton('schema-initializer-Menu-side'), _parentRoute: item });
      }

      return {
        name,
        icon: item.icon ? <Icon type={item.icon} /> : null,
        path: `/admin/${item.id}`,
        redirect:
          children[0]?.key === 'x-designer-button'
            ? undefined
            : `/admin/${findFirstPageRoute(item.children)?.schemaUid || item.id}`,
        routes: children.length === 0 ? [{ path: '/', name: ' ', disabled: true, _hidden: true }] : children,
        hideInMenu: item.hideInMenu,
        _route: item,
        _depth: depth,
      };
    }
  });

  if (designable && depth === 0) {
    isMobile
      ? result.push({ ...getInitializerButton('schema-initializer-Menu-header') })
      : result.unshift({ ...getInitializerButton('schema-initializer-Menu-header') });
  }

  return result;
}

function isGroup(groupId: string, allAccessRoutes: NocoBaseDesktopRoute[]) {
  const route = findRouteById(groupId, allAccessRoutes);
  return route?.type === NocoBaseDesktopRouteType.group;
}

function findRouteById(id: string, treeArray: any[]) {
  for (const node of treeArray) {
    if (Number(id) === Number(node.id)) {
      return node;
    }

    if (node.children?.length) {
      const result = findRouteById(id, node.children);
      if (result) {
        return result;
      }
    }
  }
  return null;
}

export function findFirstPageRoute(routes: NocoBaseDesktopRoute[]) {
  if (!routes) return;

  for (const route of routes.filter((item) => !item.hideInMenu)) {
    if (route.type === NocoBaseDesktopRouteType.page) {
      return route;
    }

    if (route.type === NocoBaseDesktopRouteType.group && route.children?.length) {
      const result = findFirstPageRoute(route.children);
      if (result) return result;
    }
  }
}<|MERGE_RESOLUTION|>--- conflicted
+++ resolved
@@ -12,12 +12,8 @@
 import { HeaderViewProps } from '@ant-design/pro-layout/es/components/Header';
 import { css } from '@emotion/css';
 import { theme as antdTheme, ConfigProvider, Popover, Result, Tooltip } from 'antd';
-<<<<<<< HEAD
 import { createStyles } from 'antd-style';
-import React, { createContext, FC, useCallback, useContext, useEffect, useMemo, useRef, useState } from 'react';
-=======
 import React, { createContext, FC, memo, useCallback, useContext, useEffect, useMemo, useRef, useState } from 'react';
->>>>>>> f53ac3ce
 import ReactDOM from 'react-dom';
 import { useTranslation } from 'react-i18next';
 import { Link, Navigate, Outlet, useLocation, useNavigate } from 'react-router-dom';
@@ -81,7 +77,7 @@
   refresh: () => void;
 }>({
   allAccessRoutes: emptyArray,
-  refresh: () => {},
+  refresh: () => { },
 });
 AllAccessDesktopRoutesContext.displayName = 'AllAccessDesktopRoutesContext';
 
@@ -596,7 +592,7 @@
   setIsMobileLayout: React.Dispatch<React.SetStateAction<boolean>>;
 }>({
   isMobileLayout: false,
-  setIsMobileLayout: () => {},
+  setIsMobileLayout: () => { },
 });
 
 const MobileLayoutProvider: FC = (props) => {
