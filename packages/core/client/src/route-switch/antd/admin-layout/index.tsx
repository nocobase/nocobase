--- conflicted
+++ resolved
@@ -92,11 +92,7 @@
   const ctx = useACLRoleContext();
   const [current, setCurrent] = useState(null);
 
-<<<<<<< HEAD
-  const onSelect = useCallback(({ item }) => {
-=======
   const onSelect = useCallback(({ item }: { item; key; keyPath; domEvent }) => {
->>>>>>> 33b1fedd
     const schema = item.props.schema;
     setTitle(schema.title);
     setCurrent(schema);
