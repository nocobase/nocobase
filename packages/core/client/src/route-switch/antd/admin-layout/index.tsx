import { css } from '@emotion/css';
import { Layout, Spin } from 'antd';
import React, { createContext, useContext, useMemo, useRef, useState } from 'react';
import { useHistory, useRouteMatch } from 'react-router-dom';
import {
  ACLRolesCheckProvider,
  CurrentUser,
  CurrentUserProvider,
  CurrentAppInfoProvider,
  findByUid,
  findMenuItem,
  RemoteCollectionManagerProvider,
  RemotePluginManagerToolbar,
  RemoteSchemaTemplateManagerProvider,
  SchemaComponent,
  useACLRoleContext,
  useDocumentTitle,
  useRequest,
  useRoute,
  useSystemSettings,
} from '../../../';
import { useCollectionManager } from '../../../collection-manager';
import { PoweredBy } from '../../../powered-by';
import { useMutationObserver } from 'ahooks';

const filterByACL = (schema, options) => {
  const { allowAll, allowConfigure, allowMenuItemIds = [] } = options;
  if (allowAll || allowConfigure) {
    return schema;
  }
  const filterSchema = (s) => {
    if (!s) {
      return;
    }
    for (const key in s.properties) {
      if (Object.prototype.hasOwnProperty.call(s.properties, key)) {
        const element = s.properties[key];
        if (element['x-uid'] && !allowMenuItemIds.includes(element['x-uid'])) {
          delete s.properties[key];
        }
        if (element['x-uid']) {
          filterSchema(element);
        }
      }
    }
  };
  filterSchema(schema);
  return schema;
};

const SchemaIdContext = createContext(null);
const useMenuProps = () => {
  const defaultSelectedUid = useContext(SchemaIdContext);
  return {
    selectedUid: defaultSelectedUid,
    defaultSelectedUid,
  };
};
const MenuEditor = (props) => {
  const { setTitle } = useDocumentTitle();
  const history = useHistory();
  const match = useRouteMatch<any>();
  const defaultSelectedUid = match.params.name;
  const { sideMenuRef } = props;
  const ctx = useACLRoleContext();
  const route = useRoute();
  const onSelect = ({ item }) => {
    const schema = item.props.schema;
    setTitle(schema.title);
    history.push(`/admin/${schema['x-uid']}`);
  };
  const { data, loading } = useRequest(
    {
      url: `/uiSchemas:getJsonSchema/${route.uiSchemaUid}`,
    },
    {
      refreshDeps: [route.uiSchemaUid],
      onSuccess(data) {
        const schema = filterByACL(data?.data, ctx);
        if (defaultSelectedUid) {
          if (defaultSelectedUid.includes('/')) {
            return;
          }
          const s = findByUid(schema, defaultSelectedUid);
          if (s) {
            setTitle(s.title);
          } else {
            const s = findMenuItem(schema);
            if (s) {
              history.push(`/admin/${s['x-uid']}`);
              setTitle(s.title);
            } else {
              history.push(`/admin/`);
            }
          }
        } else {
          const s = findMenuItem(schema);
          if (s) {
            history.push(`/admin/${s['x-uid']}`);
            setTitle(s.title);
          } else {
            history.push(`/admin/`);
          }
        }
      },
    },
  );
  const schema = useMemo(() => {
    const s = filterByACL(data?.data, ctx);
    if (s?.['x-component-props']) {
      s['x-component-props']['useProps'] = useMenuProps;
    }
    return s;
  }, [data?.data]);
  if (loading) {
    return <Spin />;
  }
  return (
    <SchemaIdContext.Provider value={defaultSelectedUid}>
      <SchemaComponent memoized scope={{ useMenuProps, onSelect, sideMenuRef, defaultSelectedUid }} schema={schema} />
    </SchemaIdContext.Provider>
  );
};

const InternalAdminLayout = (props: any) => {
  const sideMenuRef = useRef<HTMLDivElement>();
  const [sideMenuWidth, setSideMenuWidth] = useState(0);

  useMutationObserver(
    (value) => {
      const width = (value[0].target as HTMLDivElement).offsetWidth;
      setSideMenuWidth(width);
    },
    sideMenuRef,
    {
      childList: true,
      attributes: true,
    },
  );

  const result = useSystemSettings();
  const { service } = useCollectionManager();
  return (
    <Layout>
      <Layout.Header
        className={css`
          .ant-menu.ant-menu-dark .ant-menu-item-selected,
          .ant-menu-submenu-popup.ant-menu-dark .ant-menu-item-selected {
            background-color: rgba(255, 255, 255, 0.1);
          }
          .ant-menu-dark.ant-menu-horizontal > .ant-menu-item:hover {
            background-color: rgba(255, 255, 255, 0.1);
          }

          position: fixed;
          width: 100%;
          height: 46px;
          line-height: 46px;
          padding: 0;
          z-index: 100;
        `}
      >
        <div
          className={css`
            position: relative;
            width: 100%;
            height: 100%;
          `}
        >
          <div
            style={{ position: 'relative', zIndex: 1, display: 'flex', height: '100%', width: 'calc(100vw - 300px)' }}
          >
            <div style={{ width: 200, display: 'inline-flex', color: '#fff', padding: '0', alignItems: 'center' }}>
              <img
                className={css`
                  padding: 0 16px;
                  object-fit: contain;
                  width: 100%;
                  height: 100%;
                `}
                src={result?.data?.data?.logo?.url}
              />
              {/* {result?.data?.data?.title} */}
            </div>
            <div
              style={{
                width: 'calc(100% - 590px)',
              }}
            >
              <MenuEditor sideMenuRef={sideMenuRef} />
            </div>
          </div>
          <div style={{ position: 'absolute', height: '100%', zIndex: 10, top: 0, right: 0 }}>
            <ACLAllowConfigure>
              <RemotePluginManagerToolbar />
            </ACLAllowConfigure>
            <CurrentUser />
          </div>
<<<<<<< HEAD
        </div>
        <div style={{ position: 'absolute', zIndex: 10, top: 0, right: 0 }}>
            <RemotePluginManagerToolbar />
          <CurrentUser />
=======
>>>>>>> a14a6559
        </div>
      </Layout.Header>
      <div
        style={
          {
            '--side-menu-width': `${sideMenuWidth}px`,
          } as Record<string, string>
        }
        className={css`
          width: var(--side-menu-width);
          overflow: hidden;
          flex: 0 0 var(--side-menu-width);
          max-width: var(--side-menu-width);
          min-width: var(--side-menu-width);
          pointer-events: none;
          transition: background-color 0.3s ease 0s, min-width 0.3s ease 0s,
            max-width 0.3s cubic-bezier(0.645, 0.045, 0.355, 1) 0s;
        `}
      ></div>
      <Layout.Sider
        className={css`
          height: 100%;
          position: fixed;
          padding-top: 46px;
          left: 0;
          top: 0;
          background: rgba(0, 0, 0, 0);
          z-index: 100;
        `}
        style={{ display: 'none' }}
        theme={'light'}
        ref={sideMenuRef}
      ></Layout.Sider>
      <Layout.Content
        className={css`
          position: relative;
          overflow-y: auto;
          height: 100vh;
          max-height: 100vh;
          > div {
            position: relative;
            // z-index: 1;
          }
          .ant-layout-footer {
            position: absolute;
            bottom: 0;
            text-align: center;
            width: 100%;
            z-index: 0;
            padding: 0px 50px;
          }
        `}
      >
        <header
          className={css`
            height: 46px;
            line-height: 46px;
            background: transparent;
            pointer-events: none;
          `}
        ></header>
        {service.contentLoading ? <Spin /> : props.children}
      </Layout.Content>
    </Layout>
  );
};

export const AdminLayout = (props) => {
  return (
    <CurrentAppInfoProvider>
      <CurrentUserProvider>
        <RemoteSchemaTemplateManagerProvider>
          <RemoteCollectionManagerProvider>
            <ACLRolesCheckProvider>
              <InternalAdminLayout {...props} />
            </ACLRolesCheckProvider>
          </RemoteCollectionManagerProvider>
        </RemoteSchemaTemplateManagerProvider>
      </CurrentUserProvider>
    </CurrentAppInfoProvider>
  );
};

export default AdminLayout;<|MERGE_RESOLUTION|>--- conflicted
+++ resolved
@@ -191,18 +191,9 @@
             </div>
           </div>
           <div style={{ position: 'absolute', height: '100%', zIndex: 10, top: 0, right: 0 }}>
-            <ACLAllowConfigure>
               <RemotePluginManagerToolbar />
-            </ACLAllowConfigure>
             <CurrentUser />
           </div>
-<<<<<<< HEAD
-        </div>
-        <div style={{ position: 'absolute', zIndex: 10, top: 0, right: 0 }}>
-            <RemotePluginManagerToolbar />
-          <CurrentUser />
-=======
->>>>>>> a14a6559
         </div>
       </Layout.Header>
       <div
