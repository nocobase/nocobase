--- conflicted
+++ resolved
@@ -763,7 +763,6 @@
   }, [styles.headerPopup]);
 
   return (
-<<<<<<< HEAD
     <div style={rootStyle}>
       <div id="nocobase-app-container" style={appContainerStyle}>
         <DndContext onDragEnd={onDragEnd}>
@@ -774,7 +773,12 @@
             location={location}
             route={route}
             actionsRender={actionsRender}
-            logo={<NocoBaseLogo />}
+            logo={
+              <Space>
+                {AppsComponent && <AppsComponent />}
+                <NocoBaseLogo />
+              </Space>
+            }
             title={''}
             layout="mix"
             splitMenus
@@ -810,56 +814,6 @@
       </div>
       <div id="nocobase-embed-container" style={embedContainerStyle}></div>
     </div>
-=======
-    <DndContext onDragEnd={onDragEnd}>
-      <ProLayout
-        contentStyle={contentStyle}
-        siderWidth={token.siderWidth || 200}
-        className={resetStyle}
-        location={location}
-        route={route}
-        actionsRender={actionsRender}
-        logo={
-          <Space>
-            {AppsComponent && <AppsComponent />}
-            <NocoBaseLogo />
-          </Space>
-        }
-        title={''}
-        layout="mix"
-        splitMenus
-        token={layoutToken}
-        headerRender={headerRender}
-        menuItemRender={menuItemRender}
-        subMenuItemRender={subMenuItemRender}
-        collapsedButtonRender={collapsedButtonRender}
-        onCollapse={onCollapse}
-        collapsed={collapsed}
-        onPageChange={onPageChange}
-        menu={{
-          // 1.x 暂默认禁用菜单手风琴效果，2.x 支持配置
-          autoClose: false,
-        }}
-        menuProps={menuProps}
-      >
-        <RouteContext.Consumer>
-          {(value: RouteContextType) => {
-            const { isMobile: _isMobile } = value;
-
-            if (_isMobile !== isMobileLayout) {
-              setIsMobileLayout(_isMobile);
-            }
-
-            return (
-              <ConfigProvider theme={_isMobile ? mobileTheme : theme}>
-                <LayoutContent />
-              </ConfigProvider>
-            );
-          }}
-        </RouteContext.Consumer>
-      </ProLayout>
-    </DndContext>
->>>>>>> b983aa42
   );
 };
 
