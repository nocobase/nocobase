import { css } from '@emotion/css';
import { Layout, Spin } from 'antd';
import React, { createContext, useContext, useMemo, useRef } from 'react';
import { useHistory, useRouteMatch } from 'react-router-dom';
import {
  ACLAllowConfigure,
  ACLRolesCheckProvider,
  CurrentUser,
  CurrentUserProvider,
<<<<<<< HEAD
  CurrentAppInfoProvider,
=======
  CurrentDatabaseProvider,
>>>>>>> 49f6c186
  findByUid,
  findMenuItem,
  RemoteCollectionManagerProvider,
  RemotePluginManagerToolbar,
  RemoteSchemaTemplateManagerProvider,
  SchemaComponent,
  useACLRoleContext,
  useDocumentTitle,
  useRequest,
  useRoute,
  useSystemSettings,
} from '../../../';
import { useCollectionManager } from '../../../collection-manager';
import { PoweredBy } from '../../../powered-by';

const filterByACL = (schema, options) => {
  const { allowAll, allowConfigure, allowMenuItemIds = [] } = options;
  if (allowAll || allowConfigure) {
    return schema;
  }
  const filterSchema = (s) => {
    if (!s) {
      return;
    }
    for (const key in s.properties) {
      if (Object.prototype.hasOwnProperty.call(s.properties, key)) {
        const element = s.properties[key];
        if (element['x-uid'] && !allowMenuItemIds.includes(element['x-uid'])) {
          delete s.properties[key];
        }
        if (element['x-uid']) {
          filterSchema(element);
        }
      }
    }
  };
  filterSchema(schema);
  return schema;
};

const SchemaIdContext = createContext(null);
const useMenuProps = () => {
  const defaultSelectedUid = useContext(SchemaIdContext);
  return {
    selectedUid: defaultSelectedUid,
    defaultSelectedUid,
  };
};
const MenuEditor = (props) => {
  const { setTitle } = useDocumentTitle();
  const history = useHistory();
  const match = useRouteMatch<any>();
  const defaultSelectedUid = match.params.name;
  const { sideMenuRef } = props;
  const ctx = useACLRoleContext();
  const route = useRoute();
  const onSelect = ({ item }) => {
    const schema = item.props.schema;
    setTitle(schema.title);
    history.push(`/admin/${schema['x-uid']}`);
  };
  const { data, loading } = useRequest(
    {
      url: `/uiSchemas:getJsonSchema/${route.uiSchemaUid}`,
    },
    {
      refreshDeps: [route.uiSchemaUid],
      onSuccess(data) {
        const schema = filterByACL(data?.data, ctx);
        if (defaultSelectedUid) {
          if (defaultSelectedUid.includes('/')) {
            return;
          }
          const s = findByUid(schema, defaultSelectedUid);
          if (s) {
            setTitle(s.title);
          } else {
            const s = findMenuItem(schema);
            if (s) {
              history.push(`/admin/${s['x-uid']}`);
              setTitle(s.title);
            } else {
              history.push(`/admin/`);
            }
          }
        } else {
          const s = findMenuItem(schema);
          if (s) {
            history.push(`/admin/${s['x-uid']}`);
            setTitle(s.title);
          } else {
            history.push(`/admin/`);
          }
        }
      },
    },
  );
  const schema = useMemo(() => {
    const s = filterByACL(data?.data, ctx);
    if (s?.['x-component-props']) {
      s['x-component-props']['useProps'] = useMenuProps;
    }
    return s;
  }, [data?.data]);
  if (loading) {
    return <Spin />;
  }
  return (
    <SchemaIdContext.Provider value={defaultSelectedUid}>
      <SchemaComponent memoized scope={{ useMenuProps, onSelect, sideMenuRef, defaultSelectedUid }} schema={schema} />
    </SchemaIdContext.Provider>
  );
};

const InternalAdminLayout = (props: any) => {
  const route = useRoute();
  const history = useHistory();
  const match = useRouteMatch<any>();
  const { setTitle } = useDocumentTitle();
  const sideMenuRef = useRef();

  const result = useSystemSettings();
  const { service } = useCollectionManager();
  return (
    <Layout>
      <Layout.Header
        className={css`
          .ant-menu.ant-menu-dark .ant-menu-item-selected,
          .ant-menu-submenu-popup.ant-menu-dark .ant-menu-item-selected {
            background-color: rgba(255, 255, 255, 0.1);
          }
          .ant-menu-dark.ant-menu-horizontal > .ant-menu-item:hover {
            background-color: rgba(255, 255, 255, 0.1);
          }
        `}
        style={{ height: 46, lineHeight: '46px', position: 'relative', paddingLeft: 0 }}
      >
        <div style={{ position: 'relative', zIndex: 1, display: 'flex', height: '100%', width: 'calc(100vw - 300px)' }}>
          <div style={{ width: 200, display: 'inline-flex', color: '#fff', padding: '0', alignItems: 'center' }}>
            <img
              className={css`
                padding: 0 16px;
                object-fit: contain;
                width: 100%;
                height: 100%;
              `}
              src={result?.data?.data?.logo?.url}
            />
            {/* {result?.data?.data?.title} */}
          </div>
          <div
            style={{
              width: 'calc(100% - 590px)',
            }}
          >
            <MenuEditor sideMenuRef={sideMenuRef} />
          </div>
        </div>
        <div style={{ position: 'absolute', zIndex: 10, top: 0, right: 0 }}>
          <ACLAllowConfigure>
            <RemotePluginManagerToolbar />
          </ACLAllowConfigure>
          <CurrentUser />
        </div>
      </Layout.Header>
      <Layout>
        <Layout.Sider style={{ display: 'none' }} theme={'light'} ref={sideMenuRef}></Layout.Sider>
        <Layout.Content
          className={css`
            min-height: calc(100vh - 46px);
            padding-bottom: 42px;
            position: relative;
            // padding-bottom: 70px;
            > div {
              position: relative;
              // z-index: 1;
            }
            .ant-layout-footer {
              position: absolute;
              bottom: 0;
              text-align: center;
              width: 100%;
              z-index: 0;
              padding: 0px 50px;
            }
          `}
        >
          {service.contentLoading ? <Spin /> : props.children}
          <Layout.Footer>
            <PoweredBy />
          </Layout.Footer>
        </Layout.Content>
      </Layout>
    </Layout>
  );
};

export const AdminLayout = (props) => {
  return (
<<<<<<< HEAD
    <CurrentAppInfoProvider>
=======
    <CurrentDatabaseProvider>
>>>>>>> 49f6c186
      <CurrentUserProvider>
        <RemoteSchemaTemplateManagerProvider>
          <RemoteCollectionManagerProvider>
            <ACLRolesCheckProvider>
              <InternalAdminLayout {...props} />
            </ACLRolesCheckProvider>
          </RemoteCollectionManagerProvider>
        </RemoteSchemaTemplateManagerProvider>
      </CurrentUserProvider>
<<<<<<< HEAD
    </CurrentAppInfoProvider>
=======
    </CurrentDatabaseProvider>
>>>>>>> 49f6c186
  );
};

export default AdminLayout;<|MERGE_RESOLUTION|>--- conflicted
+++ resolved
@@ -7,11 +7,7 @@
   ACLRolesCheckProvider,
   CurrentUser,
   CurrentUserProvider,
-<<<<<<< HEAD
   CurrentAppInfoProvider,
-=======
-  CurrentDatabaseProvider,
->>>>>>> 49f6c186
   findByUid,
   findMenuItem,
   RemoteCollectionManagerProvider,
@@ -211,11 +207,7 @@
 
 export const AdminLayout = (props) => {
   return (
-<<<<<<< HEAD
     <CurrentAppInfoProvider>
-=======
-    <CurrentDatabaseProvider>
->>>>>>> 49f6c186
       <CurrentUserProvider>
         <RemoteSchemaTemplateManagerProvider>
           <RemoteCollectionManagerProvider>
@@ -225,11 +217,7 @@
           </RemoteCollectionManagerProvider>
         </RemoteSchemaTemplateManagerProvider>
       </CurrentUserProvider>
-<<<<<<< HEAD
     </CurrentAppInfoProvider>
-=======
-    </CurrentDatabaseProvider>
->>>>>>> 49f6c186
   );
 };
 
