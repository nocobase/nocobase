--- conflicted
+++ resolved
@@ -25,10 +25,6 @@
 } from '../../../';
 import { Plugin } from '../../../application/Plugin';
 import { useAppSpin } from '../../../application/hooks/useAppSpin';
-<<<<<<< HEAD
-=======
-import { useCollectionManager_deprecated } from '../../../collection-manager';
->>>>>>> 18686fa0
 import { VariablesProvider } from '../../../variables';
 
 const filterByACL = (schema, options) => {
