--- conflicted
+++ resolved
@@ -521,31 +521,15 @@
     <CurrentPageUidProvider>
       <CurrentTabUidProvider>
         <IsSubPageClosedByPageMenuProvider>
-<<<<<<< HEAD
           <ACLRolesCheckProvider>
             <MenuSchemaRequestProvider>
               <RemoteCollectionManagerProvider>
                 <CurrentAppInfoProvider>
-                  <RemoteSchemaTemplateManagerProvider>
-                    <VariablesProvider>{props.children}</VariablesProvider>
-                  </RemoteSchemaTemplateManagerProvider>
+                  <RemoteSchemaTemplateManagerProvider>{props.children}</RemoteSchemaTemplateManagerProvider>
                 </CurrentAppInfoProvider>
               </RemoteCollectionManagerProvider>
             </MenuSchemaRequestProvider>
           </ACLRolesCheckProvider>
-=======
-          <NavigateIfNotSignIn>
-            <ACLRolesCheckProvider>
-              <MenuSchemaRequestProvider>
-                <RemoteCollectionManagerProvider>
-                  <CurrentAppInfoProvider>
-                    <RemoteSchemaTemplateManagerProvider>{props.children}</RemoteSchemaTemplateManagerProvider>
-                  </CurrentAppInfoProvider>
-                </RemoteCollectionManagerProvider>
-              </MenuSchemaRequestProvider>
-            </ACLRolesCheckProvider>
-          </NavigateIfNotSignIn>
->>>>>>> c2a1e729
         </IsSubPageClosedByPageMenuProvider>
       </CurrentTabUidProvider>
     </CurrentPageUidProvider>
