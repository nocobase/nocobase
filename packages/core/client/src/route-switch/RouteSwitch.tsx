<<<<<<< HEAD
import React, { useCallback } from 'react';
import { Navigate, useRoutes } from 'react-router-dom';
=======
import React, { useMemo } from 'react';
import { Redirect, Route, Switch, useLocation, useRouteMatch } from 'react-router-dom';
>>>>>>> f1cc991c
import { RouteContext } from './context';
import { useRoute, useRouteComponent } from './hooks';
import { RouteSwitchProps } from './types';

export function RouteSwitch(props: RouteSwitchProps) {
<<<<<<< HEAD
  const { routes: remoteRoutes = [] } = props;

  /**
   * 将 path 中的可选参数转换为多个路径
   *
   * @example
   * generatePaths('/a/b/:c?/:d?')
   * => ['/a/b', '/a/b/:c', '/a/b/:c/:d']
   */
  const generatePaths = useCallback((path = '') => {
    if (path === '/') return [path];

    const segments: string[] = path.split('/'); // 将路径按照 '/' 分段
    if (segments[segments.length - 1] === '') {
      segments.pop(); // 最后一个字符是 '/'，将其弹出
    }
    let lastOptionsIndex = undefined;
    for (let i = segments.length - 1; i >= 0; i--) {
      if (!segments[i].endsWith('?')) {
        lastOptionsIndex = i; // 找到最后一个可选参数的位置
        break;
      }
    }

    if (lastOptionsIndex === undefined) return [path]; // 没有可选参数，直接返回原路径
    const res: string[] = [];
    for (let i = lastOptionsIndex; i < segments.length; i++) {
      res.push(
        segments
          .slice(0, i + 1)
          .join('/')
          .replace(/\?/g, '')
          .replace(/\(\.\+\)/g, ''), // 历史遗留问题 /a/b/:c(.+)? => /a/b/:c
      );
    }
    return res;
  }, []);

  const getRoutes = useCallback(
    (routes: RouteSwitchProps['routes']) => {
      const res = routes.map((item) => {
        if (item.type === 'route' && item.routes) {
          // layout
          return {
            element: (
              <RouteContext.Provider value={item}>
                <ComponentRenderer component={item.component} />
              </RouteContext.Provider>
            ),
            children: getRoutes(item.routes).flat(Infinity),
          };
        } else if (item.type === 'route' && item.path) {
          // common route
          return generatePaths(item.path).map((path) => ({
            path: path,
            caseSensitive: item.sensitive,
            element: (
              <RouteContext.Provider value={item}>
                <ComponentRenderer component={item.component} />
              </RouteContext.Provider>
            ),
          }));
        } else if (item.type === 'redirect') {
          // redirect route
          return {
            path: item.from,
            element: <Navigate replace={!item.push} to={item.to} />,
          };
        }
      });
      return res.flat(Infinity);
    },
    [generatePaths],
=======
  const { routes = [] } = props;
  const { url: base, path } = useRouteMatch();

  if (!routes.length) {
    return null;
  }
  return (
    <Switch>
      {routes.map((route, index) => {
        if (route.type == 'redirect') {
          return (
            <Redirect
              key={index}
              to={route.to}
              push={route.push}
              from={route.from}
              path={route.path}
              exact={route.exact}
              strict={route.strict}
            />
          );
        }
        if (!route.path && Array.isArray(route.routes)) {
          route.path = route.routes.map((r) => r.path) as any;
        }
        let nextPath = route.path;
        if (route.path && typeof route.path === 'string' && !route.path.startsWith('/')) {
          nextPath = `${base.endsWith('/') ? base : base + '/'}${route.path}`;
        }
        return (
          <Route
            key={[nextPath].flat().join(',') as string}
            path={nextPath}
            exact={route.exact}
            strict={route.strict}
            sensitive={route.sensitive}
          >
            <ComponentRenderer route={route} />
          </Route>
        );
      })}
    </Switch>
>>>>>>> f1cc991c
  );

  const routers = useRoutes(getRoutes(remoteRoutes));
  return routers;
}

function ComponentRenderer(props) {
<<<<<<< HEAD
  const Component = useRouteComponent(props?.component);
  return <Component></Component>;
=======
  const { route } = props;
  const Component = useRouteComponent(route?.component);
  if (React.isValidElement(Component)) {
    return React.cloneElement(Component, props, <RouteSwitch routes={route.routes} />);
  }
  return (
    <RouteContext.Provider value={route}>
      <Component {...props}>
        <RouteSwitch routes={route?.routes} />
      </Component>
    </RouteContext.Provider>
  );
>>>>>>> f1cc991c
}<|MERGE_RESOLUTION|>--- conflicted
+++ resolved
@@ -1,18 +1,11 @@
-<<<<<<< HEAD
 import React, { useCallback } from 'react';
 import { Navigate, useRoutes } from 'react-router-dom';
-=======
-import React, { useMemo } from 'react';
-import { Redirect, Route, Switch, useLocation, useRouteMatch } from 'react-router-dom';
->>>>>>> f1cc991c
 import { RouteContext } from './context';
-import { useRoute, useRouteComponent } from './hooks';
+import { useRouteComponent } from './hooks';
 import { RouteSwitchProps } from './types';
 
 export function RouteSwitch(props: RouteSwitchProps) {
-<<<<<<< HEAD
-  const { routes: remoteRoutes = [] } = props;
-
+  const { routes: remoteRoutes = [], base } = props;
   /**
    * 将 path 中的可选参数转换为多个路径
    *
@@ -49,8 +42,14 @@
     return res;
   }, []);
 
+  const getPathWithBase = useCallback((path: string, base?: string) => {
+    if (!base || path === undefined || path.startsWith('/')) return path;
+    if (path === '') return base;
+    return `${base.endsWith('/') ? base : base + '/'}${path.startsWith('/') ? path.slice(1) : path}`;
+  }, []);
+
   const getRoutes = useCallback(
-    (routes: RouteSwitchProps['routes']) => {
+    (routes: RouteSwitchProps['routes'], base?: string) => {
       const res = routes.map((item) => {
         if (item.type === 'route' && item.routes) {
           // layout
@@ -60,12 +59,12 @@
                 <ComponentRenderer component={item.component} />
               </RouteContext.Provider>
             ),
-            children: getRoutes(item.routes).flat(Infinity),
+            children: getRoutes(item.routes, getPathWithBase(item.path, base)).flat(Infinity),
           };
-        } else if (item.type === 'route' && item.path) {
+        } else if (item.type === 'route') {
           // common route
-          return generatePaths(item.path).map((path) => ({
-            path: path,
+          return generatePaths(getPathWithBase(item.path, base)).map((path) => ({
+            path: getPathWithBase(path, base),
             caseSensitive: item.sensitive,
             element: (
               <RouteContext.Provider value={item}>
@@ -76,80 +75,21 @@
         } else if (item.type === 'redirect') {
           // redirect route
           return {
-            path: item.from,
-            element: <Navigate replace={!item.push} to={item.to} />,
+            path: getPathWithBase(item.from, base),
+            element: <Navigate replace={!item.push} to={getPathWithBase(item.to, base)} />,
           };
         }
       });
       return res.flat(Infinity);
     },
-    [generatePaths],
-=======
-  const { routes = [] } = props;
-  const { url: base, path } = useRouteMatch();
-
-  if (!routes.length) {
-    return null;
-  }
-  return (
-    <Switch>
-      {routes.map((route, index) => {
-        if (route.type == 'redirect') {
-          return (
-            <Redirect
-              key={index}
-              to={route.to}
-              push={route.push}
-              from={route.from}
-              path={route.path}
-              exact={route.exact}
-              strict={route.strict}
-            />
-          );
-        }
-        if (!route.path && Array.isArray(route.routes)) {
-          route.path = route.routes.map((r) => r.path) as any;
-        }
-        let nextPath = route.path;
-        if (route.path && typeof route.path === 'string' && !route.path.startsWith('/')) {
-          nextPath = `${base.endsWith('/') ? base : base + '/'}${route.path}`;
-        }
-        return (
-          <Route
-            key={[nextPath].flat().join(',') as string}
-            path={nextPath}
-            exact={route.exact}
-            strict={route.strict}
-            sensitive={route.sensitive}
-          >
-            <ComponentRenderer route={route} />
-          </Route>
-        );
-      })}
-    </Switch>
->>>>>>> f1cc991c
+    [generatePaths, getPathWithBase],
   );
 
-  const routers = useRoutes(getRoutes(remoteRoutes));
+  const routers = useRoutes(getRoutes(remoteRoutes, base));
   return routers;
 }
 
 function ComponentRenderer(props) {
-<<<<<<< HEAD
   const Component = useRouteComponent(props?.component);
   return <Component></Component>;
-=======
-  const { route } = props;
-  const Component = useRouteComponent(route?.component);
-  if (React.isValidElement(Component)) {
-    return React.cloneElement(Component, props, <RouteSwitch routes={route.routes} />);
-  }
-  return (
-    <RouteContext.Provider value={route}>
-      <Component {...props}>
-        <RouteSwitch routes={route?.routes} />
-      </Component>
-    </RouteContext.Provider>
-  );
->>>>>>> f1cc991c
 }