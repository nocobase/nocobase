import React, { createContext, useContext } from 'react';
<<<<<<< HEAD
import { useCollection } from '../collection-manager';
import { RecordProviderV2 } from '../data-source';
=======
import { useCollection_deprecated } from '../collection-manager';
>>>>>>> 18686fa0
import { useCurrentUserContext } from '../user';

export const RecordContext_deprecated = createContext({});
export const RecordIndexContext = createContext(null);

/**
<<<<<<< HEAD
 * @deprecated
 * @param props
 * @returns
 */
export const RecordProvider: React.FC<{
  record: any;
  parent?: any;
  isNew?: boolean;
}> = (props) => {
  const { record, children, parent, isNew } = props;
  const { name: __collectionName } = useCollection();
  const value = { ...record };
  value['__parent'] = parent;
  value['__collectionName'] = __collectionName;
  return (
    <RecordContext.Provider value={value}>
      <RecordProviderV2 isNew={isNew} record={record} parentRecord={parent}>
        {children}
      </RecordProviderV2>
    </RecordContext.Provider>
  );
=======
 * @deprecated use `RecordProvider` instead
 */
export const RecordProvider_deprecated: React.FC<{ record: any; parent?: any; collectionName?: string }> = (props) => {
  const { record, children, collectionName, parent = false } = props;
  const { name: __collectionName } = useCollection_deprecated();
  const __parent = useContext(RecordContext_deprecated);
  const value = { ...record };
  value['__parent'] = parent ? parent : __parent;
  value['__collectionName'] = collectionName || __collectionName;
  return <RecordContext_deprecated.Provider value={value}>{children}</RecordContext_deprecated.Provider>;
>>>>>>> 18686fa0
};

export const RecordSimpleProvider: React.FC<{ value: Record<string, any>; children: React.ReactNode }> = (props) => {
  return <RecordContext_deprecated.Provider {...props} />;
};

export const RecordIndexProvider: React.FC<{ index: any }> = (props) => {
  const { index, children } = props;
  return <RecordIndexContext.Provider value={index}>{children}</RecordIndexContext.Provider>;
};

/**
<<<<<<< HEAD
 * @deprecated
 * @returns
 */
export function useRecord<D = any>() {
  return useContext(RecordContext) as D;
=======
 * @deprecated use `useRecord` instead
 */
export function useRecord_deprecated<D = any>() {
  return useContext(RecordContext_deprecated) as D;
>>>>>>> 18686fa0
}

export function useRecordIndex() {
  return useContext(RecordIndexContext);
}

export const useRecordIsOwn = () => {
  const record = useRecord_deprecated();
  const ctx = useCurrentUserContext();
  if (!record?.createdById) {
    return false;
  }
  return record?.createdById === ctx?.data?.data?.id;
};<|MERGE_RESOLUTION|>--- conflicted
+++ resolved
@@ -1,50 +1,31 @@
 import React, { createContext, useContext } from 'react';
-<<<<<<< HEAD
-import { useCollection } from '../collection-manager';
-import { RecordProviderV2 } from '../data-source';
-=======
 import { useCollection_deprecated } from '../collection-manager';
->>>>>>> 18686fa0
+import { RecordProvider } from '../data-source';
 import { useCurrentUserContext } from '../user';
 
 export const RecordContext_deprecated = createContext({});
 export const RecordIndexContext = createContext(null);
 
 /**
-<<<<<<< HEAD
- * @deprecated
- * @param props
- * @returns
+ * @deprecated use `RecordProvider` instead
  */
-export const RecordProvider: React.FC<{
+export const RecordProvider_deprecated: React.FC<{
   record: any;
   parent?: any;
   isNew?: boolean;
 }> = (props) => {
   const { record, children, parent, isNew } = props;
-  const { name: __collectionName } = useCollection();
+  const { name: __collectionName } = useCollection_deprecated();
   const value = { ...record };
   value['__parent'] = parent;
   value['__collectionName'] = __collectionName;
   return (
-    <RecordContext.Provider value={value}>
-      <RecordProviderV2 isNew={isNew} record={record} parentRecord={parent}>
+    <RecordContext_deprecated.Provider value={value}>
+      <RecordProvider isNew={isNew} record={record} parentRecord={parent}>
         {children}
-      </RecordProviderV2>
-    </RecordContext.Provider>
+      </RecordProvider>
+    </RecordContext_deprecated.Provider>
   );
-=======
- * @deprecated use `RecordProvider` instead
- */
-export const RecordProvider_deprecated: React.FC<{ record: any; parent?: any; collectionName?: string }> = (props) => {
-  const { record, children, collectionName, parent = false } = props;
-  const { name: __collectionName } = useCollection_deprecated();
-  const __parent = useContext(RecordContext_deprecated);
-  const value = { ...record };
-  value['__parent'] = parent ? parent : __parent;
-  value['__collectionName'] = collectionName || __collectionName;
-  return <RecordContext_deprecated.Provider value={value}>{children}</RecordContext_deprecated.Provider>;
->>>>>>> 18686fa0
 };
 
 export const RecordSimpleProvider: React.FC<{ value: Record<string, any>; children: React.ReactNode }> = (props) => {
@@ -57,18 +38,10 @@
 };
 
 /**
-<<<<<<< HEAD
- * @deprecated
- * @returns
- */
-export function useRecord<D = any>() {
-  return useContext(RecordContext) as D;
-=======
  * @deprecated use `useRecord` instead
  */
 export function useRecord_deprecated<D = any>() {
   return useContext(RecordContext_deprecated) as D;
->>>>>>> 18686fa0
 }
 
 export function useRecordIndex() {
