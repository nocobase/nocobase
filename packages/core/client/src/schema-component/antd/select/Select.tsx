--- conflicted
+++ resolved
@@ -16,12 +16,8 @@
 import { Select as AntdSelect, Empty, Spin, Tag } from 'antd';
 import { BaseOptionType, DefaultOptionType } from 'antd/es/select';
 import { every } from 'lodash';
-<<<<<<< HEAD
-import React from 'react';
+import React, { useEffect } from 'react';
 import { isDesktop } from 'react-device-detect';
-=======
-import React, { useEffect } from 'react';
->>>>>>> 437d5a13
 import { useCompile } from '../../';
 import { ReadPretty } from './ReadPretty';
 import { FieldNames, defaultFieldNames, getCurrentOptions } from './utils';
