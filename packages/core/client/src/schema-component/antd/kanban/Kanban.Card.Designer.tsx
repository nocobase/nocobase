--- conflicted
+++ resolved
@@ -1,41 +1,18 @@
 import { MenuOutlined } from '@ant-design/icons';
-<<<<<<< HEAD
-=======
-import { css } from '@emotion/css';
->>>>>>> f771a476
 import { ISchema, useFieldSchema } from '@formily/react';
 import { uid } from '@formily/shared';
 import { Space } from 'antd';
 import React from 'react';
 import { useTranslation } from 'react-i18next';
 import { useAPIClient } from '../../../api-client';
+import { SchemaInitializer, useApp } from '../../../application';
 import { createDesignable, useDesignable } from '../../../schema-component';
 import {
   useAssociatedFormItemInitializerFields,
   useFormItemInitializerFields,
 } from '../../../schema-initializer/utils';
-<<<<<<< HEAD
 import { SchemaInitializerOpenModeSchemaItems } from '../../../schema-items';
-import { SchemaInitializer, useApp } from '../../../application';
-=======
-import { OpenModeSchemaItems } from '../../../schema-items';
 import { useGetAriaLabelOfDesigner } from '../../../schema-settings/hooks/useGetAriaLabelOfDesigner';
-
-const titleCss = css`
-  pointer-events: none;
-  position: absolute;
-  font-size: 12px;
-  background: var(--colorSettings);
-  color: #fff;
-  padding: 0 5px;
-  line-height: 16px;
-  height: 16px;
-  border-bottom-right-radius: 2px;
-  border-radius: 2px;
-  top: 2px;
-  left: 2px;
-`;
->>>>>>> f771a476
 
 const gridRowColWrap = (schema: ISchema) => {
   schema['x-read-pretty'] = true;
@@ -63,61 +40,10 @@
 //   });
 // };
 
-<<<<<<< HEAD
 export const KanbanCardDesigner = () => {
   const { designable } = useDesignable();
   const app = useApp();
-=======
-export const KanbanCardDesigner = (props: any) => {
-  const { designable } = useDesignable();
-  const { t } = useTranslation();
-  const api = useAPIClient();
-  const { refresh } = useDesignable();
-  const fieldSchema = useFieldSchema();
-  const fields = useFormItemInitializerFields({
-    readPretty: true,
-    block: 'Kanban',
-  });
-  const associationFields = useAssociatedFormItemInitializerFields({ readPretty: true, block: 'Kanban' });
   const { getAriaLabel } = useGetAriaLabelOfDesigner();
-
-  const items: any = [
-    {
-      type: 'itemGroup',
-      title: t('Display fields'),
-      children: fields,
-    },
-  ];
-  if (associationFields.length > 0) {
-    items.push(
-      {
-        type: 'divider',
-      },
-      {
-        type: 'itemGroup',
-        title: t('Display association fields'),
-        children: associationFields,
-      },
-    );
-  }
-
-  items.push(
-    {
-      type: 'divider',
-    },
-    {
-      type: 'item',
-      title: t('Display field title'),
-      component: 'Kanban.Card.Designer.TitleSwitch',
-      enable: true,
-    } as SchemaInitializerItemOptions,
-    {
-      type: 'item',
-      component: OpenModeSchemaItems,
-    } as SchemaInitializerItemOptions,
-  );
-
->>>>>>> f771a476
   if (!designable) {
     return null;
   }
@@ -126,40 +52,7 @@
     <div className={'general-schema-designer'}>
       <div className={'general-schema-designer-icons'}>
         <Space size={2} align={'center'}>
-<<<<<<< HEAD
           {element}
-=======
-          <SchemaInitializer.Button
-            wrap={gridRowColWrap}
-            insert={(schema) => {
-              const gridSchema = fieldSchema.reduceProperties((buf, schema) => {
-                if (schema['x-component'] === 'Grid') {
-                  return schema;
-                }
-                return buf;
-              }, null);
-              if (!gridSchema) {
-                return;
-              }
-              const dn = createDesignable({
-                t,
-                api,
-                refresh,
-                current: gridSchema,
-              });
-              dn.loadAPIClientEvents();
-              dn.insertBeforeEnd(schema);
-            }}
-            items={items}
-            component={
-              <MenuOutlined
-                role="button"
-                aria-label={getAriaLabel('schema-initializer')}
-                style={{ cursor: 'pointer', fontSize: 12 }}
-              />
-            }
-          />
->>>>>>> f771a476
         </Space>
       </div>
     </div>
@@ -197,7 +90,13 @@
       dn.insertBeforeEnd(schema);
     };
   },
-  Component: () => <MenuOutlined style={{ cursor: 'pointer', fontSize: 12 }} />,
+  Component: () => (
+    <MenuOutlined
+      role="button"
+      aria-label={getAriaLabel('schema-initializer')}
+      style={{ cursor: 'pointer', fontSize: 12 }}
+    />
+  ),
   items: [
     {
       type: 'itemGroup',
