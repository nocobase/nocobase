/**
 * This file is part of the NocoBase (R) project.
 * Copyright (c) 2020-2024 NocoBase Co., Ltd.
 * Authors: NocoBase Team.
 *
 * This project is dual-licensed under AGPL-3.0 and NocoBase Commercial License.
 * For more information, please refer to: https://www.nocobase.com/agreement.
 */

import { createForm, onFieldValueChange } from '@formily/core';
import { FieldContext, FormContext } from '@formily/react';
import { merge } from '@formily/shared';
import React, { useCallback, useContext, useMemo } from 'react';
import { CollectionFieldOptions_deprecated } from '../../../collection-manager';
import { SchemaComponent } from '../../core';
import { FilterContext } from './context';
import { VariableInput, getShouldChange } from '../../../schema-settings/VariableInput/VariableInput';
import { useCollectionRecordData } from '../../../data-source';
import { useLocalVariables, useVariables } from '../../../variables';
import { useCollectionManager_deprecated } from '../../../collection-manager';

export interface DynamicComponentProps {
  value: any;
  /**
   * `Filter` 组件左侧选择的字段
   */
  collectionField: CollectionFieldOptions_deprecated;
  onChange: (value: any) => void;
  renderSchemaComponent: () => React.JSX.Element;
}

interface Props {
  value: any;
  collectionField?: CollectionFieldOptions_deprecated;
  onChange: (value: any) => void;
  style?: React.CSSProperties;
  componentProps?: any;
  schema?: any;
  setScopes?: any;
  testid?: string;
  returnScope?: any;
  nullable?: boolean;
  constantAbel?: boolean;
  changeOnSelect?: boolean;
}

export const DynamicComponent = (props: Props) => {
<<<<<<< HEAD
  const { setScopes } = props;
  const { disabled, returnScope } = useContext(FilterContext) || {};
=======
  const { setScopes, returnScope, nullable, constantAbel, changeOnSelect } = props;
  const { disabled } = useContext(FilterContext) || {};
>>>>>>> 83ba895d
  const record = useCollectionRecordData();
  const variables = useVariables();
  const localVariables = useLocalVariables();
  const { getAllCollectionsInheritChain } = useCollectionManager_deprecated();
  const { collectionField } = props;
  const component = useCallback((props: DynamicComponentProps) => {
    return (
      <VariableInput
        {...props}
        form={form}
        record={record}
        setScopes={setScopes}
        returnScope={returnScope}
        nullable={nullable}
        constantAbel={constantAbel}
        changeOnSelect={changeOnSelect}
        shouldChange={getShouldChange({
          collectionField,
          variables,
          localVariables,
          getAllCollectionsInheritChain,
        })}
        returnScope={returnScope}
      />
    );
  }, []);
  const form = useMemo(() => {
    return createForm({
      values: {
        value: props.value,
      },
      effects() {
        onFieldValueChange('value', (field) => {
          props?.onChange?.(field.value);
        });
      },
      disabled,
    });
  }, [JSON.stringify(props.value), props.schema]);
  const renderSchemaComponent: any = useCallback(() => {
    const componentProps = merge(props?.schema?.['x-component-props'] || {}, props.componentProps || {});

    return (
      <FieldContext.Provider value={null}>
        <SchemaComponent
          schema={{
            'x-component': 'Input',
            ...props.schema,
            'x-component-props': merge(componentProps, {
              style: {
                minWidth: 150,
                ...props.style,
              },
              utc: false,
            }),
            name: 'value',
            'x-read-pretty': false,
            'x-validator': undefined,
            'x-decorator': undefined,
          }}
        />
      </FieldContext.Provider>
    );
  }, [props.schema]);
  return (
    <FormContext.Provider value={form}>
      <div data-testid={props.testid}>
        {React.createElement<DynamicComponentProps>(component, {
          value: props.value,
          collectionField: props.collectionField,
          onChange: props?.onChange,
          renderSchemaComponent,
        })}
      </div>
    </FormContext.Provider>
  );
};

export const FilterDynamicComponent = DynamicComponent;<|MERGE_RESOLUTION|>--- conflicted
+++ resolved
@@ -45,13 +45,8 @@
 }
 
 export const DynamicComponent = (props: Props) => {
-<<<<<<< HEAD
-  const { setScopes } = props;
+  const { setScopes, nullable, constantAbel, changeOnSelect } = props;
   const { disabled, returnScope } = useContext(FilterContext) || {};
-=======
-  const { setScopes, returnScope, nullable, constantAbel, changeOnSelect } = props;
-  const { disabled } = useContext(FilterContext) || {};
->>>>>>> 83ba895d
   const record = useCollectionRecordData();
   const variables = useVariables();
   const localVariables = useLocalVariables();
@@ -74,7 +69,6 @@
           localVariables,
           getAllCollectionsInheritChain,
         })}
-        returnScope={returnScope}
       />
     );
   }, []);
