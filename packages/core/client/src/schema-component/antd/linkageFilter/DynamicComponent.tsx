--- conflicted
+++ resolved
@@ -46,13 +46,8 @@
 }
 
 export const DynamicComponent = (props: Props) => {
-<<<<<<< HEAD
-  const { setScopes, nullable, constantAbel, changeOnSelect } = props;
+  const { setScopes, nullable, constantAbel, changeOnSelect, readOnly = false } = props;
   const { disabled, returnScope } = useContext(FilterContext) || {};
-=======
-  const { setScopes, returnScope, nullable, constantAbel, changeOnSelect, readOnly = false } = props;
-  const { disabled } = useContext(FilterContext) || {};
->>>>>>> d7c3cb7d
   const record = useCollectionRecordData();
   const variables = useVariables();
   const localVariables = useLocalVariables();
