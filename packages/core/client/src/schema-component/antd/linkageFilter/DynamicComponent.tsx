--- conflicted
+++ resolved
@@ -46,11 +46,7 @@
 
 export const DynamicComponent = (props: Props) => {
   const { setScopes, nullable, constantAbel, changeOnSelect, readOnly = false } = props;
-<<<<<<< HEAD
   const { disabled, returnScope } = useContext(FilterContext) || {};
-=======
-  const { disabled } = useContext(FilterContext) || {};
->>>>>>> e757536a
   const record = useCollectionRecordData();
   const variables = useVariables();
   const localVariables = useLocalVariables();
