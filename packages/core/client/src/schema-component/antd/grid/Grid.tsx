--- conflicted
+++ resolved
@@ -345,11 +345,9 @@
   }, [gridRef.current]);
 
   return (
-<<<<<<< HEAD
-    <GridContext.Provider value={{ ref: gridRef, fieldSchema, renderSchemaInitializer: render, showDivider }}>
-=======
-    <GridContext.Provider value={{ ref: gridRef, fieldSchema, renderSchemaInitializer: render, InitializerComponent }}>
->>>>>>> 29956150
+    <GridContext.Provider
+      value={{ ref: gridRef, fieldSchema, renderSchemaInitializer: render, InitializerComponent, showDivider }}
+    >
       <div className={'nb-grid'} style={{ position: 'relative' }} ref={gridRef}>
         <DndWrapper dndContext={props.dndContext}>
           {showDivider ? (
@@ -459,24 +457,16 @@
   const { showDivider } = useGridContext();
   const schema = useFieldSchema();
   const field = useField();
-<<<<<<< HEAD
-  let width = '';
-  if (cols?.length) {
-    const w = schema?.['x-component-props']?.['width'] || 100 / cols.length;
-    width = `calc(${w}% - var(--nb-spacing) *  ${(showDivider ? cols.length + 1 : 0) / cols.length})`;
-  }
-=======
 
   const width = useMemo(() => {
     let width = '';
     if (cols?.length) {
       const w = schema?.['x-component-props']?.['width'] || 100 / cols.length;
-      width = `calc(${w}% - var(--nb-spacing) *  ${(cols.length + 1) / cols.length})`;
+      width = `calc(${w}% - var(--nb-spacing) *  ${(showDivider ? cols.length + 1 : 0) / cols.length})`;
     }
     return width;
   }, [cols?.length, schema?.['x-component-props']?.['width']]);
 
->>>>>>> 29956150
   const { setNodeRef } = useDroppable({
     id: field.address.toString(),
     data: {
