import { CheckOutlined, CloseOutlined } from '@ant-design/icons';
import { connect, mapProps, mapReadPretty, useField, useFieldSchema } from '@formily/react';
import { isValid } from '@formily/shared';
import { Checkbox as AntdCheckbox, Tag } from 'antd';
<<<<<<< HEAD
import type { CheckboxGroupProps } from 'antd/lib/checkbox';
=======
import type { CheckboxGroupProps, CheckboxProps } from 'antd/es/checkbox';
>>>>>>> c3c02d89
import uniq from 'lodash/uniq';
import React from 'react';
import { EllipsisWithTooltip } from '../input/EllipsisWithTooltip';
import Select from '../select/Select';

type ComposedCheckbox = any & {
  Group?: React.FC<CheckboxGroupProps>;
  __ANT_CHECKBOX?: boolean;
};

export const Checkbox: ComposedCheckbox = connect(
  (props: any) => {
    const changeHandler = (val) => {
      props?.onChange(val);
    };
    return <AntdCheckbox {...props} onChange={changeHandler} />;
  },
  mapProps({
    value: 'checked',
    onInput: 'onChange',
  }),
  mapReadPretty((props) => {
    if (props.value) {
      return <CheckOutlined style={{ color: '#52c41a' }} />;
    }
    return props.showUnchecked ? <CloseOutlined style={{ color: '#ff4d4f' }} /> : null;
  }),
);

Checkbox.__ANT_CHECKBOX = true;

const InputCheckboxGroup: React.FC<CheckboxGroupProps> = (props: any) => {
  const fieldSchema = useFieldSchema();
  const isDisplayInTable = fieldSchema.parent?.['x-component'] === 'TableV2.Column';

  return isDisplayInTable ? <Select {...props} multiple={true} mode="multiple" /> : <AntdCheckbox.Group {...props} />;
};

Checkbox.Group = connect(
  InputCheckboxGroup,
  mapProps({
    dataSource: 'options',
  }),
  mapReadPretty((props) => {
    if (!isValid(props.value)) {
      return null;
    }
    const field = useField<any>();
    const dataSource = field.dataSource || [];
    const value = uniq(field.value ? field.value : []);
    return (
      <EllipsisWithTooltip ellipsis={props.ellipsis}>
        {dataSource
          .filter((option) => value.includes(option.value))
          .map((option, key) => (
            <Tag key={key} color={option.color} icon={option.icon}>
              {option.label}
            </Tag>
          ))}
      </EllipsisWithTooltip>
    );
  }),
);

export default Checkbox;<|MERGE_RESOLUTION|>--- conflicted
+++ resolved
@@ -2,11 +2,7 @@
 import { connect, mapProps, mapReadPretty, useField, useFieldSchema } from '@formily/react';
 import { isValid } from '@formily/shared';
 import { Checkbox as AntdCheckbox, Tag } from 'antd';
-<<<<<<< HEAD
-import type { CheckboxGroupProps } from 'antd/lib/checkbox';
-=======
 import type { CheckboxGroupProps, CheckboxProps } from 'antd/es/checkbox';
->>>>>>> c3c02d89
 import uniq from 'lodash/uniq';
 import React from 'react';
 import { EllipsisWithTooltip } from '../input/EllipsisWithTooltip';
