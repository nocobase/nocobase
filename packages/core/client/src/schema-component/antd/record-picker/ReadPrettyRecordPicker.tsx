import { Field } from '@formily/core';
import { observer, RecursionField, useField, useFieldSchema } from '@formily/react';
import { toArr } from '@formily/shared';
<<<<<<< HEAD
import { Space } from 'antd';
import React, { useEffect, useState } from 'react';
=======
import React, { useRef, useState } from 'react';
>>>>>>> 3dce31f6
import { BlockAssociationContext, WithoutTableFieldResource } from '../../../block-provider';
import { CollectionProvider, useCollection, useCollectionManager } from '../../../collection-manager';
import { RecordProvider } from '../../../record-provider';
import { FormProvider } from '../../core';
import { useCompile } from '../../hooks';
import { ActionContext } from '../action';
import { EllipsisWithTooltip } from '../input/EllipsisWithTooltip';
import { useFieldNames } from './useFieldNames';

interface IEllipsisWithTooltipRef {
  setPopoverVisible: (boolean) => void;
}
export const ReadPrettyRecordPicker: React.FC = observer((props: any) => {
  const { ellipsis } = props;
  const fieldSchema = useFieldSchema();
  const { getCollectionJoinField } = useCollectionManager();
  const field = useField<Field>();
  const fieldNames = useFieldNames(props);
  const [visible, setVisible] = useState(false);
  const [popoverVisible, setPopoverVisible] = useState<boolean>();
  const { getField } = useCollection();
  const collectionField = getField(fieldSchema.name) || getCollectionJoinField(fieldSchema?.['x-collection-field']);
  const [record, setRecord] = useState({});
  const compile = useCompile();
<<<<<<< HEAD
  
=======
  const ellipsisWithTooltipRef = useRef<IEllipsisWithTooltipRef>();
  const renderRecords = () =>
    toArr(field.value).map((record, index, arr) => {
      return (
        <>
          <span>
            <a
              onClick={(e) => {
                e.stopPropagation();
                e.preventDefault();
                setVisible(true);
                setRecord(record);
                ellipsisWithTooltipRef?.current?.setPopoverVisible(false);
              }}
            >
              {compile(record?.[fieldNames?.label || 'label'])}
            </a>
          </span>
          {index < arr.length - 1 ? <span style={{ marginRight: 4, color: '#aaa' }}>, </span> : null}
        </>
      );
    });
>>>>>>> 3dce31f6
  return collectionField ? (
    <div>
      <BlockAssociationContext.Provider value={`${collectionField.collectionName}.${collectionField.name}`}>
        <CollectionProvider name={collectionField.target}>
          <EllipsisWithTooltip ellipsis={ellipsis} ref={ellipsisWithTooltipRef}>
            {renderRecords()}
          </EllipsisWithTooltip>
          <ActionContext.Provider value={{ visible, setVisible, openMode: 'drawer' }}>
            <RecordProvider record={record}>
              <WithoutTableFieldResource.Provider value={true}>
                <FormProvider>
                  <RecursionField
                    schema={fieldSchema}
                    onlyRenderProperties
                    filterProperties={(s) => {
                      return s['x-component'] === 'RecordPicker.Viewer';
                    }}
                  />
                </FormProvider>
              </WithoutTableFieldResource.Provider>
            </RecordProvider>
          </ActionContext.Provider>
        </CollectionProvider>
      </BlockAssociationContext.Provider>
    </div>
  ) : null;
});<|MERGE_RESOLUTION|>--- conflicted
+++ resolved
@@ -1,12 +1,7 @@
 import { Field } from '@formily/core';
 import { observer, RecursionField, useField, useFieldSchema } from '@formily/react';
 import { toArr } from '@formily/shared';
-<<<<<<< HEAD
-import { Space } from 'antd';
-import React, { useEffect, useState } from 'react';
-=======
 import React, { useRef, useState } from 'react';
->>>>>>> 3dce31f6
 import { BlockAssociationContext, WithoutTableFieldResource } from '../../../block-provider';
 import { CollectionProvider, useCollection, useCollectionManager } from '../../../collection-manager';
 import { RecordProvider } from '../../../record-provider';
@@ -31,9 +26,7 @@
   const collectionField = getField(fieldSchema.name) || getCollectionJoinField(fieldSchema?.['x-collection-field']);
   const [record, setRecord] = useState({});
   const compile = useCompile();
-<<<<<<< HEAD
   
-=======
   const ellipsisWithTooltipRef = useRef<IEllipsisWithTooltipRef>();
   const renderRecords = () =>
     toArr(field.value).map((record, index, arr) => {
@@ -56,7 +49,6 @@
         </>
       );
     });
->>>>>>> 3dce31f6
   return collectionField ? (
     <div>
       <BlockAssociationContext.Provider value={`${collectionField.collectionName}.${collectionField.name}`}>
