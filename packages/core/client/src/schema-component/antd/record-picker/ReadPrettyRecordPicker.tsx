import { observer, RecursionField, useFieldSchema } from '@formily/react';
import { toArr } from '@formily/shared';
import React, { Fragment, useRef, useState } from 'react';
import { WithoutTableFieldResource } from '../../../block-provider';
import { BlockAssociationContext } from '../../../block-provider/BlockProvider';
import { CollectionProvider, useCollection, useCollectionManager } from '../../../collection-manager';
import { RecordProvider, useRecord } from '../../../record-provider';
import { FormProvider } from '../../core';
import { useCompile } from '../../hooks';
import { ActionContextProvider, useActionContext } from '../action';
import { EllipsisWithTooltip } from '../input/EllipsisWithTooltip';
import { Preview } from '../preview';
import { isShowFilePicker } from './InputRecordPicker';
import { useFieldNames } from './useFieldNames';
import { getLabelFormatValue, useLabelUiSchema } from './util';

interface IEllipsisWithTooltipRef {
  setPopoverVisible: (boolean) => void;
}

const toValue = (value, placeholder) => {
  if (value === null || value === undefined) {
    return placeholder;
  }
  return value;
};

export const ReadPrettyRecordPicker: React.FC = observer(
  (props: any) => {
    const { ellipsis } = props;
    const fieldSchema = useFieldSchema();
    const recordCtx = useRecord();
    const { getCollectionJoinField } = useCollectionManager();
    // value 做了转换，但 props.value 和原来 useField().value 的值不一致
    // const field = useField<Field>();
    const fieldNames = useFieldNames(props);
    const [visible, setVisible] = useState(false);
    const { getField } = useCollection();
    const collectionField = getField(fieldSchema.name) || getCollectionJoinField(fieldSchema?.['x-collection-field']);
    const [record, setRecord] = useState({});
    const compile = useCompile();
    const labelUiSchema = useLabelUiSchema(collectionField, fieldNames?.label || 'label');
    const showFilePicker = isShowFilePicker(labelUiSchema);
    const { snapshot } = useActionContext();
    const isTagsMode = fieldSchema['x-component-props']?.mode === 'tags';

    const ellipsisWithTooltipRef = useRef<IEllipsisWithTooltipRef>();

    if (showFilePicker) {
      return collectionField ? <Preview {...props} /> : null;
    }

    const renderRecords = () =>
      toArr(props.value).map((record, index, arr) => {
        const val = toValue(compile(record?.[fieldNames?.label || 'label']), 'N/A');
        const text = getLabelFormatValue(labelUiSchema, val, true);
        return (
          <Fragment key={`${record.id}_${index}`}>
            {/* test-record-picker-read-pretty-item 用于在单元测试中方便选中元素 */}
            <span className="test-record-picker-read-pretty-item">
              {snapshot || isTagsMode ? (
                text
              ) : (
                <a
                  onClick={(e) => {
                    e.stopPropagation();
                    e.preventDefault();
                    setVisible(true);
                    setRecord(record);
                    ellipsisWithTooltipRef?.current?.setPopoverVisible(false);
                  }}
                >
                  {text}
                </a>
              )}
            </span>
            {index < arr.length - 1 ? <span style={{ marginRight: 4, color: '#aaa' }}>,</span> : null}
          </Fragment>
        );
      });

    const renderWithoutTableFieldResourceProvider = () => (
      <WithoutTableFieldResource.Provider value={true}>
        <FormProvider>
          <RecursionField
            schema={fieldSchema}
            onlyRenderProperties
            filterProperties={(s) => {
              return s['x-component'] === 'RecordPicker.Viewer';
            }}
          />
        </FormProvider>
      </WithoutTableFieldResource.Provider>
    );

    const renderRecordProvider = () => {
      const collectionFieldNames = fieldSchema?.['x-collection-field']?.split('.');

      return collectionFieldNames && collectionFieldNames.length > 2 ? (
        <RecordProvider record={recordCtx[collectionFieldNames[1]]}>
          <RecordProvider record={record}>{renderWithoutTableFieldResourceProvider()}</RecordProvider>
        </RecordProvider>
      ) : (
        <RecordProvider record={record}>{renderWithoutTableFieldResourceProvider()}</RecordProvider>
      );
    };

<<<<<<< HEAD
  return collectionField ? (
    <div>
      <BlockAssociationContext.Provider value={`${collectionField.collectionName}.${collectionField.name}`}>
        <CollectionProvider name={collectionField.target ?? collectionField.targetCollection}>
          <EllipsisWithTooltip ellipsis={ellipsis} ref={ellipsisWithTooltipRef}>
            {renderRecords()}
          </EllipsisWithTooltip>
          <ActionContextProvider
            value={{ visible, setVisible, openMode: 'drawer', snapshot: collectionField.interface === 'snapshot' }}
          >
            {renderRecordProvider()}
          </ActionContextProvider>
        </CollectionProvider>
      </BlockAssociationContext.Provider>
    </div>
  ) : null;
});
=======
    return collectionField ? (
      <div>
        <BlockAssociationContext.Provider value={`${collectionField.collectionName}.${collectionField.name}`}>
          <CollectionProvider name={collectionField.target ?? collectionField.targetCollection}>
            <EllipsisWithTooltip ellipsis={ellipsis} ref={ellipsisWithTooltipRef}>
              {renderRecords()}
            </EllipsisWithTooltip>
            <ActionContext.Provider
              value={{ visible, setVisible, openMode: 'drawer', snapshot: collectionField.interface === 'snapshot' }}
            >
              {renderRecordProvider()}
            </ActionContext.Provider>
          </CollectionProvider>
        </BlockAssociationContext.Provider>
      </div>
    ) : null;
  },
  { displayName: 'ReadPrettyRecordPicker' },
);
>>>>>>> 24601aa6
<|MERGE_RESOLUTION|>--- conflicted
+++ resolved
@@ -1,8 +1,7 @@
 import { observer, RecursionField, useFieldSchema } from '@formily/react';
 import { toArr } from '@formily/shared';
 import React, { Fragment, useRef, useState } from 'react';
-import { WithoutTableFieldResource } from '../../../block-provider';
-import { BlockAssociationContext } from '../../../block-provider/BlockProvider';
+import { BlockAssociationContext, WithoutTableFieldResource } from '../../../block-provider';
 import { CollectionProvider, useCollection, useCollectionManager } from '../../../collection-manager';
 import { RecordProvider, useRecord } from '../../../record-provider';
 import { FormProvider } from '../../core';
@@ -56,8 +55,7 @@
         const text = getLabelFormatValue(labelUiSchema, val, true);
         return (
           <Fragment key={`${record.id}_${index}`}>
-            {/* test-record-picker-read-pretty-item 用于在单元测试中方便选中元素 */}
-            <span className="test-record-picker-read-pretty-item">
+            <span>
               {snapshot || isTagsMode ? (
                 text
               ) : (
@@ -105,25 +103,6 @@
       );
     };
 
-<<<<<<< HEAD
-  return collectionField ? (
-    <div>
-      <BlockAssociationContext.Provider value={`${collectionField.collectionName}.${collectionField.name}`}>
-        <CollectionProvider name={collectionField.target ?? collectionField.targetCollection}>
-          <EllipsisWithTooltip ellipsis={ellipsis} ref={ellipsisWithTooltipRef}>
-            {renderRecords()}
-          </EllipsisWithTooltip>
-          <ActionContextProvider
-            value={{ visible, setVisible, openMode: 'drawer', snapshot: collectionField.interface === 'snapshot' }}
-          >
-            {renderRecordProvider()}
-          </ActionContextProvider>
-        </CollectionProvider>
-      </BlockAssociationContext.Provider>
-    </div>
-  ) : null;
-});
-=======
     return collectionField ? (
       <div>
         <BlockAssociationContext.Provider value={`${collectionField.collectionName}.${collectionField.name}`}>
@@ -131,16 +110,15 @@
             <EllipsisWithTooltip ellipsis={ellipsis} ref={ellipsisWithTooltipRef}>
               {renderRecords()}
             </EllipsisWithTooltip>
-            <ActionContext.Provider
+            <ActionContextProvider
               value={{ visible, setVisible, openMode: 'drawer', snapshot: collectionField.interface === 'snapshot' }}
             >
               {renderRecordProvider()}
-            </ActionContext.Provider>
+            </ActionContextProvider>
           </CollectionProvider>
         </BlockAssociationContext.Provider>
       </div>
     ) : null;
   },
   { displayName: 'ReadPrettyRecordPicker' },
-);
->>>>>>> 24601aa6
+);