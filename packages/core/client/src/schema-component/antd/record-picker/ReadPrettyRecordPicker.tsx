--- conflicted
+++ resolved
@@ -41,14 +41,8 @@
 
   const ellipsisWithTooltipRef = useRef<IEllipsisWithTooltipRef>();
   const renderRecords = () =>
-<<<<<<< HEAD
     toArr(props.value).map((record, index, arr) => {
-      const val =
-        compile(record?.[fieldNames?.label || 'label']) || record?.[fieldNames?.value || 'value'] || record?.id;
-=======
-    toArr(field.value).map((record, index, arr) => {
       const val = toValue(compile(record?.[fieldNames?.label || 'label']), 'N/A');
->>>>>>> 5b81c4d0
       return (
         <Fragment key={`${record.id}_${index}`}>
           <span>
