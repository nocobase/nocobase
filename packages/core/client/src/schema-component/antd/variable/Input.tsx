--- conflicted
+++ resolved
@@ -1,9 +1,3 @@
-<<<<<<< HEAD
-import React from 'react';
-import { useForm } from '@formily/react';
-import { Cascader, Input as AntInput, Tag, InputNumber, Select, DatePicker } from 'antd';
-=======
->>>>>>> 82209927
 import { CloseCircleFilled } from '@ant-design/icons';
 import { css, cx } from '@emotion/css';
 import { useForm } from '@formily/react';
