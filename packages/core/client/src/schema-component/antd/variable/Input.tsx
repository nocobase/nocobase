--- conflicted
+++ resolved
@@ -1,18 +1,11 @@
 import { CloseCircleFilled } from '@ant-design/icons';
 import { css, cx } from '@emotion/css';
 import { useForm } from '@formily/react';
-<<<<<<< HEAD
 import { dayjs, error } from '@nocobase/utils/client';
 import { Input as AntInput, Cascader, DatePicker, InputNumber, Select, Tag } from 'antd';
-import classNames from 'classnames';
-=======
-import { error } from '@nocobase/utils/client';
-import { Cascader, DatePicker, Input as AntInput, InputNumber, Select, Tag } from 'antd';
 import type { DefaultOptionType } from 'antd/lib/cascader';
 import classNames from 'classnames';
 import { cloneDeep } from 'lodash';
-import moment from 'moment';
->>>>>>> c9b72691
 import React, { useCallback, useEffect, useMemo } from 'react';
 import { useTranslation } from 'react-i18next';
 import { useCompile } from '../../hooks';
@@ -150,9 +143,6 @@
 }
 
 export function Input(props) {
-<<<<<<< HEAD
-  const { wrapSSR, hashId, componentCls } = useStyles();
-=======
   const {
     value = '',
     scope,
@@ -165,7 +155,7 @@
     changeOnSelect,
     fieldNames,
   } = props;
->>>>>>> c9b72691
+  const { wrapSSR, hashId, componentCls } = useStyles();
   const compile = useCompile();
   const { t } = useTranslation();
   const form = useForm();
@@ -272,13 +262,8 @@
 
   const disabled = props.disabled || form.disabled;
 
-<<<<<<< HEAD
   return wrapSSR(
-    <AntInput.Group compact style={style} className={classNames(className, groupClass, componentCls, hashId)}>
-=======
-  return (
-    <AntInput.Group compact style={style} className={classNames(groupClass, className)}>
->>>>>>> c9b72691
+    <AntInput.Group compact style={style} className={classNames(groupClass, componentCls, hashId, className)}>
       {variable ? (
         <div
           className={cx(
@@ -287,16 +272,10 @@
               position: relative;
               line-height: 0;
 
-<<<<<<< HEAD
-            &:hover {
-              .clear-button {
-                opacity: 0.8;
-=======
               &:hover {
-                .ant-select-clear {
+                .clear-button {
                   opacity: 0.8;
                 }
->>>>>>> c9b72691
               }
 
               .ant-input {
