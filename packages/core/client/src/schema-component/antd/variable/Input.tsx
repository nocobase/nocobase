/**
 * This file is part of the NocoBase (R) project.
 * Copyright (c) 2020-2024 NocoBase Co., Ltd.
 * Authors: NocoBase Team.
 *
 * This project is dual-licensed under AGPL-3.0 and NocoBase Commercial License.
 * For more information, please refer to: https://www.nocobase.com/agreement.
 */

import { CloseCircleFilled } from '@ant-design/icons';
import { css, cx } from '@emotion/css';
import { observer, useForm } from '@formily/react';
import { reaction } from '@formily/reactive';
import { composeTemplate, extractTemplateElements } from '@nocobase/json-template-parser';
import { error } from '@nocobase/utils/client';
<<<<<<< HEAD
import { extractTemplateElements, composeTemplate } from '@nocobase/json-template-parser';
=======
>>>>>>> b65d8240
import {
  Input as AntInput,
  Cascader,
  CascaderProps,
  DatePicker,
  InputNumber,
  Select,
  Space,
  Tag,
  Typography,
} from 'antd';
import useAntdInputStyle from 'antd/es/input/style';
import type { DefaultOptionType } from 'antd/lib/cascader';
import classNames from 'classnames';
import dayjs from 'dayjs';
import React, { useCallback, useEffect, useMemo } from 'react';
import { useTranslation } from 'react-i18next';
import { useCompile } from '../../hooks';
import { Json } from '../input';
import { HelperAddition, HelperList } from './Helpers';
import { helpersObs, setHelpersFromTemplateStr } from './Helpers/observables';
import { VariableProvider } from './VariableProvider';
<<<<<<< HEAD
import { setHelpersFromTemplateStr, helpersObs } from './Helpers/observables';
import { HelperList, HelperAddition } from './Helpers';
import { useHelperObservables } from './Helpers/hooks/useHelperObservables';
=======
import { XButton } from './XButton';
import { useStyles } from './style';
>>>>>>> b65d8240

const { Text } = Typography;
const JT_VALUE_RE = /^\s*{{\s*([^{}]+)\s*}}\s*$/;

type ParseOptions = {
  stringToDate?: boolean;
};

/**
 * Configuration for mapping variables to their allowed filter functions
 */
interface VariableHelperRule {
  /** Pattern to match variables, supports glob patterns */
  variables: string;
  /** Array of allowed filter patterns, supports glob patterns */
  filters: string[];
}

interface VariableHelperMapping {
  /** Array of rules defining which filters are allowed for which variables */
  rules: VariableHelperRule[];
  /** Optional flag to determine if unlisted combinations should be allowed */
  strictMode?: boolean;
}

function parseValue(value: any, options: ParseOptions = {}): string | string[] {
  if (value == null || (Array.isArray(value) && value.length === 0)) {
    return 'null';
  }
  const type = typeof value;
  if (Array.isArray(value)) {
    return value;
  }
  if (options.stringToDate) {
    if (!Number.isNaN(Date.parse(value))) {
      return 'date';
    }
  }

  return type === 'object' && value instanceof Date ? 'date' : type;
}

function NullComponent() {
  const { t } = useTranslation();
  return <AntInput style={{ width: '100%' }} readOnly placeholder={`<${t('Null')}>`} className="null-value" />;
}

const ConstantTypes = {
  string: {
    label: `{{t("String")}}`,
    value: 'string',
    component: function StringComponent({ onChange, value, ...otherProps }) {
      return <AntInput value={value} onChange={(ev) => onChange(ev.target.value)} {...otherProps} />;
    },
    default() {
      return '';
    },
  },
  number: {
    label: '{{t("Number")}}',
    value: 'number',
    component: function NumberComponent({ onChange, value, ...otherProps }) {
      return <InputNumber value={value} onChange={onChange} {...otherProps} />;
    },
    default() {
      return 0;
    },
  },
  boolean: {
    label: `{{t("Boolean")}}`,
    value: 'boolean',
    component: function BooleanComponent({ onChange, value, ...otherProps }) {
      const { t } = useTranslation();
      return (
        <Select
          value={value}
          onChange={onChange}
          placeholder={t('Select')}
          options={[
            { value: true, label: t('True') },
            { value: false, label: t('False') },
          ]}
          {...otherProps}
          className={classNames(otherProps.className, 'auto-width')}
        />
      );
    },
    default() {
      return false;
    },
  },
  date: {
    label: '{{t("Date")}}',
    value: 'date',
    component: function DateComponent({ onChange, value, ...otherProps }) {
      return (
        <DatePicker
          value={dayjs(value)}
          onChange={(d) => (d ? onChange(d.toDate()) : null)}
          allowClear={false}
          showTime
          {...otherProps}
        />
      );
    },
    default() {
      const now = new Date();
      return new Date(now.getFullYear(), now.getMonth(), now.getDate(), 0, 0, 0);
    },
  },
  // NOTE: keep null option here for compatibility
  null: {
    label: '{{t("Null")}}',
    value: 'null',
    component: NullComponent,
    default() {
      return null;
    },
  },
  object: {
    label: '{{t("JSON")}}',
    value: 'object',
    component: Json,
    default() {
      return {};
    },
  },
};

type UseTypeConstantType = true | (string | [string, Record<string, any>])[];

function getTypedConstantOption(type: string, types: UseTypeConstantType, fieldNames) {
  const allTypes = Object.values(ConstantTypes).filter((item) => item.value !== 'null');
  const children = (
    types
      ? allTypes.filter(
          (item) =>
            (Array.isArray(types) &&
              types.filter((t) => (Array.isArray(t) ? t[0] === item.value : t === item.value)).length) ||
            types === true,
        )
      : allTypes
  ).map((item) =>
    Object.keys(fieldNames).reduce(
      (result, key) =>
        key in item
          ? Object.assign(result, {
              [fieldNames[key]]: item[key],
            })
          : result,
      { ...item },
    ),
  );
  return {
    value: ' ',
    label: '{{t("Constant")}}',
    children,
    [fieldNames.value]: ' ',
    [fieldNames.label]: '{{t("Constant")}}',
    [fieldNames.children]: children,
    component: ConstantTypes[type]?.component,
  };
}

export type VariableInputProps = {
  value?: string;
  scope?: Partial<DefaultOptionType>[] | (() => Partial<DefaultOptionType>[]);
  onChange: (value: string, optionPath?: any[]) => void;
  children?: any;
  button?: React.ReactElement;
  useTypedConstant?: UseTypeConstantType;
  nullable?: boolean;
  changeOnSelect?: CascaderProps['changeOnSelect'];
  fieldNames?: CascaderProps['fieldNames'];
  disabled?: boolean;
  style?: React.CSSProperties;
  className?: string;
  parseOptions?: ParseOptions;
  hideVariableButton?: boolean;
  variableHelperMapping?: VariableHelperMapping;
};

function _Input(props: VariableInputProps) {
  const {
    value = '',
    onChange,
    children,
    button,
    useTypedConstant,
    nullable = true,
    style,
    className,
    changeOnSelect,
    fieldNames,
    parseOptions,
    hideVariableButton,
  } = props;
  variableHelperMapping;
  const scope = typeof props.scope === 'function' ? props.scope() : props.scope;
  const { wrapSSR, hashId, componentCls, rootPrefixCls } = useStyles({ hideVariableButton });

  const helperObservables = useHelperObservables();
  // 添加 antd input 样式，防止样式缺失
  useAntdInputStyle(`${rootPrefixCls}-input`);

  const compile = useCompile();
  const { t } = useTranslation();
  const form = useForm();
  const [options, setOptions] = React.useState<DefaultOptionType[]>([]);
  const [variableText, setVariableText] = React.useState([]);
  const [isFieldValue, setIsFieldValue] = React.useState(
    hideVariableButton || (children && value != null ? true : false),
  );

  useEffect(() => {
    helperObservables.setHelpersFromTemplateStr({ template: typeof value === 'string' ? value : '' });
  }, [value, helperObservables]);

  const { fullVariable, helpers, variableSegments } = useMemo(
    () => extractTemplateElements(typeof value === 'string' ? value : ''),
    [value],
  );
  const newVal = useMemo(() => composeTemplate({ fullVariable, helpers: helpersObs.value }), [fullVariable]);
  useEffect(() => {
<<<<<<< HEAD
    const dispose = autorun(() => {
      onChange(composeTemplate({ fullVariable, helpers: helperObservables.helpersObs.value }));
    });
    return dispose;
  }, [onChange, fullVariable, helperObservables.helpersObs]);
=======
    const dispose = reaction(
      () => {
        return composeTemplate({ fullVariable, helpers: helpersObs.value });
      },
      (newVal) => {
        onChange(newVal);
      },
    );
    return dispose;
  }, [fullVariable, onChange]);
>>>>>>> b65d8240

  const parsed = useMemo(() => parseValue(variableSegments, parseOptions), [parseOptions, variableSegments]);
  const isConstant = typeof parsed === 'string';
  const type = isConstant ? parsed : '';
  const variable = isConstant ? null : parsed;

  const names = Object.assign(
    {
      label: 'label',
      value: 'value',
      children: 'children',
    },
    fieldNames ?? {},
  );

  const constantOption: DefaultOptionType & { component?: React.FC<any> } = useMemo(() => {
    if (children) {
      return {
        value: '$',
        label: t('Constant'),
        [names.value]: '$',
        [names.label]: t('Constant'),
      };
    }

    if (useTypedConstant) {
      return getTypedConstantOption(type, useTypedConstant, names);
    }
    return null;
  }, [type, useTypedConstant]);

  const ConstantComponent = constantOption?.component ?? NullComponent;
  const constantComponentProps = Array.isArray(useTypedConstant)
    ? (useTypedConstant.find((item) => Array.isArray(item) && item[0] === type)?.[1] as Record<string, any>) ?? {}
    : {};
  let cValue;
  if (value == null) {
    if (nullable) {
      if (children && isFieldValue) {
        cValue = ['$'];
      } else {
        cValue = [''];
      }
    } else {
      if (children) {
        cValue = ['$'];
      } else {
        cValue = [' ', type];
      }
    }
  } else {
    cValue = children ? ['$'] : [' ', type];
  }

  if (hideVariableButton) {
    cValue = ['$'];
  }

  useEffect(() => {
    const { component, ...cOption } = constantOption ?? {};
    const options = [
      ...(nullable
        ? [
            {
              value: '',
              label: t('Null'),
              [names.value]: '',
              [names.label]: t('Null'),
            },
          ]
        : []),
      ...(constantOption ? [compile(cOption)] : []),
      ...(scope ? [...scope] : []),
    ].filter((item) => {
      return !item.deprecated || variable?.[0] === item[names.value];
    });

    setOptions(options);
  }, [scope, variable, constantOption, nullable]);

  const loadData = async (selectedOptions: DefaultOptionType[]) => {
    const option = selectedOptions[selectedOptions.length - 1];
    if (!option.children?.length && !option.isLeaf && option.loadChildren) {
      let activeKey;
      if (variable && variable.length >= 2) {
        for (const key of variable) {
          if (key === option[names.value]) {
            activeKey = key;
            break;
          }
        }
      }
      await option.loadChildren(option, activeKey, variable);
      setOptions((prev) => [...prev]);
    }
  };

  const onSwitch = useCallback(
    (next, optionPath: any[]) => {
      if (next[0] === '$') {
        setIsFieldValue(true);
        if (variable) {
          onChange(null, optionPath);
        }
        return;
      } else {
        setIsFieldValue(false);
      }
      if (next[0] === '') {
        onChange(null);
        return;
      }
      if (next[0] === ' ') {
        if (next[1]) {
          if (next[1] !== type) {
            // setPrevType(next[1]);
            const newVariable = ConstantTypes[next[1]]?.default?.() ?? null;
            onChange(composeTemplate({ fullVariable: newVariable, helpers }), optionPath);
          }
        } else {
          if (variable) {
            onChange(null, optionPath);
          }
        }
        return;
      }
      onChange(`{{${next.join('.')}}}`, optionPath);
    },
    [type, variable, onChange],
  );

  const onClearVariable = useCallback(() => {
    setIsFieldValue(Boolean(children));
    if (constantOption?.children?.length) {
      const v = constantOption.children[0].default();
      return onChange(v);
    }
    onChange(null);
  }, [constantOption]);

  useEffect(() => {
    const run = async () => {
      if (!variable || options.length <= 1) {
        return;
      }
      let prevOption: DefaultOptionType = null;
      const labels = [];

      for (let i = 0; i < variable.length; i++) {
        const key = variable[i];
        try {
          if (i === 0) {
            prevOption = options.find((item) => item[names.value] === key);
          } else {
            if (prevOption.loadChildren && !prevOption.children?.length) {
              await prevOption.loadChildren(prevOption, key, variable);
            }
            prevOption = prevOption.children.find((item) => item[names.value] === key);
          }

          // 如果为空则说明相关字段已被删除
          // fix T-1565
          if (!prevOption) {
            return;
          }

          labels.push(prevOption[names.label]);
        } catch (err) {
          error(err);
        }
      }
      setOptions([...options]);
      setVariableText([...labels]);
    };

    run();
    // NOTE: watch `options.length` and it only happens once
  }, [variable, options.length]);

  const disabled = props.disabled || form.disabled;

  return wrapSSR(
    <Space.Compact style={style} className={classNames(componentCls, hashId, className)}>
      {/* 确保所有ant input样式都已加载 */}
      <AntInput style={{ display: 'none' }} />
      {variable ? (
        <div
          className={cx(
            'variable',
            css`
              position: relative;
              line-height: 0;

              &:hover {
                .clear-button {
                  display: inline-block;
                }
              }

              .ant-input {
                overflow: auto;
                white-space: nowrap;
                ${disabled ? '' : 'padding-right: 28px;'}

                .ant-tag {
                  display: inline;
                  line-height: 19px;
                  margin: 0;
                  padding: 2px 7px;
                  border-radius: 10px;
                }
              }
            `,
          )}
        >
          <div
            role="button"
            aria-label="variable-tag"
            style={{ overflow: 'hidden' }}
            className={cx('ant-input ant-input-outlined', { 'ant-input-disabled': disabled }, hashId)}
          >
            <Tag color="blue">
              {variableText.map((item, index) => {
                return (
                  <React.Fragment key={item}>
                    {index ? ' / ' : ''}
                    {item}
                  </React.Fragment>
                );
              })}
              <VariableProvider variableName={fullVariable}>
                <HelperList />
                {variableText.length > 0 && <HelperAddition />}
              </VariableProvider>
            </Tag>
          </div>
          {!disabled ? (
            <span
              role="button"
              aria-label="icon-close"
              className={cx('clear-button')}
              // eslint-disable-next-line react/no-unknown-property
              unselectable="on"
              onClick={onClearVariable}
            >
              <CloseCircleFilled />
            </span>
          ) : null}
        </div>
      ) : (
        <div style={{ flex: 1 }}>
          {children && (isFieldValue || !nullable) ? (
            children
          ) : ConstantComponent ? (
            <ConstantComponent
              role="button"
              aria-label="variable-constant"
              {...constantComponentProps}
              value={value}
              onChange={onChange}
            />
          ) : null}
        </div>
      )}
      {hideVariableButton ? null : (
        <Cascader
          options={options}
          value={variable ?? cValue}
          onChange={onSwitch}
          loadData={loadData as any}
          changeOnSelect={changeOnSelect}
          fieldNames={fieldNames}
          disabled={disabled}
        >
          {button ?? (
            <XButton
              className={css(`
              margin-left: -1px;
            `)}
              type={variable ? 'primary' : 'default'}
              disabled={disabled}
            />
          )}
        </Cascader>
      )}
    </Space.Compact>,
  );
}

export const Input = observer(_Input, { displayName: 'VariableInput' });<|MERGE_RESOLUTION|>--- conflicted
+++ resolved
@@ -13,10 +13,6 @@
 import { reaction } from '@formily/reactive';
 import { composeTemplate, extractTemplateElements } from '@nocobase/json-template-parser';
 import { error } from '@nocobase/utils/client';
-<<<<<<< HEAD
-import { extractTemplateElements, composeTemplate } from '@nocobase/json-template-parser';
-=======
->>>>>>> b65d8240
 import {
   Input as AntInput,
   Cascader,
@@ -37,16 +33,10 @@
 import { useCompile } from '../../hooks';
 import { Json } from '../input';
 import { HelperAddition, HelperList } from './Helpers';
-import { helpersObs, setHelpersFromTemplateStr } from './Helpers/observables';
+import { useHelperObservables } from './Helpers/hooks/useHelperObservables';
 import { VariableProvider } from './VariableProvider';
-<<<<<<< HEAD
-import { setHelpersFromTemplateStr, helpersObs } from './Helpers/observables';
-import { HelperList, HelperAddition } from './Helpers';
-import { useHelperObservables } from './Helpers/hooks/useHelperObservables';
-=======
 import { XButton } from './XButton';
 import { useStyles } from './style';
->>>>>>> b65d8240
 
 const { Text } = Typography;
 const JT_VALUE_RE = /^\s*{{\s*([^{}]+)\s*}}\s*$/;
@@ -243,8 +233,9 @@
     fieldNames,
     parseOptions,
     hideVariableButton,
+    variableHelperMapping,
   } = props;
-  variableHelperMapping;
+
   const scope = typeof props.scope === 'function' ? props.scope() : props.scope;
   const { wrapSSR, hashId, componentCls, rootPrefixCls } = useStyles({ hideVariableButton });
 
@@ -269,18 +260,11 @@
     () => extractTemplateElements(typeof value === 'string' ? value : ''),
     [value],
   );
-  const newVal = useMemo(() => composeTemplate({ fullVariable, helpers: helpersObs.value }), [fullVariable]);
+
   useEffect(() => {
-<<<<<<< HEAD
-    const dispose = autorun(() => {
-      onChange(composeTemplate({ fullVariable, helpers: helperObservables.helpersObs.value }));
-    });
-    return dispose;
-  }, [onChange, fullVariable, helperObservables.helpersObs]);
-=======
     const dispose = reaction(
       () => {
-        return composeTemplate({ fullVariable, helpers: helpersObs.value });
+        return composeTemplate({ fullVariable, helpers: helperObservables.helpersObs.value });
       },
       (newVal) => {
         onChange(newVal);
@@ -288,7 +272,6 @@
     );
     return dispose;
   }, [fullVariable, onChange]);
->>>>>>> b65d8240
 
   const parsed = useMemo(() => parseValue(variableSegments, parseOptions), [parseOptions, variableSegments]);
   const isConstant = typeof parsed === 'string';
