import React from 'react';
import { render, screen, userEvent, waitFor } from 'testUtils';
import App1 from '../demos/demo1';
import App2 from '../demos/demo2';
import App3 from '../demos/demo3';

describe('Variable', () => {
  it('Variable.Input', async () => {
    render(<App1 />);

    expect(screen.getByPlaceholderText('Null')).toBeInTheDocument();

    await userEvent.click(screen.getByText('x'));
    await userEvent.click(screen.getByText('v1'));
    await waitFor(() => {
      expect(screen.getByText('v1', { selector: '.ant-tag' }).innerHTML).toMatchInlineSnapshot('"v1"');
    });
  });

  it('Variable.TextArea', async () => {
    render(<App2 />);

    const input = document.querySelector('.ant-input');
    const variableSelector = document.querySelector('.ant-select-selector');
    expect(input).toBeInTheDocument();
    expect(variableSelector).toBeInTheDocument();

    await userEvent.click(variableSelector);
    await userEvent.click(screen.getByText('v1'));
    await waitFor(() => {
      expect(input.innerHTML).toMatchInlineSnapshot(
<<<<<<< HEAD
        '"<span class="ant-tag ant-tag-blue" contenteditable="false" data-variable="v1">v1</span>"',
=======
        '"<span class=\\"ant-tag ant-tag-blue\\" contenteditable=\\"false\\" data-variable=\\"v1\\">v1</span>"',
>>>>>>> 6d04914e
      );
    });
  });

  it('Variable.JSON', async () => {
    render(<App3 />);

    const input = document.querySelector<HTMLTextAreaElement>('.ant-input');
    const variableSelector = document.querySelector('.ant-select-selector');
    expect(input).toBeInTheDocument();
    expect(variableSelector).toBeInTheDocument();

    await userEvent.click(variableSelector);
    await userEvent.click(screen.getByRole('menuitemcheckbox', { name: 'v1' }));
    await waitFor(() => {
<<<<<<< HEAD
      expect(input.value).toMatchInlineSnapshot('"{ "a": "{{v1}}" }"');
=======
      expect(input.value).toMatchInlineSnapshot('"{{v1}}"');
>>>>>>> 6d04914e
    });
  });
});<|MERGE_RESOLUTION|>--- conflicted
+++ resolved
@@ -29,11 +29,7 @@
     await userEvent.click(screen.getByText('v1'));
     await waitFor(() => {
       expect(input.innerHTML).toMatchInlineSnapshot(
-<<<<<<< HEAD
         '"<span class="ant-tag ant-tag-blue" contenteditable="false" data-variable="v1">v1</span>"',
-=======
-        '"<span class=\\"ant-tag ant-tag-blue\\" contenteditable=\\"false\\" data-variable=\\"v1\\">v1</span>"',
->>>>>>> 6d04914e
       );
     });
   });
@@ -49,11 +45,7 @@
     await userEvent.click(variableSelector);
     await userEvent.click(screen.getByRole('menuitemcheckbox', { name: 'v1' }));
     await waitFor(() => {
-<<<<<<< HEAD
       expect(input.value).toMatchInlineSnapshot('"{ "a": "{{v1}}" }"');
-=======
-      expect(input.value).toMatchInlineSnapshot('"{{v1}}"');
->>>>>>> 6d04914e
     });
   });
 });