<<<<<<< HEAD
=======
/**
 * This file is part of the NocoBase (R) project.
 * Copyright (c) 2020-2024 NocoBase Co., Ltd.
 * Authors: NocoBase Team.
 *
 * This project is dual-licensed under AGPL-3.0 and NocoBase Commercial License.
 * For more information, please refer to: https://www.nocobase.com/agreement.
 */

/**
 * title: Variable.Input
 */
>>>>>>> 62b2b5c6
import { FormItem } from '@formily/antd-v5';
import { SchemaComponent, SchemaComponentProvider, Variable } from '@nocobase/client';
import React from 'react';

const scope = [
  { label: 'v1', value: 'v1' },
  { label: 'nested', value: 'nested', children: [{ label: 'v2', value: 'v2' }] },
];

const schema = {
  type: 'object',
  properties: {
    input: {
      type: 'string',
      title: `替换模式`,
      'x-decorator': 'FormItem',
      'x-component': 'Variable.Input',
      'x-component-props': {
        scope,
      },
    },
  },
};

export default () => {
  return (
    <SchemaComponentProvider components={{ Variable, FormItem }}>
      <SchemaComponent schema={schema} />
    </SchemaComponentProvider>
  );
};<|MERGE_RESOLUTION|>--- conflicted
+++ resolved
@@ -1,5 +1,3 @@
-<<<<<<< HEAD
-=======
 /**
  * This file is part of the NocoBase (R) project.
  * Copyright (c) 2020-2024 NocoBase Co., Ltd.
@@ -9,10 +7,6 @@
  * For more information, please refer to: https://www.nocobase.com/agreement.
  */
 
-/**
- * title: Variable.Input
- */
->>>>>>> 62b2b5c6
 import { FormItem } from '@formily/antd-v5';
 import { SchemaComponent, SchemaComponentProvider, Variable } from '@nocobase/client';
 import React from 'react';
