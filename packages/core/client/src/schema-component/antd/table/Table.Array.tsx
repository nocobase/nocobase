import { MenuOutlined } from '@ant-design/icons';
import { TinyColor } from '@ctrl/tinycolor';
import { css } from '@emotion/css';
import { ArrayField, Field } from '@formily/core';
import {
  RecursionField,
  Schema,
  SchemaExpressionScopeContext,
  observer,
  useField,
  useFieldSchema,
} from '@formily/react';
import { Table, TableColumnProps } from 'antd';
import { default as classNames, default as cls } from 'classnames';
import React, { useContext, useState } from 'react';
import ReactDragListView from 'react-drag-listview';
import { DndContext } from '../..';
<<<<<<< HEAD
import {
  RecordIndexProvider,
  RecordProvider,
  useParentRecordDataV2,
  useRequest,
  useSchemaInitializerRender,
} from '../../../';
=======
import { RecordIndexProvider, RecordProvider_deprecated, useRequest, useSchemaInitializerRender } from '../../../';
>>>>>>> 18686fa0
import { useToken } from '../__builtins__';

const isColumnComponent = (schema: Schema) => {
  return schema['x-component']?.endsWith('.Column') > -1;
};

const useTableColumns = () => {
  const field = useField<ArrayField>();
  const schema = useFieldSchema();
  const { exists, render } = useSchemaInitializerRender(schema['x-initializer'], schema['x-initializer-props']);
  const scope = useContext(SchemaExpressionScopeContext);
  const parentRecordData = useParentRecordDataV2();

  const columns = schema
    .reduceProperties((buf, s) => {
      if (isColumnComponent(s) && scope[s['x-visible'] as unknown as string] !== false) {
        return buf.concat([s]);
      }
      return buf;
    }, [])
    .map((s: Schema) => {
      return {
        title: <RecursionField name={s.name} schema={s} onlyRenderSelf />,
        dataIndex: s.name,
        key: s.name,
        render: (v, record) => {
          const index = field.value?.indexOf(record);
          // console.log((Date.now() - start) / 1000);
          return (
            <RecordIndexProvider index={index}>
<<<<<<< HEAD
              <RecordProvider record={record} parent={parentRecordData}>
=======
              <RecordProvider_deprecated record={record}>
>>>>>>> 18686fa0
                <RecursionField schema={s} name={record.__index || index} onlyRenderProperties />
              </RecordProvider_deprecated>
            </RecordIndexProvider>
          );
        },
      } as TableColumnProps<any>;
    });
  if (!exists) {
    return columns;
  }
  return columns.concat({
    title: render(),
    dataIndex: 'TABLE_COLUMN_INITIALIZER',
    key: 'TABLE_COLUMN_INITIALIZER',
  });
};

export const components = {
  header: {
    wrapper: (props) => {
      return (
        <DndContext>
          <thead {...props} />
        </DndContext>
      );
    },
    cell: (props) => {
      return (
        <th
          {...props}
          className={cls(
            props.className,
            css`
              &:hover .general-schema-designer {
                display: block;
              }
            `,
          )}
        />
      );
    },
  },
  body: {
    wrapper: (props) => {
      return (
        <DndContext>
          <tbody {...props} />
        </DndContext>
      );
    },
    row: (props) => {
      return <tr {...props} />;
    },
    cell: (props) => (
      <td
        {...props}
        className={classNames(
          props.className,
          css`
            max-width: 300px;
            overflow: hidden;
            text-overflow: ellipsis;
            white-space: nowrap;
          `,
        )}
      />
    ),
  },
};

const useDef = () => {
  const [selectedRowKeys, setSelectedRowKeys] = useState([]);
  return [selectedRowKeys, setSelectedRowKeys];
};

const useDefDataSource = (options, props) => {
  const field = useField<Field>();
  return useRequest(() => {
    return Promise.resolve({
      data: field.value,
    });
  }, options);
};

const SortHandle = (props) => {
  return <MenuOutlined className={'drag-handle'} style={{ cursor: 'grab' }} {...props} />;
};

const TableIndex = (props) => {
  const { index, ...otherProps } = props;
  return (
    <div className={classNames('nb-table-index')} style={{ padding: '0 8px 0 16px' }} {...otherProps}>
      {index + 1}
    </div>
  );
};

const useDefAction = () => {
  return {
    async move() {},
  };
};

export const TableArray: React.FC<any> = observer(
  (props) => {
    const { token } = useToken();
    const field = useField<ArrayField>();
    const columns = useTableColumns();
    const {
      dragSort = false,
      showIndex = true,
      useSelectedRowKeys = useDef,
      useDataSource = useDefDataSource,
      useAction = useDefAction,
      onChange,
      ...others
    } = props;
    const [selectedRowKeys, setSelectedRowKeys] = useSelectedRowKeys();
    useDataSource({
      onSuccess(data) {
        field.value = data?.data || [];
      },
    });
    const { move } = useAction();
    const restProps = {
      rowSelection: props.rowSelection
        ? {
            type: 'checkbox',
            selectedRowKeys,
            onChange(selectedRowKeys: any[]) {
              setSelectedRowKeys(selectedRowKeys);
            },
            getCheckboxProps: (record: any) => {
              return {
                'aria-label': `checkbox-${record.name}`,
              };
            },
            renderCell: (checked, record, index, originNode) => {
              const current = props?.pagination?.current;
              const pageSize = props?.pagination?.pageSize || 20;
              if (current) {
                index = index + (current - 1) * pageSize;
              }
              return (
                <div
                  className={classNames(
                    checked ? 'checked' : null,
                    css`
                      position: relative;
                      display: flex;
                      align-items: center;
                      justify-content: space-evenly;
                      padding-right: 8px;
                      .nb-table-index {
                        opacity: 0;
                      }
                      &:not(.checked) {
                        .nb-table-index {
                          opacity: 1;
                        }
                      }
                      &:hover {
                        .nb-table-index {
                          opacity: 0;
                        }
                        .nb-origin-node {
                          display: block;
                        }
                      }
                    `,
                  )}
                >
                  <div
                    className={classNames(
                      checked ? 'checked' : null,
                      css`
                        position: relative;
                        display: flex;
                        align-items: center;
                        justify-content: space-evenly;
                      `,
                    )}
                  >
                    {dragSort && <SortHandle role="button" aria-label={`sort-handle-${record?.name || index}`} />}
                    {showIndex && (
                      <TableIndex role="button" aria-label={`table-index-${record?.name || index}`} index={index} />
                    )}
                  </div>
                  <div
                    className={classNames(
                      'nb-origin-node',
                      checked ? 'checked' : null,
                      css`
                        position: absolute;
                        right: 50%;
                        transform: translateX(50%);
                        &:not(.checked) {
                          display: none;
                        }
                      `,
                    )}
                  >
                    {originNode}
                  </div>
                </div>
              );
            },
            ...props.rowSelection,
          }
        : undefined,
    };

    const defaultRowKey = (record: any) => {
      return field.value?.indexOf?.(record);
    };

    return (
      <div
        className={css`
          .ant-table {
            overflow-x: auto;
            overflow-y: hidden;
          }
        `}
      >
        <ReactDragListView
          handleSelector={'.drag-handle'}
          onDragEnd={async (fromIndex, toIndex) => {
            const from = field.value[fromIndex];
            const to = field.value[toIndex];
            field.move(fromIndex, toIndex);
            await move(from, to);
          }}
          lineClassName={css`
            border-bottom: 2px solid ${new TinyColor(token.colorSettings).setAlpha(0.6).toHex8String()} !important;
          `}
        >
          <Table
            rowKey={defaultRowKey}
            {...others}
            {...restProps}
            components={components}
            columns={columns}
            dataSource={field?.value?.slice?.()}
          />
        </ReactDragListView>
      </div>
    );
  },
  { displayName: 'TableArray' },
);<|MERGE_RESOLUTION|>--- conflicted
+++ resolved
@@ -15,17 +15,13 @@
 import React, { useContext, useState } from 'react';
 import ReactDragListView from 'react-drag-listview';
 import { DndContext } from '../..';
-<<<<<<< HEAD
 import {
   RecordIndexProvider,
-  RecordProvider,
-  useParentRecordDataV2,
+  RecordProvider_deprecated,
+  useParentRecordData,
   useRequest,
   useSchemaInitializerRender,
 } from '../../../';
-=======
-import { RecordIndexProvider, RecordProvider_deprecated, useRequest, useSchemaInitializerRender } from '../../../';
->>>>>>> 18686fa0
 import { useToken } from '../__builtins__';
 
 const isColumnComponent = (schema: Schema) => {
@@ -37,7 +33,7 @@
   const schema = useFieldSchema();
   const { exists, render } = useSchemaInitializerRender(schema['x-initializer'], schema['x-initializer-props']);
   const scope = useContext(SchemaExpressionScopeContext);
-  const parentRecordData = useParentRecordDataV2();
+  const parentRecordData = useParentRecordData();
 
   const columns = schema
     .reduceProperties((buf, s) => {
@@ -56,11 +52,7 @@
           // console.log((Date.now() - start) / 1000);
           return (
             <RecordIndexProvider index={index}>
-<<<<<<< HEAD
-              <RecordProvider record={record} parent={parentRecordData}>
-=======
-              <RecordProvider_deprecated record={record}>
->>>>>>> 18686fa0
+              <RecordProvider_deprecated record={record} parent={parentRecordData}>
                 <RecursionField schema={s} name={record.__index || index} onlyRenderProperties />
               </RecordProvider_deprecated>
             </RecordIndexProvider>
