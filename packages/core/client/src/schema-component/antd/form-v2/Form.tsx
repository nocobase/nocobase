import { css } from '@emotion/css';
import { FormLayout } from '@formily/antd-v5';
import { createForm, Field, Form as FormilyForm, onFieldInit, onFormInputChange } from '@formily/core';
import { FieldContext, FormContext, observer, RecursionField, useField, useFieldSchema } from '@formily/react';
import { reaction } from '@formily/reactive';
import { uid } from '@formily/shared';
import { getValuesByPath } from '@nocobase/utils/client';
import { ConfigProvider, Spin } from 'antd';
import React, { useEffect, useMemo } from 'react';
import { useActionContext } from '..';
import { useAttach, useComponent } from '../..';
import { ActionType } from '../../../schema-settings/LinkageRules/type';
import { useLocalVariables, useVariables } from '../../../variables';
import { VariableOption, VariablesContextType } from '../../../variables/types';
import { getPath } from '../../../variables/utils/getPath';
import { getVariableName } from '../../../variables/utils/getVariableName';
import { isVariable, REGEX_OF_VARIABLE } from '../../../variables/utils/isVariable';
import { getInnermostKeyAndValue, getTargetField } from '../../common/utils/uitls';
import { useProps } from '../../hooks/useProps';
import { collectFieldStateOfLinkageRules, getTempFieldState } from './utils';
import { withDynamicSchemaProps } from '../../../application/hoc/withDynamicSchemaProps';

export interface FormProps {
  [key: string]: any;
}

const FormComponent: React.FC<FormProps> = (props) => {
  const { form, children, ...others } = props;
  const field = useField();
  const fieldSchema = useFieldSchema();
  // TODO: component 里 useField 会与当前 field 存在偏差
  const f = useAttach(form.createVoidField({ ...field.props, basePath: '' }));
  return (
    <FieldContext.Provider value={undefined}>
      <FormContext.Provider value={form}>
        <FormLayout layout={'vertical'} {...others}>
          <RecursionField basePath={f.address} schema={fieldSchema} onlyRenderProperties />
        </FormLayout>
      </FormContext.Provider>
    </FieldContext.Provider>
  );
};

const Def = (props: any) => props.children;

const FormDecorator: React.FC<FormProps> = (props) => {
  const { form, children, disabled, ...others } = props;
  const field = useField();
  const fieldSchema = useFieldSchema();
  // TODO: component 里 useField 会与当前 field 存在偏差
  const f = useAttach(form.createVoidField({ ...field.props, basePath: '' }));
  const Component = useComponent(fieldSchema['x-component'], Def);
  return (
    <FieldContext.Provider value={undefined}>
      <FormContext.Provider value={form}>
        <FormLayout layout={'vertical'} {...others}>
          <FieldContext.Provider value={f}>
            <Component {...field.componentProps}>
              <RecursionField basePath={f.address} schema={fieldSchema} onlyRenderProperties />
            </Component>
          </FieldContext.Provider>
          {/* <FieldContext.Provider value={f}>{children}</FieldContext.Provider> */}
        </FormLayout>
      </FormContext.Provider>
    </FieldContext.Provider>
  );
};

const getLinkageRules = (fieldSchema) => {
  let linkageRules = null;
  fieldSchema.mapProperties((schema) => {
    if (schema['x-linkage-rules']) {
      linkageRules = schema['x-linkage-rules'];
    }
  });
  return linkageRules;
};

interface WithFormProps {
  form: FormilyForm;
  disabled?: boolean;
}

const WithForm = (props: WithFormProps) => {
  const { form } = props;
  const fieldSchema = useFieldSchema();
  const { setFormValueChanged } = useActionContext();
  const variables = useVariables();
  const localVariables = useLocalVariables({ currentForm: form });
  const linkageRules: any[] =
    (getLinkageRules(fieldSchema) || fieldSchema.parent?.['x-linkage-rules'])?.filter((k) => !k.disabled) || [];

  useEffect(() => {
    const id = uid();

    form.addEffects(id, () => {
      onFormInputChange(() => {
        setFormValueChanged?.(true);
      });
    });

    if (props.disabled) {
      form.disabled = props.disabled;
    }

    return () => {
      form.removeEffects(id);
    };
  }, [form, props.disabled, setFormValueChanged]);

  useEffect(() => {
    const id = uid();
    const disposes = [];

    form.addEffects(id, () => {
      linkageRules.forEach((rule) => {
        rule.actions?.forEach((action) => {
          if (action.targetFields?.length) {
            const fields = action.targetFields.join(',');

            // 之前使用的 `onFieldReact` 有问题，没有办法被取消监听，所以这里用 `onFieldInit` 和 `reaction` 代替
            onFieldInit(`*(${fields})`, (field: any, form) => {
              field['initStateOfLinkageRules'] = {
                display: field.initStateOfLinkageRules?.display || getTempFieldState(true, field.display),
                required: field.initStateOfLinkageRules?.required || getTempFieldState(true, field.required || false),
                pattern: field.initStateOfLinkageRules?.pattern || getTempFieldState(true, field.pattern),
                value:
                  field.initStateOfLinkageRules?.value || getTempFieldState(true, field.value || field.initialValue),
              };

              disposes.push(
                reaction(
                  // 这里共依赖 3 部分，当这 3 部分中的任意一部分发生变更后，需要触发联动规则：
                  // 1. 条件中的字段值；
                  // 2. 条件中的变量值；
                  // 3. value 表达式中的变量值；
                  () => {
                    // 获取条件中的字段值
                    const fieldValuesInCondition = getFieldValuesInCondition({ linkageRules, formValues: form.values });

                    // 获取条件中的变量值
                    const variableValuesInCondition = getVariableValuesInCondition({ linkageRules, localVariables });

                    // 获取 value 表达式中的变量值
                    const variableValuesInExpression = getVariableValuesInExpression({ action, localVariables });

                    const result = [fieldValuesInCondition, variableValuesInCondition, variableValuesInExpression]
                      .map((item) => JSON.stringify(item))
                      .join(',');

                    return result;
                  },
                  getSubscriber(action, field, rule, variables, localVariables),
                  { fireImmediately: true },
                ),
              );
            });
          }
        });
      });
    });

    return () => {
      form.removeEffects(id);
      disposes.forEach((dispose) => {
        dispose();
      });
    };
  }, [linkageRules]);

  return fieldSchema['x-decorator'] === 'FormV2' ? <FormDecorator {...props} /> : <FormComponent {...props} />;
};

const WithoutForm = (props) => {
  const fieldSchema = useFieldSchema();
  const { setFormValueChanged } = useActionContext();
  const form = useMemo(
    () =>
      createForm({
        disabled: props.disabled,
        effects() {
          onFormInputChange((form) => {
            setFormValueChanged?.(true);
          });
        },
      }),
    [],
  );
  return fieldSchema['x-decorator'] === 'FormV2' ? (
    <FormDecorator form={form} {...props} />
  ) : (
    <FormComponent form={form} {...props} />
  );
};

export const Form: React.FC<FormProps> & {
  Designer?: any;
  FilterDesigner?: any;
  ReadPrettyDesigner?: any;
  Templates?: any;
} = withDynamicSchemaProps(
<<<<<<< HEAD
  observer(
    (props) => {
      const field = useField<Field>();

      // 新版 UISchema（1.0 之后）中已经废弃了 useProps，这里之所以继续保留是为了兼容旧版的 UISchema
      const { form, disabled, ...others } = useProps(props);

      const formDisabled = disabled || field.disabled;
      return (
        <ConfigProvider componentDisabled={formDisabled}>
          <form
            className={css`
              .ant-formily-item-feedback-layout-loose {
                margin-bottom: 12px;
              }
            `}
          >
            <Spin spinning={field.loading || false}>
              {form ? (
                <WithForm form={form} {...others} disabled={formDisabled} />
              ) : (
                <WithoutForm {...others} disabled={formDisabled} />
              )}
            </Spin>
          </form>
        </ConfigProvider>
      );
    },
    { displayName: 'Form' },
  ),
=======
  observer((props) => {
    const field = useField<Field>();

    // 新版 UISchema（1.0 之后）中已经废弃了 useProps，这里之所以继续保留是为了兼容旧版的 UISchema
    const { form, disabled, ...others } = useProps(props);

    const formDisabled = disabled || field.disabled;
    return (
      <ConfigProvider componentDisabled={formDisabled}>
        <form
          onSubmit={(e) => e.preventDefault()}
          className={css`
            .ant-formily-item-feedback-layout-loose {
              margin-bottom: 12px;
            }
          `}
        >
          <Spin spinning={field.loading || false}>
            {form ? (
              <WithForm form={form} {...others} disabled={formDisabled} />
            ) : (
              <WithoutForm {...others} disabled={formDisabled} />
            )}
          </Spin>
        </form>
      </ConfigProvider>
    );
  }),
  { displayName: 'Form' },
>>>>>>> 16cad697
);

function getSubscriber(
  action: any,
  field: any,
  rule: any,
  variables: VariablesContextType,
  localVariables: VariableOption[],
): (value: string, oldValue: string) => void {
  return () => {
    // 当条件改变触发 reaction 时，会同步收集字段状态，并保存到 field.stateOfLinkageRules 中
    collectFieldStateOfLinkageRules({
      operator: action.operator,
      value: action.value,
      field,
      condition: rule.condition,
      variables,
      localVariables,
    });

    // 当条件改变时，有可能会触发多个 reaction，所以这里需要延迟一下，确保所有的 reaction 都执行完毕后，
    // 再从 field.stateOfLinkageRules 中取值，因为此时 field.stateOfLinkageRules 中的值才是全的。
    setTimeout(async () => {
      const fieldName = getFieldNameByOperator(action.operator);

      // 防止重复赋值
      if (!field.stateOfLinkageRules?.[fieldName]) {
        return;
      }

      let stateList = field.stateOfLinkageRules[fieldName];

      stateList = await Promise.all(stateList);
      stateList = stateList.filter((v) => v.condition);

      const lastState = stateList[stateList.length - 1];

      if (fieldName === 'value') {
        // value 比较特殊，它只有在匹配条件时才需要赋值，当条件不匹配时，维持现在的值；
        // stateList 中肯定会有一个初始值，所以当 stateList.length > 1 时，就说明有匹配条件的情况；
        if (stateList.length > 1) {
          field.value = lastState.value;
        }
      } else {
        field[fieldName] = lastState?.value;
        //字段隐藏时清空数据
        if (fieldName === 'display' && lastState?.value === 'none') {
          field.value = null;
        }
      }

      // 在这里清空 field.stateOfLinkageRules，就可以保证：当条件再次改变时，如果该字段没有和任何条件匹配，则需要把对应的值恢复到初始值；
      field.stateOfLinkageRules[fieldName] = null;
    });
  };
}

function getFieldNameByOperator(operator: ActionType) {
  switch (operator) {
    case ActionType.Required:
    case ActionType.InRequired:
      return 'required';
    case ActionType.Visible:
    case ActionType.None:
    case ActionType.Hidden:
      return 'display';
    case ActionType.Editable:
    case ActionType.ReadOnly:
    case ActionType.ReadPretty:
      return 'pattern';
    case ActionType.Value:
      return 'value';
    default:
      return null;
  }
}

function getFieldValuesInCondition({ linkageRules, formValues }) {
  return linkageRules.map((rule) => {
    const run = (condition) => {
      const type = Object.keys(condition)[0] || '$and';
      const conditions = condition[type];

      return conditions
        .map((condition) => {
          // fix https://nocobase.height.app/T-3251
          if ('$and' in condition || '$or' in condition) {
            return run(condition);
          }

          const path = getTargetField(condition).join('.');
          return getValuesByPath(formValues, path);
        })
        .filter(Boolean);
    };

    return run(rule.condition);
  });
}

function getVariableValuesInCondition({
  linkageRules,
  localVariables,
}: {
  linkageRules: any[];
  localVariables: VariableOption[];
}) {
  return linkageRules.map((rule) => {
    const type = Object.keys(rule.condition)[0] || '$and';
    const conditions = rule.condition[type];

    return conditions
      .map((condition) => {
        const jsonlogic = getInnermostKeyAndValue(condition);
        if (!jsonlogic) {
          return null;
        }
        if (isVariable(jsonlogic.value)) {
          return getVariableValue(jsonlogic.value, localVariables);
        }

        return jsonlogic.value;
      })
      .filter(Boolean);
  });
}

function getVariableValuesInExpression({ action, localVariables }) {
  const actionValue = action.value;
  const mode = actionValue?.mode;
  const value = actionValue?.value || actionValue?.result;

  if (mode !== 'express') {
    return;
  }

  if (value == null) {
    return;
  }

  return value
    .match(REGEX_OF_VARIABLE)
    ?.map((variableString: string) => {
      return getVariableValue(variableString, localVariables);
    })
    .filter(Boolean);
}

function getVariableValue(variableString: string, localVariables: VariableOption[]) {
  if (!isVariable(variableString)) {
    return;
  }

  const variableName = getVariableName(variableString);
  const ctx = {
    [variableName]: localVariables.find((item) => item.name === variableName)?.ctx,
  };

  return getValuesByPath(ctx, getPath(variableString));
}<|MERGE_RESOLUTION|>--- conflicted
+++ resolved
@@ -19,6 +19,7 @@
 import { useProps } from '../../hooks/useProps';
 import { collectFieldStateOfLinkageRules, getTempFieldState } from './utils';
 import { withDynamicSchemaProps } from '../../../application/hoc/withDynamicSchemaProps';
+import { withDynamicSchemaProps } from '../../../application/hoc/withDynamicSchemaProps';
 
 export interface FormProps {
   [key: string]: any;
@@ -199,38 +200,6 @@
   ReadPrettyDesigner?: any;
   Templates?: any;
 } = withDynamicSchemaProps(
-<<<<<<< HEAD
-  observer(
-    (props) => {
-      const field = useField<Field>();
-
-      // 新版 UISchema（1.0 之后）中已经废弃了 useProps，这里之所以继续保留是为了兼容旧版的 UISchema
-      const { form, disabled, ...others } = useProps(props);
-
-      const formDisabled = disabled || field.disabled;
-      return (
-        <ConfigProvider componentDisabled={formDisabled}>
-          <form
-            className={css`
-              .ant-formily-item-feedback-layout-loose {
-                margin-bottom: 12px;
-              }
-            `}
-          >
-            <Spin spinning={field.loading || false}>
-              {form ? (
-                <WithForm form={form} {...others} disabled={formDisabled} />
-              ) : (
-                <WithoutForm {...others} disabled={formDisabled} />
-              )}
-            </Spin>
-          </form>
-        </ConfigProvider>
-      );
-    },
-    { displayName: 'Form' },
-  ),
-=======
   observer((props) => {
     const field = useField<Field>();
 
@@ -260,7 +229,6 @@
     );
   }),
   { displayName: 'Form' },
->>>>>>> 16cad697
 );
 
 function getSubscriber(
