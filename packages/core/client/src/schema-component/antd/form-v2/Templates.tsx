--- conflicted
+++ resolved
@@ -1,12 +1,8 @@
 import { useFieldSchema } from '@formily/react';
 import { dayjs, error, forEach } from '@nocobase/utils/client';
-import { Cascader, Tag } from 'antd';
+import { Select, Tag } from 'antd';
 import _ from 'lodash';
-<<<<<<< HEAD
-import React, { useCallback, useEffect, useState } from 'react';
-=======
-import React, { useCallback, useEffect, useMemo } from 'react';
->>>>>>> aececf19
+import React, { useCallback, useEffect, useMemo, useState } from 'react';
 import { useTranslation } from 'react-i18next';
 import { useCompile } from '../../';
 import { useAPIClient } from '../../../api-client';
@@ -250,23 +246,12 @@
     }
   };
   return (
-<<<<<<< HEAD
-    <div style={{ display: 'flex', alignItems: 'center', backgroundColor: '#f8f8f8', padding: '1em', ...style }}>
-      <label style={{ fontSize: 14, fontWeight: 'bold', whiteSpace: 'nowrap', marginRight: 8 }}>
-        {t('Data template')}:{' '}
-      </label>
-      <Cascader
-        changeOnSelect
-        options={options}
-        fieldNames={{ label: 'title', value: 'key', children: 'children' }}
-=======
     <div style={wrapperStyle}>
       <label style={labelStyle}>{t('Data template')}: </label>
       <Select
         popupMatchSelectWidth={false}
         options={templates}
         fieldNames={{ label: 'title', value: 'key' }}
->>>>>>> aececf19
         value={value}
         onChange={handleChange}
         loadData={loadData}
