--- conflicted
+++ resolved
@@ -1,23 +1,5 @@
-<<<<<<< HEAD
-
-
 import React from 'react';
-=======
-/**
- * This file is part of the NocoBase (R) project.
- * Copyright (c) 2020-2024 NocoBase Co., Ltd.
- * Authors: NocoBase Team.
- *
- * This project is dual-licensed under AGPL-3.0 and NocoBase Commercial License.
- * For more information, please refer to: https://www.nocobase.com/agreement.
- */
-
-import { getAppComponent } from '@nocobase/test/web';
-import { ActionProps, useAPIClient } from '@nocobase/client';
-import { useForm } from '@formily/react';
->>>>>>> 2ec128c6
 import { App as AntdApp } from 'antd';
-
 import { useForm } from '@formily/react';
 import {
   ActionProps,
@@ -47,7 +29,6 @@
     },
   };
 }
-
 const schema: ISchema = {
   type: 'void',
   name: 'root',
