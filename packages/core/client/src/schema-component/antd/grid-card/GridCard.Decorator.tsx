import { FormLayout } from '@formily/antd-v5';
import { createForm } from '@formily/core';
import { FormContext, useField } from '@formily/react';
import React, { createContext, useContext, useEffect, useMemo } from 'react';
import { BlockProvider, useBlockRequestContext, useParsedFilter } from '../../../block-provider';
import { useRecord } from '../../../record-provider';
import useStyles from './GridCard.Decorator.style';
export const GridCardBlockContext = createContext<any>({});

const InternalGridCardBlockProvider = (props) => {
  const { resource, service } = useBlockRequestContext();
  const field = useField();
  const { wrapSSR, componentCls, hashId } = useStyles();

  const form = useMemo(() => {
    return createForm({
      readPretty: true,
    });
  }, []);

  useEffect(() => {
    if (!service?.loading) {
      form.setValuesIn(field.address.concat('list').toString(), service?.data?.data);
    }
  }, [service?.data?.data, service?.loading]);

  return wrapSSR(
    <GridCardBlockContext.Provider
      value={{
        service,
        resource,
        columnCount: props.columnCount,
      }}
    >
      <FormContext.Provider value={form}>
        <FormLayout layout={'vertical'}>
          <div className={`${componentCls} ${hashId}`}>{props.children}</div>
        </FormLayout>
      </FormContext.Provider>
    </GridCardBlockContext.Provider>,
  );
};

export const GridCardBlockProvider = (props) => {
  const { params } = props;
  const record = useRecord();

  const { filter: parsedFilter } = useParsedFilter({
    filterOption: params?.filter,
    currentRecord: { __parent: record, __collectionName: props.collection },
  });
  const paramsWithFilter = useMemo(() => {
    return {
      ...params,
      filter: parsedFilter,
    };
  }, [parsedFilter, params]);

  return (
<<<<<<< HEAD
    <BlockProvider name="grid-card" {...props}>
=======
    <BlockProvider data-testid="grid-card-block" {...props} params={paramsWithFilter}>
>>>>>>> b587560a
      <InternalGridCardBlockProvider {...props} />
    </BlockProvider>
  );
};

export const useGridCardBlockContext = () => {
  return useContext(GridCardBlockContext);
};

export const useGridCardItemProps = () => {
  return {};
};<|MERGE_RESOLUTION|>--- conflicted
+++ resolved
@@ -57,11 +57,7 @@
   }, [parsedFilter, params]);
 
   return (
-<<<<<<< HEAD
-    <BlockProvider name="grid-card" {...props}>
-=======
     <BlockProvider data-testid="grid-card-block" {...props} params={paramsWithFilter}>
->>>>>>> b587560a
       <InternalGridCardBlockProvider {...props} />
     </BlockProvider>
   );
