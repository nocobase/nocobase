import { LoadingOutlined } from '@ant-design/icons';
import { connect, mapProps, mapReadPretty } from '@formily/react';
import { Select, Tag } from 'antd';
import React from 'react';
import { useCompile } from '../../hooks/useCompile';

const colors = {
  red: '{{t("Red")}}',
  magenta: '{{t("Magenta")}}',
  volcano: '{{t("Volcano")}}',
  orange: '{{t("Orange")}}',
  gold: '{{t("Gold")}}',
  lime: '{{t("Lime")}}',
  green: '{{t("Green")}}',
  cyan: '{{t("Cyan")}}',
  blue: '{{t("Blue")}}',
  geekblue: '{{t("Geek blue")}}',
  purple: '{{t("Purple")}}',
  default: '{{t("Default")}}',
};

export const ColorSelect = connect(
  (props) => {
    const compile = useCompile();
    return (
      <Select {...props}>
<<<<<<< HEAD
        {Object.keys(colors).map((color, index) => (
          <Select.Option key={index} value={color}>
=======
        {Object.keys(colors).map((color) => (
          <Select.Option key={color} value={color}>
>>>>>>> 4d4b7376
            <Tag color={color}>{compile(colors[color] || colors.default)}</Tag>
          </Select.Option>
        ))}
      </Select>
    );
  },
  mapProps((props, field) => {
    return {
      ...props,
      suffix: <span>{field?.['loading'] || field?.['validating'] ? <LoadingOutlined /> : props.suffix}</span>,
    };
  }),
  mapReadPretty((props) => {
    const compile = useCompile();
    const { value } = props;
    if (!colors[value]) {
      return null;
    }
    return <Tag color={value}>{compile(colors[value] || colors.default)}</Tag>;
  }),
);

export default ColorSelect;<|MERGE_RESOLUTION|>--- conflicted
+++ resolved
@@ -24,13 +24,8 @@
     const compile = useCompile();
     return (
       <Select {...props}>
-<<<<<<< HEAD
-        {Object.keys(colors).map((color, index) => (
-          <Select.Option key={index} value={color}>
-=======
         {Object.keys(colors).map((color) => (
           <Select.Option key={color} value={color}>
->>>>>>> 4d4b7376
             <Tag color={color}>{compile(colors[color] || colors.default)}</Tag>
           </Select.Option>
         ))}
