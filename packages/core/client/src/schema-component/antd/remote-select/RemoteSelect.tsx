--- conflicted
+++ resolved
@@ -10,10 +10,7 @@
 import { mergeFilter } from '../../../block-provider/SharedFilterProvider';
 import { useCollection, useCollectionManager } from '../../../collection-manager';
 import { getInnermostKeyAndValue } from '../../common/utils/uitls';
-<<<<<<< HEAD
-=======
 import { useCompile } from '../../hooks';
->>>>>>> 3aa65cb3
 import { Select, defaultFieldNames } from '../select';
 import { ReadPretty } from './ReadPretty';
 import { extractFilterfield, extractValuesByPattern, generatePattern, parseVariables } from './utils';
