--- conflicted
+++ resolved
@@ -3,12 +3,7 @@
 import { dayjs } from '@nocobase/utils/client';
 import { Divider, SelectProps, Tag } from 'antd';
 import flat from 'flat';
-<<<<<<< HEAD
-import { uniqBy } from 'lodash';
-=======
 import _, { uniqBy } from 'lodash';
-import moment from 'moment';
->>>>>>> f567f887
 import React, { useCallback, useEffect, useMemo, useRef, useState } from 'react';
 import { ResourceActionOptions, useRequest } from '../../../api-client';
 import { useBlockRequestContext } from '../../../block-provider/BlockProvider';
