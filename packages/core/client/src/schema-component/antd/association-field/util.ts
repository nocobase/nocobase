--- conflicted
+++ resolved
@@ -2,12 +2,8 @@
 import { isArr } from '@formily/shared';
 import { getDefaultFormat, str2moment } from '@nocobase/utils/client';
 import { Tag } from 'antd';
-<<<<<<< HEAD
 import { get, isFunction } from 'lodash';
-import moment from 'moment';
-=======
 import dayjs from 'dayjs';
->>>>>>> 1ea1e903
 import React from 'react';
 import { CollectionFieldOptions, useCollectionManager } from '../../../collection-manager';
 
