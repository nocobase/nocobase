--- conflicted
+++ resolved
@@ -1,23 +1,13 @@
 import { Field } from '@formily/core';
 import { observer, useField, useFieldSchema } from '@formily/react';
 import React, { useEffect, useMemo, useState } from 'react';
-<<<<<<< HEAD
-import { merge } from '@formily/shared';
-import { useCollectionManager, useCollection } from '../../../collection-manager';
-=======
 import { useCollectionManager_deprecated } from '../../../collection-manager';
->>>>>>> a0e5a6d9
 import { AssociationFieldContext } from './context';
 
 export const AssociationFieldProvider = observer(
   (props) => {
     const field = useField<Field>();
-<<<<<<< HEAD
-    const { getCollectionJoinField, getCollection } = useCollectionManager();
-    const { getField } = useCollection();
-=======
     const { getCollectionJoinField, getCollection } = useCollectionManager_deprecated();
->>>>>>> a0e5a6d9
     const fieldSchema = useFieldSchema();
     const allowMultiple = fieldSchema['x-component-props']?.multiple !== false;
     const allowDissociate = fieldSchema['x-component-props']?.allowDissociate !== false;
