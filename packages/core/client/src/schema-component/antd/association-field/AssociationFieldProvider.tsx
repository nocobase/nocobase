import { Field } from '@formily/core';
import { observer, useField, useFieldSchema } from '@formily/react';
import React, { useEffect, useMemo, useState } from 'react';
import { useCollectionManager } from '../../../collection-manager';
import { AssociationFieldContext } from './context';

export const AssociationFieldProvider = observer(
  (props) => {
    const field = useField<Field>();
    const { getCollectionJoinField, getCollection } = useCollectionManager();
    const fieldSchema = useFieldSchema();
    const allowMultiple = fieldSchema['x-component-props']?.multiple !== false;
    const allowDissociate = fieldSchema['x-component-props']?.allowDissociate !== false;

    const collectionField = useMemo(
      () => getCollectionJoinField(fieldSchema['x-collection-field']),
      [fieldSchema['x-collection-field'], fieldSchema.name],
    );
    const isFileCollection = useMemo(
      () => getCollection(collectionField?.target)?.template === 'file',
      [fieldSchema['x-collection-field']],
    );
    const currentMode = useMemo(
      () => fieldSchema['x-component-props']?.mode || (isFileCollection ? 'FileManager' : 'Select'),
      [fieldSchema['x-component-props']?.mode],
    );

    const [loading, setLoading] = useState(true);

<<<<<<< HEAD
    useEffect(() => {
      setLoading(true);
      if (!collectionField) {
        setLoading(false);
        return;
      }
      if (field.value !== null && field.value !== undefined) {
        // Nester 子表单时，如果没数据初始化一个 [null] 的占位
        if (currentMode === 'Nester' && Array.isArray(field.value)) {
          if (field.value.length === 0 && ['belongsToMany', 'hasMany'].includes(collectionField.type)) {
            field.value = [null];
          }
        }
        setLoading(false);
        return;
      }
      if (currentMode === 'Nester') {
        if (['belongsTo', 'hasOne'].includes(collectionField.type)) {
          field.value = {};
        } else if (['belongsToMany', 'hasMany'].includes(collectionField.type)) {
          field.value = [null];
        }
      }
      setLoading(false);
    }, [currentMode, collectionField, field.value]);
=======
  useEffect(() => {
    setLoading(true);
    if (!collectionField) {
      setLoading(false);
      return;
    }
    if (field.value !== null && field.value !== undefined) {
      // Nester 子表单时，如果没数据初始化一个 [null] 的占位
      if (currentMode === 'Nester' && Array.isArray(field.value)) {
        if (field.value.length === 0 && ['belongsToMany', 'hasMany'].includes(collectionField.type)) {
          field.value = [{}];
        }
      }
      setLoading(false);
      return;
    }
    if (currentMode === 'Nester') {
      if (['belongsTo', 'hasOne'].includes(collectionField.type)) {
        field.value = {};
      } else if (['belongsToMany', 'hasMany'].includes(collectionField.type)) {
        field.value = [{}];
      }
    }
    setLoading(false);
  }, [currentMode, collectionField, field.value]);
>>>>>>> b33c00be

    if (loading) {
      return null;
    }

    return collectionField ? (
      <AssociationFieldContext.Provider
        value={{ options: collectionField, field, allowMultiple, allowDissociate, currentMode }}
      >
        {props.children}
      </AssociationFieldContext.Provider>
    ) : null;
  },
  { displayName: 'AssociationFieldProvider' },
);<|MERGE_RESOLUTION|>--- conflicted
+++ resolved
@@ -27,7 +27,6 @@
 
     const [loading, setLoading] = useState(true);
 
-<<<<<<< HEAD
     useEffect(() => {
       setLoading(true);
       if (!collectionField) {
@@ -38,7 +37,7 @@
         // Nester 子表单时，如果没数据初始化一个 [null] 的占位
         if (currentMode === 'Nester' && Array.isArray(field.value)) {
           if (field.value.length === 0 && ['belongsToMany', 'hasMany'].includes(collectionField.type)) {
-            field.value = [null];
+            field.value = [{}];
           }
         }
         setLoading(false);
@@ -48,38 +47,11 @@
         if (['belongsTo', 'hasOne'].includes(collectionField.type)) {
           field.value = {};
         } else if (['belongsToMany', 'hasMany'].includes(collectionField.type)) {
-          field.value = [null];
+          field.value = [{}];
         }
       }
       setLoading(false);
     }, [currentMode, collectionField, field.value]);
-=======
-  useEffect(() => {
-    setLoading(true);
-    if (!collectionField) {
-      setLoading(false);
-      return;
-    }
-    if (field.value !== null && field.value !== undefined) {
-      // Nester 子表单时，如果没数据初始化一个 [null] 的占位
-      if (currentMode === 'Nester' && Array.isArray(field.value)) {
-        if (field.value.length === 0 && ['belongsToMany', 'hasMany'].includes(collectionField.type)) {
-          field.value = [{}];
-        }
-      }
-      setLoading(false);
-      return;
-    }
-    if (currentMode === 'Nester') {
-      if (['belongsTo', 'hasOne'].includes(collectionField.type)) {
-        field.value = {};
-      } else if (['belongsToMany', 'hasMany'].includes(collectionField.type)) {
-        field.value = [{}];
-      }
-    }
-    setLoading(false);
-  }, [currentMode, collectionField, field.value]);
->>>>>>> b33c00be
 
     if (loading) {
       return null;
