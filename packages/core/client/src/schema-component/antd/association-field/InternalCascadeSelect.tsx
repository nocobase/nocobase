/**
 * This file is part of the NocoBase (R) project.
 * Copyright (c) 2020-2024 NocoBase Co., Ltd.
 * Authors: NocoBase Team.
 *
 * This project is dual-licensed under AGPL-3.0 and NocoBase Commercial License.
 * For more information, please refer to: https://www.nocobase.com/agreement.
 */

import { ArrayItems, FormItem } from '@formily/antd-v5';
import { createForm, onFormValuesChange } from '@formily/core';
import { FormProvider, connect, createSchemaField, observer, useField, useFieldSchema } from '@formily/react';
import { uid } from '@formily/shared';
import { Select as AntdSelect, Input, Space, Spin, Tag } from 'antd';
import dayjs from 'dayjs';
import { css } from '@emotion/css';
import { debounce } from 'lodash';
import React, { useCallback, useEffect, useMemo, useState } from 'react';
import { useTranslation } from 'react-i18next';
import { useAPIClient, useCollectionManager_deprecated } from '../../../';
import { mergeFilter } from '../../../filter-provider/utils';
import { SchemaComponent, useCompile } from '../../../schema-component';
import useServiceOptions, { useAssociationFieldContext } from './hooks';
import { useDataBlockRequest } from '../../../data-source';

const EMPTY = 'N/A';
const SchemaField = createSchemaField({
  components: {
    Space,
    Input,
    ArrayItems,
    FormItem,
  },
});

const CascadeSelect = connect((props) => {
  const { data, mapOptions, onChange, value } = props;
  const [selectedOptions, setSelectedOptions] = useState<{ key: string; children: any; value?: any }[]>([
    { key: undefined, children: [], value: null },
  ]);
  const [options, setOptions] = useState(data);
  const [loading, setLoading] = useState(false);
  const compile = useCompile();
  const api = useAPIClient();
  const service = useServiceOptions(props);
  const { options: collectionField, field: associationField } = useAssociationFieldContext<any>();
  const resource = api.resource(collectionField.target);
  const { getCollectionJoinField, getInterface } = useCollectionManager_deprecated();
  const fieldNames = associationField?.componentProps?.fieldNames;
  const targetField =
    collectionField?.target &&
    fieldNames?.label &&
    getCollectionJoinField(`${collectionField.target}.${fieldNames.label}`);
  const operator = useMemo(() => {
    if (targetField?.interface) {
      return getInterface(targetField.interface)?.filterable?.operators[0].value || '$includes';
    }
    return '$includes';
  }, [targetField]);
  const field: any = useField();
  useEffect(() => {
    if (value) {
      const values = Array.isArray(value)
        ? extractLastNonNullValueObjects(value?.filter((v) => v.value), true)
        : transformNestedData(value);
      const options = values?.map?.((v) => {
        return {
          key: v.parentId,
          children: [],
          value: v,
        };
      });
      setSelectedOptions(options);
    }
  }, []);
  const mapOptionsToTags = useCallback(
    (options) => {
      try {
        return options
          ?.filter((v) => ['number', 'string'].includes(typeof v[fieldNames.value]))
          .map((option) => {
            let label = compile(option[fieldNames.label]);

            if (targetField?.uiSchema?.enum) {
              if (Array.isArray(label)) {
                label = label
                  .map((item, index) => {
                    const option = (targetField.uiSchema.enum as any).find?.((i) => i.value === item);
                    if (option) {
                      return (
                        <Tag key={index} color={option.color} style={{ marginRight: 3 }}>
                          {option?.label || item}
                        </Tag>
                      );
                    } else {
                      return <Tag key={item}>{item}</Tag>;
                    }
                  })
                  .reverse();
              } else {
                const item = (targetField.uiSchema.enum as any).find?.((i) => i.value === label);
                if (item) {
                  label = <Tag color={item.color}>{item.label}</Tag>;
                }
              }
            }
            if (targetField?.type === 'date') {
              label = dayjs(label).format('YYYY-MM-DD');
            }

            if (mapOptions) {
              return mapOptions({
                [fieldNames.label]: label || EMPTY,
                [fieldNames.value]: option[fieldNames.value],
              });
            }
            return {
              ...option,
              [fieldNames.label]: label || EMPTY,
              [fieldNames.value]: option[fieldNames.value],
            };
          })
          .filter(Boolean);
      } catch (err) {
        console.error(err);
        return options;
      }
    },
    [targetField?.uiSchema, fieldNames],
  );
  const handleGetOptions = async (filter) => {
    const response = await resource.list({
      pageSize: 200,
      params: service?.params,
      filter: mergeFilter([filter, service?.params?.filter]),
      tree: !filter.parentId ? true : undefined,
    });
    return response?.data?.data;
  };

  const handleSelect = async (value, option, index) => {
    const data = await handleGetOptions({ parentId: option?.id });
    const options = [...selectedOptions];
    options.splice(index + 1);
    options[index] = { ...options[index], value: option };
    if (option?.id) {
      options[index + 1] = { key: option?.id, children: data?.length > 0 ? data : null };
    }
    setSelectedOptions(options);
    if (['o2m', 'm2m'].includes(collectionField.interface)) {
      const fieldValue = Array.isArray(associationField.fieldValue) ? associationField.fieldValue : [];
      fieldValue[field.index] = option;
      associationField.fieldValue = fieldValue;
    } else {
      associationField.value = option;
    }
    if (options.length === 1 && !options[0].value) {
      onChange?.(null);
    } else {
      onChange?.(options);
    }
  };

  const onDropdownVisibleChange = async (visible, selectedValue, index) => {
    if (visible) {
      setLoading(true);
      const result = await handleGetOptions({ parentId: selectedValue?.key });
      setLoading(false);
      setOptions(result);
      if (index === selectedOptions?.length - 1 && selectedValue?.value?.id) {
        const data = await handleGetOptions({ parentId: selectedValue?.value?.id });
        const options = [...selectedOptions];
        options.splice(index + 1);
        options[index] = { ...options[index], value: selectedValue?.value };
        options[index + 1] = { key: selectedValue?.value?.id, children: data?.length > 0 ? data : null };
        setSelectedOptions(options);
        onChange?.(options);
      }
    }
  };

  const onSearch = async (search, selectedValue) => {
    const serachParam = search
      ? {
          [fieldNames.label]: {
            [operator]: search,
          },
        }
      : {};
    setLoading(true);
    const result = await handleGetOptions({
      ...serachParam,
      parentId: selectedValue?.key,
    });
    setLoading(false);
    setOptions(result);
  };
  return (
    <Space wrap>
      {selectedOptions.map((value, index) => {
        return (
          value.children && (
            <AntdSelect
              disabled={associationField.disabled}
              key={`${value.value?.id}+ ${value.key} + ${fieldNames.label}`}
              allowClear
              showSearch
              autoClearSearchValue
              filterOption={false}
              filterSort={null}
              defaultValue={{
                label: value?.value?.[fieldNames.label],
                value: value?.value?.[fieldNames.value],
              }}
              labelInValue
              onSearch={(search) => onSearch(search, value)}
              fieldNames={fieldNames}
              style={{ minWidth: 150 }}
              onChange={((value, option) => handleSelect(value, option, index)) as any}
              options={!loading ? mapOptionsToTags(options) : []}
              onDropdownVisibleChange={(open) => onDropdownVisibleChange(open, value, index)}
              notFoundContent={loading ? <Spin size="small" /> : null}
            />
          )
        );
      })}
    </Space>
  );
});
const AssociationCascadeSelect = connect((props: any) => {
  return (
    <div>
      <CascadeSelect {...props} />
    </div>
  );
});

export const InternalCascadeSelect = observer(
  (props: any) => {
    const { options: collectionField } = useAssociationFieldContext();
    const selectForm = useMemo(() => createForm(), []);
    const { t } = useTranslation();
    const field: any = useField();
    const fieldSchema = useFieldSchema();
    const { loading, data: formData } = useDataBlockRequest() || {};
    const initialValue = formData?.data?.[fieldSchema.name];

    const handleFormValuesChange = debounce((form) => {
      if (collectionField.interface === 'm2o') {
        // 对 m2o 类型字段，提取最后一个非 null 值
        const value = extractLastNonNullValueObjects(form.values?.[fieldSchema.name]);
        setTimeout(() => {
          form.setValuesIn(fieldSchema.name, value);
          field.value = value;
        });
      } else {
        // 对 select_array 类型字段，过滤掉空对象
        const value = extractLastNonNullValueObjects(form.values?.select_array).filter(
          (v) => v && Object.keys(v).length > 0,
        );
        setTimeout(() => {
          field.value = value;
        });
      }
    }, 300);

    useEffect(() => {
      const id = uid();
      selectForm.addEffects(id, () => {
        onFormValuesChange((form) => {
          handleFormValuesChange(form);
        });
      });

      return () => {
        selectForm.removeEffects(id);
        // 清除防抖定时器
        handleFormValuesChange.cancel();
      };
    }, []);

    const toValue = () => {
      if (Array.isArray(initialValue) && initialValue.length > 0) {
        return initialValue;
      }
      return [{}];
    };

    const defaultValue = toValue();
    const schema = {
      type: 'object',
      properties: {
        select_array: {
          type: 'array',
          'x-component': 'ArrayItems',
          'x-decorator': 'FormItem',
          default: defaultValue,
          items: {
            type: 'void',
            'x-component': 'Space',
            'x-component-props': {
              style: {
                width: '100%',
<<<<<<< HEAD
=======
                display: 'flex',
>>>>>>> c16d65ba
              },
              className: css`
                .ant-formily-item-control {
                  max-width: 100% !important;
                }
<<<<<<< HEAD
=======
                .ant-space-item:nth-child(1) {
                  flex: 0.1;
                }

                .ant-space-item:nth-child(2) {
                  flex: 3;
                }
>>>>>>> c16d65ba
              `,
            },
            properties: {
              sort: {
                type: 'void',
                'x-decorator': 'FormItem',
                'x-component': 'ArrayItems.SortHandle',
              },
              select: {
                type: 'string',
                'x-decorator': 'FormItem',
                'x-component': AssociationCascadeSelect,
                'x-component-props': {
                  ...props,
                },
              },
              remove: {
                type: 'void',
                'x-decorator': 'FormItem',
                'x-component': 'ArrayItems.Remove',
              },
            },
          },
          properties: {
            add: {
              type: 'void',
              title: t('Add new'),
              'x-component': 'ArrayItems.Addition',
            },
          },
        },
      },
    };

    return (
      !loading && (
        <FormProvider form={selectForm}>
          {collectionField.interface === 'm2o' ? (
            <SchemaComponent
              components={{ FormItem }}
              schema={{
                ...fieldSchema,
                default: initialValue,
                title: '',
                'x-component': AssociationCascadeSelect,
                'x-component-props': {
                  ...props,
                },
              }}
            />
          ) : (
            <SchemaField schema={schema} />
          )}
        </FormProvider>
      )
    );
  },
  { displayName: 'InternalCascadeSelect' },
);

function extractLastNonNullValueObjects(data, flag?) {
  let result = [];
  if (!Array.isArray(data)) {
    return data;
  }
  for (const sublist of data) {
    let lastNonNullValue = null;
    if (Array.isArray(sublist)) {
      for (let i = sublist?.length - 1; i >= 0; i--) {
        if (sublist[i].value) {
          lastNonNullValue = sublist[i].value;
          break;
        }
      }
      if (lastNonNullValue) {
        result.push(lastNonNullValue);
      }
    } else {
      if (sublist?.value) {
        lastNonNullValue = sublist.value;
      } else {
        lastNonNullValue = null;
      }
      if (lastNonNullValue) {
        if (flag) {
          result?.push?.(lastNonNullValue);
        } else {
          result = lastNonNullValue;
        }
      } else {
        result?.push?.(sublist);
      }
    }
  }
  return result;
}

export function transformNestedData(inputData) {
  const resultArray = [];

  function recursiveTransform(data) {
    if (data?.parent) {
      const { parent } = data;
      recursiveTransform(parent);
    }
    const { parent, ...other } = data;
    resultArray.push(other);
  }
  if (inputData) {
    recursiveTransform(inputData);
  }
  return resultArray;
}<|MERGE_RESOLUTION|>--- conflicted
+++ resolved
@@ -301,17 +301,12 @@
             'x-component-props': {
               style: {
                 width: '100%',
-<<<<<<< HEAD
-=======
                 display: 'flex',
->>>>>>> c16d65ba
               },
               className: css`
                 .ant-formily-item-control {
                   max-width: 100% !important;
                 }
-<<<<<<< HEAD
-=======
                 .ant-space-item:nth-child(1) {
                   flex: 0.1;
                 }
@@ -319,7 +314,6 @@
                 .ant-space-item:nth-child(2) {
                   flex: 3;
                 }
->>>>>>> c16d65ba
               `,
             },
             properties: {
