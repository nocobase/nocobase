import { RecursionField, observer, useField, useFieldSchema } from '@formily/react';
import { toArr } from '@formily/shared';
import React, { Fragment, useRef, useState } from 'react';
import { BlockAssociationContext, WithoutTableFieldResource } from '../../../block-provider';
import { CollectionProvider } from '../../../collection-manager';
import { RecordProvider, useRecord } from '../../../record-provider';
import { FormProvider } from '../../core';
import { useCompile } from '../../hooks';
<<<<<<< HEAD
import { useDesignable } from '../../';
import { ActionContext, useActionContext } from '../action';
=======
import { ActionContextProvider, useActionContext } from '../action';
>>>>>>> 69bbfee6
import { EllipsisWithTooltip } from '../input/EllipsisWithTooltip';
import { useAssociationFieldContext, useFieldNames, useInsertSchema } from './hooks';
import schema from './schema';
import { getLabelFormatValue, useLabelUiSchema } from './util';

interface IEllipsisWithTooltipRef {
  setPopoverVisible: (boolean) => void;
}

const toValue = (value, placeholder) => {
  if (value === null || value === undefined) {
    return placeholder;
  }
  return value;
};
export const ReadPrettyInternalViewer: React.FC = observer(
  (props: any) => {
    const fieldSchema = useFieldSchema();
    const recordCtx = useRecord();
    const { enableLink } = fieldSchema['x-component-props'];
    // value 做了转换，但 props.value 和原来 useField().value 的值不一致
    const field = useField();
    const fieldNames = useFieldNames(props);
    const [visible, setVisible] = useState(false);
    const insertViewer = useInsertSchema('Viewer');
    const { options: collectionField } = useAssociationFieldContext();
    const [record, setRecord] = useState({});
    const compile = useCompile();
    const { designable } = useDesignable();
    const labelUiSchema = useLabelUiSchema(collectionField, fieldNames?.label || 'label');
    const { snapshot } = useActionContext();
    const ellipsisWithTooltipRef = useRef<IEllipsisWithTooltipRef>();

    const renderRecords = () =>
      toArr(props.value).map((record, index, arr) => {
        const val = toValue(compile(record?.[fieldNames?.label || 'label']), 'N/A');
        const text = getLabelFormatValue(compile(labelUiSchema), val, true);
        return (
          <Fragment key={`${record.id}_${index}`}>
            <span>
              {snapshot ? (
                text
              ) : enableLink !== false ? (
                <a
                  onClick={(e) => {
                    e.stopPropagation();
                    e.preventDefault();
                    if (designable) {
                      insertViewer(schema.Viewer);
                    }
                    setVisible(true);
                    setRecord(record);
                    ellipsisWithTooltipRef?.current?.setPopoverVisible(false);
                  }}
                >
                  {text}
                </a>
              ) : (
                text
              )}
            </span>
            {index < arr.length - 1 ? <span style={{ marginRight: 4, color: '#aaa' }}>,</span> : null}
          </Fragment>
        );
      });

    const renderWithoutTableFieldResourceProvider = () => (
      <WithoutTableFieldResource.Provider value={true}>
        <FormProvider>
          <RecursionField
            schema={fieldSchema}
            onlyRenderProperties
            basePath={field.address}
            filterProperties={(s) => {
              return s['x-component'] === 'AssociationField.Viewer';
            }}
          />
        </FormProvider>
      </WithoutTableFieldResource.Provider>
    );

    const renderRecordProvider = () => {
      const collectionFieldNames = fieldSchema?.['x-collection-field']?.split('.');

      return collectionFieldNames && collectionFieldNames.length > 2 ? (
        <RecordProvider record={recordCtx[collectionFieldNames[1]]}>
          <RecordProvider record={record}>{renderWithoutTableFieldResourceProvider()}</RecordProvider>
        </RecordProvider>
      ) : (
        <RecordProvider record={record}>{renderWithoutTableFieldResourceProvider()}</RecordProvider>
      );
    };

    return (
      <div>
        <BlockAssociationContext.Provider value={`${collectionField?.collectionName}.${collectionField?.name}`}>
          <CollectionProvider name={collectionField?.target ?? collectionField?.targetCollection}>
            <EllipsisWithTooltip ellipsis={true} ref={ellipsisWithTooltipRef}>
              {renderRecords()}
            </EllipsisWithTooltip>
            <ActionContextProvider
              value={{ visible, setVisible, openMode: 'drawer', snapshot: collectionField?.interface === 'snapshot' }}
            >
              {renderRecordProvider()}
            </ActionContextProvider>
          </CollectionProvider>
        </BlockAssociationContext.Provider>
      </div>
    );
  },
  { displayName: 'ReadPrettyInternalViewer' },
);<|MERGE_RESOLUTION|>--- conflicted
+++ resolved
@@ -6,12 +6,8 @@
 import { RecordProvider, useRecord } from '../../../record-provider';
 import { FormProvider } from '../../core';
 import { useCompile } from '../../hooks';
-<<<<<<< HEAD
 import { useDesignable } from '../../';
-import { ActionContext, useActionContext } from '../action';
-=======
 import { ActionContextProvider, useActionContext } from '../action';
->>>>>>> 69bbfee6
 import { EllipsisWithTooltip } from '../input/EllipsisWithTooltip';
 import { useAssociationFieldContext, useFieldNames, useInsertSchema } from './hooks';
 import schema from './schema';
