--- conflicted
+++ resolved
@@ -49,8 +49,6 @@
     value: string;
   };
 }
-
-const recordStyle: any = { overflowWrap: 'inherit', whiteSpace: 'normal' };
 
 const RenderRecord = React.memo(
   ({
@@ -172,11 +170,7 @@
       return null;
     }
 
-<<<<<<< HEAD
-    return <div style={recordStyle}>{result}</div>;
-=======
     return <>{result}</>;
->>>>>>> cec16600
   },
 );
 
