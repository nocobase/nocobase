--- conflicted
+++ resolved
@@ -1,7 +1,7 @@
 import { RecursionField, observer, useField, useFieldSchema, useForm } from '@formily/react';
 import { Input, Select } from 'antd';
 import { differenceBy, unionBy } from 'lodash';
-import React, { useContext, useEffect, useMemo, useState } from 'react';
+import React, { useContext, useMemo, useState } from 'react';
 import {
   FormProvider,
   RecordPickerContext,
@@ -9,7 +9,6 @@
   SchemaComponentOptions,
   useActionContext,
 } from '../..';
-import { useFormBlockContext } from '../../../block-provider';
 import {
   TableSelectorParamsProvider,
   useTableSelectorProps as useTsp,
@@ -72,6 +71,7 @@
   const labelUiSchema = useLabelUiSchema(collectionField, fieldNames?.label || 'label');
   const isAllowAddNew = fieldSchema['x-add-new'];
   const [selectedRows, setSelectedRows] = useState([]);
+  const form = useForm();
   const options = useMemo(() => {
     if (value && Object.keys(value).length > 0) {
       const opts = (Array.isArray(value) ? value : value ? [value] : []).filter(Boolean).map((option) => {
@@ -99,22 +99,6 @@
     setSelectedRows,
     collectionField,
   };
-<<<<<<< HEAD
-  const form = useForm();
-  useEffect(() => {
-    if (value && Object.keys(value).length > 0) {
-      const opts = (Array.isArray(value) ? value : value ? [value] : []).map((option) => {
-        const label = option[fieldNames.label];
-        return {
-          ...option,
-          [fieldNames.label]: getLabelFormatValue(compile(labelUiSchema), compile(label)),
-        };
-      });
-      setOptions(opts);
-    }
-  }, [value, fieldNames?.label]);
-=======
->>>>>>> 849956b8
 
   const getValue = () => {
     if (multiple == null) return null;
