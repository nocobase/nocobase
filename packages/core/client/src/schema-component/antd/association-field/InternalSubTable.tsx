import { css } from '@emotion/css';
import { FormLayout } from '@formily/antd-v5';
<<<<<<< HEAD
import { RecursionField, SchemaOptionsContext, observer, useField, useFieldSchema } from '@formily/react';
=======
import { RecursionField, observer, useField, useFieldSchema, SchemaOptionsContext } from '@formily/react';
>>>>>>> e3b0f139
import React, { useEffect } from 'react';
import { CollectionProvider } from '../../../collection-manager';
import { FormItem, useSchemaOptionsContext } from '../../../schema-component';
import Select from '../select/Select';
import { useAssociationFieldContext, useInsertSchema } from './hooks';
import schema from './schema';

export const InternalSubTable = observer(
  () => {
    const field: any = useField();
    const fieldSchema = useFieldSchema();
    const insert = useInsertSchema('SubTable');
    const { options } = useAssociationFieldContext();
    useEffect(() => {
      insert(schema.SubTable);
      field.required = fieldSchema['required'];
    }, []);

    const option = useSchemaOptionsContext();
    const components = {
      ...option.components,
<<<<<<< HEAD
      FormItem,
=======
>>>>>>> e3b0f139
      'Radio.Group': Select,
      'Checkbox.Group': (props) => <Select multiple={true} mode="multiple" {...props} />,
    };
    return (
      <CollectionProvider name={options.target}>
        <FormLayout
          className={css`
            .ant-formily-item-bordered-none {
              .ant-input-number-group-addon {
                border: none !important;
                background: none;
              }
              .ant-checkbox-wrapper {
                margin-left: 8px;
              }
              .ant-table {
                margin: 0px !important;
              }
            }
          `}
          layout={'vertical'}
          bordered={false}
        >
          <SchemaOptionsContext.Provider
            value={{
              scope: option.scope,
              components,
            }}
          >
            <RecursionField
              onlyRenderProperties
              basePath={field.address}
              schema={fieldSchema}
              filterProperties={(s) => {
                return s['x-component'] === 'AssociationField.SubTable';
              }}
            />
          </SchemaOptionsContext.Provider>
        </FormLayout>
      </CollectionProvider>
    );
  },
  { displayName: 'InternalSubTable' },
);<|MERGE_RESOLUTION|>--- conflicted
+++ resolved
@@ -1,10 +1,6 @@
 import { css } from '@emotion/css';
 import { FormLayout } from '@formily/antd-v5';
-<<<<<<< HEAD
 import { RecursionField, SchemaOptionsContext, observer, useField, useFieldSchema } from '@formily/react';
-=======
-import { RecursionField, observer, useField, useFieldSchema, SchemaOptionsContext } from '@formily/react';
->>>>>>> e3b0f139
 import React, { useEffect } from 'react';
 import { CollectionProvider } from '../../../collection-manager';
 import { FormItem, useSchemaOptionsContext } from '../../../schema-component';
@@ -26,10 +22,7 @@
     const option = useSchemaOptionsContext();
     const components = {
       ...option.components,
-<<<<<<< HEAD
       FormItem,
-=======
->>>>>>> e3b0f139
       'Radio.Group': Select,
       'Checkbox.Group': (props) => <Select multiple={true} mode="multiple" {...props} />,
     };
