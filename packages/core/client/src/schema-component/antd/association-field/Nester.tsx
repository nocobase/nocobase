--- conflicted
+++ resolved
@@ -10,7 +10,7 @@
 import React, { useCallback, useContext } from 'react';
 import { useTranslation } from 'react-i18next';
 import { FormActiveFieldsProvider } from '../../../block-provider';
-import { useRecordDataV2, useRecordV2 } from '../../../data-source/record/RecordProvider';
+import { useRecord, useRecordData } from '../../../data-source/record/RecordProvider';
 import { FlagProvider } from '../../../flag-provider';
 import { RecordIndexProvider, RecordProvider_deprecated } from '../../../record-provider';
 import { isPatternDisabled, isSystemField } from '../../../schema-settings';
@@ -43,7 +43,7 @@
 
 const ToOneNester = (props) => {
   const { field } = useAssociationFieldContext<ArrayField>();
-  const recordV2 = useRecordV2();
+  const recordV2 = useRecord();
 
   const isAllowToSetDefaultValue = useCallback(
     ({ form, fieldSchema, collectionField, getInterface, formBlockType }: IsAllowToSetDefaultValueParams) => {
@@ -81,11 +81,7 @@
   return (
     <FormActiveFieldsProvider name="nester">
       <SubFormProvider value={field.value}>
-<<<<<<< HEAD
-        <RecordProvider isNew={recordV2?.isNew} record={field.value} parent={recordV2?.data}>
-=======
-        <RecordProvider_deprecated record={field.value}>
->>>>>>> 18686fa0
+        <RecordProvider_deprecated isNew={recordV2?.isNew} record={field.value} parent={recordV2?.data}>
           <DefaultValueProvider isAllowToSetDefaultValue={isAllowToSetDefaultValue}>
             <Card bordered={true}>{props.children}</Card>
           </DefaultValueProvider>
@@ -100,7 +96,7 @@
     const fieldSchema = useFieldSchema();
     const { options, field, allowMultiple, allowDissociate } = useAssociationFieldContext<ArrayField>();
     const { t } = useTranslation();
-    const recordData = useRecordDataV2();
+    const recordData = useRecordData();
 
     if (!Array.isArray(field.value)) {
       field.value = [];
@@ -194,11 +190,7 @@
               </div>
               <FormActiveFieldsProvider name="nester">
                 <SubFormProvider value={value}>
-<<<<<<< HEAD
-                  <RecordProvider isNew={_.isEmpty(value)} record={value} parent={recordData}>
-=======
-                  <RecordProvider_deprecated record={value}>
->>>>>>> 18686fa0
+                  <RecordProvider_deprecated isNew={_.isEmpty(value)} record={value} parent={recordData}>
                     <RecordIndexProvider index={index}>
                       <DefaultValueProvider isAllowToSetDefaultValue={isAllowToSetDefaultValue}>
                         <RecursionField
