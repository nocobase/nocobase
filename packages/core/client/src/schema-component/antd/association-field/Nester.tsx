import { CloseOutlined, PlusOutlined } from '@ant-design/icons';
import { css } from '@emotion/css';
import { ArrayField } from '@formily/core';
import { spliceArrayState } from '@formily/core/esm/shared/internals';
import { RecursionField, observer, useFieldSchema } from '@formily/react';
import { action } from '@formily/reactive';
import { Button, Card, Divider, Tooltip } from 'antd';
import React, { useContext } from 'react';
import { useTranslation } from 'react-i18next';
import { AssociationFieldContext } from './context';
import { useAssociationFieldContext } from './hooks';

export const Nester = (props) => {
  const { options } = useContext(AssociationFieldContext);
  if (['hasOne', 'belongsTo'].includes(options.type)) {
    return <ToOneNester {...props} />;
  }
  if (['hasMany', 'belongsToMany'].includes(options.type)) {
    return <ToManyNester {...props} />;
  }
  return null;
};

const ToOneNester = (props) => {
  return <Card bordered={true}>{props.children}</Card>;
};

const ToManyNester = observer(
  (props) => {
    const fieldSchema = useFieldSchema();
    const { options, field, allowMultiple, allowDissociate } = useAssociationFieldContext<ArrayField>();
    const { t } = useTranslation();
    return (field.value || []).length > 0 ? (
      <Card
        bordered={true}
        style={{ position: 'relative' }}
        className={css`
          > .ant-card-body > .ant-divider:last-child {
            display: none;
          }
        `}
      >
        {(field.value || []).map((value, index) => {
          let allowed = allowDissociate;
          if (!allowDissociate) {
            allowed = !value?.[options.targetKey];
          }
          return (
            <>
              <div style={{ textAlign: 'right' }}>
                {field.editable && allowMultiple && (
                  <Tooltip key={'add'} title={t('Add new')}>
                    <PlusOutlined
                      style={{ zIndex: 1000, marginRight: '10px', color: '#a8a3a3' }}
                      onClick={() => {
                        action(() => {
                          if (!Array.isArray(field.value)) {
                            field.value = [];
                          }
                          spliceArrayState(field as any, {
                            startIndex: index + 1,
                            insertCount: 1,
                          });
                          field.value.splice(index + 1, 0, null);
                          return field.onInput(field.value);
                        });
<<<<<<< HEAD
                      }}
                    />
                  </Tooltip>
                )}
                {!field.readPretty && allowed && (
                  <Tooltip key={'remove'} title={t('Remove')}>
                    <CloseOutlined
                      style={{ zIndex: 1000, color: '#a8a3a3' }}
                      onClick={() => {
                        action(() => {
                          spliceArrayState(field as any, {
                            startIndex: index,
                            deleteCount: 1,
                          });
                          field.value.splice(index, 1);
                          return field.onInput(field.value);
=======
                        field.value.splice(index + 1, 0, {});
                        return field.onInput(field.value);
                      });
                    }}
                  />
                </Tooltip>
              )}
              {!field.readPretty && allowed && (
                <Tooltip key={'remove'} title={t('Remove')}>
                  <CloseOutlined
                    style={{ zIndex: 1000, color: '#a8a3a3' }}
                    onClick={() => {
                      action(() => {
                        spliceArrayState(field as any, {
                          startIndex: index,
                          deleteCount: 1,
>>>>>>> b33c00be
                        });
                      }}
                    />
                  </Tooltip>
                )}
              </div>
              <RecursionField onlyRenderProperties basePath={field.address.concat(index)} schema={fieldSchema} />
              <Divider />
            </>
          );
        })}
      </Card>
    ) : (
      <>
        {field.editable && allowMultiple && (
          <Tooltip key={'add'} title={t('Add new')}>
            <Button
              type={'default'}
              className={css`
                border: 1px solid #f0f0f0 !important;
                box-shadow: none;
              `}
              block
              icon={<PlusOutlined />}
              onClick={() => {
                const result = field.value;
                result.push({});
                field.value = result;
              }}
            ></Button>
          </Tooltip>
        )}
      </>
    );
  },
  { displayName: 'ToManyNester' },
);<|MERGE_RESOLUTION|>--- conflicted
+++ resolved
@@ -61,10 +61,9 @@
                             startIndex: index + 1,
                             insertCount: 1,
                           });
-                          field.value.splice(index + 1, 0, null);
+                          field.value.splice(index + 1, 0, {});
                           return field.onInput(field.value);
                         });
-<<<<<<< HEAD
                       }}
                     />
                   </Tooltip>
@@ -81,24 +80,6 @@
                           });
                           field.value.splice(index, 1);
                           return field.onInput(field.value);
-=======
-                        field.value.splice(index + 1, 0, {});
-                        return field.onInput(field.value);
-                      });
-                    }}
-                  />
-                </Tooltip>
-              )}
-              {!field.readPretty && allowed && (
-                <Tooltip key={'remove'} title={t('Remove')}>
-                  <CloseOutlined
-                    style={{ zIndex: 1000, color: '#a8a3a3' }}
-                    onClick={() => {
-                      action(() => {
-                        spliceArrayState(field as any, {
-                          startIndex: index,
-                          deleteCount: 1,
->>>>>>> b33c00be
                         });
                       }}
                     />
