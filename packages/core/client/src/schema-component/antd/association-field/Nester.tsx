import { CloseCircleOutlined, PlusSquareOutlined } from '@ant-design/icons';
import { ArrayField } from '@formily/core';
import { spliceArrayState } from '@formily/core/lib/shared/internals';
import { RecursionField, observer, useFieldSchema } from '@formily/react';
import { action } from '@formily/reactive';
import { Button, Card, Divider } from 'antd';
import React, { useContext } from 'react';
import { useTranslation } from 'react-i18next';
import { AssociationFieldContext } from './context';
import { useAssociationFieldContext } from './hooks';

export const Nester = (props) => {
  const { options } = useContext(AssociationFieldContext);
  if (['hasOne', 'belongsTo'].includes(options.type)) {
    return <ToOneNester {...props} />;
  }
  if (['hasMany', 'belongsToMany'].includes(options.type)) {
    return <ToManyNester {...props} />;
  }
  return null;
};

const ToOneNester = (props) => {
  return <Card bordered={true}>{props.children}</Card>;
};

const ToManyNester = observer((props) => {
  const fieldSchema = useFieldSchema();
  const { options, field, allowMultiple, allowDissociate } = useAssociationFieldContext<ArrayField>();
  const { t } = useTranslation();
  return (
    <Card bordered={true} style={{ position: 'relative' }}>
      {(field.value || []).map((value, index) => {
        let allowed = allowDissociate;
        if (!allowDissociate) {
          allowed = !value?.[options.targetKey];
        }
        return (
          <>
            {!field.readPretty && allowed && (
              <div style={{ textAlign: 'right' }}>
<<<<<<< HEAD
                {[
                  <CloseCircleOutlined
                    style={{ zIndex: 1000, marginRight: '10px', color: '#a8a3a3' }}
                    onClick={() => {
                      const result = field.value;
                      result.splice(index, 1);
                      field.value = result;
                    }}
                  />,
                  field.editable && allowMultiple && (
                    <PlusSquareOutlined
                      style={{ zIndex: 1000, color: '#a8a3a3' }}
                      onClick={() => {
                        const result = field.value;
                        result.splice(index+1,0,{});
                        field.value = result;
                      }}
                    />
                  ),
                ]}
=======
                <CloseCircleOutlined
                  style={{ zIndex: 1000, position: 'absolute', color: '#a8a3a3' }}
                  onClick={() => {
                    action(() => {
                      spliceArrayState(field as any, {
                        startIndex: index,
                        deleteCount: 1,
                      });
                      field.value.splice(index, 1);
                      return field.onInput(field.value);
                    });
                  }}
                />
>>>>>>> cf4e91b0
              </div>
            )}
            <RecursionField onlyRenderProperties basePath={field.address.concat(index)} schema={fieldSchema} />
            <Divider />
          </>
        );
      })}
      {/* {field.editable && allowMultiple && (
        <Button
          type={'dashed'}
          block
          onClick={() => {
            const result = field.value;
            result.push({});
            field.value = result;
          }}
        >
          {t('Add new')}
        </Button>
      )} */}
    </Card>
  );
});<|MERGE_RESOLUTION|>--- conflicted
+++ resolved
@@ -39,14 +39,18 @@
           <>
             {!field.readPretty && allowed && (
               <div style={{ textAlign: 'right' }}>
-<<<<<<< HEAD
                 {[
                   <CloseCircleOutlined
                     style={{ zIndex: 1000, marginRight: '10px', color: '#a8a3a3' }}
                     onClick={() => {
-                      const result = field.value;
-                      result.splice(index, 1);
-                      field.value = result;
+                      action(() => {
+                      spliceArrayState(field as any, {
+                        startIndex: index,
+                        deleteCount: 1,
+                      });
+                        field.value.splice(index, 1);
+                        return field.onInput(field.value);
+                    });
                     }}
                   />,
                   field.editable && allowMultiple && (
@@ -60,21 +64,6 @@
                     />
                   ),
                 ]}
-=======
-                <CloseCircleOutlined
-                  style={{ zIndex: 1000, position: 'absolute', color: '#a8a3a3' }}
-                  onClick={() => {
-                    action(() => {
-                      spliceArrayState(field as any, {
-                        startIndex: index,
-                        deleteCount: 1,
-                      });
-                      field.value.splice(index, 1);
-                      return field.onInput(field.value);
-                    });
-                  }}
-                />
->>>>>>> cf4e91b0
               </div>
             )}
             <RecursionField onlyRenderProperties basePath={field.address.concat(index)} schema={fieldSchema} />
