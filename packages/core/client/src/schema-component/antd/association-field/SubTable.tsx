--- conflicted
+++ resolved
@@ -15,16 +15,11 @@
   SchemaComponentOptions,
   useActionContext,
 } from '../..';
-<<<<<<< HEAD
-import { FormActiveFieldsProvider } from '../../../block-provider';
 import { useCreateActionProps } from '../../../block-provider/hooks';
-=======
-import { getLabelFormatValue, useLabelUiSchema } from './util';
+import { FormActiveFieldsProvider } from '../../../block-provider/hooks/useFormActiveFields';
+import { TableSelectorParamsProvider } from '../../../block-provider/TableSelectorProvider';
 import { CollectionProvider_deprecated } from '../../../collection-manager';
->>>>>>> 18686fa0
-import { TableSelectorParamsProvider } from '../../../block-provider/TableSelectorProvider';
-import { CollectionProvider } from '../../../collection-manager';
-import { RecordProviderV2, useRecordV2 } from '../../../data-source';
+import { RecordProvider, useRecord } from '../../../data-source';
 import { FlagProvider } from '../../../flag-provider';
 import { useCompile } from '../../hooks';
 import { ActionContextProvider } from '../action';
@@ -44,7 +39,7 @@
     const fieldSchema = useFieldSchema();
     const compile = useCompile();
     const labelUiSchema = useLabelUiSchema(collectionField, fieldNames?.label || 'label');
-    const recordV2 = useRecordV2();
+    const recordV2 = useRecord();
 
     const move = (fromIndex: number, toIndex: number) => {
       if (toIndex === undefined) return;
@@ -142,7 +137,7 @@
         `}
       >
         <FlagProvider isInSubTable>
-          <RecordProviderV2 record={null} parentRecord={recordV2}>
+          <RecordProvider record={null} parentRecord={recordV2}>
             <FormActiveFieldsProvider name="nester">
               <Table
                 className={css`
@@ -206,7 +201,7 @@
                 isSubTable={true}
               />
             </FormActiveFieldsProvider>
-          </RecordProviderV2>
+          </RecordProvider>
         </FlagProvider>
         <ActionContextProvider
           value={{
