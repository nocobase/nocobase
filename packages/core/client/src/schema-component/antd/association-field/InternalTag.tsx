--- conflicted
+++ resolved
@@ -3,13 +3,8 @@
 import React, { Fragment, useRef, useState } from 'react';
 import { useDesignable } from '../../';
 import { BlockAssociationContext, WithoutTableFieldResource } from '../../../block-provider';
-<<<<<<< HEAD
-import { CollectionProvider_deprecated } from '../../../collection-manager';
+import { CollectionProvider_deprecated, useCollectionManager_deprecated } from '../../../collection-manager';
 import { RecordProvider_deprecated, useRecord_deprecated } from '../../../record-provider';
-=======
-import { CollectionProvider, useCollectionManager } from '../../../collection-manager';
-import { RecordProvider, useRecord } from '../../../record-provider';
->>>>>>> b333938e
 import { FormProvider } from '../../core';
 import { useCompile } from '../../hooks';
 import { ActionContextProvider, useActionContext } from '../action';
@@ -47,7 +42,7 @@
     const labelUiSchema = useLabelUiSchema(collectionField, fieldNames?.label || 'label');
     const { snapshot } = useActionContext();
     const ellipsisWithTooltipRef = useRef<IEllipsisWithTooltipRef>();
-    const { getCollection } = useCollectionManager();
+    const { getCollection } = useCollectionManager_deprecated();
     const targetCollection = getCollection(collectionField?.target);
     const isTreeCollection = targetCollection?.template === 'tree';
 
