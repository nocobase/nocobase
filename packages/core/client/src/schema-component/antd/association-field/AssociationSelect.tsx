--- conflicted
+++ resolved
@@ -6,11 +6,7 @@
 import { isFunction } from 'mathjs';
 import React, { useEffect, useState } from 'react';
 import { useTranslation } from 'react-i18next';
-<<<<<<< HEAD
-import { RecordProvider, useAPIClient, useRecordDataV2 } from '../../../';
-=======
-import { RecordProvider_deprecated, useAPIClient } from '../../../';
->>>>>>> 18686fa0
+import { RecordProvider_deprecated, useAPIClient, useRecordData } from '../../../';
 import { isVariable } from '../../../variables/utils/isVariable';
 import { getInnermostKeyAndValue } from '../../common/utils/uitls';
 import { RemoteSelect, RemoteSelectProps } from '../remote-select';
@@ -62,7 +58,7 @@
   const api = useAPIClient();
   const resource = api.resource(collectionField.target);
   const linkageFields = filterAnalyses(field.componentProps?.service?.params?.filter);
-  const recordData = useRecordDataV2();
+  const recordData = useRecordData();
   useEffect(() => {
     const initValue = isVariable(field.value) ? undefined : field.value;
     const value = Array.isArray(initValue) ? initValue.filter(Boolean) : initValue;
@@ -139,11 +135,7 @@
         ></RemoteSelect>
 
         {(addMode === 'modalAdd' || isAllowAddNew) && (
-<<<<<<< HEAD
-          <RecordProvider isNew={true} record={null} parent={recordData}>
-=======
-          <RecordProvider_deprecated record={null}>
->>>>>>> 18686fa0
+          <RecordProvider_deprecated isNew={true} record={null} parent={recordData}>
             <RecursionField
               onlyRenderProperties
               basePath={field.address}
