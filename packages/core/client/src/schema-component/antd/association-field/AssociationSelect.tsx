import { LoadingOutlined } from '@ant-design/icons';
import { RecursionField, connect, mapProps, observer, useField, useFieldSchema, useForm } from '@formily/react';
import { Input, Button, message } from 'antd';
import React from 'react';
import { useTranslation } from 'react-i18next';
import { RemoteSelect, RemoteSelectProps } from '../remote-select';
<<<<<<< HEAD
import useServiceOptions, { useAssociationFieldContext } from './hooks';
import { useAPIClient, useCollectionManager } from '../../../';
import { isFunction } from 'mathjs';
=======
import useServiceOptions from './hooks';
import { RecordProvider } from '../../../';
>>>>>>> 295faf56

export type AssociationSelectProps<P = any> = RemoteSelectProps<P> & {
  action?: string;
  multiple?: boolean;
};

const InternalAssociationSelect = observer((props: AssociationSelectProps) => {
  const { objectValue = true } = props;
  const field: any = useField();
  const fieldSchema = useFieldSchema();
  const { getCollection } = useCollectionManager();
  const service = useServiceOptions(props);
  const { options: collectionField } = useAssociationFieldContext();
  const value = Array.isArray(props.value) ? props.value.filter(Boolean) : props.value;
  const addMode = fieldSchema['x-component-props']?.addMode;
  const isAllowAddNew = fieldSchema['x-add-new'];
  const { t } = useTranslation();
  const { multiple } = props;
  const form = useForm();
  const api = useAPIClient();
  const resource = api.resource(collectionField.target);
  const targetCollection = getCollection(collectionField.target);
  const handleCreateAction = async (props) => {
    const { search: value, callBack } = props;
    const { data } = await resource.create({
      values: {
        [field?.componentProps?.fieldNames?.label || 'id']: value,
      },
    });
    if (data) {
      if (['m2m', 'o2m'].includes(collectionField?.interface) && multiple !== false) {
        const values = JSON.parse(JSON.stringify(form.values[fieldSchema.name] || []));
        values.push({
          ...data?.data,
        });
        setTimeout(() => {
          form.setValuesIn(field.props.name, values);
        }, 100);
      } else {
        const value = {
          ...data?.data,
        };
        setTimeout(() => {
          form.setValuesIn(field.props.name, value);
        }, 100);
      }
      isFunction(callBack) && callBack?.();
      message.success(t('Saved successfully'));
    }
  };
  const QuickAddContent = (props) => {
    return (
      <div>
        <span style={{ color: 'black' }}>
          {`${t('Not found') + '.'}`}
          {t('Add') + ` ${props.search} ` + t('to') + ' Collection' + ` ${t(targetCollection.title)}? `}
        </span>
        <Button type="primary" onClick={() => handleCreateAction(props)}>
          {t('Ok')}
        </Button>
      </div>
    );
  };
  return (
    <div key={fieldSchema.name}>
      <Input.Group compact style={{ display: 'flex', lineHeight: '32px' }}>
        <RemoteSelect
          style={{ width: '100%' }}
          {...props}
          objectValue={objectValue}
          value={value}
          service={service}
          CustomDropdownRender={addMode === 'quickAdd' && QuickAddContent}
        ></RemoteSelect>

<<<<<<< HEAD
        {(addMode === 'modalAdd' || isAllowAddNew) && (
          <RecursionField
            onlyRenderProperties
            basePath={field.address}
            schema={fieldSchema}
            filterProperties={(s) => {
              return s['x-component'] === 'Action';
            }}
          />
=======
        {isAllowAddNew && (
          <RecordProvider record={null}>
            <RecursionField
              onlyRenderProperties
              basePath={field.address}
              schema={fieldSchema}
              filterProperties={(s) => {
                return s['x-component'] === 'Action';
              }}
            />
          </RecordProvider>
>>>>>>> 295faf56
        )}
      </Input.Group>
    </div>
  );
});

interface AssociationSelectInterface {
  (props: any): React.ReactElement;
  Designer: React.FC;
  FilterDesigner: React.FC;
}

export const AssociationSelect = InternalAssociationSelect as unknown as AssociationSelectInterface;

export const AssociationSelectReadPretty = connect(
  (props: any) => {
    const service = useServiceOptions(props);
    if (props.fieldNames) {
      return <RemoteSelect.ReadPretty {...props} service={service}></RemoteSelect.ReadPretty>;
    }
    return null;
  },
  mapProps(
    {
      dataSource: 'options',
      loading: true,
    },
    (props, field) => {
      return {
        ...props,
        fieldNames: props.fieldNames && { ...props.fieldNames, ...field.componentProps.fieldNames },
        suffixIcon: field?.['loading'] || field?.['validating'] ? <LoadingOutlined /> : props.suffixIcon,
      };
    },
  ),
);<|MERGE_RESOLUTION|>--- conflicted
+++ resolved
@@ -4,14 +4,10 @@
 import React from 'react';
 import { useTranslation } from 'react-i18next';
 import { RemoteSelect, RemoteSelectProps } from '../remote-select';
-<<<<<<< HEAD
 import useServiceOptions, { useAssociationFieldContext } from './hooks';
+import { RecordProvider } from '../../../';
 import { useAPIClient, useCollectionManager } from '../../../';
 import { isFunction } from 'mathjs';
-=======
-import useServiceOptions from './hooks';
-import { RecordProvider } from '../../../';
->>>>>>> 295faf56
 
 export type AssociationSelectProps<P = any> = RemoteSelectProps<P> & {
   action?: string;
@@ -87,18 +83,7 @@
           CustomDropdownRender={addMode === 'quickAdd' && QuickAddContent}
         ></RemoteSelect>
 
-<<<<<<< HEAD
         {(addMode === 'modalAdd' || isAllowAddNew) && (
-          <RecursionField
-            onlyRenderProperties
-            basePath={field.address}
-            schema={fieldSchema}
-            filterProperties={(s) => {
-              return s['x-component'] === 'Action';
-            }}
-          />
-=======
-        {isAllowAddNew && (
           <RecordProvider record={null}>
             <RecursionField
               onlyRenderProperties
@@ -109,7 +94,6 @@
               }}
             />
           </RecordProvider>
->>>>>>> 295faf56
         )}
       </Input.Group>
     </div>
