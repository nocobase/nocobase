import { LoadingOutlined, PlusOutlined } from '@ant-design/icons';
import { RecursionField, connect, mapProps, observer, useField, useFieldSchema, useForm } from '@formily/react';
import { Input, Button, message } from 'antd';
import React from 'react';
import { RecordProvider } from '../../../';
import { useTranslation } from 'react-i18next';
import { RemoteSelect, RemoteSelectProps } from '../remote-select';
import useServiceOptions, { useAssociationFieldContext } from './hooks';
import { useAPIClient, useCollectionManager } from '../../../';
import { isFunction } from 'mathjs';

export type AssociationSelectProps<P = any> = RemoteSelectProps<P> & {
  action?: string;
  multiple?: boolean;
};

const InternalAssociationSelect = observer((props: AssociationSelectProps) => {
  const { objectValue = true } = props;
  const field: any = useField();
  const fieldSchema = useFieldSchema();
  const { getCollection } = useCollectionManager();
  const service = useServiceOptions(props);
  const { options: collectionField } = useAssociationFieldContext();
  const value = Array.isArray(props.value) ? props.value.filter(Boolean) : props.value;
  const addMode = fieldSchema['x-component-props']?.addMode;
  const isAllowAddNew = fieldSchema['x-add-new'];
  const { t } = useTranslation();
  const { multiple } = props;
  const form = useForm();
  const api = useAPIClient();
  const resource = api.resource(collectionField.target);
  const targetCollection = getCollection(collectionField.target);
  const handleCreateAction = async (props) => {
    const { search: value, callBack } = props;
    const {
      data: { data },
    } = await resource.create({
      values: {
        [field?.componentProps?.fieldNames?.label || 'id']: value,
      },
    });
    if (data) {
      if (['m2m', 'o2m'].includes(collectionField?.interface) && multiple !== false) {
        const values = form.getValuesIn(field.path) || [];
        values.push(data);
        form.setValuesIn(field.path, values);
        field.onInput(values);
      } else {
        form.setValuesIn(field.path, data);
        field.onInput(data);
      }
      isFunction(callBack) && callBack?.();
      message.success(t('Saved successfully'));
    }
  };
  const QuickAddContent = (props) => {
    return (
<<<<<<< HEAD
      <div key={fieldSchema.name}>
        <Input.Group compact style={{ display: 'flex', lineHeight: '32px' }}>
          <RemoteSelect
            style={{ width: '100%' }}
            {...props}
            size={'middle'}
            objectValue={objectValue}
            value={value}
            service={service}
          ></RemoteSelect>

          {isAllowAddNew && (
            <RecordProvider record={null}>
              <RecursionField
                onlyRenderProperties
                basePath={field.address}
                schema={fieldSchema}
                filterProperties={(s) => {
                  return s['x-component'] === 'Action';
                }}
              />
            </RecordProvider>
          )}
        </Input.Group>
=======
      <div
        onClick={() => handleCreateAction(props)}
        style={{ cursor: 'pointer', padding: '5px 12px', color: '#0d0c0c' }}
      >
        <PlusOutlined />
        <span style={{ paddingLeft: 5 }}>{t('Add') + ` “${props.search}” `}</span>
>>>>>>> 457afe3e
      </div>
    );
  };
  return (
    <div key={fieldSchema.name}>
      <Input.Group compact style={{ display: 'flex', lineHeight: '32px' }}>
        <RemoteSelect
          style={{ width: '100%' }}
          {...props}
          objectValue={objectValue}
          value={value}
          service={service}
          CustomDropdownRender={addMode === 'quickAdd' && QuickAddContent}
        ></RemoteSelect>

        {(addMode === 'modalAdd' || isAllowAddNew) && (
          <RecordProvider record={null}>
            <RecursionField
              onlyRenderProperties
              basePath={field.address}
              schema={fieldSchema}
              filterProperties={(s) => {
                return s['x-component'] === 'Action';
              }}
            />
          </RecordProvider>
        )}
      </Input.Group>
    </div>
  );
});

interface AssociationSelectInterface {
  (props: any): React.ReactElement;
  Designer: React.FC;
  FilterDesigner: React.FC;
}

export const AssociationSelect = InternalAssociationSelect as unknown as AssociationSelectInterface;

export const AssociationSelectReadPretty = connect(
  (props: any) => {
    const service = useServiceOptions(props);
    if (props.fieldNames) {
      return <RemoteSelect.ReadPretty {...props} service={service}></RemoteSelect.ReadPretty>;
    }
    return null;
  },
  mapProps(
    {
      dataSource: 'options',
      loading: true,
    },
    (props, field) => {
      return {
        ...props,
        fieldNames: props.fieldNames && { ...props.fieldNames, ...field.componentProps.fieldNames },
        suffixIcon: field?.['loading'] || field?.['validating'] ? <LoadingOutlined /> : props.suffixIcon,
      };
    },
  ),
);<|MERGE_RESOLUTION|>--- conflicted
+++ resolved
@@ -55,39 +55,12 @@
   };
   const QuickAddContent = (props) => {
     return (
-<<<<<<< HEAD
-      <div key={fieldSchema.name}>
-        <Input.Group compact style={{ display: 'flex', lineHeight: '32px' }}>
-          <RemoteSelect
-            style={{ width: '100%' }}
-            {...props}
-            size={'middle'}
-            objectValue={objectValue}
-            value={value}
-            service={service}
-          ></RemoteSelect>
-
-          {isAllowAddNew && (
-            <RecordProvider record={null}>
-              <RecursionField
-                onlyRenderProperties
-                basePath={field.address}
-                schema={fieldSchema}
-                filterProperties={(s) => {
-                  return s['x-component'] === 'Action';
-                }}
-              />
-            </RecordProvider>
-          )}
-        </Input.Group>
-=======
       <div
         onClick={() => handleCreateAction(props)}
         style={{ cursor: 'pointer', padding: '5px 12px', color: '#0d0c0c' }}
       >
         <PlusOutlined />
         <span style={{ paddingLeft: 5 }}>{t('Add') + ` “${props.search}” `}</span>
->>>>>>> 457afe3e
       </div>
     );
   };
@@ -97,6 +70,7 @@
         <RemoteSelect
           style={{ width: '100%' }}
           {...props}
+          size={'middle'}
           objectValue={objectValue}
           value={value}
           service={service}
