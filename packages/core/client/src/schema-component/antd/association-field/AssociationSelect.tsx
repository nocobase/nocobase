import { LoadingOutlined, PlusOutlined } from '@ant-design/icons';
import { RecursionField, connect, mapProps, observer, useField, useFieldSchema, useForm } from '@formily/react';
import { Input, Button, message } from 'antd';
import React from 'react';
<<<<<<< HEAD
import { useTranslation } from 'react-i18next';
import { RemoteSelect, RemoteSelectProps } from '../remote-select';
import useServiceOptions, { useAssociationFieldContext } from './hooks';
import { RecordProvider } from '../../../';
import { useAPIClient, useCollectionManager } from '../../../';
import { isFunction } from 'mathjs';
=======
import { RecordProvider } from '../../../';
import { RemoteSelect, RemoteSelectProps } from '../remote-select';
import useServiceOptions from './hooks';
>>>>>>> 5e4682be

export type AssociationSelectProps<P = any> = RemoteSelectProps<P> & {
  action?: string;
  multiple?: boolean;
};

const InternalAssociationSelect = observer((props: AssociationSelectProps) => {
  const { objectValue = true } = props;
  const field: any = useField();
  const fieldSchema = useFieldSchema();
  const { getCollection } = useCollectionManager();
  const service = useServiceOptions(props);
  const { options: collectionField } = useAssociationFieldContext();
  const value = Array.isArray(props.value) ? props.value.filter(Boolean) : props.value;
  const addMode = fieldSchema['x-component-props']?.addMode;
  const isAllowAddNew = fieldSchema['x-add-new'];
  const { t } = useTranslation();
  const { multiple } = props;
  const form = useForm();
  const api = useAPIClient();
  const resource = api.resource(collectionField.target);
  const targetCollection = getCollection(collectionField.target);
  const handleCreateAction = async (props) => {
    const { search: value, callBack } = props;
    const {
      data: { data },
    } = await resource.create({
      values: {
        [field?.componentProps?.fieldNames?.label || 'id']: value,
      },
    });
    if (data) {
      if (['m2m', 'o2m'].includes(collectionField?.interface) && multiple !== false) {
        const values = form.getValuesIn(field.path) || [];
        values.push(data);
        form.setValuesIn(field.path, values);
        field.onInput(values);
      } else {
        form.setValuesIn(field.path, data);
        field.onInput(data);
      }
      isFunction(callBack) && callBack?.();
      message.success(t('Saved successfully'));
    }
  };
  const QuickAddContent = (props) => {
    return (
      <div onClick={() => handleCreateAction(props)} style={{ cursor: 'pointer', paddingLeft: 10, color: 'black' }}>
        <PlusOutlined />
        <span style={{ paddingLeft: 5 }}>{t('Add') + ` “${props.search}” `}</span>
      </div>
    );
  };
  return (
    <div key={fieldSchema.name}>
      <Input.Group compact style={{ display: 'flex', lineHeight: '32px' }}>
        <RemoteSelect
          style={{ width: '100%' }}
          {...props}
          objectValue={objectValue}
          value={value}
          service={service}
          CustomDropdownRender={addMode === 'quickAdd' && QuickAddContent}
        ></RemoteSelect>

        {(addMode === 'modalAdd' || isAllowAddNew) && (
          <RecordProvider record={null}>
            <RecursionField
              onlyRenderProperties
              basePath={field.address}
              schema={fieldSchema}
              filterProperties={(s) => {
                return s['x-component'] === 'Action';
              }}
            />
          </RecordProvider>
        )}
      </Input.Group>
    </div>
  );
});

interface AssociationSelectInterface {
  (props: any): React.ReactElement;
  Designer: React.FC;
  FilterDesigner: React.FC;
}

export const AssociationSelect = InternalAssociationSelect as unknown as AssociationSelectInterface;

export const AssociationSelectReadPretty = connect(
  (props: any) => {
    const service = useServiceOptions(props);
    if (props.fieldNames) {
      return <RemoteSelect.ReadPretty {...props} service={service}></RemoteSelect.ReadPretty>;
    }
    return null;
  },
  mapProps(
    {
      dataSource: 'options',
      loading: true,
    },
    (props, field) => {
      return {
        ...props,
        fieldNames: props.fieldNames && { ...props.fieldNames, ...field.componentProps.fieldNames },
        suffixIcon: field?.['loading'] || field?.['validating'] ? <LoadingOutlined /> : props.suffixIcon,
      };
    },
  ),
);<|MERGE_RESOLUTION|>--- conflicted
+++ resolved
@@ -2,18 +2,13 @@
 import { RecursionField, connect, mapProps, observer, useField, useFieldSchema, useForm } from '@formily/react';
 import { Input, Button, message } from 'antd';
 import React from 'react';
-<<<<<<< HEAD
+import { RecordProvider } from '../../../';
 import { useTranslation } from 'react-i18next';
 import { RemoteSelect, RemoteSelectProps } from '../remote-select';
 import useServiceOptions, { useAssociationFieldContext } from './hooks';
 import { RecordProvider } from '../../../';
 import { useAPIClient, useCollectionManager } from '../../../';
 import { isFunction } from 'mathjs';
-=======
-import { RecordProvider } from '../../../';
-import { RemoteSelect, RemoteSelectProps } from '../remote-select';
-import useServiceOptions from './hooks';
->>>>>>> 5e4682be
 
 export type AssociationSelectProps<P = any> = RemoteSelectProps<P> & {
   action?: string;
