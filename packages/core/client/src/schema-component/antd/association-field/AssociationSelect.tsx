/**
 * This file is part of the NocoBase (R) project.
 * Copyright (c) 2020-2024 NocoBase Co., Ltd.
 * Authors: NocoBase Team.
 *
 * This project is dual-licensed under AGPL-3.0 and NocoBase Commercial License.
 * For more information, please refer to: https://www.nocobase.com/agreement.
 */

import { LoadingOutlined, PlusOutlined } from '@ant-design/icons';
import { onFieldInputValueChange } from '@formily/core';
import { connect, mapProps, observer, useField, useFieldSchema, useForm } from '@formily/react';
import { uid } from '@formily/shared';
import { Space, message } from 'antd';
<<<<<<< HEAD
import { last } from 'lodash';
import { isFunction } from 'mathjs';
=======
import { isFunction } from 'mathjs';
import { isEqual } from 'lodash';
>>>>>>> b9ba5ab7
import React, { useEffect, useState } from 'react';
import { useTranslation } from 'react-i18next';
import {
  ClearCollectionFieldContext,
  NocoBaseRecursionField,
  RecordProvider,
  useAPIClient,
  useCollectionRecordData,
} from '../../../';
import { isVariable } from '../../../variables/utils/isVariable';
import { getInnermostKeyAndValue } from '../../common/utils/uitls';
import { RemoteSelect, RemoteSelectProps } from '../remote-select';
import useServiceOptions, { useAssociationFieldContext } from './hooks';

export type AssociationSelectProps<P = any> = RemoteSelectProps<P> & {
  addMode?: 'quickAdd' | 'modalAdd';
  action?: string;
  multiple?: boolean;
};

export const filterAnalyses = (filters): any[] => {
  if (!filters) {
    return;
  }
  const type = Object.keys(filters)[0] || '$and';
  const conditions = filters[type];
  const results = [];
  conditions?.map((c) => {
    const jsonlogic = getInnermostKeyAndValue(c);
    const operator = jsonlogic?.key;

    if (!operator) {
      return true;
    }
    const regex = /\{\{\$[a-zA-Z_]\w*(?:\.[a-zA-Z_]\w*)*\.(\w+)\.id\}\}/;
    const fieldName = jsonlogic?.value?.match?.(regex)?.[1];
    if (fieldName) {
      results.push(fieldName);
    }
  });
  return results;
};

const InternalAssociationSelect = observer(
  (props: AssociationSelectProps) => {
    const { objectValue = true, addMode: propsAddMode, ...rest } = props;
    const field: any = useField();
    const fieldSchema = useFieldSchema();
    const service = useServiceOptions(fieldSchema?.['x-component-props'] || props);
    const { options: collectionField } = useAssociationFieldContext();
    const initValue = isVariable(props.value) ? undefined : props.value;
    const value = Array.isArray(initValue) ? initValue.filter(Boolean) : initValue;
    // 因为通过 Schema 的形式书写的组件，在值变更的时候 `value` 的值没有改变，所以需要维护一个 `innerValue` 来变更值
    const [innerValue, setInnerValue] = useState(value);
    const addMode = fieldSchema['x-component-props']?.addMode;
    const { t } = useTranslation();
    const { multiple } = props;
    const form = useForm();
    const api = useAPIClient();
    const resource = api.resource(collectionField.target);
    const recordData = useCollectionRecordData();
    useEffect(() => {
      const initValue = isVariable(field.value) ? undefined : field.value;
      const value = Array.isArray(initValue) ? initValue.filter(Boolean) : initValue;
      setInnerValue(value);
    }, [field.value]);
    useEffect(() => {
      const id = uid();
      form.addEffects(id, () => {
        //支持深层次子表单
        onFieldInputValueChange('*', (fieldPath: any) => {
          const linkageFields = filterAnalyses(field.componentProps?.service?.params?.filter) || [];
          if (
            linkageFields.includes(fieldPath?.props?.name) &&
            field.value &&
            isEqual(fieldPath?.indexes, field?.indexes) &&
            fieldPath?.props?.name !== field.props.name
          ) {
            field.setValue(undefined);
            setInnerValue(undefined);
          }
        });
      });

      return () => {
        form.removeEffects(id);
      };
    }, []);

    const handleCreateAction = async (props) => {
      const { search: value, callBack } = props;
      const {
        data: { data },
      } = await resource.create({
        values: {
          [field?.componentProps?.fieldNames?.label || 'id']: value,
        },
      });
      if (data) {
        if (['m2m', 'o2m'].includes(collectionField?.interface) && multiple !== false) {
          const values = form.getValuesIn(field.path) || [];
          values.push(data);
          form.setValuesIn(field.path, values);
          field.onInput(values);
        } else {
          form.setValuesIn(field.path, data);
          field.onInput(data);
        }
        isFunction(callBack) && callBack?.();
        message.success(t('Saved successfully'));
      }
    };
    const QuickAddContent = (props) => {
      return (
        <div
          onClick={() => handleCreateAction(props)}
          style={{ cursor: 'pointer', padding: '5px 12px', color: '#0d0c0c' }}
        >
          <PlusOutlined />
          <span style={{ paddingLeft: 5 }}>{t('Add') + ` “${props.search}” `}</span>
        </div>
      );
    };
    return (
      <div key={fieldSchema.name}>
        <Space.Compact style={{ display: 'flex' }}>
          <RemoteSelect
            style={{ width: '100%' }}
            {...rest}
            size={'middle'}
            objectValue={objectValue}
            value={value || innerValue}
            service={service}
            onChange={(value) => {
              const val = value?.length !== 0 ? value : null;
              props.onChange?.(val);
            }}
            CustomDropdownRender={addMode === 'quickAdd' && QuickAddContent}
          ></RemoteSelect>

          {addMode === 'modalAdd' && (
            <RecordProvider isNew={true} record={null} parent={recordData}>
              {/* 快捷添加按钮添加的添加的是一个普通的 form 区块（非关系区块），不应该与任何字段有关联，所以在这里把字段相关的上下文给清除掉 */}
              <ClearCollectionFieldContext>
                <NocoBaseRecursionField
                  onlyRenderProperties
                  basePath={field.address}
                  schema={fieldSchema}
                  filterProperties={(s) => {
                    return s['x-component'] === 'Action';
                  }}
                />
              </ClearCollectionFieldContext>
            </RecordProvider>
          )}
        </Space.Compact>
      </div>
    );
  },
  { displayName: 'AssociationSelect' },
);

interface AssociationSelectInterface {
  (props: any): React.ReactElement;
  Designer: React.FC;
  FilterDesigner: React.FC;
}

export const AssociationSelect = InternalAssociationSelect as unknown as AssociationSelectInterface;

export const AssociationSelectReadPretty = connect(
  (props: any) => {
    const service = useServiceOptions(props);
    if (props.fieldNames) {
      return <RemoteSelect.ReadPretty {...props} service={service}></RemoteSelect.ReadPretty>;
    }
    return null;
  },
  mapProps(
    {
      dataSource: 'options',
      loading: true,
    },
    (props, field) => {
      return {
        ...props,
        fieldNames: props.fieldNames && { ...props.fieldNames, ...field.componentProps.fieldNames },
        suffixIcon: field?.['loading'] || field?.['validating'] ? <LoadingOutlined /> : props.suffixIcon,
      };
    },
  ),
);<|MERGE_RESOLUTION|>--- conflicted
+++ resolved
@@ -12,13 +12,8 @@
 import { connect, mapProps, observer, useField, useFieldSchema, useForm } from '@formily/react';
 import { uid } from '@formily/shared';
 import { Space, message } from 'antd';
-<<<<<<< HEAD
-import { last } from 'lodash';
+import { isEqual } from 'lodash';
 import { isFunction } from 'mathjs';
-=======
-import { isFunction } from 'mathjs';
-import { isEqual } from 'lodash';
->>>>>>> b9ba5ab7
 import React, { useEffect, useState } from 'react';
 import { useTranslation } from 'react-i18next';
 import {
