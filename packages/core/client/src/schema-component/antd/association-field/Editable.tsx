import { Field } from '@formily/core';
import { observer, useField, useFieldSchema, useForm } from '@formily/react';
import React from 'react';
import { SchemaComponentOptions } from '../../';
import { useAssociationCreateActionProps as useCAP } from '../../../block-provider/hooks';
import { AssociationFieldProvider } from './AssociationFieldProvider';
import { AssociationSelect } from './AssociationSelect';
import { InternalFileManager } from './FileManager';
import { InternalNester } from './InternalNester';
import { InternalPicker } from './InternalPicker';
import { InternalSubTable } from './InternalSubTable';
import { CreateRecordAction } from './components/CreateRecordAction';
import { useAssociationFieldContext } from './hooks';

const EditableAssociationField = observer((props: any) => {
  const { multiple } = props;
  const field: Field = useField();
  const form = useForm();
  const fieldSchema = useFieldSchema();
  const { options: collectionField, currentMode } = useAssociationFieldContext();

  const useCreateActionProps = () => {
    const { onClick } = useCAP();
    const actionField: any = useField();
    return {
      async onClick() {
        await onClick();
        const { data } = actionField.data?.data?.data || {};
        if (data) {
          if (['m2m', 'o2m'].includes(collectionField?.interface) && multiple !== false) {
<<<<<<< HEAD
            const values = JSON.parse(JSON.stringify(form.values[fieldSchema.name] || []));
            values.push({
              ...data,
            });
            setTimeout(() => {
              form.setValuesIn(field.props.name, values);
              field.onInput(values);
            }, 100);
          } else {
            const value = {
              ...data,
            };
            setTimeout(() => {
              form.setValuesIn(field.props.name, value);
              field.onInput(value);
            }, 100);
=======
            const values = form.getValuesIn(field.path) || [];
            values.push(data);
            form.setValuesIn(field.path, values);
            field.onInput(values);
          } else {
            form.setValuesIn(field.path, data);
            field.onInput(data);
>>>>>>> 295faf56
          }
        }
      },
    };
  };

  return (
    <SchemaComponentOptions scope={{ useCreateActionProps }} components={{ CreateRecordAction }}>
      {currentMode === 'Picker' && <InternalPicker {...props} />}
      {currentMode === 'Nester' && <InternalNester {...props} />}
      {currentMode === 'Select' && <AssociationSelect {...props} />}
      {currentMode === 'SubTable' && <InternalSubTable {...props} />}
      {currentMode === 'FileManager' && <InternalFileManager {...props} />}
    </SchemaComponentOptions>
  );
});

export const Editable = observer((props) => {
  return (
    <AssociationFieldProvider>
      <EditableAssociationField {...props} />
    </AssociationFieldProvider>
  );
});<|MERGE_RESOLUTION|>--- conflicted
+++ resolved
@@ -28,24 +28,6 @@
         const { data } = actionField.data?.data?.data || {};
         if (data) {
           if (['m2m', 'o2m'].includes(collectionField?.interface) && multiple !== false) {
-<<<<<<< HEAD
-            const values = JSON.parse(JSON.stringify(form.values[fieldSchema.name] || []));
-            values.push({
-              ...data,
-            });
-            setTimeout(() => {
-              form.setValuesIn(field.props.name, values);
-              field.onInput(values);
-            }, 100);
-          } else {
-            const value = {
-              ...data,
-            };
-            setTimeout(() => {
-              form.setValuesIn(field.props.name, value);
-              field.onInput(value);
-            }, 100);
-=======
             const values = form.getValuesIn(field.path) || [];
             values.push(data);
             form.setValuesIn(field.path, values);
@@ -53,7 +35,6 @@
           } else {
             form.setValuesIn(field.path, data);
             field.onInput(data);
->>>>>>> 295faf56
           }
         }
       },
