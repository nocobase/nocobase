--- conflicted
+++ resolved
@@ -1,9 +1,4 @@
-<<<<<<< HEAD
-import { connect, mapProps, mapReadPretty, useFieldSchema } from '@formily/react';
-import { useCollection_deprecated, useCollectionManager_deprecated } from '../../../collection-manager';
-=======
 import { connect, mapReadPretty } from '@formily/react';
->>>>>>> 9cb9e8aa
 import { Action } from '../action';
 import { Editable } from './Editable';
 import { InternalPicker } from './InternalPicker';
@@ -11,28 +6,7 @@
 import { ReadPretty } from './ReadPretty';
 import { SubTable } from './SubTable';
 
-<<<<<<< HEAD
-export const AssociationField: any = connect(
-  Editable,
-  mapReadPretty(ReadPretty),
-  mapProps((props: any, field) => {
-    const { getCollection, getCollectionJoinField } = useCollectionManager_deprecated();
-    const { getField } = useCollection_deprecated();
-    const fieldSchema = useFieldSchema();
-    const collectionField = getField(fieldSchema.name) || getCollectionJoinField(fieldSchema.name as string);
-    const targetCollection = getCollection(collectionField?.target);
-    return {
-      ...props,
-      fieldNames: {
-        ...props.fieldNames,
-        value: collectionField?.targetKey || targetCollection?.getPrimaryKey() || 'id',
-      },
-    };
-  }),
-);
-=======
 export const AssociationField: any = connect(Editable, mapReadPretty(ReadPretty));
->>>>>>> 9cb9e8aa
 
 AssociationField.SubTable = SubTable;
 AssociationField.Nester = Nester;
