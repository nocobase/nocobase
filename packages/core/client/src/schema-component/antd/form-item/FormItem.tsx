--- conflicted
+++ resolved
@@ -840,7 +840,7 @@
           }}
         />
       )}
-<<<<<<< HEAD
+      {isDateField && <SchemaSettings.DataFormat fieldSchema={fieldSchema} />}
 
       {isAssociationField && ['Tag'].includes(fieldMode) && (
         <SchemaSettings.SelectItem
@@ -864,9 +864,6 @@
           }}
         />
       )}
-=======
-      {isDateField && <SchemaSettings.DataFormat fieldSchema={fieldSchema} />}
->>>>>>> b42e3b40
       {collectionField && <SchemaSettings.Divider />}
       <SchemaSettings.Remove
         key="remove"
