--- conflicted
+++ resolved
@@ -1,14 +1,9 @@
 import { css, cx } from '@emotion/css';
-import { ArrayCollapse, ArrayItems, FormItem as Item, FormLayout } from '@formily/antd-v5';
+import { ArrayCollapse, ArrayItems, FormLayout, FormItem as Item } from '@formily/antd-v5';
 import { Field } from '@formily/core';
-<<<<<<< HEAD
-import { ISchema, Schema, observer, useField, useFieldSchema } from '@formily/react';
+import { ISchema, observer, useField, useFieldSchema } from '@formily/react';
+import { Select } from 'antd';
 import dayjs from 'dayjs';
-=======
-import { ISchema, observer, Schema, useField, useFieldSchema } from '@formily/react';
-import { dayjs } from '@nocobase/utils/client';
->>>>>>> 840254f5
-import { Select } from 'antd';
 import _ from 'lodash';
 import React, { useEffect } from 'react';
 import { useTranslation } from 'react-i18next';
@@ -25,7 +20,7 @@
 } from '../../../collection-manager';
 import { isTitleField } from '../../../collection-manager/Configuration/CollectionFields';
 import { GeneralSchemaItems } from '../../../schema-items/GeneralSchemaItems';
-import { GeneralSchemaDesigner, isPatternDisabled, isShowDefaultValue, SchemaSettings } from '../../../schema-settings';
+import { GeneralSchemaDesigner, SchemaSettings, isPatternDisabled, isShowDefaultValue } from '../../../schema-settings';
 import { useIsShowMultipleSwitch } from '../../../schema-settings/hooks/useIsShowMultipleSwitch';
 import { isVariable, parseVariables, useVariablesCtx } from '../../common/utils/uitls';
 import { useCompile, useDesignable, useFieldModeOptions } from '../../hooks';
