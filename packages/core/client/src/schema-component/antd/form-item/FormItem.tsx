<<<<<<< HEAD
import { css, cx } from '@emotion/css';
import { ArrayCollapse, FormLayout, FormItem as Item } from '@formily/antd';
=======
import { css } from '@emotion/css';
import { ArrayCollapse, ArrayItems, FormLayout, FormItem as Item } from '@formily/antd';
>>>>>>> 1c757bd0
import { Field } from '@formily/core';
import { ISchema, Schema, observer, useField, useFieldSchema } from '@formily/react';
import { uid } from '@formily/shared';
import _ from 'lodash';
import moment from 'moment';
import React, { useContext, useEffect } from 'react';
import { useTranslation } from 'react-i18next';
import { ACLCollectionFieldProvider } from '../../../acl/ACLProvider';
import { BlockRequestContext, useFilterByTk, useFormBlockContext } from '../../../block-provider';
import {
  Collection,
  CollectionFieldOptions,
  useCollection,
  useCollectionFilterOptions,
  useCollectionManager,
  useSortFields,
} from '../../../collection-manager';
import { isTitleField } from '../../../collection-manager/Configuration/CollectionFields';
import { GeneralSchemaDesigner, SchemaSettings, isPatternDisabled, isShowDefaultValue } from '../../../schema-settings';
import { VariableInput } from '../../../schema-settings/VariableInput/VariableInput';
import { isVariable, parseVariables, useVariablesCtx } from '../../common/utils/uitls';
import { SchemaComponent } from '../../core';
import { useCompile, useDesignable, useFieldModeOptions } from '../../hooks';
import { BlockItem } from '../block-item';
import { removeNullCondition } from '../filter';
import { HTMLEncode } from '../input/shared';
import { FilterDynamicComponent } from '../table-v2/FilterDynamicComponent';
import { isInvariable } from '../variable';
import { FilterFormDesigner } from './FormItem.FilterFormDesigner';
import { useEnsureOperatorsValid } from './SchemaSettingOptions';
import { GeneralSchemaItems } from '../../../schema-items';

const defaultInputStyle = css`
  & > .nb-form-item {
    flex: 1;
  }
`;

const divWrap = (schema: ISchema) => {
  return {
    type: 'void',
    'x-component': 'div',
    'x-component-props': {
      className: 'nb-block-wrap',
    },
    properties: {
      [schema.name || uid()]: schema,
    },
  };
};

export const FormItem: any = observer((props: any) => {
  const { showTitle = true } = props;
  useEnsureOperatorsValid();

  const field = useField<Field>();
  const ctx = useContext(BlockRequestContext);
  const schema = useFieldSchema();
  const variablesCtx = useVariablesCtx();

  useEffect(() => {
    if (ctx?.block === 'form') {
      ctx.field.data = ctx.field.data || {};
      ctx.field.data.activeFields = ctx.field.data.activeFields || new Set();
      ctx.field.data.activeFields.add(schema.name);
      // 如果默认值是一个变量，则需要解析之后再显示出来
      if (isVariable(schema?.default)) {
        field.setInitialValue?.(parseVariables(schema.default, variablesCtx));
      }
    }
  }, []);
  const compile = useCompile();

  return (
    <ACLCollectionFieldProvider>
      <BlockItem className={'nb-form-item'}>
        <Item
          className={cx(
            css`
              & .ant-space {
                flex-wrap: wrap;
              }
            `,
            {
              [css`
                & .ant-formily-item-label {
                  display: none;
                }
              `]: showTitle === false,
            },
          )}
          {...props}
          extra={
            typeof field.description === 'string' ? (
              <div
                dangerouslySetInnerHTML={{
                  __html: HTMLEncode(compile(field.description)).split('\n').join('<br/>'),
                }}
              />
            ) : (
              field.description
            )
          }
        />
      </BlockItem>
    </ACLCollectionFieldProvider>
  );
});

FormItem.Designer = function Designer() {
  const { getCollectionFields, getInterface, getCollectionJoinField, getCollection } = useCollectionManager();
  const { getField } = useCollection();
  const tk = useFilterByTk();
  const { form } = useFormBlockContext();
  const field = useField<Field>();
  const fieldSchema = useFieldSchema();
  const { t } = useTranslation();
  const { dn, refresh, insertAdjacent } = useDesignable();
  const compile = useCompile();
  const variablesCtx = useVariablesCtx();
  const collectionField = getField(fieldSchema['name']) || getCollectionJoinField(fieldSchema['x-collection-field']);
  const targetCollection = getCollection(collectionField?.target);
  const interfaceConfig = getInterface(collectionField?.interface);
  const validateSchema = interfaceConfig?.['validateSchema']?.(fieldSchema);
  const originalTitle = collectionField?.uiSchema?.title;
  const targetFields = collectionField?.target
    ? getCollectionFields(collectionField?.target)
    : getCollectionFields(collectionField?.targetCollection) ?? [];
  const fieldModeOptions = useFieldModeOptions();
  const isAssociationField = ['belongsTo', 'hasOne', 'hasMany', 'belongsToMany'].includes(collectionField?.type);
  const isTableField = fieldSchema['x-component'] === 'TableField';
  const isFileField = isFileCollection(targetCollection);
  const initialValue = {
    title: field.title === originalTitle ? undefined : field.title,
  };
  if (!field.readPretty) {
    initialValue['required'] = field.required;
  }
  const options = targetFields
    .filter((field) => {
      return isTitleField(field);
    })
    .map((field) => ({
      value: field?.name,
      label: compile(field?.uiSchema?.title) || field?.name,
    }));
  let readOnlyMode = 'editable';
  if (fieldSchema['x-disabled'] === true) {
    readOnlyMode = 'readonly';
  }
  if (fieldSchema['x-read-pretty'] === true) {
    readOnlyMode = 'read-pretty';
  }
  const dataSource = useCollectionFilterOptions(collectionField?.target);
  const defaultFilter = field.componentProps?.service?.params?.filter || {};
  const sortFields = useSortFields(collectionField?.target);
  const defaultSort = field.componentProps?.service?.params?.sort || [];
  const fieldMode = field?.componentProps?.['mode'] || (isFileField ? 'FileManager' : 'Select');
  const isSelectFieldMode = fieldMode === 'Select';
  const sort = defaultSort?.map((item: string) => {
    return item.startsWith('-')
      ? {
          field: item.substring(1),
          direction: 'desc',
        }
      : {
          field: item,
          direction: 'asc',
        };
  });

  return (
    <GeneralSchemaDesigner>
<<<<<<< HEAD
      <GeneralSchemaItems />
      {!form?.readPretty && isFileCollection(targetCollection) ? (
=======
      {collectionField && (
        <SchemaSettings.ModalItem
          key="edit-field-title"
          title={t('Edit field title')}
          schema={
            {
              type: 'object',
              title: t('Edit field title'),
              properties: {
                title: {
                  title: t('Field title'),
                  default: field?.title,
                  description: `${t('Original field title: ')}${collectionField?.uiSchema?.title}`,
                  'x-decorator': 'FormItem',
                  'x-component': 'Input',
                  'x-component-props': {},
                },
              },
            } as ISchema
          }
          onSubmit={({ title }) => {
            if (title) {
              field.title = title;
              fieldSchema.title = title;
              dn.emit('patch', {
                schema: {
                  'x-uid': fieldSchema['x-uid'],
                  title: fieldSchema.title,
                },
              });
            }
            dn.refresh();
          }}
        />
      )}
      {!field.readPretty && (
        <SchemaSettings.ModalItem
          key="edit-description"
          title={t('Edit description')}
          schema={
            {
              type: 'object',
              title: t('Edit description'),
              properties: {
                description: {
                  // title: t('Description'),
                  default: field?.description,
                  'x-decorator': 'FormItem',
                  'x-component': 'Input.TextArea',
                  'x-component-props': {},
                },
              },
            } as ISchema
          }
          onSubmit={({ description }) => {
            field.description = description;
            fieldSchema.description = description;
            dn.emit('patch', {
              schema: {
                'x-uid': fieldSchema['x-uid'],
                description: fieldSchema.description,
              },
            });
            dn.refresh();
          }}
        />
      )}
      {field.readPretty && (
        <SchemaSettings.ModalItem
          key="edit-tooltip"
          title={t('Edit tooltip')}
          schema={
            {
              type: 'object',
              title: t('Edit description'),
              properties: {
                tooltip: {
                  default: fieldSchema?.['x-decorator-props']?.tooltip,
                  'x-decorator': 'FormItem',
                  'x-component': 'Input.TextArea',
                  'x-component-props': {},
                },
              },
            } as ISchema
          }
          onSubmit={({ tooltip }) => {
            field.decoratorProps.tooltip = tooltip;
            fieldSchema['x-decorator-props'] = fieldSchema['x-decorator-props'] || {};
            fieldSchema['x-decorator-props']['tooltip'] = tooltip;
            dn.emit('patch', {
              schema: {
                'x-uid': fieldSchema['x-uid'],
                'x-decorator-props': fieldSchema['x-decorator-props'],
              },
            });
            dn.refresh();
          }}
        />
      )}
      {!field.readPretty && fieldSchema['x-component'] !== 'FormField' && (
        <SchemaSettings.SwitchItem
          key="required"
          title={t('Required')}
          checked={fieldSchema.required as boolean}
          onChange={(required) => {
            const schema = {
              ['x-uid']: fieldSchema['x-uid'],
            };
            field.required = required;
            fieldSchema['required'] = required;
            schema['required'] = required;
            dn.emit('patch', {
              schema,
            });
            refresh();
          }}
        />
      )}
      {!form?.readPretty && isFileField ? (
>>>>>>> 1c757bd0
        <SchemaSettings.SwitchItem
          key="quick-upload"
          title={t('Quick upload')}
          checked={fieldSchema['x-component-props']?.quickUpload !== (false as boolean)}
          onChange={(value) => {
            const schema = {
              ['x-uid']: fieldSchema['x-uid'],
            };
            field.componentProps.quickUpload = value;
            fieldSchema['x-component-props'] = fieldSchema['x-component-props'] || {};
            fieldSchema['x-component-props'].quickUpload = value;
            schema['x-component-props'] = fieldSchema['x-component-props'];
            dn.emit('patch', {
              schema,
            });
            refresh();
          }}
        />
      ) : null}
      {!form?.readPretty && isFileField ? (
        <SchemaSettings.SwitchItem
          key="select-file"
          title={t('Select file')}
          checked={fieldSchema['x-component-props']?.selectFile !== (false as boolean)}
          onChange={(value) => {
            const schema = {
              ['x-uid']: fieldSchema['x-uid'],
            };
            field.componentProps.selectFile = value;
            fieldSchema['x-component-props'] = fieldSchema['x-component-props'] || {};
            fieldSchema['x-component-props'].selectFile = value;
            schema['x-component-props'] = fieldSchema['x-component-props'];
            dn.emit('patch', {
              schema,
            });
            refresh();
          }}
        />
      ) : null}
      {form && !form?.readPretty && validateSchema && (
        <SchemaSettings.ModalItem
          title={t('Set validation rules')}
          components={{ ArrayCollapse, FormLayout }}
          schema={
            {
              type: 'object',
              title: t('Set validation rules'),
              properties: {
                rules: {
                  type: 'array',
                  default: fieldSchema?.['x-validator'],
                  'x-component': 'ArrayCollapse',
                  'x-decorator': 'FormItem',
                  'x-component-props': {
                    accordion: true,
                  },
                  maxItems: 3,
                  items: {
                    type: 'object',
                    'x-component': 'ArrayCollapse.CollapsePanel',
                    'x-component-props': {
                      header: '{{ t("Validation rule") }}',
                    },
                    properties: {
                      index: {
                        type: 'void',
                        'x-component': 'ArrayCollapse.Index',
                      },
                      layout: {
                        type: 'void',
                        'x-component': 'FormLayout',
                        'x-component-props': {
                          labelStyle: {
                            marginTop: '6px',
                          },
                          labelCol: 8,
                          wrapperCol: 16,
                        },
                        properties: {
                          ...validateSchema,
                          message: {
                            type: 'string',
                            title: '{{ t("Error message") }}',
                            'x-decorator': 'FormItem',
                            'x-component': 'Input.TextArea',
                            'x-component-props': {
                              autoSize: {
                                minRows: 2,
                                maxRows: 2,
                              },
                            },
                          },
                        },
                      },
                      remove: {
                        type: 'void',
                        'x-component': 'ArrayCollapse.Remove',
                      },
                      moveUp: {
                        type: 'void',
                        'x-component': 'ArrayCollapse.MoveUp',
                      },
                      moveDown: {
                        type: 'void',
                        'x-component': 'ArrayCollapse.MoveDown',
                      },
                    },
                  },
                  properties: {
                    add: {
                      type: 'void',
                      title: '{{ t("Add validation rule") }}',
                      'x-component': 'ArrayCollapse.Addition',
                      'x-reactions': {
                        dependencies: ['rules'],
                        fulfill: {
                          state: {
                            disabled: '{{$deps[0].length >= 3}}',
                          },
                        },
                      },
                    },
                  },
                },
              },
            } as ISchema
          }
          onSubmit={(v) => {
            const rules = [];
            for (const rule of v.rules) {
              rules.push(_.pickBy(rule, _.identity));
            }
            const schema = {
              ['x-uid']: fieldSchema['x-uid'],
            };
            // return;
            // if (['number'].includes(collectionField?.interface) && collectionField?.uiSchema?.['x-component-props']?.['stringMode'] === true) {
            //   rules['numberStringMode'] = true;
            // }
            if (['percent'].includes(collectionField?.interface)) {
              for (const rule of rules) {
                if (!!rule.maxValue || !!rule.minValue) {
                  rule['percentMode'] = true;
                }

                if (rule.percentFormat) {
                  rule['percentFormats'] = true;
                }
              }
            }
            const concatValidator = _.concat([], collectionField?.uiSchema?.['x-validator'] || [], rules);
            field.validator = concatValidator;
            fieldSchema['x-validator'] = rules;
            schema['x-validator'] = rules;
            dn.emit('patch', {
              schema,
            });
            refresh();
          }}
        />
      )}
      {form &&
        !form?.readPretty &&
        isShowDefaultValue(collectionField, getInterface) &&
        !isPatternDisabled(fieldSchema) && (
          <SchemaSettings.ModalItem
            title={t('Set default value')}
            components={{ ArrayCollapse, FormLayout, VariableInput }}
            width={800}
            schema={
              {
                type: 'object',
                title: t('Set default value'),
                properties: {
                  default: isInvariable(interfaceConfig)
                    ? {
                        ...(fieldSchema || {}),
                        'x-decorator': 'FormItem',
                        'x-component-props': {
                          ...fieldSchema['x-component-props'],
                          component:
                            collectionField?.target && collectionField.interface !== 'chinaRegion'
                              ? 'AssociationSelect'
                              : undefined,
                          service: {
                            resource: collectionField?.target,
                          },
                          style: {
                            width: '100%',
                            verticalAlign: 'top',
                          },
                        },
                        name: 'default',
                        title: t('Default value'),
                        default: getFieldDefaultValue(fieldSchema, collectionField),
                        'x-read-pretty': false,
                        'x-disabled': false,
                      }
                    : {
                        ...(fieldSchema || {}),
                        'x-decorator': 'FormItem',
                        'x-component': 'VariableInput',
                        'x-component-props': {
                          ...(fieldSchema?.['x-component-props'] || {}),
                          collectionName: collectionField?.collectionName,
                          schema: collectionField?.uiSchema,
                          className: defaultInputStyle,
                          renderSchemaComponent: function Com(props) {
                            const s = _.cloneDeep(fieldSchema) || ({} as Schema);
                            s.title = '';
                            s['x-read-pretty'] = false;
                            s['x-disabled'] = false;

                            return (
                              <SchemaComponent
                                schema={{
                                  ...(s || {}),
                                  'x-component-props': {
                                    ...s['x-component-props'],
                                    onChange: props.onChange,
                                    value: props.value,
                                    defaultValue: getFieldDefaultValue(s, collectionField),
                                    style: {
                                      width: '100%',
                                      verticalAlign: 'top',
                                    },
                                  },
                                }}
                              />
                            );
                          },
                        },
                        name: 'default',
                        title: t('Default value'),
                        default: getFieldDefaultValue(fieldSchema, collectionField),
                      },
                },
              } as ISchema
            }
            onSubmit={(v) => {
              const schema: ISchema = {
                ['x-uid']: fieldSchema['x-uid'],
              };
              if (field.value !== v.default) {
                field.value = parseVariables(v.default, variablesCtx);
              }
              fieldSchema.default = v.default;
              schema.default = v.default;
              dn.emit('patch', {
                schema,
              });
              refresh();
            }}
          />
        )}
      {isSelectFieldMode && !field.readPretty && (
        <SchemaSettings.ModalItem
          title={t('Set the data scope')}
          schema={
            {
              type: 'object',
              title: t('Set the data scope'),
              properties: {
                filter: {
                  default: defaultFilter,
                  // title: '数据范围',
                  enum: dataSource,
                  'x-component': 'Filter',
                  'x-component-props': {
                    dynamicComponent: (props) => FilterDynamicComponent({ ...props }),
                  },
                },
              },
            } as ISchema
          }
          onSubmit={({ filter }) => {
            filter = removeNullCondition(filter);
            _.set(field.componentProps, 'service.params.filter', filter);
            fieldSchema['x-component-props'] = field.componentProps;
            field.componentProps = field.componentProps;
            dn.emit('patch', {
              schema: {
                ['x-uid']: fieldSchema['x-uid'],
                'x-component-props': field.componentProps,
              },
            });
          }}
        />
      )}
      {isSelectFieldMode && !field.readPretty && (
        <SchemaSettings.ModalItem
          title={t('Set default sorting rules')}
          components={{ ArrayItems }}
          schema={
            {
              type: 'object',
              title: t('Set default sorting rules'),
              properties: {
                sort: {
                  type: 'array',
                  default: sort,
                  'x-component': 'ArrayItems',
                  'x-decorator': 'FormItem',
                  items: {
                    type: 'object',
                    properties: {
                      space: {
                        type: 'void',
                        'x-component': 'Space',
                        properties: {
                          sort: {
                            type: 'void',
                            'x-decorator': 'FormItem',
                            'x-component': 'ArrayItems.SortHandle',
                          },
                          field: {
                            type: 'string',
                            enum: sortFields,
                            'x-decorator': 'FormItem',
                            'x-component': 'Select',
                            'x-component-props': {
                              style: {
                                width: 260,
                              },
                            },
                          },
                          direction: {
                            type: 'string',
                            'x-decorator': 'FormItem',
                            'x-component': 'Radio.Group',
                            'x-component-props': {
                              optionType: 'button',
                            },
                            enum: [
                              {
                                label: t('ASC'),
                                value: 'asc',
                              },
                              {
                                label: t('DESC'),
                                value: 'desc',
                              },
                            ],
                          },
                          remove: {
                            type: 'void',
                            'x-decorator': 'FormItem',
                            'x-component': 'ArrayItems.Remove',
                          },
                        },
                      },
                    },
                  },
                  properties: {
                    add: {
                      type: 'void',
                      title: t('Add sort field'),
                      'x-component': 'ArrayItems.Addition',
                    },
                  },
                },
              },
            } as ISchema
          }
          onSubmit={({ sort }) => {
            const sortArr = sort.map((item) => {
              return item.direction === 'desc' ? `-${item.field}` : item.field;
            });

            _.set(field.componentProps, 'service.params.sort', sortArr);
            fieldSchema['x-component-props'] = field.componentProps;
            dn.emit('patch', {
              schema: {
                ['x-uid']: fieldSchema['x-uid'],
                'x-component-props': field.componentProps,
              },
            });
          }}
        />
      )}
      {isAssociationField && fieldModeOptions && !isTableField && (
        <SchemaSettings.SelectItem
          key="field-mode"
          title={t('Field mode')}
          options={fieldModeOptions}
          value={fieldMode}
          onChange={(mode) => {
            const schema = {
              ['x-uid']: fieldSchema['x-uid'],
            };
            fieldSchema['x-component-props'] = fieldSchema['x-component-props'] || {};
            fieldSchema['x-component-props']['mode'] = mode;
            schema['x-component-props'] = fieldSchema['x-component-props'];
            field.componentProps = field.componentProps || {};
            field.componentProps.mode = mode;
            if (mode === 'Nester') {
              const initValue = ['o2m', 'm2m'].includes(collectionField.interface) ? [] : {};
              field.value = field.value || initValue;
            }
            dn.emit('patch', {
              schema,
            });
            dn.refresh();
          }}
        />
      )}

      {!field.readPretty && isAssociationField && ['Select', 'Picker'].includes(fieldMode) && (
        <SchemaSettings.SwitchItem
          key="allowAddNew"
          title={t('Allow add new data')}
          checked={fieldSchema['x-add-new'] as boolean}
          onChange={(allowAddNew) => {
            const schema = {
              ['x-uid']: fieldSchema['x-uid'],
            };
            field['x-add-new'] = allowAddNew;
            fieldSchema['x-add-new'] = allowAddNew;
            schema['x-add-new'] = allowAddNew;
            dn.emit('patch', {
              schema,
            });
            refresh();
          }}
        />
      )}
      {form &&
        !form?.readPretty &&
        ['o2m', 'm2m'].includes(collectionField?.interface) &&
        fieldSchema['x-component'] !== 'TableField' && (
          <SchemaSettings.SwitchItem
            key="multiple"
            title={t('Allow multiple')}
            checked={
              fieldSchema['x-component-props']?.multiple === undefined
                ? true
                : fieldSchema['x-component-props'].multiple
            }
            onChange={(value) => {
              const schema = {
                ['x-uid']: fieldSchema['x-uid'],
              };
              fieldSchema['x-component-props'] = fieldSchema['x-component-props'] || {};
              field.componentProps = field.componentProps || {};

              fieldSchema['x-component-props'].multiple = value;
              field.componentProps.multiple = value;

              schema['x-component-props'] = fieldSchema['x-component-props'];
              dn.emit('patch', {
                schema,
              });
              refresh();
            }}
          />
        )}
      {field.readPretty && options.length > 0 && fieldSchema['x-component'] === 'CollectionField' && !isFileField && (
        <SchemaSettings.SwitchItem
          title={t('Enable link')}
          checked={fieldSchema['x-component-props']?.enableLink !== false}
          onChange={(flag) => {
            fieldSchema['x-component-props'] = {
              ...fieldSchema?.['x-component-props'],
              enableLink: flag,
            };
            field.componentProps['enableLink'] = flag;
            dn.emit('patch', {
              schema: {
                'x-uid': fieldSchema['x-uid'],
                'x-component-props': {
                  ...fieldSchema?.['x-component-props'],
                },
              },
            });
            dn.refresh();
          }}
        />
      )}
      {form && !form?.readPretty && collectionField?.interface !== 'o2m' && !isPatternDisabled(fieldSchema) && (
        <SchemaSettings.SelectItem
          key="pattern"
          title={t('Pattern')}
          options={[
            { label: t('Editable'), value: 'editable' },
            { label: t('Readonly'), value: 'readonly' },
            { label: t('Easy-reading'), value: 'read-pretty' },
          ]}
          value={readOnlyMode}
          onChange={(v) => {
            const schema: ISchema = {
              ['x-uid']: fieldSchema['x-uid'],
            };

            switch (v) {
              case 'readonly': {
                fieldSchema['x-read-pretty'] = false;
                fieldSchema['x-disabled'] = true;
                schema['x-read-pretty'] = false;
                schema['x-disabled'] = true;
                field.readPretty = false;
                field.disabled = true;
                break;
              }
              case 'read-pretty': {
                fieldSchema['x-read-pretty'] = true;
                fieldSchema['x-disabled'] = false;
                schema['x-read-pretty'] = true;
                schema['x-disabled'] = false;
                field.readPretty = true;
                break;
              }
              default: {
                fieldSchema['x-read-pretty'] = false;
                fieldSchema['x-disabled'] = false;
                schema['x-read-pretty'] = false;
                schema['x-disabled'] = false;
                field.readPretty = false;
                field.disabled = false;
                break;
              }
            }

            dn.emit('patch', {
              schema,
            });

            dn.refresh();
          }}
        />
      )}
      {options.length > 0 && isAssociationField && (
        <SchemaSettings.SelectItem
          key="title-field"
          title={t('Title field')}
          options={options}
          value={field?.componentProps?.fieldNames?.label}
          onChange={(label) => {
            const schema = {
              ['x-uid']: fieldSchema['x-uid'],
            };
            const fieldNames = {
              ...collectionField?.uiSchema?.['x-component-props']?.['fieldNames'],
              ...field.componentProps.fieldNames,
              label,
            };
            fieldSchema['x-component-props'] = fieldSchema['x-component-props'] || {};
            fieldSchema['x-component-props']['fieldNames'] = fieldNames;
            schema['x-component-props'] = fieldSchema['x-component-props'];
            field.componentProps.fieldNames = fieldSchema['x-component-props'].fieldNames;
            dn.emit('patch', {
              schema,
            });
            dn.refresh();
          }}
        />
      )}
      {collectionField && <SchemaSettings.Divider />}
      <SchemaSettings.Remove
        key="remove"
        removeParentsIfNoChildren
        confirm={{
          title: t('Delete field'),
        }}
        breakRemoveOn={{
          'x-component': 'Grid',
        }}
      />
    </GeneralSchemaDesigner>
  );
};

export function isFileCollection(collection: Collection) {
  return collection?.template === 'file';
}

FormItem.FilterFormDesigner = FilterFormDesigner;

export function getFieldDefaultValue(fieldSchema: ISchema, collectionField: CollectionFieldOptions) {
  const result = fieldSchema?.default || collectionField?.defaultValue;
  if (collectionField?.uiSchema?.['x-component'] === 'DatePicker' && result) {
    return moment(result);
  }
  return result;
}<|MERGE_RESOLUTION|>--- conflicted
+++ resolved
@@ -1,10 +1,5 @@
-<<<<<<< HEAD
 import { css, cx } from '@emotion/css';
-import { ArrayCollapse, FormLayout, FormItem as Item } from '@formily/antd';
-=======
-import { css } from '@emotion/css';
 import { ArrayCollapse, ArrayItems, FormLayout, FormItem as Item } from '@formily/antd';
->>>>>>> 1c757bd0
 import { Field } from '@formily/core';
 import { ISchema, Schema, observer, useField, useFieldSchema } from '@formily/react';
 import { uid } from '@formily/shared';
@@ -23,6 +18,7 @@
   useSortFields,
 } from '../../../collection-manager';
 import { isTitleField } from '../../../collection-manager/Configuration/CollectionFields';
+import { GeneralSchemaItems } from '../../../schema-items/GeneralSchemaItems';
 import { GeneralSchemaDesigner, SchemaSettings, isPatternDisabled, isShowDefaultValue } from '../../../schema-settings';
 import { VariableInput } from '../../../schema-settings/VariableInput/VariableInput';
 import { isVariable, parseVariables, useVariablesCtx } from '../../common/utils/uitls';
@@ -35,7 +31,6 @@
 import { isInvariable } from '../variable';
 import { FilterFormDesigner } from './FormItem.FilterFormDesigner';
 import { useEnsureOperatorsValid } from './SchemaSettingOptions';
-import { GeneralSchemaItems } from '../../../schema-items';
 
 const defaultInputStyle = css`
   & > .nb-form-item {
@@ -57,7 +52,6 @@
 };
 
 export const FormItem: any = observer((props: any) => {
-  const { showTitle = true } = props;
   useEnsureOperatorsValid();
 
   const field = useField<Field>();
@@ -76,8 +70,7 @@
       }
     }
   }, []);
-  const compile = useCompile();
-
+  const { showTitle = true } = props;
   return (
     <ACLCollectionFieldProvider>
       <BlockItem className={'nb-form-item'}>
@@ -101,7 +94,7 @@
             typeof field.description === 'string' ? (
               <div
                 dangerouslySetInnerHTML={{
-                  __html: HTMLEncode(compile(field.description)).split('\n').join('<br/>'),
+                  __html: HTMLEncode(field.description).split('\n').join('<br/>'),
                 }}
               />
             ) : (
@@ -178,130 +171,8 @@
 
   return (
     <GeneralSchemaDesigner>
-<<<<<<< HEAD
       <GeneralSchemaItems />
-      {!form?.readPretty && isFileCollection(targetCollection) ? (
-=======
-      {collectionField && (
-        <SchemaSettings.ModalItem
-          key="edit-field-title"
-          title={t('Edit field title')}
-          schema={
-            {
-              type: 'object',
-              title: t('Edit field title'),
-              properties: {
-                title: {
-                  title: t('Field title'),
-                  default: field?.title,
-                  description: `${t('Original field title: ')}${collectionField?.uiSchema?.title}`,
-                  'x-decorator': 'FormItem',
-                  'x-component': 'Input',
-                  'x-component-props': {},
-                },
-              },
-            } as ISchema
-          }
-          onSubmit={({ title }) => {
-            if (title) {
-              field.title = title;
-              fieldSchema.title = title;
-              dn.emit('patch', {
-                schema: {
-                  'x-uid': fieldSchema['x-uid'],
-                  title: fieldSchema.title,
-                },
-              });
-            }
-            dn.refresh();
-          }}
-        />
-      )}
-      {!field.readPretty && (
-        <SchemaSettings.ModalItem
-          key="edit-description"
-          title={t('Edit description')}
-          schema={
-            {
-              type: 'object',
-              title: t('Edit description'),
-              properties: {
-                description: {
-                  // title: t('Description'),
-                  default: field?.description,
-                  'x-decorator': 'FormItem',
-                  'x-component': 'Input.TextArea',
-                  'x-component-props': {},
-                },
-              },
-            } as ISchema
-          }
-          onSubmit={({ description }) => {
-            field.description = description;
-            fieldSchema.description = description;
-            dn.emit('patch', {
-              schema: {
-                'x-uid': fieldSchema['x-uid'],
-                description: fieldSchema.description,
-              },
-            });
-            dn.refresh();
-          }}
-        />
-      )}
-      {field.readPretty && (
-        <SchemaSettings.ModalItem
-          key="edit-tooltip"
-          title={t('Edit tooltip')}
-          schema={
-            {
-              type: 'object',
-              title: t('Edit description'),
-              properties: {
-                tooltip: {
-                  default: fieldSchema?.['x-decorator-props']?.tooltip,
-                  'x-decorator': 'FormItem',
-                  'x-component': 'Input.TextArea',
-                  'x-component-props': {},
-                },
-              },
-            } as ISchema
-          }
-          onSubmit={({ tooltip }) => {
-            field.decoratorProps.tooltip = tooltip;
-            fieldSchema['x-decorator-props'] = fieldSchema['x-decorator-props'] || {};
-            fieldSchema['x-decorator-props']['tooltip'] = tooltip;
-            dn.emit('patch', {
-              schema: {
-                'x-uid': fieldSchema['x-uid'],
-                'x-decorator-props': fieldSchema['x-decorator-props'],
-              },
-            });
-            dn.refresh();
-          }}
-        />
-      )}
-      {!field.readPretty && fieldSchema['x-component'] !== 'FormField' && (
-        <SchemaSettings.SwitchItem
-          key="required"
-          title={t('Required')}
-          checked={fieldSchema.required as boolean}
-          onChange={(required) => {
-            const schema = {
-              ['x-uid']: fieldSchema['x-uid'],
-            };
-            field.required = required;
-            fieldSchema['required'] = required;
-            schema['required'] = required;
-            dn.emit('patch', {
-              schema,
-            });
-            refresh();
-          }}
-        />
-      )}
       {!form?.readPretty && isFileField ? (
->>>>>>> 1c757bd0
         <SchemaSettings.SwitchItem
           key="quick-upload"
           title={t('Quick upload')}
