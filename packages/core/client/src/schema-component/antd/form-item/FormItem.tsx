--- conflicted
+++ resolved
@@ -574,19 +574,10 @@
             schema['x-component-props'] = fieldSchema['x-component-props'];
             field.componentProps = field.componentProps || {};
             field.componentProps.mode = mode;
-<<<<<<< HEAD
-            if (mode === 'Nester') {
-              const initValue = ['hasMany', 'belongsToMany'].includes(collectionField?.type) ? [] : {};
-              field.value = field.value || initValue;
-            }else if(mode==='SubTable'){
-              field.value = field.value || [];
-            }
-=======
             // if (mode === 'Nester') {
             //   const initValue = ['hasMany', 'belongsToMany'].includes(collectionField?.type) ? [{}] : {};
             //   field.value = field.value || initValue;
             // }
->>>>>>> 710bd2df
             dn.emit('patch', {
               schema,
             });
