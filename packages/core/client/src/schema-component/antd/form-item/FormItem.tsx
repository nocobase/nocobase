import { css } from '@emotion/css';
import { FormItem as Item } from '@formily/antd';
import { Field } from '@formily/core';
import { ISchema, useField, useFieldSchema } from '@formily/react';
import React from 'react';
import { useTranslation } from 'react-i18next';
import { useCompile, useDesignable } from '../..';
import { useFormBlockContext } from '../../../block-provider';
import { useCollection, useCollectionManager } from '../../../collection-manager';
import { GeneralSchemaDesigner, SchemaSettings } from '../../../schema-settings';
import { BlockItem } from '../block-item';
import { HTMLEncode } from '../input/shared';
import { uid } from '@formily/shared';
import { useFilterByTk, useFormBlockContext } from '../../../block-provider';


const gridRowColWrap = (schema: ISchema) => {
  return {
    type: 'void',
    'x-component': 'Grid.Row',
    properties: {
      [uid()]: {
        type: 'void',
        'x-component': 'Grid.Col',
        properties: {
          [schema.name || uid()]: schema,
        },
      },
    },
  };
};

export const FormItem: any = (props) => {
  const field = useField();
  return (
    <BlockItem className={'nb-form-item'}>
      <Item
       className={`${css`& .ant-space{
        flex-wrap:wrap;
      }`}`}
        {...props}
        extra={
          field.description ? (
            <div
              dangerouslySetInnerHTML={{
                __html: HTMLEncode(field.description).split('\n').join('<br/>'),
              }}
            />
          ) : null
        }
      />
    </BlockItem>
  );
};

FormItem.Designer = (props) => {
  const { getCollectionFields, getCollection, getInterface } = useCollectionManager();
  const { getField } = useCollection();
<<<<<<< HEAD
  const tk = useFilterByTk();
=======
  const { form } = useFormBlockContext();
>>>>>>> 22c65911
  const field = useField<Field>();
  const fieldSchema = useFieldSchema();
  const { t } = useTranslation();
  const { dn, refresh, insertAdjacent, insertBeforeBegin } = useDesignable();
  const formCtx = useFormBlockContext();
  const compile = useCompile();
  const collectionField = getField(fieldSchema['name']);
  const interfaceConfig = getInterface(collectionField?.interface);
  const originalTitle = collectionField?.uiSchema?.title;
  const targetFields = collectionField?.target ? getCollectionFields(collectionField.target) : [];
  const isSubFormAssocitionField = field.address.segments.includes('__form_grid');
  const initialValue = {
    title: field.title === originalTitle ? undefined : field.title,
  };
  if (!field.readPretty) {
    initialValue['required'] = field.required;
  }
  const options = targetFields
    .filter((field) => !field?.target && field.type !== 'boolean')
    .map((field) => ({
      value: field?.name,
      label: compile(field?.uiSchema?.title) || field?.name,
    }));
  let readOnlyMode = 'editable';
  if (fieldSchema['x-disabled'] === true) {
    readOnlyMode = 'readonly';
  }
  if (fieldSchema['x-read-pretty'] === true) {
    readOnlyMode = 'read-pretty';
  }
  return (
    <GeneralSchemaDesigner>
      {collectionField && (
        <SchemaSettings.ModalItem
          key="edit-field-title"
          title={t('Edit field title')}
          schema={
            {
              type: 'object',
              title: t('Edit field title'),
              properties: {
                title: {
                  title: t('Field title'),
                  default: field?.title,
                  description: `${t('Original field title: ')}${collectionField?.uiSchema?.title}`,
                  'x-decorator': 'FormItem',
                  'x-component': 'Input',
                  'x-component-props': {},
                },
              },
            } as ISchema
          }
          onSubmit={({ title }) => {
            if (title) {
              field.title = title;
              fieldSchema.title = title;
              dn.emit('patch', {
                schema: {
                  'x-uid': fieldSchema['x-uid'],
                  title: fieldSchema.title,
                },
              });
            }
            dn.refresh();
          }}
        />
      )}
      {!field.readPretty && (
        <SchemaSettings.ModalItem
          key="edit-description"
          title={t('Edit description')}
          schema={
            {
              type: 'object',
              title: t('Edit description'),
              properties: {
                description: {
                  // title: t('Description'),
                  default: field?.description,
                  'x-decorator': 'FormItem',
                  'x-component': 'Input.TextArea',
                  'x-component-props': {},
                },
              },
            } as ISchema
          }
          onSubmit={({ description }) => {
            field.description = description;
            fieldSchema.description = description;
            dn.emit('patch', {
              schema: {
                'x-uid': fieldSchema['x-uid'],
                description: fieldSchema.description,
              },
            });
            dn.refresh();
          }}
        />
      )}
      {field.readPretty && (
        <SchemaSettings.ModalItem
          key="edit-tooltip"
          title={t('Edit tooltip')}
          schema={
            {
              type: 'object',
              title: t('Edit description'),
              properties: {
                tooltip: {
                  default: fieldSchema?.['x-decorator-props']?.tooltip,
                  'x-decorator': 'FormItem',
                  'x-component': 'Input.TextArea',
                  'x-component-props': {},
                },
              },
            } as ISchema
          }
          onSubmit={({ tooltip }) => {
            field.decoratorProps.tooltip = tooltip;
            fieldSchema['x-decorator-props'] = fieldSchema['x-decorator-props'] || {};
            fieldSchema['x-decorator-props']['tooltip'] = tooltip;
            dn.emit('patch', {
              schema: {
                'x-uid': fieldSchema['x-uid'],
                'x-decorator-props': fieldSchema['x-decorator-props'],
              },
            });
            dn.refresh();
          }}
        />
      )}
      {!field.readPretty && (
        <SchemaSettings.SwitchItem
          key="required"
          title={t('Required')}
          checked={field.required}
          onChange={(required) => {
            const schema = {
              ['x-uid']: fieldSchema['x-uid'],
            };
            field.required = required;
            fieldSchema['required'] = required;
            schema['required'] = required;
            dn.emit('patch', {
              schema,
            });
            refresh();
          }}
        />
      )}
<<<<<<< HEAD
      {formCtx.form && !isSubFormAssocitionField && ['o2o', 'oho', 'obo', 'o2m'].includes(collectionField?.interface) && (
        <SchemaSettings.SelectItem
          title={t('Toggles the subfield mode')}
          options={
            collectionField?.interface === 'o2m'
            ? [{ label: t('Selector mode'), value: 'CollectionField' }, { label: t('Subtable mode'), value: 'TableField' }]
            : [{ label: t('Selector mode'), value: 'CollectionField' }, { label: t('Subform mode'), value: 'FormField' }]
          }
          value={fieldSchema['x-component']}
          onChange={(v) => {
            const schema: ISchema = {
              name: collectionField.name,
              title: compile(collectionField.uiSchema?.title),
              "x-decorator": "FormItem",
              "x-designer": "FormItem.Designer",
              "x-component": v,
              "x-component-props": {
                field: collectionField
              }
            }

            interfaceConfig?.schemaInitialize?.(schema, { field: collectionField, block: 'Form', readPretty: field.readPretty, action: tk ? 'get' : null })

            insertAdjacent('beforeBegin', gridRowColWrap(schema), {
              onSuccess: () => {
                dn.remove(null, {
                  removeParentsIfNoChildren: true,
                  breakRemoveOn: {
                    'x-component': 'Grid',
                  },
                });
              }
            });
          }}
        />
      )}
      {collectionField?.target && fieldSchema['x-component'] === 'CollectionField' && (
=======
      {!form.readPretty && collectionField.interface !== 'o2m' && (
        <SchemaSettings.SelectItem
        key="pattern"
        title={t('Pattern')}
        options={
          [{ label: t('Editable'), value: 'editable' }, { label: t('Readonly'), value: 'readonly' }, { label: t('Easy-reading'), value: 'read-pretty' }]
        }
        value={readOnlyMode}
        onChange={(v) => {
          console.log('v', v);
          const schema: ISchema = {
            ['x-uid']: fieldSchema['x-uid'],
          };

          switch(v) {
            case 'readonly': {
              fieldSchema['x-read-pretty'] = false;  
              fieldSchema['x-disabled'] = true;
              schema['x-read-pretty'] = false;
              schema['x-disabled'] = true;
              field.readPretty = false;
              field.disabled = true;
              break;
            }
            case 'read-pretty': {
              fieldSchema['x-read-pretty'] = true;  
              fieldSchema['x-disabled'] = false;
              schema['x-read-pretty'] = true;
              schema['x-disabled'] = false;
              field.readPretty = true;
              // field.disabled = true;
              break;
            }
            default: {
              fieldSchema['x-read-pretty'] = false;  
              fieldSchema['x-disabled'] = false;
              schema['x-read-pretty'] = false;
              schema['x-disabled'] = false;
              field.readPretty = false;
              field.disabled = false;
              break;
            }
          }
          dn.emit('patch', {
            schema
          });

          dn.refresh();
        }}
      />
      )}
      {collectionField?.target && (
>>>>>>> 22c65911
        <SchemaSettings.SelectItem
          key="title-field"
          title={t('Title field')}
          options={options}
          value={field?.componentProps?.fieldNames?.label}
          onChange={(label) => {
            const schema = {
              ['x-uid']: fieldSchema['x-uid'],
            };
            const fieldNames = {
              ...field.componentProps.fieldNames,
              label,
            };

            if (fieldSchema['x-component-props']?.['field']?.['uiSchema']?.['x-component-props']) {
              fieldSchema['x-component-props']['field']['uiSchema']['x-component-props']['fieldNames'] = fieldNames;
            } else {
              fieldSchema['x-component-props'] = fieldSchema['x-component-props'] || {};
              fieldSchema['x-component-props']['fieldNames'] = fieldNames;
            }
            schema['x-component-props'] = fieldSchema['x-component-props'];
            dn.emit('patch', {
              schema,
            });
            dn.refresh();
          }}
        />
      )}
      {collectionField && <SchemaSettings.Divider />}
      <SchemaSettings.Remove
        key="remove"
        removeParentsIfNoChildren
        confirm={{
          title: t('Delete field')
        }}
        breakRemoveOn={{
          'x-component': 'Grid',
        }}
      />
    </GeneralSchemaDesigner>
  );
};<|MERGE_RESOLUTION|>--- conflicted
+++ resolved
@@ -2,17 +2,15 @@
 import { FormItem as Item } from '@formily/antd';
 import { Field } from '@formily/core';
 import { ISchema, useField, useFieldSchema } from '@formily/react';
+import { uid } from '@formily/shared';
 import React from 'react';
 import { useTranslation } from 'react-i18next';
 import { useCompile, useDesignable } from '../..';
-import { useFormBlockContext } from '../../../block-provider';
+import { useFilterByTk, useFormBlockContext } from '../../../block-provider';
 import { useCollection, useCollectionManager } from '../../../collection-manager';
 import { GeneralSchemaDesigner, SchemaSettings } from '../../../schema-settings';
 import { BlockItem } from '../block-item';
 import { HTMLEncode } from '../input/shared';
-import { uid } from '@formily/shared';
-import { useFilterByTk, useFormBlockContext } from '../../../block-provider';
-
 
 const gridRowColWrap = (schema: ISchema) => {
   return {
@@ -35,9 +33,11 @@
   return (
     <BlockItem className={'nb-form-item'}>
       <Item
-       className={`${css`& .ant-space{
-        flex-wrap:wrap;
-      }`}`}
+        className={`${css`
+          & .ant-space {
+            flex-wrap: wrap;
+          }
+        `}`}
         {...props}
         extra={
           field.description ? (
@@ -56,11 +56,8 @@
 FormItem.Designer = (props) => {
   const { getCollectionFields, getCollection, getInterface } = useCollectionManager();
   const { getField } = useCollection();
-<<<<<<< HEAD
   const tk = useFilterByTk();
-=======
   const { form } = useFormBlockContext();
->>>>>>> 22c65911
   const field = useField<Field>();
   const fieldSchema = useFieldSchema();
   const { t } = useTranslation();
@@ -211,29 +208,39 @@
           }}
         />
       )}
-<<<<<<< HEAD
       {formCtx.form && !isSubFormAssocitionField && ['o2o', 'oho', 'obo', 'o2m'].includes(collectionField?.interface) && (
         <SchemaSettings.SelectItem
           title={t('Toggles the subfield mode')}
           options={
             collectionField?.interface === 'o2m'
-            ? [{ label: t('Selector mode'), value: 'CollectionField' }, { label: t('Subtable mode'), value: 'TableField' }]
-            : [{ label: t('Selector mode'), value: 'CollectionField' }, { label: t('Subform mode'), value: 'FormField' }]
+              ? [
+                  { label: t('Selector mode'), value: 'CollectionField' },
+                  { label: t('Subtable mode'), value: 'TableField' },
+                ]
+              : [
+                  { label: t('Selector mode'), value: 'CollectionField' },
+                  { label: t('Subform mode'), value: 'FormField' },
+                ]
           }
           value={fieldSchema['x-component']}
           onChange={(v) => {
             const schema: ISchema = {
               name: collectionField.name,
               title: compile(collectionField.uiSchema?.title),
-              "x-decorator": "FormItem",
-              "x-designer": "FormItem.Designer",
-              "x-component": v,
-              "x-component-props": {
-                field: collectionField
-              }
-            }
-
-            interfaceConfig?.schemaInitialize?.(schema, { field: collectionField, block: 'Form', readPretty: field.readPretty, action: tk ? 'get' : null })
+              'x-decorator': 'FormItem',
+              'x-designer': 'FormItem.Designer',
+              'x-component': v,
+              'x-component-props': {
+                field: collectionField,
+              },
+            };
+
+            interfaceConfig?.schemaInitialize?.(schema, {
+              field: collectionField,
+              block: 'Form',
+              readPretty: field.readPretty,
+              action: tk ? 'get' : null,
+            });
 
             insertAdjacent('beforeBegin', gridRowColWrap(schema), {
               onSuccess: () => {
@@ -243,66 +250,65 @@
                     'x-component': 'Grid',
                   },
                 });
-              }
-            });
-          }}
-        />
-      )}
-      {collectionField?.target && fieldSchema['x-component'] === 'CollectionField' && (
-=======
+              },
+            });
+          }}
+        />
+      )}
       {!form.readPretty && collectionField.interface !== 'o2m' && (
         <SchemaSettings.SelectItem
-        key="pattern"
-        title={t('Pattern')}
-        options={
-          [{ label: t('Editable'), value: 'editable' }, { label: t('Readonly'), value: 'readonly' }, { label: t('Easy-reading'), value: 'read-pretty' }]
-        }
-        value={readOnlyMode}
-        onChange={(v) => {
-          console.log('v', v);
-          const schema: ISchema = {
-            ['x-uid']: fieldSchema['x-uid'],
-          };
-
-          switch(v) {
-            case 'readonly': {
-              fieldSchema['x-read-pretty'] = false;  
-              fieldSchema['x-disabled'] = true;
-              schema['x-read-pretty'] = false;
-              schema['x-disabled'] = true;
-              field.readPretty = false;
-              field.disabled = true;
-              break;
+          key="pattern"
+          title={t('Pattern')}
+          options={[
+            { label: t('Editable'), value: 'editable' },
+            { label: t('Readonly'), value: 'readonly' },
+            { label: t('Easy-reading'), value: 'read-pretty' },
+          ]}
+          value={readOnlyMode}
+          onChange={(v) => {
+            console.log('v', v);
+            const schema: ISchema = {
+              ['x-uid']: fieldSchema['x-uid'],
+            };
+
+            switch (v) {
+              case 'readonly': {
+                fieldSchema['x-read-pretty'] = false;
+                fieldSchema['x-disabled'] = true;
+                schema['x-read-pretty'] = false;
+                schema['x-disabled'] = true;
+                field.readPretty = false;
+                field.disabled = true;
+                break;
+              }
+              case 'read-pretty': {
+                fieldSchema['x-read-pretty'] = true;
+                fieldSchema['x-disabled'] = false;
+                schema['x-read-pretty'] = true;
+                schema['x-disabled'] = false;
+                field.readPretty = true;
+                // field.disabled = true;
+                break;
+              }
+              default: {
+                fieldSchema['x-read-pretty'] = false;
+                fieldSchema['x-disabled'] = false;
+                schema['x-read-pretty'] = false;
+                schema['x-disabled'] = false;
+                field.readPretty = false;
+                field.disabled = false;
+                break;
+              }
             }
-            case 'read-pretty': {
-              fieldSchema['x-read-pretty'] = true;  
-              fieldSchema['x-disabled'] = false;
-              schema['x-read-pretty'] = true;
-              schema['x-disabled'] = false;
-              field.readPretty = true;
-              // field.disabled = true;
-              break;
-            }
-            default: {
-              fieldSchema['x-read-pretty'] = false;  
-              fieldSchema['x-disabled'] = false;
-              schema['x-read-pretty'] = false;
-              schema['x-disabled'] = false;
-              field.readPretty = false;
-              field.disabled = false;
-              break;
-            }
-          }
-          dn.emit('patch', {
-            schema
-          });
-
-          dn.refresh();
-        }}
-      />
+            dn.emit('patch', {
+              schema,
+            });
+
+            dn.refresh();
+          }}
+        />
       )}
       {collectionField?.target && (
->>>>>>> 22c65911
         <SchemaSettings.SelectItem
           key="title-field"
           title={t('Title field')}
@@ -336,7 +342,7 @@
         key="remove"
         removeParentsIfNoChildren
         confirm={{
-          title: t('Delete field')
+          title: t('Delete field'),
         }}
         breakRemoveOn={{
           'x-component': 'Grid',
