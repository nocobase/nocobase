import { css } from '@emotion/css';
import { ArrayCollapse, FormItem as Item, FormLayout } from '@formily/antd';
import { Field } from '@formily/core';
import { ISchema, observer, useField, useFieldSchema } from '@formily/react';
import { uid } from '@formily/shared';
import _ from 'lodash';
import React, { useContext, useEffect } from 'react';
import { useTranslation } from 'react-i18next';
import { ACLCollectionFieldProvider } from '../../../acl/ACLProvider';
import { BlockRequestContext, useFilterByTk, useFormBlockContext } from '../../../block-provider';
import { useCollection, useCollectionManager } from '../../../collection-manager';
import { GeneralSchemaDesigner, SchemaSettings } from '../../../schema-settings';
import { useCompile, useDesignable, useFieldComponentOptions } from '../../hooks';
import { BlockItem } from '../block-item';
import { HTMLEncode } from '../input/shared';

const divWrap = (schema: ISchema) => {
  return {
    type: 'void',
    'x-component': 'div',
    properties: {
      [schema.name || uid()]: schema,
    },
  };
};

<<<<<<< HEAD
export const FormItem: any = (props) => {
  const { useLabelStyle, labelStyle, ...restProps } = props;
=======
export const FormItem: any = observer((props) => {
>>>>>>> 6f231743
  const field = useField();
  const ctx = useContext(BlockRequestContext);
  const schema = useFieldSchema();
  useEffect(() => {
    if (ctx?.block === 'form') {
      ctx.field.data = ctx.field.data || {};
      ctx.field.data.activeFields = ctx.field.data.activeFields || new Set();
      ctx.field.data.activeFields.add(schema.name);
    }
  }, []);
  return (
    <ACLCollectionFieldProvider>
      <BlockItem className={'nb-form-item'}>
        <Item
          className={`${css`
            & .ant-space {
              flex-wrap: wrap;
            }
          `}`}
          {...restProps}
          labelStyle={Object.assign({}, labelStyle, useLabelStyle?.())}
          extra={
            typeof field.description === 'string' ? (
              <div
                dangerouslySetInnerHTML={{
                  __html: HTMLEncode(field.description).split('\n').join('<br/>'),
                }}
              />
            ) : (
              field.description
            )
          }
        />
      </BlockItem>
    </ACLCollectionFieldProvider>
  );
});

FormItem.Designer = (props) => {
  const { getCollectionFields, getCollection, getInterface, getCollectionJoinField } = useCollectionManager();
  const { getField } = useCollection();
  const tk = useFilterByTk();
  const { form } = useFormBlockContext();
  const field = useField<Field>();
  const fieldSchema = useFieldSchema();
  const { t } = useTranslation();
  const { dn, refresh, insertAdjacent } = useDesignable();
  const compile = useCompile();
  const collectionField = getField(fieldSchema['name']) || getCollectionJoinField(fieldSchema['x-collection-field']);
  const interfaceConfig = getInterface(collectionField?.interface);
  const validateSchema = interfaceConfig?.['validateSchema']?.(fieldSchema);
  const originalTitle = collectionField?.uiSchema?.title;
  const targetFields = collectionField?.target
    ? getCollectionFields(collectionField.target)
    : getCollectionFields(collectionField?.targetCollection) ?? [];
  const fieldComponentOptions = useFieldComponentOptions();
  const isSubFormAssocitionField = field.address.segments.includes('__form_grid');
  const initialValue = {
    title: field.title === originalTitle ? undefined : field.title,
  };
  if (!field.readPretty) {
    initialValue['required'] = field.required;
  }
  const options = targetFields
    .filter((field) => !field?.target && field.type !== 'boolean')
    .map((field) => ({
      value: field?.name,
      label: compile(field?.uiSchema?.title) || field?.name,
    }));
  let readOnlyMode = 'editable';
  if (fieldSchema['x-disabled'] === true) {
    readOnlyMode = 'readonly';
  }
  if (fieldSchema['x-read-pretty'] === true) {
    readOnlyMode = 'read-pretty';
  }

  return (
    <GeneralSchemaDesigner>
      {collectionField && (
        <SchemaSettings.ModalItem
          key="edit-field-title"
          title={t('Edit field title')}
          schema={
            {
              type: 'object',
              title: t('Edit field title'),
              properties: {
                title: {
                  title: t('Field title'),
                  default: field?.title,
                  description: `${t('Original field title: ')}${collectionField?.uiSchema?.title}`,
                  'x-decorator': 'FormItem',
                  'x-component': 'Input',
                  'x-component-props': {},
                },
              },
            } as ISchema
          }
          onSubmit={({ title }) => {
            if (title) {
              field.title = title;
              fieldSchema.title = title;
              dn.emit('patch', {
                schema: {
                  'x-uid': fieldSchema['x-uid'],
                  title: fieldSchema.title,
                },
              });
            }
            dn.refresh();
          }}
        />
      )}
      {!field.readPretty && (
        <SchemaSettings.ModalItem
          key="edit-description"
          title={t('Edit description')}
          schema={
            {
              type: 'object',
              title: t('Edit description'),
              properties: {
                description: {
                  // title: t('Description'),
                  default: field?.description,
                  'x-decorator': 'FormItem',
                  'x-component': 'Input.TextArea',
                  'x-component-props': {},
                },
              },
            } as ISchema
          }
          onSubmit={({ description }) => {
            field.description = description;
            fieldSchema.description = description;
            dn.emit('patch', {
              schema: {
                'x-uid': fieldSchema['x-uid'],
                description: fieldSchema.description,
              },
            });
            dn.refresh();
          }}
        />
      )}
      {field.readPretty && (
        <SchemaSettings.ModalItem
          key="edit-tooltip"
          title={t('Edit tooltip')}
          schema={
            {
              type: 'object',
              title: t('Edit description'),
              properties: {
                tooltip: {
                  default: fieldSchema?.['x-decorator-props']?.tooltip,
                  'x-decorator': 'FormItem',
                  'x-component': 'Input.TextArea',
                  'x-component-props': {},
                },
              },
            } as ISchema
          }
          onSubmit={({ tooltip }) => {
            field.decoratorProps.tooltip = tooltip;
            fieldSchema['x-decorator-props'] = fieldSchema['x-decorator-props'] || {};
            fieldSchema['x-decorator-props']['tooltip'] = tooltip;
            dn.emit('patch', {
              schema: {
                'x-uid': fieldSchema['x-uid'],
                'x-decorator-props': fieldSchema['x-decorator-props'],
              },
            });
            dn.refresh();
          }}
        />
      )}
      {!field.readPretty && fieldSchema['x-component'] !== 'FormField' && (
        <SchemaSettings.SwitchItem
          key="required"
          title={t('Required')}
          checked={fieldSchema.required as boolean}
          onChange={(required) => {
            const schema = {
              ['x-uid']: fieldSchema['x-uid'],
            };
            field.required = required;
            fieldSchema['required'] = required;
            schema['required'] = required;
            dn.emit('patch', {
              schema,
            });
            refresh();
          }}
        />
      )}
      {form && !form?.readPretty && validateSchema && (
        <SchemaSettings.ModalItem
          title={t('Set validation rules')}
          components={{ ArrayCollapse, FormLayout }}
          schema={
            {
              type: 'object',
              title: t('Set validation rules'),
              properties: {
                rules: {
                  type: 'array',
                  default: fieldSchema?.['x-validator'],
                  'x-component': 'ArrayCollapse',
                  'x-decorator': 'FormItem',
                  'x-component-props': {
                    accordion: true,
                  },
                  maxItems: 3,
                  items: {
                    type: 'object',
                    'x-component': 'ArrayCollapse.CollapsePanel',
                    'x-component-props': {
                      header: '{{ t("Validation rule") }}',
                    },
                    properties: {
                      index: {
                        type: 'void',
                        'x-component': 'ArrayCollapse.Index',
                      },
                      layout: {
                        type: 'void',
                        'x-component': 'FormLayout',
                        'x-component-props': {
                          labelStyle: {
                            marginTop: '6px',
                          },
                          labelCol: 8,
                          wrapperCol: 16,
                        },
                        properties: {
                          ...validateSchema,
                          message: {
                            type: 'string',
                            title: '{{ t("Error message") }}',
                            'x-decorator': 'FormItem',
                            'x-component': 'Input.TextArea',
                            'x-component-props': {
                              autoSize: {
                                minRows: 2,
                                maxRows: 2,
                              },
                            },
                          },
                        },
                      },
                      remove: {
                        type: 'void',
                        'x-component': 'ArrayCollapse.Remove',
                      },
                      moveUp: {
                        type: 'void',
                        'x-component': 'ArrayCollapse.MoveUp',
                      },
                      moveDown: {
                        type: 'void',
                        'x-component': 'ArrayCollapse.MoveDown',
                      },
                    },
                  },
                  properties: {
                    add: {
                      type: 'void',
                      title: '{{ t("Add validation rule") }}',
                      'x-component': 'ArrayCollapse.Addition',
                      'x-reactions': {
                        dependencies: ['rules'],
                        fulfill: {
                          state: {
                            disabled: '{{$deps[0].length >= 3}}',
                          },
                        },
                      },
                    },
                  },
                },
              },
            } as ISchema
          }
          onSubmit={(v) => {
            const rules = [];
            for (const rule of v.rules) {
              rules.push(_.pickBy(rule, _.identity));
            }
            const schema = {
              ['x-uid']: fieldSchema['x-uid'],
            };
            // return;
            // if (['number'].includes(collectionField?.interface) && collectionField?.uiSchema?.['x-component-props']?.['stringMode'] === true) {
            //   rules['numberStringMode'] = true;
            // }
            if (['percent'].includes(collectionField?.interface)) {
              for (const rule of rules) {
                if (!!rule.maxValue || !!rule.minValue) {
                  rule['percentMode'] = true;
                }

                if (rule.percentFormat) {
                  rule['percentFormats'] = true;
                }
              }
            }
            const concatValidator = _.concat([], collectionField?.uiSchema?.['x-validator'] || [], rules);
            field.validator = concatValidator;
            fieldSchema['x-validator'] = rules;
            schema['x-validator'] = rules;
            dn.emit('patch', {
              schema,
            });
            refresh();
          }}
        />
      )}
      {form && !form?.readPretty && collectionField?.uiSchema?.type && (
        <SchemaSettings.ModalItem
          title={t('Set default value')}
          components={{ ArrayCollapse, FormLayout }}
          schema={
            {
              type: 'object',
              title: t('Set default value'),
              properties: {
                default: {
                  ...collectionField.uiSchema,
                  name: 'default',
                  title: t('Default value'),
                  'x-decorator': 'FormItem',
                  default: fieldSchema.default || collectionField.defaultValue,
                },
              },
            } as ISchema
          }
          onSubmit={(v) => {
            const schema: ISchema = {
              ['x-uid']: fieldSchema['x-uid'],
            };
            if (field.value !== v.default) {
              field.value = v.default;
            }
            fieldSchema.default = v.default;
            schema.default = v.default;
            dn.emit('patch', {
              schema,
            });
            refresh();
          }}
        />
      )}
      {form && !isSubFormAssocitionField && fieldComponentOptions && (
        <SchemaSettings.SelectItem
          title={t('Field component')}
          options={fieldComponentOptions}
          value={fieldSchema['x-component']}
          onChange={(type) => {
            const schema: ISchema = {
              name: collectionField.name,
              type: 'void',
              required: fieldSchema['required'],
              description: fieldSchema['description'],
              default: fieldSchema['default'],
              'x-decorator': 'FormItem',
              'x-designer': 'FormItem.Designer',
              'x-component': type,
              'x-validator': fieldSchema['x-validator'],
              'x-collection-field': fieldSchema['x-collection-field'],
              'x-decorator-props': fieldSchema['x-decorator-props'],
              'x-component-props': {
                ...collectionField?.uiSchema?.['x-component-props'],
                ...fieldSchema['x-component-props'],
              },
            };

            interfaceConfig?.schemaInitialize?.(schema, {
              field: collectionField,
              block: 'Form',
              readPretty: field.readPretty,
              action: tk ? 'get' : null,
            });

            insertAdjacent('beforeBegin', divWrap(schema), {
              onSuccess: () => {
                dn.remove(null, {
                  removeParentsIfNoChildren: true,
                  breakRemoveOn: {
                    'x-component': 'Grid',
                  },
                });
              },
            });
          }}
        />
      )}
      {form &&
        !form?.readPretty &&
        collectionField?.interface !== 'o2m' &&
        fieldSchema?.['x-component-props']?.['pattern-disable'] != true && (
          <SchemaSettings.SelectItem
            key="pattern"
            title={t('Pattern')}
            options={[
              { label: t('Editable'), value: 'editable' },
              { label: t('Readonly'), value: 'readonly' },
              { label: t('Easy-reading'), value: 'read-pretty' },
            ]}
            value={readOnlyMode}
            onChange={(v) => {
              const schema: ISchema = {
                ['x-uid']: fieldSchema['x-uid'],
              };

              switch (v) {
                case 'readonly': {
                  fieldSchema['x-read-pretty'] = false;
                  fieldSchema['x-disabled'] = true;
                  schema['x-read-pretty'] = false;
                  schema['x-disabled'] = true;
                  field.readPretty = false;
                  field.disabled = true;
                  break;
                }
                case 'read-pretty': {
                  fieldSchema['x-read-pretty'] = true;
                  fieldSchema['x-disabled'] = false;
                  schema['x-read-pretty'] = true;
                  schema['x-disabled'] = false;
                  field.readPretty = true;
                  break;
                }
                default: {
                  fieldSchema['x-read-pretty'] = false;
                  fieldSchema['x-disabled'] = false;
                  schema['x-read-pretty'] = false;
                  schema['x-disabled'] = false;
                  field.readPretty = false;
                  field.disabled = false;
                  break;
                }
              }

              dn.emit('patch', {
                schema,
              });

              dn.refresh();
            }}
          />
        )}
      {options.length > 0 && fieldSchema['x-component'] === 'CollectionField' && (
        <SchemaSettings.SelectItem
          key="title-field"
          title={t('Title field')}
          options={options}
          value={field?.componentProps?.fieldNames?.label}
          onChange={(label) => {
            const schema = {
              ['x-uid']: fieldSchema['x-uid'],
            };
            const fieldNames = {
              ...collectionField?.uiSchema?.['x-component-props']?.['fieldNames'],
              ...field.componentProps.fieldNames,
              label,
            };
            fieldSchema['x-component-props'] = fieldSchema['x-component-props'] || {};
            fieldSchema['x-component-props']['fieldNames'] = fieldNames;
            schema['x-component-props'] = fieldSchema['x-component-props'];
            dn.emit('patch', {
              schema,
            });
            dn.refresh();
          }}
        />
      )}
      {collectionField && <SchemaSettings.Divider />}
      <SchemaSettings.Remove
        key="remove"
        removeParentsIfNoChildren
        confirm={{
          title: t('Delete field'),
        }}
        breakRemoveOn={{
          'x-component': 'Grid',
        }}
      />
    </GeneralSchemaDesigner>
  );
};<|MERGE_RESOLUTION|>--- conflicted
+++ resolved
@@ -24,12 +24,8 @@
   };
 };
 
-<<<<<<< HEAD
-export const FormItem: any = (props) => {
+export const FormItem: any = observer((props: any) => {
   const { useLabelStyle, labelStyle, ...restProps } = props;
-=======
-export const FormItem: any = observer((props) => {
->>>>>>> 6f231743
   const field = useField();
   const ctx = useContext(BlockRequestContext);
   const schema = useFieldSchema();
