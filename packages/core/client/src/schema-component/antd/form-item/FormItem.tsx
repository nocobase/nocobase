import { css, cx } from '@emotion/css';
import { FormItem as Item } from '@formily/antd-v5';
import { Field } from '@formily/core';
import { observer, useField, useFieldSchema } from '@formily/react';
import _ from 'lodash';
import React, { useEffect, useMemo } from 'react';
import { ACLCollectionFieldProvider } from '../../../acl/ACLProvider';
import { useFormActiveFields } from '../../../block-provider';
import { Collection } from '../../../collection-manager';
import { GeneralSchemaDesigner } from '../../../schema-settings';
import { useVariables } from '../../../variables';
import useContextVariable from '../../../variables/hooks/useContextVariable';
import { BlockItem } from '../block-item';
import { HTMLEncode } from '../input/shared';
import { FilterFormDesigner } from './FormItem.FilterFormDesigner';
import { useEnsureOperatorsValid } from './SchemaSettingOptions';
import useLazyLoadAssociationFieldOfForm from './hooks/useLazyLoadAssociationFieldOfForm';
import useLazyLoadDisplayAssociationFieldsOfForm from './hooks/useLazyLoadDisplayAssociationFieldsOfForm';
import useParseDefaultValue from './hooks/useParseDefaultValue';
import { useApp } from '../../../application';

export const FormItem: any = observer(
  (props: any) => {
    useEnsureOperatorsValid();
    const field = useField<Field>();
    const schema = useFieldSchema();
    const contextVariable = useContextVariable();
    const variables = useVariables();
    const { addActiveFieldName } = useFormActiveFields() || {};

    useEffect(() => {
      variables?.registerVariable(contextVariable);
    }, [contextVariable]);

    // 需要放在注冊完变量之后
    useParseDefaultValue();
    useLazyLoadDisplayAssociationFieldsOfForm();
    useLazyLoadAssociationFieldOfForm();

    useEffect(() => {
      addActiveFieldName?.(schema.name as string);
    }, [addActiveFieldName, schema.name]);

    const showTitle = schema['x-decorator-props']?.showTitle ?? true;
    const extra = useMemo(() => {
      return typeof field.description === 'string' ? (
        <div
          dangerouslySetInnerHTML={{
            __html: HTMLEncode(field.description).split('\n').join('<br/>'),
          }}
        />
      ) : (
        field.description
      );
    }, [field.description]);
    const className = useMemo(() => {
      return cx(
        css`
          & .ant-space {
            flex-wrap: wrap;
          }
        `,
        {
          [css`
            > .ant-formily-item-label {
              display: none;
            }
          `]: showTitle === false,
        },
      );
    }, [showTitle]);

    return (
      <ACLCollectionFieldProvider>
        <BlockItem className={'nb-form-item'}>
          <Item className={className} {...props} extra={extra} />
        </BlockItem>
      </ACLCollectionFieldProvider>
    );
  },
  { displayName: 'FormItem' },
);

FormItem.Designer = function Designer() {
  const app = useApp();
  const fieldSchema = useFieldSchema();
  const settingsName = `FormItemSettings:${fieldSchema['x-interface']}`;
  const defaultActionSettings = 'FormItemSettings';
  const hasFieldItem = app.schemaSettingsManager.has(settingsName);
  return (
<<<<<<< HEAD
    <GeneralSchemaDesigner schemaSettings={hasFieldItem ? settingsName : defaultActionSettings}></GeneralSchemaDesigner>
=======
    <GeneralSchemaDesigner>
      <GeneralSchemaItems />
      {!form?.readPretty && isFileField ? (
        <SchemaSettings.SwitchItem
          key="quick-upload"
          title={t('Quick upload')}
          checked={fieldSchema['x-component-props']?.quickUpload !== (false as boolean)}
          onChange={(value) => {
            const schema = {
              ['x-uid']: fieldSchema['x-uid'],
            };
            field.componentProps.quickUpload = value;
            fieldSchema['x-component-props'] = fieldSchema['x-component-props'] || {};
            fieldSchema['x-component-props'].quickUpload = value;
            schema['x-component-props'] = fieldSchema['x-component-props'];
            dn.emit('patch', {
              schema,
            });
            refresh();
          }}
        />
      ) : null}
      {!form?.readPretty && isFileField ? (
        <SchemaSettings.SwitchItem
          key="select-file"
          title={t('Select file')}
          checked={fieldSchema['x-component-props']?.selectFile !== (false as boolean)}
          onChange={(value) => {
            const schema = {
              ['x-uid']: fieldSchema['x-uid'],
            };
            field.componentProps.selectFile = value;
            fieldSchema['x-component-props'] = fieldSchema['x-component-props'] || {};
            fieldSchema['x-component-props'].selectFile = value;
            schema['x-component-props'] = fieldSchema['x-component-props'];
            dn.emit('patch', {
              schema,
            });
            refresh();
          }}
        />
      ) : null}
      {form && !form?.readPretty && validateSchema && (
        <SchemaSettings.ModalItem
          title={t('Set validation rules')}
          components={{ ArrayCollapse, FormLayout }}
          schema={
            {
              type: 'object',
              title: t('Set validation rules'),
              properties: {
                rules: {
                  type: 'array',
                  default: fieldSchema?.['x-validator'],
                  'x-component': 'ArrayCollapse',
                  'x-decorator': 'FormItem',
                  'x-component-props': {
                    accordion: true,
                  },
                  maxItems: 3,
                  items: {
                    type: 'object',
                    'x-component': 'ArrayCollapse.CollapsePanel',
                    'x-component-props': {
                      header: '{{ t("Validation rule") }}',
                    },
                    properties: {
                      index: {
                        type: 'void',
                        'x-component': 'ArrayCollapse.Index',
                      },
                      layout: {
                        type: 'void',
                        'x-component': 'FormLayout',
                        'x-component-props': {
                          labelStyle: {
                            marginTop: '6px',
                          },
                          labelCol: 8,
                          wrapperCol: 16,
                        },
                        properties: {
                          ...validateSchema,
                          message: {
                            type: 'string',
                            title: '{{ t("Error message") }}',
                            'x-decorator': 'FormItem',
                            'x-component': 'Input.TextArea',
                            'x-component-props': {
                              autoSize: {
                                minRows: 2,
                                maxRows: 2,
                              },
                            },
                          },
                        },
                      },
                      remove: {
                        type: 'void',
                        'x-component': 'ArrayCollapse.Remove',
                      },
                      moveUp: {
                        type: 'void',
                        'x-component': 'ArrayCollapse.MoveUp',
                      },
                      moveDown: {
                        type: 'void',
                        'x-component': 'ArrayCollapse.MoveDown',
                      },
                    },
                  },
                  properties: {
                    add: {
                      type: 'void',
                      title: '{{ t("Add validation rule") }}',
                      'x-component': 'ArrayCollapse.Addition',
                      'x-reactions': {
                        dependencies: ['rules'],
                        fulfill: {
                          state: {
                            disabled: '{{$deps[0].length >= 3}}',
                          },
                        },
                      },
                    },
                  },
                },
              },
            } as ISchema
          }
          onSubmit={(v) => {
            const rules = [];
            for (const rule of v.rules) {
              rules.push(_.pickBy(rule, _.identity));
            }
            const schema = {
              ['x-uid']: fieldSchema['x-uid'],
            };
            if (['percent'].includes(collectionField?.interface)) {
              for (const rule of rules) {
                if (!!rule.maxValue || !!rule.minValue) {
                  rule['percentMode'] = true;
                }

                if (rule.percentFormat) {
                  rule['percentFormats'] = true;
                }
              }
            }
            const concatValidator = _.concat([], collectionField?.uiSchema?.['x-validator'] || [], rules);
            field.validator = concatValidator;
            fieldSchema['x-validator'] = rules;
            schema['x-validator'] = rules;
            dn.emit('patch', {
              schema,
            });
            refresh();
          }}
        />
      )}
      {isAllowToSetDefaultValue() && <SchemaSettings.DefaultValue />}
      {isSelectFieldMode && !field.readPretty && (
        <SchemaSettings.DataScope
          collectionName={collectionField?.target}
          defaultFilter={fieldSchema?.['x-component-props']?.service?.params?.filter || {}}
          form={form}
          dynamicComponent={(props: DynamicComponentProps) => {
            return (
              <VariableInput
                {...props}
                form={form}
                collectionField={props.collectionField}
                record={record}
                shouldChange={getShouldChange({
                  collectionField: props.collectionField,
                  variables,
                  localVariables,
                  getAllCollectionsInheritChain,
                })}
              />
            );
          }}
          onSubmit={({ filter }) => {
            filter = removeNullCondition(filter);
            _.set(field.componentProps, 'service.params.filter', filter);
            fieldSchema['x-component-props'] = field.componentProps;
            void dn.emit('patch', {
              schema: {
                ['x-uid']: fieldSchema['x-uid'],
                'x-component-props': field.componentProps,
              },
            });
          }}
        />
      )}
      {isSelectFieldMode && !field.readPretty && <SchemaSettings.SortingRule />}
      {showFieldMode && (
        <SchemaSettings.SelectItem
          key="field-mode"
          title={t('Field component')}
          options={fieldModeOptions}
          value={fieldMode}
          onChange={(mode) => {
            const schema = {
              ['x-uid']: fieldSchema['x-uid'],
            };
            fieldSchema['x-component-props'] = fieldSchema['x-component-props'] || {};
            fieldSchema['x-component-props']['mode'] = mode;
            schema['x-component-props'] = fieldSchema['x-component-props'];
            field.componentProps = field.componentProps || {};
            field.componentProps.mode = mode;

            // 子表单状态不允许设置默认值
            if (isSubMode(fieldSchema) && isAddNewForm) {
              // @ts-ignore
              schema.default = null;
              fieldSchema.default = null;
              field.setInitialValue(null);
              field.setValue(null);
            }

            void dn.emit('patch', {
              schema,
            });
            dn.refresh();
          }}
        />
      )}
      {showModeSelect && (
        <SchemaSettings.Item title="Popup size">
          <div style={{ alignItems: 'center', display: 'flex', justifyContent: 'space-between' }}>
            {t('Popup size')}
            <Select
              bordered={false}
              options={[
                { label: t('Small'), value: 'small' },
                { label: t('Middle'), value: 'middle' },
                { label: t('Large'), value: 'large' },
              ]}
              value={
                fieldSchema?.['x-component-props']?.['openSize'] ??
                (fieldSchema?.['x-component-props']?.['openMode'] == 'modal' ? 'large' : 'middle')
              }
              onChange={(value) => {
                field.componentProps.openSize = value;
                fieldSchema['x-component-props'] = field.componentProps;
                dn.emit('patch', {
                  schema: {
                    'x-uid': fieldSchema['x-uid'],
                    'x-component-props': fieldSchema['x-component-props'],
                  },
                });
                dn.refresh();
              }}
              style={{ textAlign: 'right', minWidth: 100 }}
            />
          </div>
        </SchemaSettings.Item>
      )}
      {!field.readPretty && isAssociationField && ['Picker'].includes(fieldMode) && (
        <SchemaSettings.SwitchItem
          key="allowAddNew"
          title={t('Allow add new data')}
          checked={fieldSchema['x-add-new'] as boolean}
          onChange={(allowAddNew) => {
            const hasAddNew = fieldSchema.reduceProperties((buf, schema) => {
              if (schema['x-component'] === 'Action') {
                return schema;
              }
              return buf;
            }, null);

            if (!hasAddNew) {
              const addNewActionschema = {
                'x-action': 'create',
                'x-acl-action': 'create',
                title: "{{t('Add new')}}",
                'x-designer': 'Action.Designer',
                'x-component': 'Action',
                'x-decorator': 'ACLActionProvider',
                'x-component-props': {
                  openMode: 'drawer',
                  type: 'default',
                  component: 'CreateRecordAction',
                },
              };
              insertAdjacent('afterBegin', addNewActionschema);
            }
            const schema = {
              ['x-uid']: fieldSchema['x-uid'],
            };
            field['x-add-new'] = allowAddNew;
            fieldSchema['x-add-new'] = allowAddNew;
            schema['x-add-new'] = allowAddNew;
            dn.emit('patch', {
              schema,
            });
            refresh();
          }}
        />
      )}
      {!field.readPretty && isAssociationField && ['Select'].includes(fieldMode) && (
        <SchemaSettings.SelectItem
          key="add-mode"
          title={t('Quick create')}
          options={[
            { label: t('None'), value: 'none' },
            { label: t('Dropdown'), value: 'quickAdd' },
            { label: t('Pop-up'), value: 'modalAdd' },
          ]}
          value={field.componentProps?.addMode || 'none'}
          onChange={(mode) => {
            if (mode === 'modalAdd') {
              const hasAddNew = fieldSchema.reduceProperties((buf, schema) => {
                if (schema['x-component'] === 'Action') {
                  return schema;
                }
                return buf;
              }, null);

              if (!hasAddNew) {
                const addNewActionschema = {
                  'x-action': 'create',
                  'x-acl-action': 'create',
                  title: "{{t('Add new')}}",
                  'x-designer': 'Action.Designer',
                  'x-component': 'Action',
                  'x-decorator': 'ACLActionProvider',
                  'x-component-props': {
                    openMode: 'drawer',
                    type: 'default',
                    component: 'CreateRecordAction',
                  },
                };
                insertAdjacent('afterBegin', addNewActionschema);
              }
            }
            const schema = {
              ['x-uid']: fieldSchema['x-uid'],
            };
            fieldSchema['x-component-props'] = fieldSchema['x-component-props'] || {};
            fieldSchema['x-component-props']['addMode'] = mode;
            schema['x-component-props'] = fieldSchema['x-component-props'];
            field.componentProps = field.componentProps || {};
            field.componentProps.addMode = mode;
            dn.emit('patch', {
              schema,
            });
            dn.refresh();
          }}
        />
      )}
      {isAssociationField && IsShowMultipleSwitch() ? (
        <SchemaSettings.SwitchItem
          key="multiple"
          title={t('Allow multiple')}
          checked={
            fieldSchema['x-component-props']?.multiple === undefined ? true : fieldSchema['x-component-props'].multiple
          }
          onChange={(value) => {
            const schema = {
              ['x-uid']: fieldSchema['x-uid'],
            };
            fieldSchema['x-component-props'] = fieldSchema['x-component-props'] || {};
            field.componentProps = field.componentProps || {};

            fieldSchema['x-component-props'].multiple = value;
            field.componentProps.multiple = value;

            schema['x-component-props'] = fieldSchema['x-component-props'];
            dn.emit('patch', {
              schema,
            });
            refresh();
          }}
        />
      ) : null}
      {IsShowMultipleSwitch() && isSubFormMode ? (
        <SchemaSettings.SwitchItem
          key="allowDissociate"
          title={t('Allow dissociate')}
          checked={fieldSchema['x-component-props']?.allowDissociate !== false}
          onChange={(value) => {
            const schema = {
              ['x-uid']: fieldSchema['x-uid'],
            };
            fieldSchema['x-component-props'] = fieldSchema['x-component-props'] || {};
            field.componentProps = field.componentProps || {};

            fieldSchema['x-component-props'].allowDissociate = value;
            field.componentProps.allowDissociate = value;

            schema['x-component-props'] = fieldSchema['x-component-props'];
            dn.emit('patch', {
              schema,
            });
            refresh();
          }}
        />
      ) : null}
      {field.readPretty && options.length > 0 && fieldSchema['x-component'] === 'CollectionField' && !isFileField && (
        <SchemaSettings.SwitchItem
          title={t('Enable link')}
          checked={fieldSchema['x-component-props']?.enableLink !== false}
          onChange={(flag) => {
            fieldSchema['x-component-props'] = {
              ...fieldSchema?.['x-component-props'],
              enableLink: flag,
            };
            field.componentProps['enableLink'] = flag;
            dn.emit('patch', {
              schema: {
                'x-uid': fieldSchema['x-uid'],
                'x-component-props': {
                  ...fieldSchema?.['x-component-props'],
                },
              },
            });
            dn.refresh();
          }}
        />
      )}
      {form && !form?.readPretty && !isPatternDisabled(fieldSchema) && (
        <SchemaSettings.SelectItem
          key="pattern"
          title={t('Pattern')}
          options={[
            { label: t('Editable'), value: 'editable' },
            { label: t('Readonly'), value: 'readonly' },
            { label: t('Easy-reading'), value: 'read-pretty' },
          ]}
          value={readOnlyMode}
          onChange={(v) => {
            const schema: ISchema = {
              ['x-uid']: fieldSchema['x-uid'],
            };

            switch (v) {
              case 'readonly': {
                fieldSchema['x-read-pretty'] = false;
                fieldSchema['x-disabled'] = true;
                schema['x-read-pretty'] = false;
                schema['x-disabled'] = true;
                field.readPretty = false;
                field.disabled = true;
                break;
              }
              case 'read-pretty': {
                fieldSchema['x-read-pretty'] = true;
                fieldSchema['x-disabled'] = false;
                schema['x-read-pretty'] = true;
                schema['x-disabled'] = false;
                field.readPretty = true;
                break;
              }
              default: {
                fieldSchema['x-read-pretty'] = false;
                fieldSchema['x-disabled'] = false;
                schema['x-read-pretty'] = false;
                schema['x-disabled'] = false;
                field.readPretty = false;
                field.disabled = false;
                break;
              }
            }

            dn.emit('patch', {
              schema,
            });

            dn.refresh();
          }}
        />
      )}
      {options.length > 0 && isAssociationField && fieldMode !== 'SubTable' && (
        <SchemaSettings.SelectItem
          key="title-field"
          title={t('Title field')}
          options={options}
          value={field?.componentProps?.fieldNames?.label}
          onChange={(label) => {
            const schema = {
              ['x-uid']: fieldSchema['x-uid'],
            };
            const fieldNames = {
              ...collectionField?.uiSchema?.['x-component-props']?.['fieldNames'],
              ...field.componentProps.fieldNames,
              label,
            };
            fieldSchema['x-component-props'] = fieldSchema['x-component-props'] || {};
            fieldSchema['x-component-props']['fieldNames'] = fieldNames;
            schema['x-component-props'] = fieldSchema['x-component-props'];
            field.componentProps.fieldNames = fieldSchema['x-component-props'].fieldNames;
            dn.emit('patch', {
              schema,
            });
            dn.refresh();
          }}
        />
      )}
      {isDateField && <SchemaSettings.DataFormat fieldSchema={fieldSchema} />}

      {isAttachmentField && field.readPretty && (
        <SchemaSettings.SelectItem
          key="size"
          title={t('Size')}
          options={[
            { label: t('Large'), value: 'large' },
            { label: t('Default'), value: 'default' },
            { label: t('Small'), value: 'small' },
          ]}
          value={field?.componentProps?.size || 'default'}
          onChange={(size) => {
            const schema = {
              ['x-uid']: fieldSchema['x-uid'],
            };
            fieldSchema['x-component-props'] = fieldSchema['x-component-props'] || {};
            fieldSchema['x-component-props']['size'] = size;
            schema['x-component-props'] = fieldSchema['x-component-props'];
            field.componentProps = field.componentProps || {};
            field.componentProps.size = size;
            dn.emit('patch', {
              schema,
            });
            dn.refresh();
          }}
        />
      )}

      {isAssociationField && ['Tag'].includes(fieldMode) && (
        <SchemaSettings.SelectItem
          key="title-field"
          title={t('Tag color field')}
          options={colorFieldOptions}
          value={field?.componentProps?.tagColorField}
          onChange={(tagColorField) => {
            const schema = {
              ['x-uid']: fieldSchema['x-uid'],
            };

            fieldSchema['x-component-props'] = fieldSchema['x-component-props'] || {};
            fieldSchema['x-component-props']['tagColorField'] = tagColorField;
            schema['x-component-props'] = fieldSchema['x-component-props'];
            field.componentProps.tagColorField = tagColorField;
            dn.emit('patch', {
              schema,
            });
            dn.refresh();
          }}
        />
      )}
      {collectionField && <SchemaSettings.Divider />}
      <SchemaSettings.Remove
        key="remove"
        removeParentsIfNoChildren
        confirm={{
          title: t('Delete field'),
        }}
        breakRemoveOn={{
          'x-component': 'Grid',
        }}
      />
    </GeneralSchemaDesigner>
>>>>>>> e2ed6be3
  );
};

export function isFileCollection(collection: Collection) {
  return collection?.template === 'file';
}

FormItem.FilterFormDesigner = FilterFormDesigner;<|MERGE_RESOLUTION|>--- conflicted
+++ resolved
@@ -2,9 +2,9 @@
 import { FormItem as Item } from '@formily/antd-v5';
 import { Field } from '@formily/core';
 import { observer, useField, useFieldSchema } from '@formily/react';
-import _ from 'lodash';
 import React, { useEffect, useMemo } from 'react';
 import { ACLCollectionFieldProvider } from '../../../acl/ACLProvider';
+import { useApp } from '../../../application';
 import { useFormActiveFields } from '../../../block-provider';
 import { Collection } from '../../../collection-manager';
 import { GeneralSchemaDesigner } from '../../../schema-settings';
@@ -17,7 +17,6 @@
 import useLazyLoadAssociationFieldOfForm from './hooks/useLazyLoadAssociationFieldOfForm';
 import useLazyLoadDisplayAssociationFieldsOfForm from './hooks/useLazyLoadDisplayAssociationFieldsOfForm';
 import useParseDefaultValue from './hooks/useParseDefaultValue';
-import { useApp } from '../../../application';
 
 export const FormItem: any = observer(
   (props: any) => {
@@ -88,573 +87,7 @@
   const defaultActionSettings = 'FormItemSettings';
   const hasFieldItem = app.schemaSettingsManager.has(settingsName);
   return (
-<<<<<<< HEAD
     <GeneralSchemaDesigner schemaSettings={hasFieldItem ? settingsName : defaultActionSettings}></GeneralSchemaDesigner>
-=======
-    <GeneralSchemaDesigner>
-      <GeneralSchemaItems />
-      {!form?.readPretty && isFileField ? (
-        <SchemaSettings.SwitchItem
-          key="quick-upload"
-          title={t('Quick upload')}
-          checked={fieldSchema['x-component-props']?.quickUpload !== (false as boolean)}
-          onChange={(value) => {
-            const schema = {
-              ['x-uid']: fieldSchema['x-uid'],
-            };
-            field.componentProps.quickUpload = value;
-            fieldSchema['x-component-props'] = fieldSchema['x-component-props'] || {};
-            fieldSchema['x-component-props'].quickUpload = value;
-            schema['x-component-props'] = fieldSchema['x-component-props'];
-            dn.emit('patch', {
-              schema,
-            });
-            refresh();
-          }}
-        />
-      ) : null}
-      {!form?.readPretty && isFileField ? (
-        <SchemaSettings.SwitchItem
-          key="select-file"
-          title={t('Select file')}
-          checked={fieldSchema['x-component-props']?.selectFile !== (false as boolean)}
-          onChange={(value) => {
-            const schema = {
-              ['x-uid']: fieldSchema['x-uid'],
-            };
-            field.componentProps.selectFile = value;
-            fieldSchema['x-component-props'] = fieldSchema['x-component-props'] || {};
-            fieldSchema['x-component-props'].selectFile = value;
-            schema['x-component-props'] = fieldSchema['x-component-props'];
-            dn.emit('patch', {
-              schema,
-            });
-            refresh();
-          }}
-        />
-      ) : null}
-      {form && !form?.readPretty && validateSchema && (
-        <SchemaSettings.ModalItem
-          title={t('Set validation rules')}
-          components={{ ArrayCollapse, FormLayout }}
-          schema={
-            {
-              type: 'object',
-              title: t('Set validation rules'),
-              properties: {
-                rules: {
-                  type: 'array',
-                  default: fieldSchema?.['x-validator'],
-                  'x-component': 'ArrayCollapse',
-                  'x-decorator': 'FormItem',
-                  'x-component-props': {
-                    accordion: true,
-                  },
-                  maxItems: 3,
-                  items: {
-                    type: 'object',
-                    'x-component': 'ArrayCollapse.CollapsePanel',
-                    'x-component-props': {
-                      header: '{{ t("Validation rule") }}',
-                    },
-                    properties: {
-                      index: {
-                        type: 'void',
-                        'x-component': 'ArrayCollapse.Index',
-                      },
-                      layout: {
-                        type: 'void',
-                        'x-component': 'FormLayout',
-                        'x-component-props': {
-                          labelStyle: {
-                            marginTop: '6px',
-                          },
-                          labelCol: 8,
-                          wrapperCol: 16,
-                        },
-                        properties: {
-                          ...validateSchema,
-                          message: {
-                            type: 'string',
-                            title: '{{ t("Error message") }}',
-                            'x-decorator': 'FormItem',
-                            'x-component': 'Input.TextArea',
-                            'x-component-props': {
-                              autoSize: {
-                                minRows: 2,
-                                maxRows: 2,
-                              },
-                            },
-                          },
-                        },
-                      },
-                      remove: {
-                        type: 'void',
-                        'x-component': 'ArrayCollapse.Remove',
-                      },
-                      moveUp: {
-                        type: 'void',
-                        'x-component': 'ArrayCollapse.MoveUp',
-                      },
-                      moveDown: {
-                        type: 'void',
-                        'x-component': 'ArrayCollapse.MoveDown',
-                      },
-                    },
-                  },
-                  properties: {
-                    add: {
-                      type: 'void',
-                      title: '{{ t("Add validation rule") }}',
-                      'x-component': 'ArrayCollapse.Addition',
-                      'x-reactions': {
-                        dependencies: ['rules'],
-                        fulfill: {
-                          state: {
-                            disabled: '{{$deps[0].length >= 3}}',
-                          },
-                        },
-                      },
-                    },
-                  },
-                },
-              },
-            } as ISchema
-          }
-          onSubmit={(v) => {
-            const rules = [];
-            for (const rule of v.rules) {
-              rules.push(_.pickBy(rule, _.identity));
-            }
-            const schema = {
-              ['x-uid']: fieldSchema['x-uid'],
-            };
-            if (['percent'].includes(collectionField?.interface)) {
-              for (const rule of rules) {
-                if (!!rule.maxValue || !!rule.minValue) {
-                  rule['percentMode'] = true;
-                }
-
-                if (rule.percentFormat) {
-                  rule['percentFormats'] = true;
-                }
-              }
-            }
-            const concatValidator = _.concat([], collectionField?.uiSchema?.['x-validator'] || [], rules);
-            field.validator = concatValidator;
-            fieldSchema['x-validator'] = rules;
-            schema['x-validator'] = rules;
-            dn.emit('patch', {
-              schema,
-            });
-            refresh();
-          }}
-        />
-      )}
-      {isAllowToSetDefaultValue() && <SchemaSettings.DefaultValue />}
-      {isSelectFieldMode && !field.readPretty && (
-        <SchemaSettings.DataScope
-          collectionName={collectionField?.target}
-          defaultFilter={fieldSchema?.['x-component-props']?.service?.params?.filter || {}}
-          form={form}
-          dynamicComponent={(props: DynamicComponentProps) => {
-            return (
-              <VariableInput
-                {...props}
-                form={form}
-                collectionField={props.collectionField}
-                record={record}
-                shouldChange={getShouldChange({
-                  collectionField: props.collectionField,
-                  variables,
-                  localVariables,
-                  getAllCollectionsInheritChain,
-                })}
-              />
-            );
-          }}
-          onSubmit={({ filter }) => {
-            filter = removeNullCondition(filter);
-            _.set(field.componentProps, 'service.params.filter', filter);
-            fieldSchema['x-component-props'] = field.componentProps;
-            void dn.emit('patch', {
-              schema: {
-                ['x-uid']: fieldSchema['x-uid'],
-                'x-component-props': field.componentProps,
-              },
-            });
-          }}
-        />
-      )}
-      {isSelectFieldMode && !field.readPretty && <SchemaSettings.SortingRule />}
-      {showFieldMode && (
-        <SchemaSettings.SelectItem
-          key="field-mode"
-          title={t('Field component')}
-          options={fieldModeOptions}
-          value={fieldMode}
-          onChange={(mode) => {
-            const schema = {
-              ['x-uid']: fieldSchema['x-uid'],
-            };
-            fieldSchema['x-component-props'] = fieldSchema['x-component-props'] || {};
-            fieldSchema['x-component-props']['mode'] = mode;
-            schema['x-component-props'] = fieldSchema['x-component-props'];
-            field.componentProps = field.componentProps || {};
-            field.componentProps.mode = mode;
-
-            // 子表单状态不允许设置默认值
-            if (isSubMode(fieldSchema) && isAddNewForm) {
-              // @ts-ignore
-              schema.default = null;
-              fieldSchema.default = null;
-              field.setInitialValue(null);
-              field.setValue(null);
-            }
-
-            void dn.emit('patch', {
-              schema,
-            });
-            dn.refresh();
-          }}
-        />
-      )}
-      {showModeSelect && (
-        <SchemaSettings.Item title="Popup size">
-          <div style={{ alignItems: 'center', display: 'flex', justifyContent: 'space-between' }}>
-            {t('Popup size')}
-            <Select
-              bordered={false}
-              options={[
-                { label: t('Small'), value: 'small' },
-                { label: t('Middle'), value: 'middle' },
-                { label: t('Large'), value: 'large' },
-              ]}
-              value={
-                fieldSchema?.['x-component-props']?.['openSize'] ??
-                (fieldSchema?.['x-component-props']?.['openMode'] == 'modal' ? 'large' : 'middle')
-              }
-              onChange={(value) => {
-                field.componentProps.openSize = value;
-                fieldSchema['x-component-props'] = field.componentProps;
-                dn.emit('patch', {
-                  schema: {
-                    'x-uid': fieldSchema['x-uid'],
-                    'x-component-props': fieldSchema['x-component-props'],
-                  },
-                });
-                dn.refresh();
-              }}
-              style={{ textAlign: 'right', minWidth: 100 }}
-            />
-          </div>
-        </SchemaSettings.Item>
-      )}
-      {!field.readPretty && isAssociationField && ['Picker'].includes(fieldMode) && (
-        <SchemaSettings.SwitchItem
-          key="allowAddNew"
-          title={t('Allow add new data')}
-          checked={fieldSchema['x-add-new'] as boolean}
-          onChange={(allowAddNew) => {
-            const hasAddNew = fieldSchema.reduceProperties((buf, schema) => {
-              if (schema['x-component'] === 'Action') {
-                return schema;
-              }
-              return buf;
-            }, null);
-
-            if (!hasAddNew) {
-              const addNewActionschema = {
-                'x-action': 'create',
-                'x-acl-action': 'create',
-                title: "{{t('Add new')}}",
-                'x-designer': 'Action.Designer',
-                'x-component': 'Action',
-                'x-decorator': 'ACLActionProvider',
-                'x-component-props': {
-                  openMode: 'drawer',
-                  type: 'default',
-                  component: 'CreateRecordAction',
-                },
-              };
-              insertAdjacent('afterBegin', addNewActionschema);
-            }
-            const schema = {
-              ['x-uid']: fieldSchema['x-uid'],
-            };
-            field['x-add-new'] = allowAddNew;
-            fieldSchema['x-add-new'] = allowAddNew;
-            schema['x-add-new'] = allowAddNew;
-            dn.emit('patch', {
-              schema,
-            });
-            refresh();
-          }}
-        />
-      )}
-      {!field.readPretty && isAssociationField && ['Select'].includes(fieldMode) && (
-        <SchemaSettings.SelectItem
-          key="add-mode"
-          title={t('Quick create')}
-          options={[
-            { label: t('None'), value: 'none' },
-            { label: t('Dropdown'), value: 'quickAdd' },
-            { label: t('Pop-up'), value: 'modalAdd' },
-          ]}
-          value={field.componentProps?.addMode || 'none'}
-          onChange={(mode) => {
-            if (mode === 'modalAdd') {
-              const hasAddNew = fieldSchema.reduceProperties((buf, schema) => {
-                if (schema['x-component'] === 'Action') {
-                  return schema;
-                }
-                return buf;
-              }, null);
-
-              if (!hasAddNew) {
-                const addNewActionschema = {
-                  'x-action': 'create',
-                  'x-acl-action': 'create',
-                  title: "{{t('Add new')}}",
-                  'x-designer': 'Action.Designer',
-                  'x-component': 'Action',
-                  'x-decorator': 'ACLActionProvider',
-                  'x-component-props': {
-                    openMode: 'drawer',
-                    type: 'default',
-                    component: 'CreateRecordAction',
-                  },
-                };
-                insertAdjacent('afterBegin', addNewActionschema);
-              }
-            }
-            const schema = {
-              ['x-uid']: fieldSchema['x-uid'],
-            };
-            fieldSchema['x-component-props'] = fieldSchema['x-component-props'] || {};
-            fieldSchema['x-component-props']['addMode'] = mode;
-            schema['x-component-props'] = fieldSchema['x-component-props'];
-            field.componentProps = field.componentProps || {};
-            field.componentProps.addMode = mode;
-            dn.emit('patch', {
-              schema,
-            });
-            dn.refresh();
-          }}
-        />
-      )}
-      {isAssociationField && IsShowMultipleSwitch() ? (
-        <SchemaSettings.SwitchItem
-          key="multiple"
-          title={t('Allow multiple')}
-          checked={
-            fieldSchema['x-component-props']?.multiple === undefined ? true : fieldSchema['x-component-props'].multiple
-          }
-          onChange={(value) => {
-            const schema = {
-              ['x-uid']: fieldSchema['x-uid'],
-            };
-            fieldSchema['x-component-props'] = fieldSchema['x-component-props'] || {};
-            field.componentProps = field.componentProps || {};
-
-            fieldSchema['x-component-props'].multiple = value;
-            field.componentProps.multiple = value;
-
-            schema['x-component-props'] = fieldSchema['x-component-props'];
-            dn.emit('patch', {
-              schema,
-            });
-            refresh();
-          }}
-        />
-      ) : null}
-      {IsShowMultipleSwitch() && isSubFormMode ? (
-        <SchemaSettings.SwitchItem
-          key="allowDissociate"
-          title={t('Allow dissociate')}
-          checked={fieldSchema['x-component-props']?.allowDissociate !== false}
-          onChange={(value) => {
-            const schema = {
-              ['x-uid']: fieldSchema['x-uid'],
-            };
-            fieldSchema['x-component-props'] = fieldSchema['x-component-props'] || {};
-            field.componentProps = field.componentProps || {};
-
-            fieldSchema['x-component-props'].allowDissociate = value;
-            field.componentProps.allowDissociate = value;
-
-            schema['x-component-props'] = fieldSchema['x-component-props'];
-            dn.emit('patch', {
-              schema,
-            });
-            refresh();
-          }}
-        />
-      ) : null}
-      {field.readPretty && options.length > 0 && fieldSchema['x-component'] === 'CollectionField' && !isFileField && (
-        <SchemaSettings.SwitchItem
-          title={t('Enable link')}
-          checked={fieldSchema['x-component-props']?.enableLink !== false}
-          onChange={(flag) => {
-            fieldSchema['x-component-props'] = {
-              ...fieldSchema?.['x-component-props'],
-              enableLink: flag,
-            };
-            field.componentProps['enableLink'] = flag;
-            dn.emit('patch', {
-              schema: {
-                'x-uid': fieldSchema['x-uid'],
-                'x-component-props': {
-                  ...fieldSchema?.['x-component-props'],
-                },
-              },
-            });
-            dn.refresh();
-          }}
-        />
-      )}
-      {form && !form?.readPretty && !isPatternDisabled(fieldSchema) && (
-        <SchemaSettings.SelectItem
-          key="pattern"
-          title={t('Pattern')}
-          options={[
-            { label: t('Editable'), value: 'editable' },
-            { label: t('Readonly'), value: 'readonly' },
-            { label: t('Easy-reading'), value: 'read-pretty' },
-          ]}
-          value={readOnlyMode}
-          onChange={(v) => {
-            const schema: ISchema = {
-              ['x-uid']: fieldSchema['x-uid'],
-            };
-
-            switch (v) {
-              case 'readonly': {
-                fieldSchema['x-read-pretty'] = false;
-                fieldSchema['x-disabled'] = true;
-                schema['x-read-pretty'] = false;
-                schema['x-disabled'] = true;
-                field.readPretty = false;
-                field.disabled = true;
-                break;
-              }
-              case 'read-pretty': {
-                fieldSchema['x-read-pretty'] = true;
-                fieldSchema['x-disabled'] = false;
-                schema['x-read-pretty'] = true;
-                schema['x-disabled'] = false;
-                field.readPretty = true;
-                break;
-              }
-              default: {
-                fieldSchema['x-read-pretty'] = false;
-                fieldSchema['x-disabled'] = false;
-                schema['x-read-pretty'] = false;
-                schema['x-disabled'] = false;
-                field.readPretty = false;
-                field.disabled = false;
-                break;
-              }
-            }
-
-            dn.emit('patch', {
-              schema,
-            });
-
-            dn.refresh();
-          }}
-        />
-      )}
-      {options.length > 0 && isAssociationField && fieldMode !== 'SubTable' && (
-        <SchemaSettings.SelectItem
-          key="title-field"
-          title={t('Title field')}
-          options={options}
-          value={field?.componentProps?.fieldNames?.label}
-          onChange={(label) => {
-            const schema = {
-              ['x-uid']: fieldSchema['x-uid'],
-            };
-            const fieldNames = {
-              ...collectionField?.uiSchema?.['x-component-props']?.['fieldNames'],
-              ...field.componentProps.fieldNames,
-              label,
-            };
-            fieldSchema['x-component-props'] = fieldSchema['x-component-props'] || {};
-            fieldSchema['x-component-props']['fieldNames'] = fieldNames;
-            schema['x-component-props'] = fieldSchema['x-component-props'];
-            field.componentProps.fieldNames = fieldSchema['x-component-props'].fieldNames;
-            dn.emit('patch', {
-              schema,
-            });
-            dn.refresh();
-          }}
-        />
-      )}
-      {isDateField && <SchemaSettings.DataFormat fieldSchema={fieldSchema} />}
-
-      {isAttachmentField && field.readPretty && (
-        <SchemaSettings.SelectItem
-          key="size"
-          title={t('Size')}
-          options={[
-            { label: t('Large'), value: 'large' },
-            { label: t('Default'), value: 'default' },
-            { label: t('Small'), value: 'small' },
-          ]}
-          value={field?.componentProps?.size || 'default'}
-          onChange={(size) => {
-            const schema = {
-              ['x-uid']: fieldSchema['x-uid'],
-            };
-            fieldSchema['x-component-props'] = fieldSchema['x-component-props'] || {};
-            fieldSchema['x-component-props']['size'] = size;
-            schema['x-component-props'] = fieldSchema['x-component-props'];
-            field.componentProps = field.componentProps || {};
-            field.componentProps.size = size;
-            dn.emit('patch', {
-              schema,
-            });
-            dn.refresh();
-          }}
-        />
-      )}
-
-      {isAssociationField && ['Tag'].includes(fieldMode) && (
-        <SchemaSettings.SelectItem
-          key="title-field"
-          title={t('Tag color field')}
-          options={colorFieldOptions}
-          value={field?.componentProps?.tagColorField}
-          onChange={(tagColorField) => {
-            const schema = {
-              ['x-uid']: fieldSchema['x-uid'],
-            };
-
-            fieldSchema['x-component-props'] = fieldSchema['x-component-props'] || {};
-            fieldSchema['x-component-props']['tagColorField'] = tagColorField;
-            schema['x-component-props'] = fieldSchema['x-component-props'];
-            field.componentProps.tagColorField = tagColorField;
-            dn.emit('patch', {
-              schema,
-            });
-            dn.refresh();
-          }}
-        />
-      )}
-      {collectionField && <SchemaSettings.Divider />}
-      <SchemaSettings.Remove
-        key="remove"
-        removeParentsIfNoChildren
-        confirm={{
-          title: t('Delete field'),
-        }}
-        breakRemoveOn={{
-          'x-component': 'Grid',
-        }}
-      />
-    </GeneralSchemaDesigner>
->>>>>>> e2ed6be3
   );
 };
 
