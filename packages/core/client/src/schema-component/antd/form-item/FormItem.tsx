--- conflicted
+++ resolved
@@ -187,11 +187,7 @@
           }}
         />
       )}
-<<<<<<< HEAD
-      {form && !form.readPretty && collectionField.interface !== 'o2m' && (
-=======
       {form && !form?.readPretty && collectionField?.interface !== 'o2m' && (
->>>>>>> e65ed6df
         <SchemaSettings.SelectItem
           key="pattern"
           title={t('Pattern')}
