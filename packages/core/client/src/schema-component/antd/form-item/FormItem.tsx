--- conflicted
+++ resolved
@@ -84,11 +84,6 @@
     readOnlyMode = 'read-pretty';
   }
 
-<<<<<<< HEAD
-  console.log('FormItem.Designer', collectionField?.uiSchema, fieldSchema);
-  
-=======
->>>>>>> b9fb69c7
   return (
     <GeneralSchemaDesigner>
       {collectionField && (
