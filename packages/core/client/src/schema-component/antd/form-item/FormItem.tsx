--- conflicted
+++ resolved
@@ -1,14 +1,8 @@
 import { css, cx } from '@emotion/css';
-<<<<<<< HEAD
 import { ArrayCollapse, ArrayItems, FormLayout, FormItem as Item } from '@formily/antd-v5';
 import { Field } from '@formily/core';
 import { ISchema, Schema, observer, useField, useFieldSchema } from '@formily/react';
 import { dayjs } from '@nocobase/utils/client';
-=======
-import { ArrayCollapse, ArrayItems, FormItem as Item, FormLayout } from '@formily/antd';
-import { Field } from '@formily/core';
-import { ISchema, observer, Schema, useField, useFieldSchema } from '@formily/react';
->>>>>>> 046a0b4f
 import { Select } from 'antd';
 import _ from 'lodash';
 import React, { useEffect } from 'react';
@@ -26,9 +20,9 @@
 } from '../../../collection-manager';
 import { isTitleField } from '../../../collection-manager/Configuration/CollectionFields';
 import { GeneralSchemaItems } from '../../../schema-items/GeneralSchemaItems';
-import { GeneralSchemaDesigner, isPatternDisabled, isShowDefaultValue, SchemaSettings } from '../../../schema-settings';
+import { GeneralSchemaDesigner, SchemaSettings, isPatternDisabled, isShowDefaultValue } from '../../../schema-settings';
+import { VariableInput } from '../../../schema-settings/VariableInput/VariableInput';
 import { useIsShowMultipleSwitch } from '../../../schema-settings/hooks/useIsShowMultipleSwitch';
-import { VariableInput } from '../../../schema-settings/VariableInput/VariableInput';
 import { isVariable, parseVariables, useVariablesCtx } from '../../common/utils/uitls';
 import { SchemaComponent } from '../../core';
 import { useCompile, useDesignable, useFieldModeOptions } from '../../hooks';
