--- conflicted
+++ resolved
@@ -1,7 +1,7 @@
 import { css } from '@emotion/css';
 import { FormItem as Item } from '@formily/antd';
 import { Field } from '@formily/core';
-import { ISchema, Schema, useField, useFieldSchema } from '@formily/react';
+import { ISchema, useField, useFieldSchema } from '@formily/react';
 import { uid } from '@formily/shared';
 import React from 'react';
 import { useTranslation } from 'react-i18next';
@@ -202,7 +202,6 @@
           }}
         />
       )}
-<<<<<<< HEAD
       {formCtx.form && !isSubFormAssocitionField && ['o2o', 'oho', 'obo', 'o2m'].includes(collectionField?.interface) && (
         <SchemaSettings.SelectItem
           title={t('Field component')}
@@ -250,7 +249,7 @@
           }}
         />
       )}
-      {!form?.readPretty && collectionField?.interface !== 'o2m' && (
+      {form && !form?.readPretty && collectionField?.interface !== 'o2m' && (
         <SchemaSettings.SelectItem
           key="pattern"
           title={t('Pattern')}
@@ -265,24 +264,6 @@
               ['x-uid']: fieldSchema['x-uid'],
             };
 
-=======
-      {form && !form?.readPretty && collectionField?.interface !== 'o2m' && (
-        <SchemaSettings.SelectItem
-          key="pattern"
-          title={t('Pattern')}
-          options={[
-            { label: t('Editable'), value: 'editable' },
-            { label: t('Readonly'), value: 'readonly' },
-            { label: t('Easy-reading'), value: 'read-pretty' },
-          ]}
-          value={readOnlyMode}
-          onChange={(v) => {
-            console.log('v', v);
-            const schema: ISchema = {
-              ['x-uid']: fieldSchema['x-uid'],
-            };
-
->>>>>>> 3dce31f6
             switch (v) {
               case 'readonly': {
                 fieldSchema['x-read-pretty'] = false;
@@ -299,10 +280,6 @@
                 schema['x-read-pretty'] = true;
                 schema['x-disabled'] = false;
                 field.readPretty = true;
-<<<<<<< HEAD
-=======
-                // field.disabled = true;
->>>>>>> 3dce31f6
                 break;
               }
               default: {
@@ -315,20 +292,12 @@
                 break;
               }
             }
-<<<<<<< HEAD
 
             dn.emit('patch', {
               schema,
             });
 
             dn.refresh();       
-=======
-            dn.emit('patch', {
-              schema,
-            });
-
-            dn.refresh();
->>>>>>> 3dce31f6
           }}
         />
       )}
