import { css } from '@emotion/css';
import { ArrayCollapse, FormItem as Item, FormLayout } from '@formily/antd';
import { Field } from '@formily/core';
import { ISchema, useField, useFieldSchema } from '@formily/react';
import { uid } from '@formily/shared';
import _ from 'lodash';
import React from 'react';
import { useTranslation } from 'react-i18next';
import { useCompile, useDesignable, useFieldComponentOptions } from '../../hooks';
import { useFilterByTk, useFormBlockContext } from '../../../block-provider';
import { useCollection, useCollectionManager } from '../../../collection-manager';
import { GeneralSchemaDesigner, SchemaSettings } from '../../../schema-settings';
import { BlockItem } from '../block-item';
import { HTMLEncode } from '../input/shared';

const divWrap = (schema: ISchema) => {
  return {
    type: 'void',
    'x-component': 'div',
    properties: {
      [schema.name || uid()]: schema,
    },
  };
};

export const FormItem: any = (props) => {
  const field = useField();
  return (
    <BlockItem className={'nb-form-item'}>
      <Item
        className={`${css`
          & .ant-space {
            flex-wrap: wrap;
          }
        `}`}
        {...props}
        extra={
          typeof field.description === 'string' ? (
            <div
              dangerouslySetInnerHTML={{
                __html: HTMLEncode(field.description).split('\n').join('<br/>'),
              }}
            />
<<<<<<< HEAD
          ) : field.description
=======
          ) : (
            field.description
          )
>>>>>>> c19ca1f3
        }
      />
    </BlockItem>
  );
};

FormItem.Designer = (props) => {
  const { getCollectionFields, getCollection, getInterface, getCollectionJoinField } = useCollectionManager();
  const { getField } = useCollection();
  const tk = useFilterByTk();
  const { form } = useFormBlockContext();
  const field = useField<Field>();
  const fieldSchema = useFieldSchema();
  const { t } = useTranslation();
  const { dn, refresh, insertAdjacent } = useDesignable();
  const compile = useCompile();
  const collectionField = getField(fieldSchema['name']) || getCollectionJoinField(fieldSchema['x-collection-field']);
  const interfaceConfig = getInterface(collectionField?.interface);
  const validateSchema = interfaceConfig?.['validateSchema']?.(fieldSchema);
  const originalTitle = collectionField?.uiSchema?.title;
  const targetFields = collectionField?.target ? getCollectionFields(collectionField.target) : [];
  const fieldComponentOptions = useFieldComponentOptions();
  const isSubFormAssocitionField = field.address.segments.includes('__form_grid');
  const initialValue = {
    title: field.title === originalTitle ? undefined : field.title,
  };
  if (!field.readPretty) {
    initialValue['required'] = field.required;
  }
  const options = targetFields
    .filter((field) => !field?.target && field.type !== 'boolean')
    .map((field) => ({
      value: field?.name,
      label: compile(field?.uiSchema?.title) || field?.name,
    }));
  let readOnlyMode = 'editable';
  if (fieldSchema['x-disabled'] === true) {
    readOnlyMode = 'readonly';
  }
  if (fieldSchema['x-read-pretty'] === true) {
    readOnlyMode = 'read-pretty';
  }

  return (
    <GeneralSchemaDesigner>
      {collectionField && (
        <SchemaSettings.ModalItem
          key="edit-field-title"
          title={t('Edit field title')}
          schema={
            {
              type: 'object',
              title: t('Edit field title'),
              properties: {
                title: {
                  title: t('Field title'),
                  default: field?.title,
                  description: `${t('Original field title: ')}${collectionField?.uiSchema?.title}`,
                  'x-decorator': 'FormItem',
                  'x-component': 'Input',
                  'x-component-props': {},
                },
              },
            } as ISchema
          }
          onSubmit={({ title }) => {
            if (title) {
              field.title = title;
              fieldSchema.title = title;
              dn.emit('patch', {
                schema: {
                  'x-uid': fieldSchema['x-uid'],
                  title: fieldSchema.title,
                },
              });
            }
            dn.refresh();
          }}
        />
      )}
      {!field.readPretty && (
        <SchemaSettings.ModalItem
          key="edit-description"
          title={t('Edit description')}
          schema={
            {
              type: 'object',
              title: t('Edit description'),
              properties: {
                description: {
                  // title: t('Description'),
                  default: field?.description,
                  'x-decorator': 'FormItem',
                  'x-component': 'Input.TextArea',
                  'x-component-props': {},
                },
              },
            } as ISchema
          }
          onSubmit={({ description }) => {
            field.description = description;
            fieldSchema.description = description;
            dn.emit('patch', {
              schema: {
                'x-uid': fieldSchema['x-uid'],
                description: fieldSchema.description,
              },
            });
            dn.refresh();
          }}
        />
      )}
      {field.readPretty && (
        <SchemaSettings.ModalItem
          key="edit-tooltip"
          title={t('Edit tooltip')}
          schema={
            {
              type: 'object',
              title: t('Edit description'),
              properties: {
                tooltip: {
                  default: fieldSchema?.['x-decorator-props']?.tooltip,
                  'x-decorator': 'FormItem',
                  'x-component': 'Input.TextArea',
                  'x-component-props': {},
                },
              },
            } as ISchema
          }
          onSubmit={({ tooltip }) => {
            field.decoratorProps.tooltip = tooltip;
            fieldSchema['x-decorator-props'] = fieldSchema['x-decorator-props'] || {};
            fieldSchema['x-decorator-props']['tooltip'] = tooltip;
            dn.emit('patch', {
              schema: {
                'x-uid': fieldSchema['x-uid'],
                'x-decorator-props': fieldSchema['x-decorator-props'],
              },
            });
            dn.refresh();
          }}
        />
      )}
      {!field.readPretty && fieldSchema['x-component'] !== 'FormField' && (
        <SchemaSettings.SwitchItem
          key="required"
          title={t('Required')}
          checked={fieldSchema.required as boolean}
          onChange={(required) => {
            const schema = {
              ['x-uid']: fieldSchema['x-uid'],
            };
            field.required = required;
            fieldSchema['required'] = required;
            schema['required'] = required;
            dn.emit('patch', {
              schema,
            });
            refresh();
          }}
        />
      )}
      {form && !form?.readPretty && validateSchema && (
        <SchemaSettings.ModalItem
          title={t('Set validation rules')}
          components={{ ArrayCollapse, FormLayout }}
          schema={
            {
              type: 'object',
              title: t('Set validation rules'),
              properties: {
                rules: {
                  type: 'array',
                  default: fieldSchema?.['x-validator'],
                  'x-component': 'ArrayCollapse',
                  'x-decorator': 'FormItem',
                  'x-component-props': {
                    accordion: true,
                  },
                  maxItems: 3,
                  items: {
                    type: 'object',
                    'x-component': 'ArrayCollapse.CollapsePanel',
                    'x-component-props': {
                      header: '{{ t("Validation rule") }}',
                    },
                    properties: {
                      index: {
                        type: 'void',
                        'x-component': 'ArrayCollapse.Index',
                      },
                      layout: {
                        type: 'void',
                        'x-component': 'FormLayout',
                        'x-component-props': {
                          labelStyle: {
                            marginTop: '6px',
                          },
                          labelCol: 8,
                          wrapperCol: 16,
                        },
                        properties: {
                          ...validateSchema,
                          message: {
                            type: 'string',
                            title: '{{ t("Error message") }}',
                            'x-decorator': 'FormItem',
                            'x-component': 'Input.TextArea',
                            'x-component-props': {
                              autoSize: {
                                minRows: 2,
                                maxRows: 2,
                              },
                            },
                          },
                        },
                      },
                      remove: {
                        type: 'void',
                        'x-component': 'ArrayCollapse.Remove',
                      },
                      moveUp: {
                        type: 'void',
                        'x-component': 'ArrayCollapse.MoveUp',
                      },
                      moveDown: {
                        type: 'void',
                        'x-component': 'ArrayCollapse.MoveDown',
                      },
                    },
                  },
                  properties: {
                    add: {
                      type: 'void',
                      title: '{{ t("Add validation rule") }}',
                      'x-component': 'ArrayCollapse.Addition',
                      'x-reactions': {
                        dependencies: ['rules'],
                        fulfill: {
                          state: {
                            disabled: '{{$deps[0].length >= 3}}',
                          },
                        },
                      },
                    },
                  },
                },
              },
            } as ISchema
          }
          onSubmit={(v) => {
            const rules = [];
            for (const rule of v.rules) {
              rules.push(_.pickBy(rule, _.identity));
            }
            const schema = {
              ['x-uid']: fieldSchema['x-uid'],
            };
            // return;
            // if (['number'].includes(collectionField?.interface) && collectionField?.uiSchema?.['x-component-props']?.['stringMode'] === true) {
            //   rules['numberStringMode'] = true;
            // }
            if (['percent'].includes(collectionField?.interface)) {
              for (const rule of rules) {
                if (!!rule.maxValue || !!rule.minValue) {
                  rule['percentMode'] = true;
                }

                if (rule.percentFormat) {
                  rule['percentFormats'] = true;
                }
              }
            }
            const concatValidator = _.concat([], collectionField?.uiSchema?.['x-validator'] || [], rules);
            field.validator = concatValidator;
            fieldSchema['x-validator'] = rules;
            schema['x-validator'] = rules;
            dn.emit('patch', {
              schema,
            });
            refresh();
          }}
        />
      )}
      {form && !form?.readPretty && collectionField?.uiSchema?.type && (
        <SchemaSettings.ModalItem
          title={t('Set default value')}
          components={{ ArrayCollapse, FormLayout }}
          schema={
            {
              type: 'object',
              title: t('Set default value'),
              properties: {
                default: {
                  ...collectionField.uiSchema,
                  name: 'default',
                  title: t('Default value'),
                  'x-decorator': 'FormItem',
                  default: fieldSchema.default || collectionField.defaultValue,
                },
              },
            } as ISchema
          }
          onSubmit={(v) => {
            const schema: ISchema = {
              ['x-uid']: fieldSchema['x-uid'],
            };
            if (field.value !== v.default) {
              field.value = v.default;
            }
            fieldSchema.default = v.default;
            schema.default = v.default;
            dn.emit('patch', {
              schema,
            });
            refresh();
          }}
        />
      )}
      {form && !isSubFormAssocitionField && fieldComponentOptions && (
        <SchemaSettings.SelectItem
          title={t('Field component')}
          options={fieldComponentOptions}
          value={fieldSchema['x-component']}
          onChange={(type) => {
            const schema: ISchema = {
              name: collectionField.name,
              type: 'void',
              required: fieldSchema['required'],
              description: fieldSchema['description'],
              default: fieldSchema['default'],
              'x-decorator': 'FormItem',
              'x-designer': 'FormItem.Designer',
              'x-component': type,
              'x-validator': fieldSchema['x-validator'],
              'x-collection-field': fieldSchema['x-collection-field'],
              'x-decorator-props': fieldSchema['x-decorator-props'],
              'x-component-props': {
                ...collectionField?.uiSchema?.['x-component-props'],
                ...fieldSchema['x-component-props'],
              },
            };

            interfaceConfig?.schemaInitialize?.(schema, {
              field: collectionField,
              block: 'Form',
              readPretty: field.readPretty,
              action: tk ? 'get' : null,
            });

            insertAdjacent('beforeBegin', divWrap(schema), {
              onSuccess: () => {
                dn.remove(null, {
                  removeParentsIfNoChildren: true,
                  breakRemoveOn: {
                    'x-component': 'Grid',
                  },
                });
              },
            });
          }}
        />
      )}
      {form &&
        !form?.readPretty &&
        collectionField?.interface !== 'o2m' &&
        fieldSchema?.['x-component-props']?.['pattern-disable'] != true && (
          <SchemaSettings.SelectItem
            key="pattern"
            title={t('Pattern')}
            options={[
              { label: t('Editable'), value: 'editable' },
              { label: t('Readonly'), value: 'readonly' },
              { label: t('Easy-reading'), value: 'read-pretty' },
            ]}
            value={readOnlyMode}
            onChange={(v) => {
              const schema: ISchema = {
                ['x-uid']: fieldSchema['x-uid'],
              };

              switch (v) {
                case 'readonly': {
                  fieldSchema['x-read-pretty'] = false;
                  fieldSchema['x-disabled'] = true;
                  schema['x-read-pretty'] = false;
                  schema['x-disabled'] = true;
                  field.readPretty = false;
                  field.disabled = true;
                  break;
                }
                case 'read-pretty': {
                  fieldSchema['x-read-pretty'] = true;
                  fieldSchema['x-disabled'] = false;
                  schema['x-read-pretty'] = true;
                  schema['x-disabled'] = false;
                  field.readPretty = true;
                  break;
                }
                default: {
                  fieldSchema['x-read-pretty'] = false;
                  fieldSchema['x-disabled'] = false;
                  schema['x-read-pretty'] = false;
                  schema['x-disabled'] = false;
                  field.readPretty = false;
                  field.disabled = false;
                  break;
                }
              }

              dn.emit('patch', {
                schema,
              });

              dn.refresh();
            }}
          />
        )}
      {collectionField?.target && fieldSchema['x-component'] === 'CollectionField' && (
        <SchemaSettings.SelectItem
          key="title-field"
          title={t('Title field')}
          options={options}
          value={field?.componentProps?.fieldNames?.label}
          onChange={(label) => {
            const schema = {
              ['x-uid']: fieldSchema['x-uid'],
            };
            const fieldNames = {
              ...collectionField?.uiSchema?.['x-component-props']?.['fieldNames'],
              ...field.componentProps.fieldNames,
              label,
            };
            fieldSchema['x-component-props'] = fieldSchema['x-component-props'] || {};
            fieldSchema['x-component-props']['fieldNames'] = fieldNames;
            schema['x-component-props'] = fieldSchema['x-component-props'];
            dn.emit('patch', {
              schema,
            });
            dn.refresh();
          }}
        />
      )}
      {collectionField && <SchemaSettings.Divider />}
      <SchemaSettings.Remove
        key="remove"
        removeParentsIfNoChildren
        confirm={{
          title: t('Delete field'),
        }}
        breakRemoveOn={{
          'x-component': 'Grid',
        }}
      />
    </GeneralSchemaDesigner>
  );
};<|MERGE_RESOLUTION|>--- conflicted
+++ resolved
@@ -41,13 +41,9 @@
                 __html: HTMLEncode(field.description).split('\n').join('<br/>'),
               }}
             />
-<<<<<<< HEAD
-          ) : field.description
-=======
           ) : (
             field.description
           )
->>>>>>> c19ca1f3
         }
       />
     </BlockItem>
