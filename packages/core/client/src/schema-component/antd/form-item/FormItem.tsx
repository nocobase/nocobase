--- conflicted
+++ resolved
@@ -662,7 +662,6 @@
           }}
         />
       )}
-<<<<<<< HEAD
       {!field.readPretty && isAssociationField && ['Select'].includes(fieldMode) && (
         <SchemaSettings.SelectItem
           key="add-mode"
@@ -712,10 +711,7 @@
           }}
         />
       )}
-      {IsShowMultipleSwitch() ? (
-=======
       {isAssociationField && IsShowMultipleSwitch() ? (
->>>>>>> 295faf56
         <SchemaSettings.SwitchItem
           key="multiple"
           title={t('Allow multiple')}
