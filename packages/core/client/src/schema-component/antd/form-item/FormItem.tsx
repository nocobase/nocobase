import { css, cx } from '@emotion/css';
import { ArrayCollapse, ArrayItems, FormLayout, FormItem as Item } from '@formily/antd-v5';
import { Field } from '@formily/core';
import { ISchema, observer, useField, useFieldSchema } from '@formily/react';
import { Select } from 'antd';
import _ from 'lodash';
import React, { useEffect } from 'react';
import { useTranslation } from 'react-i18next';
import { ACLCollectionFieldProvider } from '../../../acl/ACLProvider';
import { useBlockRequestContext } from '../../../block-provider/BlockProvider';
import { useFormBlockContext } from '../../../block-provider/FormBlockProvider';
import {
  Collection,
  useCollection,
  useCollectionFilterOptions,
  useCollectionManager,
} from '../../../collection-manager';
import { isTitleField } from '../../../collection-manager/Configuration/CollectionFields';
import { GeneralSchemaItems } from '../../../schema-items/GeneralSchemaItems';
import { GeneralSchemaDesigner, SchemaSettings, isPatternDisabled, isShowDefaultValue } from '../../../schema-settings';
import { useIsShowMultipleSwitch } from '../../../schema-settings/hooks/useIsShowMultipleSwitch';
import { useVariables } from '../../../variables';
import useContextVariable from '../../../variables/hooks/useContextVariable';
import { useCompile, useDesignable, useFieldModeOptions } from '../../hooks';
import { BlockItem } from '../block-item';
import { removeNullCondition } from '../filter';
import { HTMLEncode } from '../input/shared';
import { FilterDynamicComponent } from '../table-v2/FilterDynamicComponent';
import { useColorFields } from '../table-v2/Table.Column.Designer';
import { FilterFormDesigner } from './FormItem.FilterFormDesigner';
import { useEnsureOperatorsValid } from './SchemaSettingOptions';
import useLazyLoadAssociationField from './hooks/useLazyLoadAssociationField';
import useParseDefaultValue from './hooks/useParseDefaultValue';

export const findColumnFieldSchema = (fieldSchema, getCollectionJoinField) => {
  const childrenSchema = new Set();
  const getAssociationAppends = (schema) => {
    schema.reduceProperties((_, s) => {
      const collectionField = s['x-collection-field'] && getCollectionJoinField(s['x-collection-field']);
      const isAssociationField = collectionField && ['belongsTo'].includes(collectionField.type);
      if (collectionField && isAssociationField && s.default?.includes?.('$context')) {
        childrenSchema.add(JSON.stringify({ name: s.name, default: s.default }));
      } else {
        getAssociationAppends(s);
      }
    }, []);
  };

  getAssociationAppends(fieldSchema);
  return [...childrenSchema];
};
function transformData(inputData) {
  const transformedData = [];
  const keys = Object.keys(inputData) || [];
  const values: any[] = Object.values(inputData) || [];
  for (let i = 0; i < values[0]?.length; i++) {
    const newObj = {};
    keys.forEach((key, index) => {
      newObj[key] = values[index][i];
    });
    transformedData.push(newObj);
  }

  return transformedData;
}
export const FormItem: any = observer(
  (props: any) => {
    useEnsureOperatorsValid();
    const field = useField<Field>();
    const ctx = useBlockRequestContext();
    const schema = useFieldSchema();
    const contextVariable = useContextVariable();
    const variables = useVariables();

    useEffect(() => {
      variables?.registerVariable(contextVariable);
    }, [contextVariable]);

    // 需要放在注冊完变量之后
    useParseDefaultValue();
    useLazyLoadAssociationField();

    useEffect(() => {
      if (ctx?.block === 'form') {
        ctx.field.data = ctx.field.data || {};
        ctx.field.data.activeFields = ctx.field.data.activeFields || new Set();
        ctx.field.data.activeFields.add(schema.name);
<<<<<<< HEAD
=======
        // 如果默认值是一个变量，则需要解析之后再显示出来
        if (isVariable(schema?.default) && !schema?.default.includes('$context')) {
          field.setInitialValue?.(parseVariables(schema.default, variablesCtx));
        } else if (
          isVariable(schema?.default) &&
          schema?.default?.includes('$context') &&
          collectionField?.interface === 'm2m'
        ) {
          // 直接对多
          const contextData = parseVariables('{{$context}}', variablesCtx);
          let iniValues = [];
          contextData?.map((v) => {
            const data = parseVariables(schema.default, { $context: v });
            iniValues = iniValues.concat(data);
          });
          const data = _.uniqBy(iniValues, 'id');
          field.setInitialValue?.(data.length > 0 ? data : [{}]);
        } else if (
          collectionField?.interface === 'o2m' &&
          ['SubTable', 'Nester'].includes(schema?.['x-component-props']?.['mode']) // 间接对多
        ) {
          const childrenFieldWithDefault = findColumnFieldSchema(schema, getCollectionJoinField);
          // 子表格/子表单中找出所有belongsTo字段的上下文默认值
          if (childrenFieldWithDefault.length > 0) {
            const tableData = parseVariables('{{$context}}', variablesCtx);
            const contextData = {};
            // 将数据拍平
            childrenFieldWithDefault?.forEach((s: any) => {
              const child = JSON.parse(s);
              tableData?.map((v) => {
                contextData[child.name] = _.uniqBy(
                  (contextData[child.name] || []).concat(parseVariables(child.default, { $context: v })),
                  'id',
                );
              });
            });
            const initValues = transformData(contextData);
            field.setInitialValue?.(initValues);
          }
        }
>>>>>>> e5f57871
      }
    }, []);

    const showTitle = schema['x-decorator-props']?.showTitle ?? true;
    return (
      <ACLCollectionFieldProvider>
        <BlockItem className={'nb-form-item'}>
          <Item
            className={cx(
              css`
                & .ant-space {
                  flex-wrap: wrap;
                }
              `,
              {
                [css`
                  > .ant-formily-item-label {
                    display: none;
                  }
                `]: showTitle === false,
              },
            )}
            {...props}
            extra={
              typeof field.description === 'string' ? (
                <div
                  dangerouslySetInnerHTML={{
                    __html: HTMLEncode(field.description).split('\n').join('<br/>'),
                  }}
                />
              ) : (
                field.description
              )
            }
          />
        </BlockItem>
      </ACLCollectionFieldProvider>
    );
  },
  { displayName: 'FormItem' },
);

FormItem.Designer = function Designer() {
  let targetField;
  const { getCollectionFields, getInterface, getCollectionJoinField, getCollection } = useCollectionManager();
  const { getField } = useCollection();
  const { form } = useFormBlockContext();
  const ctx = useBlockRequestContext();
  const field = useField<Field>();
  const fieldSchema = useFieldSchema();
  const { t } = useTranslation();
  const { dn, refresh, insertAdjacent } = useDesignable();
  const compile = useCompile();
  const IsShowMultipleSwitch = useIsShowMultipleSwitch();
  const collectionField = getField(fieldSchema['name']) || getCollectionJoinField(fieldSchema['x-collection-field']);
  if (collectionField?.target) {
    targetField = getCollectionJoinField(
      `${collectionField.target}.${fieldSchema['x-component-props']?.fieldNames?.label || 'id'}`,
    );
  }

  const targetCollection = getCollection(collectionField?.target);
  const interfaceConfig = getInterface(collectionField?.interface);
  const validateSchema = interfaceConfig?.['validateSchema']?.(fieldSchema);
  const originalTitle = collectionField?.uiSchema?.title;
  const targetFields = collectionField?.target
    ? getCollectionFields(collectionField?.target)
    : getCollectionFields(collectionField?.targetCollection) ?? [];
  const fieldModeOptions = useFieldModeOptions();
  const isAssociationField = ['obo', 'oho', 'o2o', 'o2m', 'm2m', 'm2o'].includes(collectionField?.interface);
  const isTableField = fieldSchema['x-component'] === 'TableField';
  const isFileField = isFileCollection(targetCollection as any);
  const initialValue = {
    title: field.title === originalTitle ? undefined : field.title,
  };
  if (!field.readPretty) {
    initialValue['required'] = field.required;
  }
  const options = targetFields
    .filter((field) => {
      return isTitleField(field);
    })
    .map((field) => ({
      value: field?.name,
      label: compile(field?.uiSchema?.title) || field?.name,
    }));
  const colorFieldOptions = useColorFields(collectionField?.target ?? collectionField?.targetCollection);

  let readOnlyMode = 'editable';
  if (fieldSchema['x-disabled'] === true) {
    readOnlyMode = 'readonly';
  }
  if (fieldSchema['x-read-pretty'] === true) {
    readOnlyMode = 'read-pretty';
  }
  const dataSource = useCollectionFilterOptions(collectionField?.target);
  const defaultFilter = fieldSchema?.['x-component-props']?.service?.params?.filter || {};
  const fieldMode = field?.componentProps?.['mode'] || (isFileField ? 'FileManager' : 'Select');
  const isSelectFieldMode = isAssociationField && fieldMode === 'Select';
  const isSubFormMode = fieldSchema['x-component-props']?.mode === 'Nester';
  const isPickerMode = fieldSchema['x-component-props']?.mode === 'Picker';
  const showFieldMode = isAssociationField && fieldModeOptions && !isTableField;
  const showModeSelect = showFieldMode && isPickerMode;
  const isDateField = ['datetime', 'createdAt', 'updatedAt'].includes(collectionField?.interface);

  return (
    <GeneralSchemaDesigner>
      <GeneralSchemaItems />
      {!form?.readPretty && isFileField ? (
        <SchemaSettings.SwitchItem
          key="quick-upload"
          title={t('Quick upload')}
          checked={fieldSchema['x-component-props']?.quickUpload !== (false as boolean)}
          onChange={(value) => {
            const schema = {
              ['x-uid']: fieldSchema['x-uid'],
            };
            field.componentProps.quickUpload = value;
            fieldSchema['x-component-props'] = fieldSchema['x-component-props'] || {};
            fieldSchema['x-component-props'].quickUpload = value;
            schema['x-component-props'] = fieldSchema['x-component-props'];
            dn.emit('patch', {
              schema,
            });
            refresh();
          }}
        />
      ) : null}
      {!form?.readPretty && isFileField ? (
        <SchemaSettings.SwitchItem
          key="select-file"
          title={t('Select file')}
          checked={fieldSchema['x-component-props']?.selectFile !== (false as boolean)}
          onChange={(value) => {
            const schema = {
              ['x-uid']: fieldSchema['x-uid'],
            };
            field.componentProps.selectFile = value;
            fieldSchema['x-component-props'] = fieldSchema['x-component-props'] || {};
            fieldSchema['x-component-props'].selectFile = value;
            schema['x-component-props'] = fieldSchema['x-component-props'];
            dn.emit('patch', {
              schema,
            });
            refresh();
          }}
        />
      ) : null}
      {form && !form?.readPretty && validateSchema && (
        <SchemaSettings.ModalItem
          title={t('Set validation rules')}
          components={{ ArrayCollapse, FormLayout }}
          schema={
            {
              type: 'object',
              title: t('Set validation rules'),
              properties: {
                rules: {
                  type: 'array',
                  default: fieldSchema?.['x-validator'],
                  'x-component': 'ArrayCollapse',
                  'x-decorator': 'FormItem',
                  'x-component-props': {
                    accordion: true,
                  },
                  maxItems: 3,
                  items: {
                    type: 'object',
                    'x-component': 'ArrayCollapse.CollapsePanel',
                    'x-component-props': {
                      header: '{{ t("Validation rule") }}',
                    },
                    properties: {
                      index: {
                        type: 'void',
                        'x-component': 'ArrayCollapse.Index',
                      },
                      layout: {
                        type: 'void',
                        'x-component': 'FormLayout',
                        'x-component-props': {
                          labelStyle: {
                            marginTop: '6px',
                          },
                          labelCol: 8,
                          wrapperCol: 16,
                        },
                        properties: {
                          ...validateSchema,
                          message: {
                            type: 'string',
                            title: '{{ t("Error message") }}',
                            'x-decorator': 'FormItem',
                            'x-component': 'Input.TextArea',
                            'x-component-props': {
                              autoSize: {
                                minRows: 2,
                                maxRows: 2,
                              },
                            },
                          },
                        },
                      },
                      remove: {
                        type: 'void',
                        'x-component': 'ArrayCollapse.Remove',
                      },
                      moveUp: {
                        type: 'void',
                        'x-component': 'ArrayCollapse.MoveUp',
                      },
                      moveDown: {
                        type: 'void',
                        'x-component': 'ArrayCollapse.MoveDown',
                      },
                    },
                  },
                  properties: {
                    add: {
                      type: 'void',
                      title: '{{ t("Add validation rule") }}',
                      'x-component': 'ArrayCollapse.Addition',
                      'x-reactions': {
                        dependencies: ['rules'],
                        fulfill: {
                          state: {
                            disabled: '{{$deps[0].length >= 3}}',
                          },
                        },
                      },
                    },
                  },
                },
              },
            } as ISchema
          }
          onSubmit={(v) => {
            const rules = [];
            for (const rule of v.rules) {
              rules.push(_.pickBy(rule, _.identity));
            }
            const schema = {
              ['x-uid']: fieldSchema['x-uid'],
            };
            // return;
            // if (['number'].includes(collectionField?.interface) && collectionField?.uiSchema?.['x-component-props']?.['stringMode'] === true) {
            //   rules['numberStringMode'] = true;
            // }
            if (['percent'].includes(collectionField?.interface)) {
              for (const rule of rules) {
                if (!!rule.maxValue || !!rule.minValue) {
                  rule['percentMode'] = true;
                }

                if (rule.percentFormat) {
                  rule['percentFormats'] = true;
                }
              }
            }
            const concatValidator = _.concat([], collectionField?.uiSchema?.['x-validator'] || [], rules);
            field.validator = concatValidator;
            fieldSchema['x-validator'] = rules;
            schema['x-validator'] = rules;
            dn.emit('patch', {
              schema,
            });
            refresh();
          }}
        />
      )}
      {form &&
        !form?.readPretty &&
        isShowDefaultValue(collectionField, getInterface) &&
        !isPatternDisabled(fieldSchema) && <SchemaSettings.DefaultValue />}
      {isSelectFieldMode && !field.readPretty && (
        <SchemaSettings.ModalItem
          title={t('Set the data scope')}
          schema={
            {
              type: 'object',
              title: t('Set the data scope'),
              properties: {
                filter: {
                  defaultValue: defaultFilter,
                  enum: dataSource,
                  'x-component': 'Filter',
                  'x-component-props': {
                    collectionName: collectionField?.target,
                    dynamicComponent: (props) =>
                      FilterDynamicComponent({
                        ...props,
                        form,
                        collectionField,
                        rootCollection: ctx.props.collection || ctx.props.resource,
                      }),
                  },
                },
              },
            } as ISchema
          }
          onSubmit={({ filter }) => {
            filter = removeNullCondition(filter);
            _.set(field.componentProps, 'service.params.filter', filter);
            fieldSchema['x-component-props'] = field.componentProps;
            dn.emit('patch', {
              schema: {
                ['x-uid']: fieldSchema['x-uid'],
                'x-component-props': field.componentProps,
              },
            });
          }}
        />
      )}
      {isSelectFieldMode && !field.readPretty && <SchemaSettings.SortingRule />}
      {showFieldMode && (
        <SchemaSettings.SelectItem
          key="field-mode"
          title={t('Field component')}
          options={fieldModeOptions}
          value={fieldMode}
          onChange={(mode) => {
            const schema = {
              ['x-uid']: fieldSchema['x-uid'],
            };
            fieldSchema['x-component-props'] = fieldSchema['x-component-props'] || {};
            fieldSchema['x-component-props']['mode'] = mode;
            schema['x-component-props'] = fieldSchema['x-component-props'];
            field.componentProps = field.componentProps || {};
            field.componentProps.mode = mode;
            dn.emit('patch', {
              schema,
            });
            dn.refresh();
          }}
        />
      )}
      {showModeSelect && (
        <SchemaSettings.Item>
          <div style={{ alignItems: 'center', display: 'flex', justifyContent: 'space-between' }}>
            {t('Popup size')}
            <Select
              bordered={false}
              options={[
                { label: t('Small'), value: 'small' },
                { label: t('Middle'), value: 'middle' },
                { label: t('Large'), value: 'large' },
              ]}
              value={
                fieldSchema?.['x-component-props']?.['openSize'] ??
                (fieldSchema?.['x-component-props']?.['openMode'] == 'modal' ? 'large' : 'middle')
              }
              onChange={(value) => {
                field.componentProps.openSize = value;
                fieldSchema['x-component-props'] = field.componentProps;
                dn.emit('patch', {
                  schema: {
                    'x-uid': fieldSchema['x-uid'],
                    'x-component-props': fieldSchema['x-component-props'],
                  },
                });
                dn.refresh();
              }}
              style={{ textAlign: 'right', minWidth: 100 }}
            />
          </div>
        </SchemaSettings.Item>
      )}
      {!field.readPretty && isAssociationField && ['Picker'].includes(fieldMode) && (
        <SchemaSettings.SwitchItem
          key="allowAddNew"
          title={t('Allow add new data')}
          checked={fieldSchema['x-add-new'] as boolean}
          onChange={(allowAddNew) => {
            const hasAddNew = fieldSchema.reduceProperties((buf, schema) => {
              if (schema['x-component'] === 'Action') {
                return schema;
              }
              return buf;
            }, null);

            if (!hasAddNew) {
              const addNewActionschema = {
                'x-action': 'create',
                title: "{{t('Add new')}}",
                'x-designer': 'Action.Designer',
                'x-component': 'Action',
                'x-decorator': 'ACLActionProvider',
                'x-component-props': {
                  openMode: 'drawer',
                  type: 'default',
                  component: 'CreateRecordAction',
                },
              };
              insertAdjacent('afterBegin', addNewActionschema);
            }
            const schema = {
              ['x-uid']: fieldSchema['x-uid'],
            };
            field['x-add-new'] = allowAddNew;
            fieldSchema['x-add-new'] = allowAddNew;
            schema['x-add-new'] = allowAddNew;
            dn.emit('patch', {
              schema,
            });
            refresh();
          }}
        />
      )}
      {!field.readPretty && isAssociationField && ['Select'].includes(fieldMode) && (
        <SchemaSettings.SelectItem
          key="add-mode"
          title={t('Quick create')}
          options={[
            { label: t('None'), value: 'none' },
            { label: t('Dropdown'), value: 'quickAdd' },
            { label: t('Pop-up'), value: 'modalAdd' },
          ]}
          value={field.componentProps?.addMode || 'none'}
          onChange={(mode) => {
            if (mode === 'modalAdd') {
              const hasAddNew = fieldSchema.reduceProperties((buf, schema) => {
                if (schema['x-component'] === 'Action') {
                  return schema;
                }
                return buf;
              }, null);

              if (!hasAddNew) {
                const addNewActionschema = {
                  'x-action': 'create',
                  title: "{{t('Add new')}}",
                  'x-designer': 'Action.Designer',
                  'x-component': 'Action',
                  'x-decorator': 'ACLActionProvider',
                  'x-component-props': {
                    openMode: 'drawer',
                    type: 'default',
                    component: 'CreateRecordAction',
                  },
                };
                insertAdjacent('afterBegin', addNewActionschema);
              }
            }
            const schema = {
              ['x-uid']: fieldSchema['x-uid'],
            };
            fieldSchema['x-component-props'] = fieldSchema['x-component-props'] || {};
            fieldSchema['x-component-props']['addMode'] = mode;
            schema['x-component-props'] = fieldSchema['x-component-props'];
            field.componentProps = field.componentProps || {};
            field.componentProps.addMode = mode;
            dn.emit('patch', {
              schema,
            });
            dn.refresh();
          }}
        />
      )}
      {isAssociationField && IsShowMultipleSwitch() ? (
        <SchemaSettings.SwitchItem
          key="multiple"
          title={t('Allow multiple')}
          checked={
            fieldSchema['x-component-props']?.multiple === undefined ? true : fieldSchema['x-component-props'].multiple
          }
          onChange={(value) => {
            const schema = {
              ['x-uid']: fieldSchema['x-uid'],
            };
            fieldSchema['x-component-props'] = fieldSchema['x-component-props'] || {};
            field.componentProps = field.componentProps || {};

            fieldSchema['x-component-props'].multiple = value;
            field.componentProps.multiple = value;

            schema['x-component-props'] = fieldSchema['x-component-props'];
            dn.emit('patch', {
              schema,
            });
            refresh();
          }}
        />
      ) : null}
      {IsShowMultipleSwitch() && isSubFormMode ? (
        <SchemaSettings.SwitchItem
          key="allowDissociate"
          title={t('Allow dissociate')}
          checked={fieldSchema['x-component-props']?.allowDissociate !== false}
          onChange={(value) => {
            const schema = {
              ['x-uid']: fieldSchema['x-uid'],
            };
            fieldSchema['x-component-props'] = fieldSchema['x-component-props'] || {};
            field.componentProps = field.componentProps || {};

            fieldSchema['x-component-props'].allowDissociate = value;
            field.componentProps.allowDissociate = value;

            schema['x-component-props'] = fieldSchema['x-component-props'];
            dn.emit('patch', {
              schema,
            });
            refresh();
          }}
        />
      ) : null}
      {field.readPretty && options.length > 0 && fieldSchema['x-component'] === 'CollectionField' && !isFileField && (
        <SchemaSettings.SwitchItem
          title={t('Enable link')}
          checked={fieldSchema['x-component-props']?.enableLink !== false}
          onChange={(flag) => {
            fieldSchema['x-component-props'] = {
              ...fieldSchema?.['x-component-props'],
              enableLink: flag,
            };
            field.componentProps['enableLink'] = flag;
            dn.emit('patch', {
              schema: {
                'x-uid': fieldSchema['x-uid'],
                'x-component-props': {
                  ...fieldSchema?.['x-component-props'],
                },
              },
            });
            dn.refresh();
          }}
        />
      )}
      {form && !form?.readPretty && collectionField?.interface !== 'o2m' && !isPatternDisabled(fieldSchema) && (
        <SchemaSettings.SelectItem
          key="pattern"
          title={t('Pattern')}
          options={[
            { label: t('Editable'), value: 'editable' },
            { label: t('Readonly'), value: 'readonly' },
            { label: t('Easy-reading'), value: 'read-pretty' },
          ]}
          value={readOnlyMode}
          onChange={(v) => {
            const schema: ISchema = {
              ['x-uid']: fieldSchema['x-uid'],
            };

            switch (v) {
              case 'readonly': {
                fieldSchema['x-read-pretty'] = false;
                fieldSchema['x-disabled'] = true;
                schema['x-read-pretty'] = false;
                schema['x-disabled'] = true;
                field.readPretty = false;
                field.disabled = true;
                break;
              }
              case 'read-pretty': {
                fieldSchema['x-read-pretty'] = true;
                fieldSchema['x-disabled'] = false;
                schema['x-read-pretty'] = true;
                schema['x-disabled'] = false;
                field.readPretty = true;
                break;
              }
              default: {
                fieldSchema['x-read-pretty'] = false;
                fieldSchema['x-disabled'] = false;
                schema['x-read-pretty'] = false;
                schema['x-disabled'] = false;
                field.readPretty = false;
                field.disabled = false;
                break;
              }
            }

            dn.emit('patch', {
              schema,
            });

            dn.refresh();
          }}
        />
      )}
      {options.length > 0 && isAssociationField && fieldMode !== 'SubTable' && (
        <SchemaSettings.SelectItem
          key="title-field"
          title={t('Title field')}
          options={options}
          value={field?.componentProps?.fieldNames?.label}
          onChange={(label) => {
            const schema = {
              ['x-uid']: fieldSchema['x-uid'],
            };
            const fieldNames = {
              ...collectionField?.uiSchema?.['x-component-props']?.['fieldNames'],
              ...field.componentProps.fieldNames,
              label,
            };
            fieldSchema['x-component-props'] = fieldSchema['x-component-props'] || {};
            fieldSchema['x-component-props']['fieldNames'] = fieldNames;
            schema['x-component-props'] = fieldSchema['x-component-props'];
            field.componentProps.fieldNames = fieldSchema['x-component-props'].fieldNames;
            dn.emit('patch', {
              schema,
            });
            dn.refresh();
          }}
        />
      )}
      {isDateField && <SchemaSettings.DataFormat fieldSchema={fieldSchema} />}

      {isAssociationField && ['Tag'].includes(fieldMode) && (
        <SchemaSettings.SelectItem
          key="title-field"
          title={t('Tag color field')}
          options={colorFieldOptions}
          value={field?.componentProps?.tagColorField}
          onChange={(tagColorField) => {
            const schema = {
              ['x-uid']: fieldSchema['x-uid'],
            };

            fieldSchema['x-component-props'] = fieldSchema['x-component-props'] || {};
            fieldSchema['x-component-props']['tagColorField'] = tagColorField;
            schema['x-component-props'] = fieldSchema['x-component-props'];
            field.componentProps.tagColorField = tagColorField;
            dn.emit('patch', {
              schema,
            });
            dn.refresh();
          }}
        />
      )}
      {collectionField && <SchemaSettings.Divider />}
      <SchemaSettings.Remove
        key="remove"
        removeParentsIfNoChildren
        confirm={{
          title: t('Delete field'),
        }}
        breakRemoveOn={{
          'x-component': 'Grid',
        }}
      />
    </GeneralSchemaDesigner>
  );
};

export function isFileCollection(collection: Collection) {
  return collection?.template === 'file';
}

FormItem.FilterFormDesigner = FilterFormDesigner;<|MERGE_RESOLUTION|>--- conflicted
+++ resolved
@@ -1,5 +1,5 @@
 import { css, cx } from '@emotion/css';
-import { ArrayCollapse, ArrayItems, FormLayout, FormItem as Item } from '@formily/antd-v5';
+import { ArrayCollapse, FormLayout, FormItem as Item } from '@formily/antd-v5';
 import { Field } from '@formily/core';
 import { ISchema, observer, useField, useFieldSchema } from '@formily/react';
 import { Select } from 'antd';
@@ -85,49 +85,6 @@
         ctx.field.data = ctx.field.data || {};
         ctx.field.data.activeFields = ctx.field.data.activeFields || new Set();
         ctx.field.data.activeFields.add(schema.name);
-<<<<<<< HEAD
-=======
-        // 如果默认值是一个变量，则需要解析之后再显示出来
-        if (isVariable(schema?.default) && !schema?.default.includes('$context')) {
-          field.setInitialValue?.(parseVariables(schema.default, variablesCtx));
-        } else if (
-          isVariable(schema?.default) &&
-          schema?.default?.includes('$context') &&
-          collectionField?.interface === 'm2m'
-        ) {
-          // 直接对多
-          const contextData = parseVariables('{{$context}}', variablesCtx);
-          let iniValues = [];
-          contextData?.map((v) => {
-            const data = parseVariables(schema.default, { $context: v });
-            iniValues = iniValues.concat(data);
-          });
-          const data = _.uniqBy(iniValues, 'id');
-          field.setInitialValue?.(data.length > 0 ? data : [{}]);
-        } else if (
-          collectionField?.interface === 'o2m' &&
-          ['SubTable', 'Nester'].includes(schema?.['x-component-props']?.['mode']) // 间接对多
-        ) {
-          const childrenFieldWithDefault = findColumnFieldSchema(schema, getCollectionJoinField);
-          // 子表格/子表单中找出所有belongsTo字段的上下文默认值
-          if (childrenFieldWithDefault.length > 0) {
-            const tableData = parseVariables('{{$context}}', variablesCtx);
-            const contextData = {};
-            // 将数据拍平
-            childrenFieldWithDefault?.forEach((s: any) => {
-              const child = JSON.parse(s);
-              tableData?.map((v) => {
-                contextData[child.name] = _.uniqBy(
-                  (contextData[child.name] || []).concat(parseVariables(child.default, { $context: v })),
-                  'id',
-                );
-              });
-            });
-            const initValues = transformData(contextData);
-            field.setInitialValue?.(initValues);
-          }
-        }
->>>>>>> e5f57871
       }
     }, []);
 
