import { Schema, useFieldSchema } from '@formily/react';
import _ from 'lodash';
import { useOperatorList } from '../filter/useOperators';

export const findFilterOperators = (schema: Schema) => {
  while (schema) {
    if (schema['x-filter-operators']) {
      return {
        operators: schema['x-filter-operators'],
        uid: schema['x-uid'],
      };
    }
    schema = schema.parent;
  }
  return {};
};

<<<<<<< HEAD
=======
const divWrap = (schema: ISchema) => {
  return {
    type: 'void',
    'x-component': 'div',
    properties: {
      [schema.name || uid()]: schema,
    },
  };
};

export const EditTitle = () => {
  const { getCollectionJoinField } = useCollectionManager();
  const { getField } = useCollection();
  const field = useField<Field>();
  const fieldSchema = useFieldSchema();
  const { t } = useTranslation();
  const { dn } = useDesignable();
  const collectionField = getField(fieldSchema['name']) || getCollectionJoinField(fieldSchema['x-collection-field']);

  return collectionField ? (
    <SchemaSettings.ModalItem
      key="edit-field-title"
      title={t('Edit field title')}
      schema={
        {
          type: 'object',
          title: t('Edit field title'),
          properties: {
            title: {
              title: t('Field title'),
              default: field?.title,
              description: `${t('Original field title: ')}${collectionField?.uiSchema?.title}`,
              'x-decorator': 'FormItem',
              'x-component': 'Input',
              'x-component-props': {},
            },
          },
        } as ISchema
      }
      onSubmit={({ title }) => {
        if (title) {
          field.title = title;
          fieldSchema.title = title;
          dn.emit('patch', {
            schema: {
              'x-uid': fieldSchema['x-uid'],
              title: fieldSchema.title,
            },
          });
        }
        dn.refresh();
      }}
    />
  ) : null;
};

export const EditDescription = () => {
  const field = useField<Field>();
  const fieldSchema = useFieldSchema();
  const { t } = useTranslation();
  const { dn } = useDesignable();

  return !field.readPretty ? (
    <SchemaSettings.ModalItem
      key="edit-description"
      title={t('Edit description')}
      schema={
        {
          type: 'object',
          title: t('Edit description'),
          properties: {
            description: {
              // title: t('Description'),
              default: field?.description,
              'x-decorator': 'FormItem',
              'x-component': 'Input.TextArea',
              'x-component-props': {},
            },
          },
        } as ISchema
      }
      onSubmit={({ description }) => {
        field.description = description;
        fieldSchema.description = description;
        dn.emit('patch', {
          schema: {
            'x-uid': fieldSchema['x-uid'],
            description: fieldSchema.description,
          },
        });
        dn.refresh();
      }}
    />
  ) : null;
};

export const EditTooltip = () => {
  const field = useField<Field>();
  const fieldSchema = useFieldSchema();
  const { t } = useTranslation();
  const { dn } = useDesignable();

  return field.readPretty ? (
    <SchemaSettings.ModalItem
      key="edit-tooltip"
      title={t('Edit tooltip')}
      schema={
        {
          type: 'object',
          title: t('Edit description'),
          properties: {
            tooltip: {
              default: fieldSchema?.['x-decorator-props']?.tooltip,
              'x-decorator': 'FormItem',
              'x-component': 'Input.TextArea',
              'x-component-props': {},
            },
          },
        } as ISchema
      }
      onSubmit={({ tooltip }) => {
        field.decoratorProps.tooltip = tooltip;
        fieldSchema['x-decorator-props'] = fieldSchema['x-decorator-props'] || {};
        fieldSchema['x-decorator-props']['tooltip'] = tooltip;
        dn.emit('patch', {
          schema: {
            'x-uid': fieldSchema['x-uid'],
            'x-decorator-props': fieldSchema['x-decorator-props'],
          },
        });
        dn.refresh();
      }}
    />
  ) : null;
};

export const EditRequired = () => {
  const field = useField<Field>();
  const fieldSchema = useFieldSchema();
  const { t } = useTranslation();
  const { dn, refresh } = useDesignable();

  // TODO: FormField 好像被弃用了，应该删除掉
  return !field.readPretty && fieldSchema['x-component'] !== 'FormField' ? (
    <SchemaSettings.SwitchItem
      key="required"
      title={t('Required')}
      checked={fieldSchema.required as boolean}
      onChange={(required) => {
        const schema = {
          ['x-uid']: fieldSchema['x-uid'],
        };
        field.required = required;
        fieldSchema['required'] = required;
        schema['required'] = required;
        dn.emit('patch', {
          schema,
        });
        refresh();
      }}
    />
  ) : null;
};

export const EditValidationRules = () => {
  const { getInterface, getCollectionJoinField } = useCollectionManager();
  const { getField } = useCollection();
  const { form } = useFormBlockContext();
  const field = useField<Field>();
  const fieldSchema = useFieldSchema();
  const { t } = useTranslation();
  const { dn, refresh } = useDesignable();
  const collectionField = getField(fieldSchema['name']) || getCollectionJoinField(fieldSchema['x-collection-field']);
  const interfaceConfig = getInterface(collectionField?.interface);
  const validateSchema = interfaceConfig?.['validateSchema']?.(fieldSchema);

  return form && !form?.readPretty && validateSchema ? (
    <SchemaSettings.ModalItem
      title={t('Set validation rules')}
      components={{ ArrayCollapse, FormLayout }}
      schema={
        {
          type: 'object',
          title: t('Set validation rules'),
          properties: {
            rules: {
              type: 'array',
              default: fieldSchema?.['x-validator'],
              'x-component': 'ArrayCollapse',
              'x-decorator': 'FormItem',
              'x-component-props': {
                accordion: true,
              },
              maxItems: 3,
              items: {
                type: 'object',
                'x-component': 'ArrayCollapse.CollapsePanel',
                'x-component-props': {
                  header: '{{ t("Validation rule") }}',
                },
                properties: {
                  index: {
                    type: 'void',
                    'x-component': 'ArrayCollapse.Index',
                  },
                  layout: {
                    type: 'void',
                    'x-component': 'FormLayout',
                    'x-component-props': {
                      labelStyle: {
                        marginTop: '6px',
                      },
                      labelCol: 8,
                      wrapperCol: 16,
                    },
                    properties: {
                      ...validateSchema,
                      message: {
                        type: 'string',
                        title: '{{ t("Error message") }}',
                        'x-decorator': 'FormItem',
                        'x-component': 'Input.TextArea',
                        'x-component-props': {
                          autoSize: {
                            minRows: 2,
                            maxRows: 2,
                          },
                        },
                      },
                    },
                  },
                  remove: {
                    type: 'void',
                    'x-component': 'ArrayCollapse.Remove',
                  },
                  moveUp: {
                    type: 'void',
                    'x-component': 'ArrayCollapse.MoveUp',
                  },
                  moveDown: {
                    type: 'void',
                    'x-component': 'ArrayCollapse.MoveDown',
                  },
                },
              },
              properties: {
                add: {
                  type: 'void',
                  title: '{{ t("Add validation rule") }}',
                  'x-component': 'ArrayCollapse.Addition',
                  'x-reactions': {
                    dependencies: ['rules'],
                    fulfill: {
                      state: {
                        disabled: '{{$deps[0].length >= 3}}',
                      },
                    },
                  },
                },
              },
            },
          },
        } as ISchema
      }
      onSubmit={(v) => {
        const rules = [];
        for (const rule of v.rules) {
          rules.push(_.pickBy(rule, _.identity));
        }
        const schema = {
          ['x-uid']: fieldSchema['x-uid'],
        };
        // return;
        // if (['number'].includes(collectionField?.interface) && collectionField?.uiSchema?.['x-component-props']?.['stringMode'] === true) {
        //   rules['numberStringMode'] = true;
        // }
        if (['percent'].includes(collectionField?.interface)) {
          for (const rule of rules) {
            if (!!rule.maxValue || !!rule.minValue) {
              rule['percentMode'] = true;
            }

            if (rule.percentFormat) {
              rule['percentFormats'] = true;
            }
          }
        }
        const concatValidator = _.concat([], collectionField?.uiSchema?.['x-validator'] || [], rules);
        field.validator = concatValidator;
        fieldSchema['x-validator'] = rules;
        schema['x-validator'] = rules;
        dn.emit('patch', {
          schema,
        });
        refresh();
      }}
    />
  ) : null;
};

export const EditDefaultValue = () => {
  const { getCollectionJoinField } = useCollectionManager();
  const { getField } = useCollection();
  const { form } = useFormBlockContext();
  const field = useField<Field>();
  const fieldSchema = useFieldSchema();
  const { t } = useTranslation();
  const { dn, refresh } = useDesignable();
  const collectionField = getField(fieldSchema['name']) || getCollectionJoinField(fieldSchema['x-collection-field']);

  return form && !form?.readPretty && collectionField?.uiSchema?.type ? (
    <SchemaSettings.ModalItem
      title={t('Set default value')}
      components={{ ArrayCollapse, FormLayout }}
      schema={
        {
          type: 'object',
          title: t('Set default value'),
          properties: {
            default: {
              ...collectionField?.uiSchema,
              name: 'default',
              title: t('Default value'),
              'x-decorator': 'FormItem',
              default: fieldSchema.default || collectionField?.defaultValue,
            },
          },
        } as ISchema
      }
      onSubmit={(v) => {
        const schema: ISchema = {
          ['x-uid']: fieldSchema['x-uid'],
        };
        if (field.value !== v.default) {
          field.value = v.default;
        }
        fieldSchema.default = v.default;
        schema.default = v.default;
        dn.emit('patch', {
          schema,
        });
        refresh();
      }}
    />
  ) : null;
};

export const EditComponent = () => {
  const { getCollectionJoinField, getCollection } = useCollectionManager();
  const { getField } = useCollection();
  const field = useField<Field>();
  const fieldSchema = useFieldSchema();
  const { t } = useTranslation();
  const { dn } = useDesignable();
  const collectionField = getField(fieldSchema['name']) || getCollectionJoinField(fieldSchema['x-collection-field']);
  const fieldModeOptions = useFieldModeOptions();
  const isAssociationField = ['belongsTo', 'hasOne', 'hasMany', 'belongsToMany'].includes(collectionField?.type);
  const targetCollection = getCollection(collectionField?.target);
  const isFileField = isFileCollection(targetCollection as any);

  return isAssociationField && fieldModeOptions ? (
    <SchemaSettings.SelectItem
      key="field-mode"
      title={t('Field component')}
      options={fieldModeOptions}
      value={field?.componentProps?.['mode'] || (isFileField ? 'FileManager' : 'Select')}
      onChange={(mode) => {
        const schema = {
          ['x-uid']: fieldSchema['x-uid'],
        };
        fieldSchema['x-component-props'] = fieldSchema['x-component-props'] || {};
        fieldSchema['x-component-props']['mode'] = mode;
        schema['x-component-props'] = fieldSchema['x-component-props'];
        field.componentProps = field.componentProps || {};
        field.componentProps.mode = mode;
        dn.emit('patch', {
          schema,
        });
        dn.refresh();
      }}
    />
  ) : null;
};

export const EditPattern = () => {
  const { getCollectionJoinField } = useCollectionManager();
  const { getField } = useCollection();
  const { form } = useFormBlockContext();
  const field = useField<Field>();
  const fieldSchema = useFieldSchema();
  const { t } = useTranslation();
  const { dn } = useDesignable();
  const collectionField = getField(fieldSchema['name']) || getCollectionJoinField(fieldSchema['x-collection-field']);
  let readOnlyMode = 'editable';
  if (fieldSchema['x-disabled'] === true) {
    readOnlyMode = 'readonly';
  }
  if (fieldSchema['x-read-pretty'] === true) {
    readOnlyMode = 'read-pretty';
  }

  return form && !form?.readPretty && collectionField?.interface !== 'o2m' && !isPatternDisabled(fieldSchema) ? (
    <SchemaSettings.SelectItem
      key="pattern"
      title={t('Pattern')}
      options={[
        { label: t('Editable'), value: 'editable' },
        { label: t('Readonly'), value: 'readonly' },
        { label: t('Easy-reading'), value: 'read-pretty' },
      ]}
      value={readOnlyMode}
      onChange={(v) => {
        const schema: ISchema = {
          ['x-uid']: fieldSchema['x-uid'],
        };

        switch (v) {
          case 'readonly': {
            fieldSchema['x-read-pretty'] = false;
            fieldSchema['x-disabled'] = true;
            schema['x-read-pretty'] = false;
            schema['x-disabled'] = true;
            field.readPretty = false;
            field.disabled = true;
            break;
          }
          case 'read-pretty': {
            fieldSchema['x-read-pretty'] = true;
            fieldSchema['x-disabled'] = false;
            schema['x-read-pretty'] = true;
            schema['x-disabled'] = false;
            field.readPretty = true;
            break;
          }
          default: {
            fieldSchema['x-read-pretty'] = false;
            fieldSchema['x-disabled'] = false;
            schema['x-read-pretty'] = false;
            schema['x-disabled'] = false;
            field.readPretty = false;
            field.disabled = false;
            break;
          }
        }

        dn.emit('patch', {
          schema,
        });

        dn.refresh();
      }}
    />
  ) : null;
};

>>>>>>> 3b5b732a
/**
 * 如果用户没有手动设置过 operator，那么在筛选的时候 operator 会是空的，
 * 该方法确保 operator 一定有值（需要在 FormItem 中调用）
 */
export const useEnsureOperatorsValid = () => {
  const fieldSchema = useFieldSchema();
  const operatorList = useOperatorList();
  const { operators: storedOperators } = findFilterOperators(fieldSchema);

  if (storedOperators && operatorList.length && !storedOperators[fieldSchema.name]) {
    storedOperators[fieldSchema.name] = operatorList[0].value;
  }
};<|MERGE_RESOLUTION|>--- conflicted
+++ resolved
@@ -1,6 +1,16 @@
-import { Schema, useFieldSchema } from '@formily/react';
+import { ArrayCollapse, FormLayout } from '@formily/antd-v5';
+import { Field } from '@formily/core';
+import { ISchema, Schema, useField, useFieldSchema } from '@formily/react';
+import { uid } from '@formily/shared';
 import _ from 'lodash';
+import React from 'react';
+import { useTranslation } from 'react-i18next';
+import { useFormBlockContext } from '../../../block-provider';
+import { useCollection, useCollectionManager } from '../../../collection-manager';
+import { SchemaSettings, isPatternDisabled } from '../../../schema-settings';
+import { useCompile, useDesignable, useFieldModeOptions } from '../../hooks';
 import { useOperatorList } from '../filter/useOperators';
+import { isFileCollection } from './FormItem';
 
 export const findFilterOperators = (schema: Schema) => {
   while (schema) {
@@ -15,8 +25,6 @@
   return {};
 };
 
-<<<<<<< HEAD
-=======
 const divWrap = (schema: ISchema) => {
   return {
     type: 'void',
@@ -472,7 +480,6 @@
   ) : null;
 };
 
->>>>>>> 3b5b732a
 /**
  * 如果用户没有手动设置过 operator，那么在筛选的时候 operator 会是空的，
  * 该方法确保 operator 一定有值（需要在 FormItem 中调用）
@@ -485,4 +492,114 @@
   if (storedOperators && operatorList.length && !storedOperators[fieldSchema.name]) {
     storedOperators[fieldSchema.name] = operatorList[0].value;
   }
+};
+
+export const EditOperator = () => {
+  const compile = useCompile();
+  const fieldSchema = useFieldSchema();
+  const field = useField<Field>();
+  const { t } = useTranslation();
+  const { dn } = useDesignable();
+  const operatorList = useOperatorList();
+  const { operators: storedOperators = {}, uid } = findFilterOperators(fieldSchema);
+
+  if (operatorList.length && !storedOperators[fieldSchema.name]) {
+    storedOperators[fieldSchema.name] = operatorList[0].value;
+  }
+
+  return operatorList.length ? (
+    <SchemaSettings.SelectItem
+      key="operator"
+      title={t('Operator')}
+      value={storedOperators[fieldSchema.name]}
+      options={compile(operatorList)}
+      onChange={(v) => {
+        storedOperators[fieldSchema.name] = v;
+        const operator = operatorList.find((item) => item.value === v);
+        const schema: ISchema = {
+          ['x-uid']: uid,
+          ['x-filter-operators']: storedOperators,
+        };
+
+        // 根据操作符的配置，设置组件的属性
+        if (operator?.schema?.['x-component']) {
+          _.set(fieldSchema, 'x-component-props.component', operator.schema['x-component']);
+          _.set(field, 'componentProps.component', operator.schema['x-component']);
+          field.reset();
+          dn.emit('patch', {
+            schema: {
+              ['x-uid']: fieldSchema['x-uid'],
+              ['x-component-props']: {
+                component: operator.schema['x-component'],
+              },
+            },
+          });
+        } else if (fieldSchema['x-component-props']?.component) {
+          _.set(fieldSchema, 'x-component-props.component', null);
+          _.set(field, 'componentProps.component', null);
+          field.reset();
+          dn.emit('patch', {
+            schema: {
+              ['x-uid']: fieldSchema['x-uid'],
+              ['x-component-props']: {
+                component: null,
+              },
+            },
+          });
+        }
+
+        dn.emit('patch', {
+          schema,
+        });
+        dn.refresh();
+      }}
+    />
+  ) : null;
+};
+
+export const EditTitleField = () => {
+  const { getCollectionFields, getCollectionJoinField } = useCollectionManager();
+  const { getField } = useCollection();
+  const field = useField<Field>();
+  const fieldSchema = useFieldSchema();
+  const { t } = useTranslation();
+  const { dn } = useDesignable();
+  const compile = useCompile();
+  const collectionField = getField(fieldSchema['name']) || getCollectionJoinField(fieldSchema['x-collection-field']);
+  const targetFields = collectionField?.target
+    ? getCollectionFields(collectionField?.target)
+    : getCollectionFields(collectionField?.targetCollection) ?? [];
+  const options = targetFields
+    .filter((field) => !field?.target && field.type !== 'boolean')
+    .map((field) => ({
+      value: field?.name,
+      label: compile(field?.uiSchema?.title) || field?.name,
+    }));
+
+  return options.length > 0 && fieldSchema['x-component'] === 'CollectionField' ? (
+    <SchemaSettings.SelectItem
+      key="title-field"
+      title={t('Title field')}
+      options={options}
+      value={field?.componentProps?.fieldNames?.label}
+      onChange={(label) => {
+        const schema = {
+          ['x-uid']: fieldSchema['x-uid'],
+        };
+        const fieldNames = {
+          ...collectionField?.uiSchema?.['x-component-props']?.['fieldNames'],
+          ...field.componentProps.fieldNames,
+          label,
+        };
+        fieldSchema['x-component-props'] = fieldSchema['x-component-props'] || {};
+        fieldSchema['x-component-props']['fieldNames'] = fieldNames;
+        schema['x-component-props'] = fieldSchema['x-component-props'];
+        field.componentProps.fieldNames = fieldSchema['x-component-props'].fieldNames;
+        dn.emit('patch', {
+          schema,
+        });
+        dn.refresh();
+      }}
+    />
+  ) : null;
 };