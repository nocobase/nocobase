--- conflicted
+++ resolved
@@ -3,17 +3,10 @@
 import { nextTick } from '@nocobase/utils/client';
 import _ from 'lodash';
 import { useEffect, useMemo, useRef } from 'react';
-<<<<<<< HEAD
 import { useAssociationNames } from '../../../../block-provider/hooks';
-import { useCollection, useCollectionManager } from '../../../../collection-manager';
-import { useRecordDataV2 } from '../../../../data-source/record/RecordProvider';
+import { useCollectionManager_deprecated, useCollection_deprecated } from '../../../../collection-manager';
+import { useRecordData } from '../../../../data-source/record/RecordProvider';
 import { useFlag } from '../../../../flag-provider';
-=======
-import { useAssociationNames } from '../../../../block-provider';
-import { useCollection_deprecated, useCollectionManager_deprecated } from '../../../../collection-manager';
-import { useFlag } from '../../../../flag-provider';
-import { useRecord_deprecated } from '../../../../record-provider';
->>>>>>> 18686fa0
 import { useVariables } from '../../../../variables';
 import { transformVariableValue } from '../../../../variables/utils/transformVariableValue';
 import { useSubFormValue } from '../../association-field/hooks';
@@ -29,11 +22,7 @@
   const { name } = useCollection_deprecated();
   const { getCollectionJoinField } = useCollectionManager_deprecated();
   const form = useForm();
-<<<<<<< HEAD
-  const recordData = useRecordDataV2();
-=======
-  const record = useRecord_deprecated();
->>>>>>> 18686fa0
+  const recordData = useRecordData();
   const fieldSchema = useFieldSchema();
   const variables = useVariables();
   const field = useField<Field>();
