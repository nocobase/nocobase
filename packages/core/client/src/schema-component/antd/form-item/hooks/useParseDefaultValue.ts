--- conflicted
+++ resolved
@@ -4,14 +4,10 @@
 import { getValuesByPath } from '@nocobase/utils/client';
 import _ from 'lodash';
 import { useCallback, useEffect } from 'react';
-import { useRecord_deprecated, useRecordIndex } from '../../../../../src/record-provider';
+import { useRecordIndex } from '../../../../../src/record-provider';
 import { useFormBlockType } from '../../../../block-provider/FormBlockProvider';
-<<<<<<< HEAD
-import { useCollection } from '../../../../collection-manager';
-import { useRecordV2 } from '../../../../data-source/record/RecordProvider';
-=======
 import { useCollection_deprecated } from '../../../../collection-manager';
->>>>>>> 18686fa0
+import { useRecord } from '../../../../data-source/record/RecordProvider';
 import { useFlag } from '../../../../flag-provider';
 import { DEBOUNCE_WAIT, useLocalVariables, useVariables } from '../../../../variables';
 import { getPath } from '../../../../variables/utils/getPath';
@@ -29,12 +25,7 @@
   const fieldSchema = useFieldSchema();
   const variables = useVariables();
   const localVariables = useLocalVariables();
-<<<<<<< HEAD
-  const record = useRecord();
-  const recordV2 = useRecordV2();
-=======
-  const record = useRecord_deprecated();
->>>>>>> 18686fa0
+  const recordV2 = useRecord();
   const { isInAssignFieldValues, isInSetDefaultValueDialog, isInFormDataTemplate, isInSubTable, isInSubForm } =
     useFlag() || {};
   const { getField } = useCollection_deprecated();
