--- conflicted
+++ resolved
@@ -67,11 +67,7 @@
   }, [parsedFilter, params]);
 
   return (
-<<<<<<< HEAD
-    <BlockProvider name="list" {...props}>
-=======
-    <BlockProvider data-testid="list-block" {...props} params={paramsWithFilter}>
->>>>>>> 0be4e6d9
+    <BlockProvider name="list" {...props} params={paramsWithFilter}>
       <InternalListBlockProvider {...props} />
     </BlockProvider>
   );
