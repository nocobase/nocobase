import { css } from '@emotion/css';
import { observer, RecursionField, useField, useFieldSchema } from '@formily/react';
import { TabPaneProps, Tabs as AntdTabs, TabsProps } from 'antd';
import classNames from 'classnames';
import React from 'react';
import { Icon } from '../../../icon';
import { useSchemaInitializer } from '../../../schema-initializer';
import { DndContext, SortableItem } from '../../common';
import { useDesigner } from '../../hooks/useDesigner';
import { TabsDesigner } from './Tabs.Designer';
import { useTabsContext } from './context';

<<<<<<< HEAD
export const Tabs: any = observer((props: TabsProps) => {
  const fieldSchema = useFieldSchema();
  const { render } = useSchemaInitializer(fieldSchema['x-initializer']);
  const contextProps = useTabsContext();
  return (
    <DndContext>
      <AntdTabs
        {...contextProps}
        style={props.style}
        tabBarExtraContent={{
          right: render(),
        }}
      >
        {fieldSchema.mapProperties((schema, key) => {
          return (
            <AntdTabs.TabPane tab={<RecursionField name={key} schema={schema} onlyRenderSelf />} key={key}>
              <RecursionField name={key} schema={schema} onlyRenderProperties />
            </AntdTabs.TabPane>
          );
        })}
      </AntdTabs>
    </DndContext>
  );
});
=======
export const Tabs: any = observer(
  (props: TabsProps) => {
    const fieldSchema = useFieldSchema();
    const { render } = useSchemaInitializer(fieldSchema['x-initializer']);
    return (
      <DndContext>
        <AntdTabs
          style={props.style}
          tabBarExtraContent={{
            right: render(),
          }}
        >
          {fieldSchema.mapProperties((schema, key) => {
            return (
              <AntdTabs.TabPane tab={<RecursionField name={key} schema={schema} onlyRenderSelf />} key={key}>
                <RecursionField name={key} schema={schema} onlyRenderProperties />
              </AntdTabs.TabPane>
            );
          })}
        </AntdTabs>
      </DndContext>
    );
  },
  { displayName: 'Tabs' },
);
>>>>>>> 24601aa6

const designerCss = css`
  position: relative;
  &:hover {
    > .general-schema-designer {
      display: block;
    }
  }
  &.nb-action-link {
    > .general-schema-designer {
      top: -10px;
      bottom: -10px;
      left: -10px;
      right: -10px;
    }
  }
  > .general-schema-designer {
    position: absolute;
    z-index: 999;
    top: 0;
    bottom: 0;
    left: 0;
    right: 0;
    display: none;
    background: rgba(241, 139, 98, 0.06);
    border: 0;
    top: 0;
    bottom: 0;
    left: 0;
    right: 0;
    pointer-events: none;
    > .general-schema-designer-icons {
      position: absolute;
      right: 2px;
      top: 2px;
      line-height: 16px;
      pointer-events: all;
      .ant-space-item {
        background-color: #f18b62;
        color: #fff;
        line-height: 16px;
        width: 16px;
        padding-left: 1px;
      }
    }
  }
`;

Tabs.TabPane = observer(
  (props: TabPaneProps & { icon?: any }) => {
    const Designer = useDesigner();
    const field = useField();
    return (
      <SortableItem className={classNames('nb-action-link', designerCss, props.className)}>
        {props.icon && <Icon style={{ marginRight: 2 }} type={props.icon} />} {props.tab || field.title}
        <Designer />
      </SortableItem>
    );
  },
  { displayName: 'TabPane' },
);

Tabs.Designer = TabsDesigner;<|MERGE_RESOLUTION|>--- conflicted
+++ resolved
@@ -7,42 +7,18 @@
 import { useSchemaInitializer } from '../../../schema-initializer';
 import { DndContext, SortableItem } from '../../common';
 import { useDesigner } from '../../hooks/useDesigner';
+import { useTabsContext } from './context';
 import { TabsDesigner } from './Tabs.Designer';
-import { useTabsContext } from './context';
 
-<<<<<<< HEAD
-export const Tabs: any = observer((props: TabsProps) => {
-  const fieldSchema = useFieldSchema();
-  const { render } = useSchemaInitializer(fieldSchema['x-initializer']);
-  const contextProps = useTabsContext();
-  return (
-    <DndContext>
-      <AntdTabs
-        {...contextProps}
-        style={props.style}
-        tabBarExtraContent={{
-          right: render(),
-        }}
-      >
-        {fieldSchema.mapProperties((schema, key) => {
-          return (
-            <AntdTabs.TabPane tab={<RecursionField name={key} schema={schema} onlyRenderSelf />} key={key}>
-              <RecursionField name={key} schema={schema} onlyRenderProperties />
-            </AntdTabs.TabPane>
-          );
-        })}
-      </AntdTabs>
-    </DndContext>
-  );
-});
-=======
 export const Tabs: any = observer(
   (props: TabsProps) => {
     const fieldSchema = useFieldSchema();
     const { render } = useSchemaInitializer(fieldSchema['x-initializer']);
+    const contextProps = useTabsContext();
     return (
       <DndContext>
         <AntdTabs
+          {...contextProps}
           style={props.style}
           tabBarExtraContent={{
             right: render(),
@@ -61,7 +37,6 @@
   },
   { displayName: 'Tabs' },
 );
->>>>>>> 24601aa6
 
 const designerCss = css`
   position: relative;
@@ -121,7 +96,7 @@
       </SortableItem>
     );
   },
-  { displayName: 'TabPane' },
+  { displayName: 'Tabs.TabPane' },
 );
 
 Tabs.Designer = TabsDesigner;