--- conflicted
+++ resolved
@@ -14,11 +14,7 @@
   const compile = useCompile();
   const component = _.isString(fieldSchema['x-component'])
     ? fieldSchema['x-component']
-<<<<<<< HEAD
-    : fieldSchema['x-component'].displayName;
-=======
     : fieldSchema['x-component']?.displayName;
->>>>>>> 34e026ce
   const collectionField = compile(fieldSchema['x-collection-field']);
   let { name: blockName } = useBlockContext() || {};
   // eslint-disable-next-line prefer-const
