--- conflicted
+++ resolved
@@ -7,7 +7,6 @@
 import { useFieldSchema } from '@formily/react';
 import { withDynamicSchemaProps } from '../../../application/hoc/withDynamicSchemaProps';
 
-<<<<<<< HEAD
 const blockItemCss = css`
   position: relative;
   &:hover {
@@ -53,23 +52,23 @@
   }
 `;
 
-export const BlockItem: React.FC<any> = (props) => {
-=======
-export const BlockItem: React.FC<any> = withDynamicSchemaProps((props) => {
-  // 新版 UISchema（1.0 之后）中已经废弃了 useProps，这里之所以继续保留是为了兼容旧版的 UISchema
->>>>>>> d9325461
-  const { className, children } = useProps(props);
+export const BlockItem: React.FC<any> = withDynamicSchemaProps(
+  (props) => {
+    // 新版 UISchema（1.0 之后）中已经废弃了 useProps，这里之所以继续保留是为了兼容旧版的 UISchema
+    const { className, children } = useProps(props);
 
-  const Designer = useDesigner();
-  const fieldSchema = useFieldSchema();
-  const { getAriaLabel } = useGetAriaLabelOfBlockItem(props.name);
+    const Designer = useDesigner();
+    const fieldSchema = useFieldSchema();
+    const { getAriaLabel } = useGetAriaLabelOfBlockItem(props.name);
 
-  const label = useMemo(() => getAriaLabel(), [getAriaLabel]);
+    const label = useMemo(() => getAriaLabel(), [getAriaLabel]);
 
-  return (
-    <SortableItem role="button" aria-label={label} className={cls('nb-block-item', className, blockItemCss)}>
-      <Designer {...fieldSchema['x-toolbar-props']} />
-      {children}
-    </SortableItem>
-  );
-});+    return (
+      <SortableItem role="button" aria-label={label} className={cls('nb-block-item', className, blockItemCss)}>
+        <Designer {...fieldSchema['x-toolbar-props']} />
+        {children}
+      </SortableItem>
+    );
+  },
+  { displayName: 'BlockItem' },
+);