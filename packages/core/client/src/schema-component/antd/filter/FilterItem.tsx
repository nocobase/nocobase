import { CloseCircleOutlined } from '@ant-design/icons';
import { css } from '@emotion/css';
import { observer } from '@formily/react';
import { Cascader, Select, Space } from 'antd';
import React, { useCallback, useContext, useMemo } from 'react';
import { useTranslation } from 'react-i18next';
import { useCompile } from '../..';
import { DynamicComponent } from './DynamicComponent';
import { RemoveConditionContext } from './context';
import { useValues } from './useValues';

export const FilterItem = observer(
  (props: any) => {
    const { t } = useTranslation();
    const compile = useCompile();
    const remove = useContext(RemoveConditionContext);
    const {
      schema,
      fields,
      operators,
      dataIndex,
      operator,
      setDataIndex,
      setOperator,
      value,
      setValue,
      collectionField,
    } = useValues();
    const style = useMemo(() => ({ marginBottom: 8 }), []);
    const fieldNames = useMemo(
      () => ({
        label: 'title',
        value: 'name',
        children: 'children',
      }),
      [],
    );
    const onChange = useCallback(
      (value) => {
        setDataIndex(value);
      },
      [setDataIndex],
    );

    const onOperatorsChange = useCallback(
      (value) => {
        setOperator(value);
      },
      [setOperator],
    );

    const removeStyle = useMemo(() => ({ color: '#bfbfbf' }), []);
    return (
      // 添加 nc-filter-item 类名是为了帮助编写测试时更容易选中该元素
      <div style={style} className="nc-filter-item">
        <Space>
          <Cascader
            data-testid="antd-cascader"
            className={css`
              width: 160px;
            `}
            fieldNames={fieldNames}
            changeOnSelect={false}
            value={dataIndex}
            options={compile(fields)}
            onChange={onChange}
            placeholder={t('Select field')}
          />
          <Select
            data-testid="antd-select"
            className={css`
              min-width: 110px;
            `}
            popupMatchSelectWidth={false}
            value={operator?.value}
            options={compile(operators)}
            onChange={onOperatorsChange}
            placeholder={t('Comparision')}
          />
          {!operator?.noValue ? (
            <DynamicComponent value={value} schema={schema} collectionField={collectionField} onChange={setValue} />
          ) : null}
          {!props.disabled && (
<<<<<<< HEAD
            <a>
              <CloseCircleOutlined onClick={remove} style={removeStyle} />
=======
            <a data-testid="close-icon-button">
              <CloseCircleOutlined onClick={() => remove()} style={{ color: '#bfbfbf' }} />
>>>>>>> dbdd587b
            </a>
          )}
        </Space>
      </div>
    );
  },
  { displayName: 'FilterItem' },
);<|MERGE_RESOLUTION|>--- conflicted
+++ resolved
@@ -81,13 +81,8 @@
             <DynamicComponent value={value} schema={schema} collectionField={collectionField} onChange={setValue} />
           ) : null}
           {!props.disabled && (
-<<<<<<< HEAD
-            <a>
+            <a data-testid="close-icon-button">
               <CloseCircleOutlined onClick={remove} style={removeStyle} />
-=======
-            <a data-testid="close-icon-button">
-              <CloseCircleOutlined onClick={() => remove()} style={{ color: '#bfbfbf' }} />
->>>>>>> dbdd587b
             </a>
           )}
         </Space>
