import { CloseCircleOutlined } from '@ant-design/icons';
import { css } from '@emotion/css';
import { observer } from '@formily/react';
import { Cascader, Select, Space } from 'antd';
import React, { useContext } from 'react';
import { useTranslation } from 'react-i18next';
import { useCompile } from '../..';
import { DynamicComponent } from './DynamicComponent';
import { RemoveConditionContext } from './context';
import { useValues } from './useValues';

<<<<<<< HEAD
export const FilterItem = observer((props: any) => {
  const { t } = useTranslation();
  const compile = useCompile();
  const remove = useContext(RemoveConditionContext);
  const { schema, fields, operators, dataIndex, operator, setDataIndex, setOperator, value, setValue } = useValues();
  return (
    <div style={{ marginBottom: 8 }}>
      <Space>
        <Cascader
          className={css`
            width: 160px;
          `}
          popupClassName={css`
            .ant-cascader-menu {
              height: 100%;
            }
          `}
          fieldNames={{
            label: 'title',
            value: 'name',
            children: 'children',
          }}
          changeOnSelect={false}
          value={dataIndex}
          options={compile(fields)}
          onChange={(value) => {
            setDataIndex(value);
          }}
          placeholder={t('Select Field')}
        />
        <Select
          className={css`
            min-width: 110px;
          `}
          value={operator?.value}
          options={compile(operators)}
          onChange={(value) => {
            setOperator(value);
          }}
          placeholder={t('Comparision')}
        />
        {!operator?.noValue &&
          React.createElement(DynamicComponent, {
            value: value ? value : undefined,
            schema,
            onChange(value) {
              setValue(value);
            },
          })}
        {!props.disabled && (
          <a>
            <CloseCircleOutlined onClick={() => remove()} style={{ color: '#bfbfbf' }} />
          </a>
        )}
      </Space>
    </div>
  );
});
=======
export const FilterItem = observer(
  (props: any) => {
    const { t } = useTranslation();
    const compile = useCompile();
    const remove = useContext(RemoveConditionContext);
    const { schema, fields, operators, dataIndex, operator, setDataIndex, setOperator, value, setValue } = useValues();
    return (
      // 添加 nc-filter-item 类名是为了帮助编写测试时更容易选中该元素
      <div style={{ marginBottom: 8 }} className="nc-filter-item">
        <Space>
          <Cascader
            className={css`
              width: 160px;
            `}
            fieldNames={{
              label: 'title',
              value: 'name',
              children: 'children',
            }}
            changeOnSelect={false}
            value={dataIndex}
            options={compile(fields)}
            onChange={(value) => {
              setDataIndex(value);
            }}
            placeholder={t('Select Field')}
          />
          <Select
            className={css`
              min-width: 110px;
            `}
            value={operator?.value}
            options={compile(operators)}
            onChange={(value) => {
              setOperator(value);
            }}
            placeholder={t('Comparision')}
          />
          {!operator?.noValue ? <DynamicComponent value={value} schema={schema} onChange={setValue} /> : null}
          {!props.disabled && (
            <a>
              <CloseCircleOutlined onClick={() => remove()} style={{ color: '#bfbfbf' }} />
            </a>
          )}
        </Space>
      </div>
    );
  },
  { displayName: 'FilterItem' },
);
>>>>>>> 24601aa6
<|MERGE_RESOLUTION|>--- conflicted
+++ resolved
@@ -9,66 +9,6 @@
 import { RemoveConditionContext } from './context';
 import { useValues } from './useValues';
 
-<<<<<<< HEAD
-export const FilterItem = observer((props: any) => {
-  const { t } = useTranslation();
-  const compile = useCompile();
-  const remove = useContext(RemoveConditionContext);
-  const { schema, fields, operators, dataIndex, operator, setDataIndex, setOperator, value, setValue } = useValues();
-  return (
-    <div style={{ marginBottom: 8 }}>
-      <Space>
-        <Cascader
-          className={css`
-            width: 160px;
-          `}
-          popupClassName={css`
-            .ant-cascader-menu {
-              height: 100%;
-            }
-          `}
-          fieldNames={{
-            label: 'title',
-            value: 'name',
-            children: 'children',
-          }}
-          changeOnSelect={false}
-          value={dataIndex}
-          options={compile(fields)}
-          onChange={(value) => {
-            setDataIndex(value);
-          }}
-          placeholder={t('Select Field')}
-        />
-        <Select
-          className={css`
-            min-width: 110px;
-          `}
-          value={operator?.value}
-          options={compile(operators)}
-          onChange={(value) => {
-            setOperator(value);
-          }}
-          placeholder={t('Comparision')}
-        />
-        {!operator?.noValue &&
-          React.createElement(DynamicComponent, {
-            value: value ? value : undefined,
-            schema,
-            onChange(value) {
-              setValue(value);
-            },
-          })}
-        {!props.disabled && (
-          <a>
-            <CloseCircleOutlined onClick={() => remove()} style={{ color: '#bfbfbf' }} />
-          </a>
-        )}
-      </Space>
-    </div>
-  );
-});
-=======
 export const FilterItem = observer(
   (props: any) => {
     const { t } = useTranslation();
@@ -118,5 +58,4 @@
     );
   },
   { displayName: 'FilterItem' },
-);
->>>>>>> 24601aa6
+);