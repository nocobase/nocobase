import { ArrayField as ArrayFieldModel } from '@formily/core';
import { ObjectField, observer, useField } from '@formily/react';
import React from 'react';
import { RemoveConditionContext } from './context';
import { FilterGroup } from './FilterGroup';
import { FilterItem } from './FilterItem';

<<<<<<< HEAD
export const FilterItems = observer((props) => {
  const field = useField<ArrayFieldModel>();
  return (
    <div>
      {field?.value?.map((item, index) => {
        return (
          <RemoveConditionContext.Provider key={index} value={() => field.remove(index)}>
            <ObjectField name={index} component={[item?.$and || item?.$or ? FilterGroup : FilterItem]} />
          </RemoveConditionContext.Provider>
        );
      })}
    </div>
  );
});
=======
export const FilterItems = observer(
  (props) => {
    const field = useField<ArrayFieldModel>();
    return (
      <div>
        {field?.value?.map((item, index) => {
          return (
            <RemoveConditionContext.Provider key={index} value={() => field.remove(index)}>
              <ObjectField name={index} component={[item.$and || item.$or ? FilterGroup : FilterItem]} />
            </RemoveConditionContext.Provider>
          );
        })}
      </div>
    );
  },
  { displayName: 'FilterItems' },
);
>>>>>>> e6a2a292
<|MERGE_RESOLUTION|>--- conflicted
+++ resolved
@@ -5,22 +5,6 @@
 import { FilterGroup } from './FilterGroup';
 import { FilterItem } from './FilterItem';
 
-<<<<<<< HEAD
-export const FilterItems = observer((props) => {
-  const field = useField<ArrayFieldModel>();
-  return (
-    <div>
-      {field?.value?.map((item, index) => {
-        return (
-          <RemoveConditionContext.Provider key={index} value={() => field.remove(index)}>
-            <ObjectField name={index} component={[item?.$and || item?.$or ? FilterGroup : FilterItem]} />
-          </RemoveConditionContext.Provider>
-        );
-      })}
-    </div>
-  );
-});
-=======
 export const FilterItems = observer(
   (props) => {
     const field = useField<ArrayFieldModel>();
@@ -37,5 +21,4 @@
     );
   },
   { displayName: 'FilterItems' },
-);
->>>>>>> e6a2a292
+);