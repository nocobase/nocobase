--- conflicted
+++ resolved
@@ -63,26 +63,16 @@
   }, [props.schema]);
   return (
     <FormContext.Provider value={form}>
-<<<<<<< HEAD
-      {component
-        ? React.createElement<DynamicComponentProps>(component, {
-            value: props.value,
-            collectionField: props.collectionField,
-            onChange: props?.onChange,
-            renderSchemaComponent,
-          })
-        : renderSchemaComponent()}
-=======
       <div data-testid="dynamic-component-filter-item">
         {component
-          ? React.createElement(component, {
+          ? React.createElement<DynamicComponentProps>(component, {
               value: props.value,
+              collectionField: props.collectionField,
               onChange: props?.onChange,
               renderSchemaComponent,
             })
           : renderSchemaComponent()}
       </div>
->>>>>>> dbdd587b
     </FormContext.Provider>
   );
 };