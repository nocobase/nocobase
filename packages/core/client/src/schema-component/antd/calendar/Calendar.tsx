import { LeftOutlined, RightOutlined } from '@ant-design/icons';
import { createForm } from '@formily/core';
import { observer, RecursionField, Schema, useFieldSchema } from '@formily/react';
import { parseExpression } from 'cron-parser';
import get from 'lodash/get';
import moment from 'moment';
import React, { useCallback, useMemo, useState } from 'react';
import { Calendar as BigCalendar, momentLocalizer } from 'react-big-calendar';
import * as dates from 'react-big-calendar/lib/utils/dates';
import { useTranslation } from 'react-i18next';
import { RecordProvider } from '../../../';
import { i18n } from '../../../i18n';
import { useProps } from '../../hooks/useProps';
import { ActionContext } from '../action';
import Header from './components/Header';
import { CalendarToolbarContext } from './context';
import './style.less';
import type { ToolbarProps } from './types';
import { formatDate } from './utils';

const Weeks = ['month', 'week', 'day'] as const;

const localizer = momentLocalizer(moment);
export const DeleteEventContext = React.createContext({
  close: () => {},
});

function Toolbar(props: ToolbarProps) {
  const fieldSchema = useFieldSchema();
  const toolBarSchema: Schema = useMemo(
    () =>
      fieldSchema.reduceProperties((buf, current) => {
        if (current['x-component'].endsWith('.ActionBar')) {
          return current;
        }
        return buf;
      }, null),
    [],
  );
  return (
    <CalendarToolbarContext.Provider value={props}>
      <RecursionField name={toolBarSchema.name} schema={toolBarSchema} />
    </CalendarToolbarContext.Provider>
  );
}

const messages: any = {
  allDay: '',
  previous: (
    <div>
      <LeftOutlined />
    </div>
  ),
  next: (
    <div>
      <RightOutlined />
    </div>
  ),
  today: i18n.t('Today'),
  month: i18n.t('Month'),
  week: i18n.t('Week'),
  work_week: i18n.t('Work week'),
  day: i18n.t('Day'),
  agenda: i18n.t('Agenda'),
  date: i18n.t('Date'),
  time: i18n.t('Time'),
  event: i18n.t('Event'),
  noEventsInRange: i18n.t('None'),
  showMore: (count) => i18n.t('{{count}} more items', { count }),
};

const useEvents = (dataSource: any, fieldNames: any, date: Date, view: typeof Weeks[number]) => {
  const { t } = useTranslation();
  return useMemo(() => {
    if (!Array.isArray(dataSource)) return [];
    const events = [];

    dataSource.forEach((item) => {
      const { cron, exclude = [] } = item;
      const start = moment(get(item, fieldNames.start) || moment());
      const end = moment(get(item, fieldNames.end) || start);
      const intervalTime = end.diff(start, 'millisecond', true);

      const dateM = moment(date);
      const startDate = dateM.clone().startOf('month');
      const endDate = startDate.clone().endOf('month');
      if (view === 'month') {
        startDate.startOf('week');
        endDate.endOf('week');
      }
      const push = (eventStart: moment.Moment = start.clone()) => {
        // 必须在这个月的开始时间和结束时间，且在日程的开始时间之后
        if (eventStart.isBefore(start) || !eventStart.isBetween(startDate, endDate)) {
          return;
        }

        let out = false;
        const res = exclude?.some((d) => {
          if (d.endsWith('_after')) {
            d = d.replace(/_after$/, '');
            out = true;
            return eventStart.isSameOrAfter(d);
          } else {
            return eventStart.isSame(d);
          }
        });

        if (res) return out;

        const event = {
          id: get(item, fieldNames.id || 'id'),
          title: get(item, fieldNames.title) || t('Untitle'),
          start: eventStart.toDate(),
          end: eventStart.add(intervalTime, 'millisecond').toDate(),
        };

        events.push(event);
      };

      if (cron === 'every_week') {
        let nextStart = start
          .clone()
          .year(startDate.year())
          .month(startDate.month())
          .date(startDate.date())
          .day(start.day());
        while (nextStart.isBefore(endDate)) {
          if (push(nextStart.clone())) {
            break;
          }
          nextStart.add(1, 'week');
        }
      } else if (cron === 'every_month') {
        push(start.clone().year(dateM.year()).month(dateM.month()));
      } else if (cron === 'every_year') {
        push(start.clone().year(dateM.year()));
      } else {
        push();
        if (!cron) return;
        try {
          const interval = parseExpression(cron, {
            startDate: startDate.toDate(),
            endDate: endDate.toDate(),
            iterator: true,
            currentDate: start.toDate(),
            utc: true,
          });
          while (interval.hasNext()) {
            const { value } = interval.next();
            if (push(moment(value.toDate()))) break;
          }
        } catch (err) {
          console.error(err);
        }
      }
    });
    return events;
  }, [dataSource, fieldNames, date, view]);
};
const getCardItemProps = (schema) => {
  if (schema?.['x-component'] == 'CardItem') {
    return schema?.['x-component-props'];
  }
  if (schema.parent) {
    return getCardItemProps(schema.parent);
  }
  return {};
};

const CalendarRecordViewer = (props) => {
  const { visible, setVisible, record } = props;
  const form = useMemo(() => createForm(), [record]);
  const fieldSchema = useFieldSchema();
  const eventSchema: Schema = useMemo(
    () =>
      fieldSchema.reduceProperties((buf, current) => {
        if (current['x-component'].endsWith('.Event')) {
          return current;
        }
        return buf;
      }, null),
    [],
  );

  const close = useCallback(() => {
    setVisible(false);
  }, []);

  const cardItemProps = getCardItemProps(fieldSchema)
  return (
    eventSchema && (
      <DeleteEventContext.Provider value={{ close }}>
<<<<<<< HEAD
        <ActionContext.Provider value={{ openMode: 'drawer', visible, setVisible }}>
=======
        <ActionContext.Provider value={{ openMode: cardItemProps?.openMode ?? 'drawer', openSize: cardItemProps?.openSize,visible, setVisible}}>
>>>>>>> 6441f49a
          <RecordProvider record={record}>
            <RecursionField schema={eventSchema} name={eventSchema.name} />
          </RecordProvider>
        </ActionContext.Provider>
      </DeleteEventContext.Provider>
    )
  );
};

export const Calendar: any = observer((props: any) => {
  const { dataSource, fieldNames, showLunar } = useProps(props);
  const [date, setDate] = useState<Date>(new Date());
  const [view, setView] = useState<typeof Weeks[number]>('month');
  const events = useEvents(dataSource, fieldNames, date, view);
  const [visible, setVisible] = useState(false);
  const [record, setRecord] = useState<any>({});

  const components = useMemo(() => {
    return {
      toolbar: (props) => <Toolbar {...props} showLunar={showLunar}></Toolbar>,
      week: {
        header: (props) => <Header {...props} type="week" showLunar={showLunar}></Header>,
      },
      month: {
        dateHeader: (props) => <Header {...props} showLunar={showLunar}></Header>,
      },
    };
  }, [showLunar]);

  return (
    <div style={{ height: 700 }}>
      <CalendarRecordViewer visible={visible} setVisible={setVisible} record={record} />
      <BigCalendar
        popup
        selectable
        events={events}
        view={view}
        views={Weeks}
        date={date}
        step={60}
        showMultiDayTimes
        messages={messages}
        onNavigate={setDate}
        onView={setView}
        onSelectSlot={(slotInfo) => {
          console.log('onSelectSlot', slotInfo);
        }}
        onDoubleClickEvent={(event) => {
          console.log('onDoubleClickEvent');
        }}
        onSelectEvent={(event) => {
          const record = dataSource?.find((item) => item[fieldNames.id] === event.id);
          if (!record) {
            return;
          }
          record.__event = { ...event, start: formatDate(moment(event.start)), end: formatDate(moment(event.end)) };

          setRecord(record);
          setVisible(true);
        }}
        formats={{
          monthHeaderFormat: 'Y-M',
          agendaDateFormat: 'M-DD',
          dayHeaderFormat: 'Y-M-DD',
          dayRangeHeaderFormat: ({ start, end }, culture, local) => {
            if (dates.eq(start, end, 'month')) {
              return local.format(start, 'Y-M', culture);
            }
            return `${local.format(start, 'Y-M', culture)} - ${local.format(end, 'Y-M', culture)}`;
          },
        }}
        components={components}
        localizer={localizer}
      />
    </div>
  );
});<|MERGE_RESOLUTION|>--- conflicted
+++ resolved
@@ -190,11 +190,7 @@
   return (
     eventSchema && (
       <DeleteEventContext.Provider value={{ close }}>
-<<<<<<< HEAD
-        <ActionContext.Provider value={{ openMode: 'drawer', visible, setVisible }}>
-=======
         <ActionContext.Provider value={{ openMode: cardItemProps?.openMode ?? 'drawer', openSize: cardItemProps?.openSize,visible, setVisible}}>
->>>>>>> 6441f49a
           <RecordProvider record={record}>
             <RecursionField schema={eventSchema} name={eventSchema.name} />
           </RecordProvider>
