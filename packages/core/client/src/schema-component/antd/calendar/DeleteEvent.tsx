--- conflicted
+++ resolved
@@ -14,12 +14,8 @@
 export const DeleteEvent = observer(() => {
   const { visible, setVisible } = useActionContext();
   const { exclude = [], cron, ...record } = useRecord();
-<<<<<<< HEAD
-  const startDate = moment(record.__parent.__event?.start).format();
-=======
   const { close } = useContext(DeleteEventContext);
   const startDate = formatDate(moment(record.__parent.__event.start));
->>>>>>> 07c37395
   const filterByTk = useFilterByTk();
   const { resource, service, __parent } = useBlockRequestContext();
   const [value, onChange] = useState(startDate);
