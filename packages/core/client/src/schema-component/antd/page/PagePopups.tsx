--- conflicted
+++ resolved
@@ -151,6 +151,7 @@
       </PopupVisibleProvider>
     );
   }
+
   return (
     <PopupParamsProvider params={params} context={context} currentLevel={currentLevel}>
       <PopupVisibleProvider visible={visible} setVisible={setVisible}>
@@ -291,12 +292,8 @@
       setRootSchema(rootSchema);
     };
     run();
-<<<<<<< HEAD
-  }, [popupParams, requestSchema]);
-=======
   }, [fieldSchema.root, getPopupSchemaFromSchema, popupParams, requestSchema, savePopupSchemaToSchema]);
 
->>>>>>> aa68a739
   const components = useMemo(() => ({ PagePopupsItemProvider }), []);
 
   if (!rootSchema) {
@@ -443,28 +440,6 @@
   };
 }
 
-<<<<<<< HEAD
-function parseQueryString(queryString) {
-  // 如果没有 '&'，直接返回原始字符串
-  if (!queryString.includes('&')) {
-    return queryString;
-  }
-
-  // 解码查询字符串
-  const decodedString = decodeURIComponent(queryString);
-
-  // 将解码后的字符串按 '&' 分隔成键值对
-  const pairs = decodedString.split('&');
-
-  // 将键值对转换为对象
-  const params = pairs.reduce((acc, pair) => {
-    const [key, value] = pair.split('=');
-    acc[key] = value;
-    return acc;
-  }, {});
-
-  return params;
-=======
 function findSchemaByUid(uid: string, rootSchema: Schema, resultRef: { value: Schema } = { value: null }) {
   resultRef = resultRef || {
     value: null,
@@ -477,5 +452,26 @@
     }
   });
   return resultRef.value;
->>>>>>> aa68a739
+}
+
+function parseQueryString(queryString) {
+  // 如果没有 '&'，直接返回原始字符串
+  if (!queryString.includes('&')) {
+    return queryString;
+  }
+
+  // 解码查询字符串
+  const decodedString = decodeURIComponent(queryString);
+
+  // 将解码后的字符串按 '&' 分隔成键值对
+  const pairs = decodedString.split('&');
+
+  // 将键值对转换为对象
+  const params = pairs.reduce((acc, pair) => {
+    const [key, value] = pair.split('=');
+    acc[key] = value;
+    return acc;
+  }, {});
+
+  return params;
 }