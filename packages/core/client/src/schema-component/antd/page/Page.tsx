/**
 * This file is part of the NocoBase (R) project.
 * Copyright (c) 2020-2024 NocoBase Co., Ltd.
 * Authors: NocoBase Team.
 *
 * This project is dual-licensed under AGPL-3.0 and NocoBase Commercial License.
 * For more information, please refer to: https://www.nocobase.com/agreement.
 */

import { PlusOutlined } from '@ant-design/icons';
import { PageHeader as AntdPageHeader } from '@ant-design/pro-layout';
import { css } from '@emotion/css';
import { FormLayout } from '@formily/antd-v5';
import { SchemaOptionsContext, useFieldSchema } from '@formily/react';
import { uid } from '@formily/shared';
import { transformMultiColumnToSingleColumn } from '@nocobase/utils/client';
import { Badge, Button, Tabs } from 'antd';
import classNames from 'classnames';
import React, { FC, memo, useCallback, useContext, useEffect, useMemo, useRef, useState } from 'react';
import { ErrorBoundary } from 'react-error-boundary';
import { useTranslation } from 'react-i18next';
import { NavigateFunction, Outlet, useOutletContext } from 'react-router-dom';
import { FormDialog, Variable, withSearchParams } from '..';
import { antTableCell } from '../../../acl/style';
import {
  CurrentTabUidContext,
  useCurrentSearchParams,
  useCurrentTabUid,
  useLocationNoUpdate,
  useNavigateNoUpdate,
  useRouterBasename,
} from '../../../application/CustomRouterContextProvider';
import { AppNotFound } from '../../../common/AppNotFound';
import { useDocumentTitle } from '../../../document-title';
import { useGlobalTheme } from '../../../global-theme';
import { Icon } from '../../../icon';
import {
  NocoBaseDesktopRouteType,
  NocoBaseRouteContext,
  useCurrentRoute,
  useMobileLayout,
} from '../../../route-switch/antd/admin-layout';
import { KeepAlive, useKeepAlive } from '../../../route-switch/antd/admin-layout/KeepAlive';
import { useGetAriaLabelOfSchemaInitializer } from '../../../schema-initializer/hooks/useGetAriaLabelOfSchemaInitializer';
import { DndContext } from '../../common';
import { SortableItem } from '../../common/sortable-item';
import { RemoteSchemaComponent, SchemaComponent, SchemaComponentOptions } from '../../core';
import { useCompile, useDesignable } from '../../hooks';
import { useToken } from '../__builtins__';
import { ErrorFallback } from '../error-fallback';
import { useMenuDragEnd, useNocoBaseRoutes } from '../menu/Menu';
import { AllDataBlocksProvider } from './AllDataBlocksProvider';
import { useStyles } from './Page.style';
import { PageDesigner, PageTabDesigner } from './PageTabDesigner';
import { PopupRouteContextResetter } from './PopupRouteContextResetter';
import { NAMESPACE_UI_SCHEMA } from '../../../i18n/constant';
import { NocoBaseDesktopRoute } from '../../../route-switch/antd/admin-layout/convertRoutesToSchema';
import { useEvaluatedExpression } from '../../../hooks/useParsedValue';
import { VariableScope } from '../../../variables/VariableScope';

interface PageProps {
  currentTabUid: string;
  className?: string;
}

const useRouteTranslation = () => {
  return useTranslation('lm-desktop-routes');
};

const InternalPage = React.memo((props: PageProps) => {
  const fieldSchema = useFieldSchema();
  const currentTabUid = props.currentTabUid;
  const disablePageHeader = fieldSchema['x-component-props']?.disablePageHeader;
  const searchParams = useCurrentSearchParams();
  const loading = false;
  const currentRoute = useCurrentRoute();
  const enablePageTabs = currentRoute.enableTabs;
  const defaultActiveKey = currentRoute?.children?.[0]?.schemaUid;

  const activeKey = useMemo(
    // 处理 searchParams 是为了兼容旧版的 tab 参数
    () => currentTabUid || searchParams.get('tab') || defaultActiveKey,
    [currentTabUid, searchParams, defaultActiveKey],
  );

  const outletContext = useMemo(
    () => ({ loading, disablePageHeader, enablePageTabs, tabUid: currentTabUid }),
    [currentTabUid, disablePageHeader, enablePageTabs, loading],
  );

  return (
    <>
      <NocoBasePageHeader activeKey={activeKey} className={props.className} />
      <div className="nb-page-wrapper">
        <ErrorBoundary FallbackComponent={ErrorFallback} onError={console.error}>
          {currentTabUid ? (
            // used to match the rout with name "admin.page.tab"
            <Outlet context={outletContext} />
          ) : (
            <>
              <PageContent
                loading={loading}
                disablePageHeader={disablePageHeader}
                enablePageTabs={enablePageTabs}
                activeKey={activeKey}
              />
              {/* Used to match the route with name "admin.page.popup" */}
              <Outlet />
            </>
          )}
        </ErrorBoundary>
      </div>
    </>
  );
});

export const Page = React.memo((props: PageProps) => {
  const { hashId, componentCls } = useStyles();
  const { active: pageActive } = useKeepAlive();
  const currentTabUid = useCurrentTabUid();
  const tabUidRef = useRef(currentTabUid);

  if (pageActive) {
    tabUidRef.current = currentTabUid;
  }

  return (
    <AllDataBlocksProvider>
      <div className={`${componentCls} ${hashId} ${antTableCell}`}>
        {/* Avoid passing values down to improve rendering performance */}
        <CurrentTabUidContext.Provider value={''}>
          <InternalPage currentTabUid={tabUidRef.current} className={props.className} />
        </CurrentTabUidContext.Provider>
      </div>
    </AllDataBlocksProvider>
  );
});

Page.displayName = 'NocoBasePage';

export const PageTabs = () => {
  const { loading, disablePageHeader, enablePageTabs, tabUid } = useOutletContext<any>();
  return (
    <CurrentTabUidContext.Provider value={tabUid}>
      <PageContent
        loading={loading}
        disablePageHeader={disablePageHeader}
        enablePageTabs={enablePageTabs}
        activeKey={tabUid}
      />
      {/* used to match the route with name "admin.page.tab.popup" */}
      <Outlet />
    </CurrentTabUidContext.Provider>
  );
};

Page.displayName = 'Page';

const className1 = css`
  > .nb-grid-container:not(:last-child) {
    > .nb-grid > .nb-grid-warp > button:last-child {
      display: none;
    }
  }
`;

interface PageContentProps {
  loading: boolean;
  disablePageHeader: any;
  enablePageTabs: any;
  activeKey: string;
}

const InternalPageContent = (props: PageContentProps) => {
  const { loading, disablePageHeader, enablePageTabs, activeKey } = props;
  const currentRoute = useCurrentRoute();
  const navigate = useNavigateNoUpdate();
  const location = useLocationNoUpdate();
  const { isMobileLayout } = useMobileLayout();

  const children = currentRoute?.children || [];
  const noTabs = children.every((tabRoute) => tabRoute.schemaUid !== activeKey && tabRoute.tabSchemaName !== activeKey);

  if (activeKey && noTabs) {
    return <AppNotFound />;
  }

  // 兼容旧版本的 tab 路径
  const oldTab = currentRoute?.children?.find((tabRoute) => tabRoute.tabSchemaName === activeKey);
  if (oldTab) {
    const searchParams = new URLSearchParams(location.search);
    // Check if activeKey exists in search params and remove it
    if (searchParams.has('tab') && searchParams.get('tab') === activeKey) {
      searchParams.delete('tab');
    }
    // Create a clean search string or empty string if only '?' remains
    const searchString = searchParams.toString() ? `?${searchParams.toString()}` : '';

    const newPath =
      location.pathname + (location.pathname.endsWith('/') ? `tabs/${oldTab.schemaUid}` : `/tabs/${oldTab.schemaUid}`);
    navigate(newPath + searchString);

    return null;
  }

  if (!disablePageHeader && enablePageTabs) {
    return (
      <KeepAlive uid={activeKey}>
        {(uid) => (
          <NocoBaseRouteContext.Provider value={currentRoute.children?.find((item) => item.schemaUid === uid)}>
            <RemoteSchemaComponent
              uid={uid}
              schemaTransform={isMobileLayout ? transformMultiColumnToSingleColumn : undefined}
            />
          </NocoBaseRouteContext.Provider>
        )}
      </KeepAlive>
    );
  }

  return (
    <div className={className1}>
      <NocoBaseRouteContext.Provider value={currentRoute?.children?.[0]}>
        <RemoteSchemaComponent
          uid={currentRoute?.children?.[0].schemaUid}
          schemaTransform={isMobileLayout ? transformMultiColumnToSingleColumn : undefined}
        />
      </NocoBaseRouteContext.Provider>
    </div>
  );
};

const PageContent = memo((props: PageContentProps) => {
  return (
    <PopupRouteContextResetter>
      <InternalPageContent {...props} />
    </PopupRouteContextResetter>
  );
});

const TabBadge: FC<{ tabRoute: NocoBaseDesktopRoute; style?: React.CSSProperties }> = (props) => {
  const badgeCount = useEvaluatedExpression(props.tabRoute.options?.badge?.count);

  if (badgeCount == null) return null;

<<<<<<< HEAD
  return (
    <Badge {...props.tabRoute.options?.badge} count={badgeCount} style={props.style}>
      {props.children}
    </Badge>
  );
};
=======
  return <Badge {...props.tabRoute.options?.badge} count={badgeCount} style={props.style} dot={false}>{props.children}</Badge>
}
>>>>>>> dd65e1fd

const NocoBasePageHeaderTabs: FC<{ className: string; activeKey: string }> = ({ className, activeKey }) => {
  const fieldSchema = useFieldSchema();
  const { t } = useTranslation();
  const { t: routeT } = useRouteTranslation();
  const { token } = useToken();
  const basenameOfCurrentRouter = useRouterBasename();
  const navigate = useNavigateNoUpdate();
  const handleTabsChange = useCallback(
    (activeKey: string): void => {
      navigateToTab({ activeKey, navigate, basename: basenameOfCurrentRouter });
    },
    [basenameOfCurrentRouter, navigate],
  );
  const dn = useDesignable();
  const { getAriaLabel } = useGetAriaLabelOfSchemaInitializer();
  const options = useContext(SchemaOptionsContext);
  const { theme } = useGlobalTheme();
  const currentRoute = useCurrentRoute();
  const { createRoute } = useNocoBaseRoutes();
  const compile = useCompile();

  const tabBarExtraContent = useMemo(() => {
    return (
      dn.designable && (
        <Button
          aria-label={getAriaLabel('tabs')}
          icon={<PlusOutlined />}
          className={'addTabBtn'}
          type={'dashed'}
          onClick={async () => {
            const values = await FormDialog(
              t('Add tab'),
              () => {
                return (
                  <SchemaComponentOptions scope={options.scope} components={{ ...options.components }}>
                    <FormLayout layout={'vertical'}>
                      <SchemaComponent
                        schema={{
                          properties: {
                            title: {
                              title: t('Tab name'),
                              'x-component': 'Input',
                              'x-decorator': 'FormItem',
                              required: true,
                            },
                            icon: {
                              title: t('Icon'),
                              'x-component': 'IconPicker',
                              'x-decorator': 'FormItem',
                            },
                          },
                        }}
                      />
                    </FormLayout>
                  </SchemaComponentOptions>
                );
              },
              theme,
            ).open({
              initialValues: {},
            });
            const { title, icon } = values;
            const schemaUid = uid();
            const tabSchemaName = uid();

            await createRoute({
              type: NocoBaseDesktopRouteType.tabs,
              schemaUid,
              title: title || '{{t("Unnamed")}}',
              icon,
              parentId: currentRoute.id,
              tabSchemaName,
            });

            dn.insertBeforeEnd(getTabSchema({ title, icon, schemaUid, tabSchemaName }));
          }}
        >
          {t('Add tab')}
        </Button>
      )
    );
  }, [dn, getAriaLabel, options?.components, options?.scope, t, theme]);

  const enablePageTabs = currentRoute.enableTabs;

  // 这里的样式是为了保证页面 tabs 标签下面的分割线和页面内容对齐（页面内边距可以通过主题编辑器调节）
  const tabBarStyle = useMemo(
    () => ({
      paddingLeft: token.paddingLG - token.paddingPageHorizontal,
      paddingRight: token.paddingLG - token.paddingPageHorizontal,
      marginLeft: token.paddingPageHorizontal - token.paddingLG,
      marginRight: token.paddingPageHorizontal - token.paddingLG,
    }),
    [token.paddingLG, token.paddingPageHorizontal],
  );

  const items = useMemo(() => {
    return currentRoute?.children
      ?.map((tabRoute) => {
        if (!tabRoute || tabRoute.hideInMenu) {
          return null;
        }

        // fake schema used to pass routing information to SortableItem
        const fakeSchema: any = { __route__: tabRoute };

        return {
          label: (
            <NocoBaseRouteContext.Provider value={tabRoute}>
              <VariableScope scopeId={tabRoute.schemaUid} type="pageTab">
                <SortableItem
                  id={String(tabRoute.id)}
                  className={classNames('nb-action-link', 'designerCss', className)}
                  schema={fakeSchema}
                  style={{ display: 'flex', alignItems: 'center' }}
                >
                  {tabRoute.icon && <Icon style={{ marginRight: 8 }} type={tabRoute.icon} />}
                  <span>{(tabRoute.title && routeT(compile(tabRoute.title))) || t('Unnamed')}</span>
                  <PageTabDesigner />
                  <TabBadge style={{ marginLeft: 4, color: tabRoute.options?.badge?.textColor }} tabRoute={tabRoute} />
                </SortableItem>
              </VariableScope>
            </NocoBaseRouteContext.Provider>
          ),
          key: tabRoute.schemaUid,
        };
      })
      .filter(Boolean);
  }, [
    fieldSchema,
    className,
    t,
    fieldSchema.mapProperties((schema) => schema.title || t('Unnamed')).join(),
    currentRoute,
  ]);

  const { onDragEnd } = useMenuDragEnd();

  return enablePageTabs ? (
    <DndContext onDragEnd={onDragEnd}>
      <Tabs
        size={'small'}
        activeKey={activeKey}
        tabBarStyle={tabBarStyle}
        onChange={handleTabsChange}
        tabBarExtraContent={tabBarExtraContent}
        items={items}
      />
    </DndContext>
  ) : null;
};

const NocoBasePageHeader = React.memo(({ activeKey, className }: { activeKey: string; className: string }) => {
  const fieldSchema = useFieldSchema();
  const { setTitle: setDocumentTitle } = useDocumentTitle();
  const { t } = useTranslation();
  const { t: routeT } = useRouteTranslation();
  const [pageTitle, setPageTitle] = useState(() => t(fieldSchema.title));

  const disablePageHeader = fieldSchema['x-component-props']?.disablePageHeader;
  const currentRoute = useCurrentRoute();
  const enablePageTabs = currentRoute.enableTabs;
  const hidePageTitle = fieldSchema['x-component-props']?.hidePageTitle;

  const { token } = useToken();

  useEffect(() => {
    const title =
      t(fieldSchema.title, { ns: NAMESPACE_UI_SCHEMA }) || t(currentRoute?.title, { ns: NAMESPACE_UI_SCHEMA });
    if (title) {
      setDocumentTitle(title);
      setPageTitle(title);
    }
  }, [fieldSchema.title, pageTitle, setDocumentTitle, t, currentRoute?.title]);

  return (
    <>
      <PageDesigner title={pageTitle} />
      {!disablePageHeader && (
        <AntdPageHeader
          className={classNames('pageHeaderCss', pageTitle || enablePageTabs ? '' : 'height0')}
          style={{
            paddingBottom: currentRoute.enableTabs || hidePageTitle ? 0 : token.paddingSM,
          }}
          ghost={false}
          // 如果标题为空的时候会导致 PageHeader 不渲染，所以这里设置一个空白字符，然后再设置高度为 0
          title={hidePageTitle ? ' ' : (!fieldSchema.title && pageTitle ? routeT(pageTitle) : pageTitle) || ' '}
          footer={<NocoBasePageHeaderTabs className={className} activeKey={activeKey} />}
        />
      )}
    </>
  );
});

NocoBasePageHeader.displayName = 'NocoBasePageHeader';

export function navigateToTab({
  activeKey,
  navigate,
  basename,
  pathname = window.location.pathname,
}: {
  activeKey: string;
  navigate: NavigateFunction;
  /** the router basename */
  basename: string;
  pathname?: string;
}) {
  pathname = pathname.replace(basename, '');

  if (pathname.endsWith('/')) {
    pathname = pathname.slice(0, -1);
  }

  if (!pathname.startsWith('/')) {
    pathname = `/${pathname}`;
  }

  if (isTabPage(pathname)) {
    navigate(withSearchParams(`${pathname.replace(/\/tabs\/[^/]+$/, `/tabs/${activeKey}`)}`), { replace: true });
  } else {
    navigate(withSearchParams(`${pathname}/tabs/${activeKey}`), { replace: true });
  }
}

export function isTabPage(pathname: string) {
  if (pathname.endsWith('/')) {
    pathname = pathname.slice(0, -1);
  }

  const list = pathname.split('/');
  return list[list.length - 2] === 'tabs';
}

export function getTabSchema({
  title,
  icon,
  schemaUid,
  tabSchemaName,
}: {
  title: string;
  icon: string;
  schemaUid: string;
  tabSchemaName: string;
}) {
  return {
    type: 'void',
    name: tabSchemaName,
    title,
    'x-icon': icon,
    'x-component': 'Grid',
    'x-initializer': 'page:addBlock',
    properties: {},
    'x-uid': schemaUid,
    'x-async': true,
  };
}<|MERGE_RESOLUTION|>--- conflicted
+++ resolved
@@ -243,17 +243,12 @@
 
   if (badgeCount == null) return null;
 
-<<<<<<< HEAD
-  return (
-    <Badge {...props.tabRoute.options?.badge} count={badgeCount} style={props.style}>
+  return (
+    <Badge {...props.tabRoute.options?.badge} count={badgeCount} style={props.style} dot={false}>
       {props.children}
     </Badge>
   );
 };
-=======
-  return <Badge {...props.tabRoute.options?.badge} count={badgeCount} style={props.style} dot={false}>{props.children}</Badge>
-}
->>>>>>> dd65e1fd
 
 const NocoBasePageHeaderTabs: FC<{ className: string; activeKey: string }> = ({ className, activeKey }) => {
   const fieldSchema = useFieldSchema();
