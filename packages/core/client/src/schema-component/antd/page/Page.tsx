/**
 * This file is part of the NocoBase (R) project.
 * Copyright (c) 2020-2024 NocoBase Co., Ltd.
 * Authors: NocoBase Team.
 *
 * This project is dual-licensed under AGPL-3.0 and NocoBase Commercial License.
 * For more information, please refer to: https://www.nocobase.com/agreement.
 */

import { PlusOutlined } from '@ant-design/icons';
import { PageHeader as AntdPageHeader } from '@ant-design/pro-layout';
import { FormLayout } from '@formily/antd-v5';
import { Schema, SchemaOptionsContext, useFieldSchema } from '@formily/react';
import { Button, Tabs } from 'antd';
import classNames from 'classnames';
import React, { memo, useCallback, useContext, useEffect, useMemo, useState } from 'react';
import { ErrorBoundary } from 'react-error-boundary';
import { useTranslation } from 'react-i18next';
import { Outlet, useOutletContext, useParams, useSearchParams } from 'react-router-dom';
import { FormDialog } from '..';
import { useStyles as useAClStyles } from '../../../acl/style';
import { useRequest } from '../../../api-client';
import { useNavigateNoUpdate } from '../../../application/CustomRouterContextProvider';
import { useAppSpin } from '../../../application/hooks/useAppSpin';
import { useDocumentTitle } from '../../../document-title';
import { useGlobalTheme } from '../../../global-theme';
import { Icon } from '../../../icon';
import { useGetAriaLabelOfSchemaInitializer } from '../../../schema-initializer/hooks/useGetAriaLabelOfSchemaInitializer';
import { DndContext } from '../../common';
import { SortableItem } from '../../common/sortable-item';
import { SchemaComponent, SchemaComponentOptions } from '../../core';
import { useCompile, useDesignable } from '../../hooks';
import { useToken } from '../__builtins__';
import { ErrorFallback } from '../error-fallback';
import FixedBlock from './FixedBlock';
import { useStyles } from './Page.style';
import { PageDesigner, PageTabDesigner } from './PageTabDesigner';

export const Page = (props) => {
  const { children, ...others } = props;
  const { t } = useTranslation();
  const compile = useCompile();
  const { title, setTitle } = useDocumentTitle();
  const fieldSchema = useFieldSchema();
  const dn = useDesignable();
  const { theme } = useGlobalTheme();
  const { getAriaLabel } = useGetAriaLabelOfSchemaInitializer();
  const { tabUid, name: pageUid } = useParams();

  // react18  tab 动画会卡顿，所以第一个 tab 时，动画禁用，后面的 tab 才启用
  const [hasMounted, setHasMounted] = useState(false);
  useEffect(() => {
    setTimeout(() => {
      setHasMounted(true);
    });
  }, []);

  useEffect(() => {
    if (!title) {
      setTitle(t(fieldSchema.title));
    }
  }, [fieldSchema.title, title]);
  const disablePageHeader = fieldSchema['x-component-props']?.disablePageHeader;
  const enablePageTabs = fieldSchema['x-component-props']?.enablePageTabs;
  const hidePageTitle = fieldSchema['x-component-props']?.hidePageTitle;
  const options = useContext(SchemaOptionsContext);
  const navigate = useNavigateNoUpdate();
  const [searchParams] = useSearchParams();
  const [loading, setLoading] = useState(false);
  const activeKey = useMemo(
    // 处理 searchParams 是为了兼容旧版的 tab 参数
    () => tabUid || searchParams.get('tab') || Object.keys(fieldSchema.properties || {}).shift(),
    [fieldSchema.properties, searchParams, tabUid],
  );
  const [height, setHeight] = useState(0);
  const { wrapSSR, hashId, componentCls } = useStyles();
  const aclStyles = useAClStyles();
  const { token } = useToken();

  const pageHeaderTitle = hidePageTitle ? undefined : fieldSchema.title || compile(title);

  useRequest(
    {
      url: `/uiSchemas:getParentJsonSchema/${fieldSchema['x-uid']}`,
    },
    {
      ready: !hidePageTitle && !pageHeaderTitle,
      onSuccess(data) {
        setTitle(data.data.title);
      },
    },
  );

  const handleErrors = useCallback((error) => {
    console.error(error);
  }, []);

  const footer = useMemo(() => {
    return enablePageTabs ? (
      <DndContext>
        <Tabs
          size={'small'}
          animated={hasMounted}
          activeKey={activeKey}
          // 这里的样式是为了保证页面 tabs 标签下面的分割线和页面内容对齐（页面内边距可以通过主题编辑器调节）
          tabBarStyle={{
            paddingLeft: token.paddingLG - token.paddingPageHorizontal,
            paddingRight: token.paddingLG - token.paddingPageHorizontal,
            marginLeft: token.paddingPageHorizontal - token.paddingLG,
            marginRight: token.paddingPageHorizontal - token.paddingLG,
          }}
          onTabClick={(activeKey) => {
            setLoading(true);
<<<<<<< HEAD
            navigate(`/admin/${pageUid}/tabs/${activeKey}`);
=======
            navigate(`/admin/${pageUid}/tabs/${activeKey}`, { replace: true });
>>>>>>> 33b1fedd
            setTimeout(() => {
              setLoading(false);
            }, 50);
          }}
          tabBarExtraContent={
            dn.designable && (
              <Button
                aria-label={getAriaLabel('tabs')}
                icon={<PlusOutlined />}
                className={'addTabBtn'}
                type={'dashed'}
                onClick={async () => {
                  const values = await FormDialog(
                    t('Add tab'),
                    () => {
                      return (
                        <SchemaComponentOptions scope={options.scope} components={{ ...options.components }}>
                          <FormLayout layout={'vertical'}>
                            <SchemaComponent
                              schema={{
                                properties: {
                                  title: {
                                    title: t('Tab name'),
                                    'x-component': 'Input',
                                    'x-decorator': 'FormItem',
                                    required: true,
                                  },
                                  icon: {
                                    title: t('Icon'),
                                    'x-component': 'IconPicker',
                                    'x-decorator': 'FormItem',
                                  },
                                },
                              }}
                            />
                          </FormLayout>
                        </SchemaComponentOptions>
                      );
                    },
                    theme,
                  ).open({
                    initialValues: {},
                  });
                  const { title, icon } = values;
                  dn.insertBeforeEnd({
                    type: 'void',
                    title,
                    'x-icon': icon,
                    'x-component': 'Grid',
                    'x-initializer': 'page:addBlock',
                    properties: {},
                  });
                }}
              >
                {t('Add tab')}
              </Button>
            )
          }
          items={fieldSchema.mapProperties((schema) => {
            return {
              label: (
                <SortableItem
                  id={schema.name as string}
                  schema={schema}
                  className={classNames('nb-action-link', 'designerCss', props.className)}
                >
                  {schema['x-icon'] && <Icon style={{ marginRight: 8 }} type={schema['x-icon']} />}
                  <span>{schema.title || t('Unnamed')}</span>
                  <PageTabDesigner schema={schema} />
                </SortableItem>
              ),
              key: schema.name as string,
            };
          })}
        />
      </DndContext>
    ) : null;
  }, [
    hasMounted,
    activeKey,
    fieldSchema,
    dn.designable,
    options.scope,
    options.components,
    pageUid,
    fieldSchema.mapProperties((schema) => schema.title || t('Unnamed')).join(),
    enablePageTabs,
  ]);

  return wrapSSR(
    <div className={`${componentCls} ${hashId} ${aclStyles.styles}`}>
      <PageDesigner title={fieldSchema.title || title} />
      <div
        ref={(ref) => {
          setHeight(Math.floor(ref?.getBoundingClientRect().height || 0) + 1);
        }}
      >
        {!disablePageHeader && (
          <AntdPageHeader
            className={classNames('pageHeaderCss', pageHeaderTitle || enablePageTabs ? '' : 'height0')}
            ghost={false}
            // 如果标题为空的时候会导致 PageHeader 不渲染，所以这里设置一个空白字符，然后再设置高度为 0
            title={pageHeaderTitle || ' '}
            {...others}
            footer={footer}
          />
        )}
      </div>
      <div className="nb-page-wrapper">
        <ErrorBoundary FallbackComponent={ErrorFallback} onError={handleErrors}>
          {tabUid ? (
            // used to match the rout with name "admin.page.tab"
            <Outlet context={{ loading, disablePageHeader, enablePageTabs, fieldSchema, height, tabUid }} />
          ) : (
            <>
              <PageContent {...{ loading, disablePageHeader, enablePageTabs, fieldSchema, height, activeKey }} />
              {/* Used to match the route with name "admin.page.popup" */}
              <Outlet />
            </>
          )}
        </ErrorBoundary>
      </div>
    </div>,
  );
};

export const PageTabs = () => {
  const { loading, disablePageHeader, enablePageTabs, fieldSchema, height, tabUid } = useOutletContext<any>();
  return (
    <>
      <PageContent {...{ loading, disablePageHeader, enablePageTabs, fieldSchema, activeKey: tabUid, height }} />
      {/* used to match the route with name "admin.page.tab.popup" */}
      <Outlet />
    </>
  );
};

Page.displayName = 'Page';

const PageContent = memo(
  ({
    loading,
    disablePageHeader,
    enablePageTabs,
    fieldSchema,
    activeKey,
    height,
  }: {
    loading: boolean;
    disablePageHeader: any;
    enablePageTabs: any;
    fieldSchema: Schema<any, any, any, any, any, any, any, any, any>;
    activeKey: string;
    height: number;
  }) => {
    const { token } = useToken();
    const { render } = useAppSpin();

    if (loading) {
      return render();
    }

    return (
      <>
        {!disablePageHeader && enablePageTabs ? (
          fieldSchema.mapProperties((schema) => {
            if (schema.name !== activeKey) return null;

            return (
              <FixedBlock key={schema.name} height={`calc(${height}px + 46px + ${token.paddingPageVertical}px * 2)`}>
                <SchemaComponent
                  distributed
                  schema={
                    new Schema({
                      properties: {
                        [schema.name]: schema,
                      },
                    })
                  }
                />
              </FixedBlock>
            );
          })
        ) : (
          <FixedBlock height={`calc(${height}px + 46px + ${token.paddingPageVertical}px * 2)`}>
            <div className={`pageWithFixedBlockCss nb-page-content`}>
              <SchemaComponent schema={fieldSchema} distributed />
            </div>
          </FixedBlock>
        )}
      </>
    );
  },
);
PageContent.displayName = 'PageContent';<|MERGE_RESOLUTION|>--- conflicted
+++ resolved
@@ -111,11 +111,7 @@
           }}
           onTabClick={(activeKey) => {
             setLoading(true);
-<<<<<<< HEAD
-            navigate(`/admin/${pageUid}/tabs/${activeKey}`);
-=======
             navigate(`/admin/${pageUid}/tabs/${activeKey}`, { replace: true });
->>>>>>> 33b1fedd
             setTimeout(() => {
               setLoading(false);
             }, 50);
