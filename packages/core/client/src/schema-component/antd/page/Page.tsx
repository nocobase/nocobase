--- conflicted
+++ resolved
@@ -112,11 +112,7 @@
           }}
           onTabClick={(activeKey) => {
             setLoading(true);
-<<<<<<< HEAD
-            navigate(`/admin/${pageUid}/tabs/${activeKey}`);
-=======
             navigate(`/admin/${pageUid}/tabs/${activeKey}`, { replace: true });
->>>>>>> 2c4bea0a
             setTimeout(() => {
               setLoading(false);
             }, 50);
@@ -302,9 +298,6 @@
           })
         ) : (
           <FixedBlock height={`calc(${height}px + 46px + ${token.paddingPageVertical}px * 2)`}>
-<<<<<<< HEAD
-            <div className={`pageWithFixedBlockCss nb-page-content`}>
-=======
             <div
               className={classNames(
                 `pageWithFixedBlockCss nb-page-content`,
@@ -317,7 +310,6 @@
                 `,
               )}
             >
->>>>>>> 2c4bea0a
               <SchemaComponent schema={fieldSchema} distributed />
             </div>
           </FixedBlock>
