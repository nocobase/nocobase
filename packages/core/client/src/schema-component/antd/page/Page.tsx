import { css } from '@emotion/css';
<<<<<<< HEAD
import { useField } from '@formily/react';
import { PageHeader as AntdPageHeader } from 'antd';
import React, { useEffect } from 'react';
=======
import { FormDialog, FormLayout } from '@formily/antd';
import { RecursionField, SchemaOptionsContext, useField, useFieldSchema } from '@formily/react';
import { Button, PageHeader as AntdPageHeader, Spin, Tabs } from 'antd';
import classNames from 'classnames';
import React, { useContext, useEffect, useState } from 'react';
import { useTranslation } from 'react-i18next';
import { useHistory, useLocation } from 'react-router-dom';
>>>>>>> a403e224
import { useDocumentTitle } from '../../../document-title';
import { Icon } from '../../../icon';
import { SchemaComponent, SchemaComponentOptions } from '../../core';
import { useCompile, useDesignable } from '../../hooks';
import { PageDesigner, PageTabDesigner } from './PageTabDesigner';

const designerCss = css`
  position: relative;
  &:hover {
    > .general-schema-designer {
      display: block;
    }
  }
  &.nb-action-link {
    > .general-schema-designer {
      top: -10px;
      bottom: -10px;
      left: -10px;
      right: -10px;
    }
  }
  > .general-schema-designer {
    position: absolute;
    z-index: 999;
    top: 0;
    bottom: 0;
    left: 0;
    right: 0;
    display: none;
    background: rgba(241, 139, 98, 0.06);
    border: 0;
    top: 0;
    bottom: 0;
    left: 0;
    right: 0;
    pointer-events: none;
    > .general-schema-designer-icons {
      position: absolute;
      right: 2px;
      top: 2px;
      line-height: 16px;
      pointer-events: all;
      .ant-space-item {
        background-color: #f18b62;
        color: #fff;
        line-height: 16px;
        width: 16px;
        padding-left: 1px;
      }
    }
  }
`;

const pageDesignerCss = css`
  position: relative;
  z-index: 20;
  padding-top: 1px;
  &:hover {
    > .general-schema-designer {
      display: block;
    }
  }
  .ant-page-header {
    z-index: 1;
    position: relative;
  }
  > .general-schema-designer {
    position: absolute;
    z-index: 999;
    top: 0;
    bottom: 0;
    left: 0;
    right: 0;
    display: none;
    /* background: rgba(241, 139, 98, 0.06); */
    border: 0;
    top: 0;
    bottom: 0;
    left: 0;
    right: 0;
    pointer-events: none;
    > .general-schema-designer-icons {
      z-index: 9999;
      position: absolute;
      right: 2px;
      top: 2px;
      line-height: 16px;
      pointer-events: all;
      .ant-space-item {
        background-color: #f18b62;
        color: #fff;
        line-height: 16px;
        width: 16px;
        padding-left: 1px;
      }
    }
  }
`;

export const Page = (props) => {
  const { children, ...others } = props;
  const field = useField();
  const compile = useCompile();
  const { title, setTitle } = useDocumentTitle();
  const fieldSchema = useFieldSchema();
  const history = useHistory();
  const dn = useDesignable();
  useEffect(() => {
    if (!title) {
      setTitle(fieldSchema.title);
    }
  }, [fieldSchema.title, title]);
  const disablePageHeader = fieldSchema['x-component-props']?.disablePageHeader;
  const enablePageTabs = fieldSchema['x-component-props']?.enablePageTabs;
  const hidePageTitle = fieldSchema['x-component-props']?.hidePageTitle;
  const { t } = useTranslation();
  const options = useContext(SchemaOptionsContext);
  const location = useLocation<any>();
  const [loading, setLoading] = useState(false);
  const [activeKey, setActiveKey] = useState(() => {
    // @ts-ignore
    return location?.query?.tab || Object.keys(fieldSchema.properties).shift();
  });
  return (
    <>
<<<<<<< HEAD
      <div
        className={css`
          height: 100%;
          overflow-y: auto;
        `}
      >
        <AntdPageHeader ghost={false} title={compile(title)} {...others} />
        <div style={{ margin: 24 }}>{children}</div>
=======
      <div className={pageDesignerCss}>
        <PageDesigner title={fieldSchema.title || title} />
        {!disablePageHeader && (
          <AntdPageHeader
            className={css`
              &.has-footer {
                padding-top: 12px;
                .ant-page-header-heading-left {
                  /* margin: 0; */
                }
                .ant-page-header-footer {
                  margin-top: 0;
                }
              }
            `}
            ghost={false}
            title={hidePageTitle ? undefined : fieldSchema.title || compile(title)}
            {...others}
            footer={
              enablePageTabs && (
                <Tabs
                  size={'small'}
                  activeKey={activeKey}
                  onTabClick={(activeKey) => {
                    setLoading(true);
                    setActiveKey(activeKey);
                    window.history.pushState({}, '', location.pathname + `?tab=` + activeKey);
                    setTimeout(() => {
                      setLoading(false);
                    }, 50);
                  }}
                  tabBarExtraContent={
                    dn.designable && (
                      <Button
                        className={css`
                          border-color: rgb(241, 139, 98) !important;
                          color: rgb(241, 139, 98) !important;
                        `}
                        type={'dashed'}
                        onClick={async () => {
                          const values = await FormDialog(t('Add tab'), () => {
                            return (
                              <SchemaComponentOptions scope={options.scope} components={{ ...options.components }}>
                                <FormLayout layout={'vertical'}>
                                  <SchemaComponent
                                    schema={{
                                      properties: {
                                        title: {
                                          title: t('Tab name'),
                                          'x-component': 'Input',
                                          'x-decorator': 'FormItem',
                                          required: true,
                                        },
                                        icon: {
                                          title: t('Icon'),
                                          'x-component': 'IconPicker',
                                          'x-decorator': 'FormItem',
                                        },
                                      },
                                    }}
                                  />
                                </FormLayout>
                              </SchemaComponentOptions>
                            );
                          }).open({
                            initialValues: {},
                          });
                          const { title, icon } = values;
                          dn.insertBeforeEnd({
                            type: 'void',
                            title,
                            'x-icon': icon,
                            'x-component': 'Grid',
                            'x-initializer': 'BlockInitializers',
                            properties: {},
                          });
                        }}
                      >
                        Add tab
                      </Button>
                    )
                  }
                >
                  {fieldSchema.mapProperties((schema) => {
                    return (
                      <Tabs.TabPane
                        tab={
                          <span className={classNames('nb-action-link', designerCss, props.className)}>
                            {schema['x-icon'] && <Icon style={{ marginRight: 8 }} type={schema['x-icon']} />}
                            <span>{schema.title || t('Unnamed')}</span>
                            <PageTabDesigner schema={schema} />
                          </span>
                        }
                        key={schema.name}
                      />
                    );
                  })}
                </Tabs>
              )
            }
          />
        )}
        <div style={{ margin: 24 }}>
          {loading ? (
            <Spin />
          ) : !disablePageHeader && enablePageTabs ? (
            <RecursionField
              schema={fieldSchema}
              onlyRenderProperties
              filterProperties={(s) => {
                return s.name === activeKey;
              }}
            />
          ) : (
            <div
              className={css`
                .nb-grid:not(:last-child) {
                  > .nb-schema-initializer-button {
                    display: none;
                  }
                }
              `}
            >
              {props.children}
            </div>
          )}
        </div>
>>>>>>> a403e224
      </div>
    </>
  );
};<|MERGE_RESOLUTION|>--- conflicted
+++ resolved
@@ -1,9 +1,4 @@
 import { css } from '@emotion/css';
-<<<<<<< HEAD
-import { useField } from '@formily/react';
-import { PageHeader as AntdPageHeader } from 'antd';
-import React, { useEffect } from 'react';
-=======
 import { FormDialog, FormLayout } from '@formily/antd';
 import { RecursionField, SchemaOptionsContext, useField, useFieldSchema } from '@formily/react';
 import { Button, PageHeader as AntdPageHeader, Spin, Tabs } from 'antd';
@@ -11,7 +6,6 @@
 import React, { useContext, useEffect, useState } from 'react';
 import { useTranslation } from 'react-i18next';
 import { useHistory, useLocation } from 'react-router-dom';
->>>>>>> a403e224
 import { useDocumentTitle } from '../../../document-title';
 import { Icon } from '../../../icon';
 import { SchemaComponent, SchemaComponentOptions } from '../../core';
@@ -137,16 +131,6 @@
   });
   return (
     <>
-<<<<<<< HEAD
-      <div
-        className={css`
-          height: 100%;
-          overflow-y: auto;
-        `}
-      >
-        <AntdPageHeader ghost={false} title={compile(title)} {...others} />
-        <div style={{ margin: 24 }}>{children}</div>
-=======
       <div className={pageDesignerCss}>
         <PageDesigner title={fieldSchema.title || title} />
         {!disablePageHeader && (
@@ -274,7 +258,6 @@
             </div>
           )}
         </div>
->>>>>>> a403e224
       </div>
     </>
   );
