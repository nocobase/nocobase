/**
 * This file is part of the NocoBase (R) project.
 * Copyright (c) 2020-2024 NocoBase Co., Ltd.
 * Authors: NocoBase Team.
 *
 * This project is dual-licensed under AGPL-3.0 and NocoBase Commercial License.
 * For more information, please refer to: https://www.nocobase.com/agreement.
 */

import { PlusOutlined } from '@ant-design/icons';
import { PageHeader as AntdPageHeader } from '@ant-design/pro-layout';
import { css } from '@emotion/css';
import { FormLayout } from '@formily/antd-v5';
import { Schema, SchemaOptionsContext, useFieldSchema } from '@formily/react';
import { Button, Tabs } from 'antd';
import classNames from 'classnames';
import React, { memo, useCallback, useContext, useEffect, useMemo, useState } from 'react';
import { ErrorBoundary } from 'react-error-boundary';
import { useTranslation } from 'react-i18next';
import { Outlet, useOutletContext, useParams, useSearchParams } from 'react-router-dom';
import { FormDialog } from '..';
import { useStyles as useAClStyles } from '../../../acl/style';
import { useRequest } from '../../../api-client';
import { useNavigateNoUpdate } from '../../../application/CustomRouterContextProvider';
import { useAppSpin } from '../../../application/hooks/useAppSpin';
import { useDocumentTitle } from '../../../document-title';
import { useGlobalTheme } from '../../../global-theme';
import { Icon } from '../../../icon';
import { useGetAriaLabelOfSchemaInitializer } from '../../../schema-initializer/hooks/useGetAriaLabelOfSchemaInitializer';
import { DndContext } from '../../common';
import { SortableItem } from '../../common/sortable-item';
import { SchemaComponent, SchemaComponentOptions } from '../../core';
import { useCompile, useDesignable } from '../../hooks';
import { useToken } from '../__builtins__';
import { ErrorFallback } from '../error-fallback';
import FixedBlock from './FixedBlock';
import { useStyles } from './Page.style';
import { PageDesigner, PageTabDesigner } from './PageTabDesigner';

export const Page = (props) => {
  const { children, ...others } = props;
  const { t } = useTranslation();
  const compile = useCompile();
  const { title, setTitle } = useDocumentTitle();
  const fieldSchema = useFieldSchema();
  const dn = useDesignable();
  const { theme } = useGlobalTheme();
  const { getAriaLabel } = useGetAriaLabelOfSchemaInitializer();
  const { tabUid, name: pageUid } = useParams();

  // react18  tab 动画会卡顿，所以第一个 tab 时，动画禁用，后面的 tab 才启用
  const [hasMounted, setHasMounted] = useState(false);
  useEffect(() => {
    setTimeout(() => {
      setHasMounted(true);
    });
  }, []);

  useEffect(() => {
    if (!title) {
      setTitle(t(fieldSchema.title));
    }
  }, [fieldSchema.title, title]);
  const disablePageHeader = fieldSchema['x-component-props']?.disablePageHeader;
  const enablePageTabs = fieldSchema['x-component-props']?.enablePageTabs;
  const hidePageTitle = fieldSchema['x-component-props']?.hidePageTitle;
  const options = useContext(SchemaOptionsContext);
  const navigate = useNavigateNoUpdate();
  const [searchParams] = useSearchParams();
  const [loading, setLoading] = useState(false);
  const activeKey = useMemo(
    // 处理 searchParams 是为了兼容旧版的 tab 参数
    () => tabUid || searchParams.get('tab') || Object.keys(fieldSchema.properties || {}).shift(),
    [fieldSchema.properties, searchParams, tabUid],
  );
  const [height, setHeight] = useState(0);
  const { wrapSSR, hashId, componentCls } = useStyles();
  const aclStyles = useAClStyles();
  const { token } = useToken();

  const pageHeaderTitle = hidePageTitle ? undefined : fieldSchema.title || compile(title);

  useRequest(
    {
      url: `/uiSchemas:getParentJsonSchema/${fieldSchema['x-uid']}`,
    },
    {
      ready: !hidePageTitle && !pageHeaderTitle,
      onSuccess(data) {
        setTitle(data.data.title);
      },
    },
  );

  const handleErrors = useCallback((error) => {
    console.error(error);
  }, []);

  const footer = useMemo(() => {
    return enablePageTabs ? (
      <DndContext>
        <Tabs
          size={'small'}
          animated={hasMounted}
          activeKey={activeKey}
          // 这里的样式是为了保证页面 tabs 标签下面的分割线和页面内容对齐（页面内边距可以通过主题编辑器调节）
          tabBarStyle={{
            paddingLeft: token.paddingLG - token.paddingPageHorizontal,
            paddingRight: token.paddingLG - token.paddingPageHorizontal,
            marginLeft: token.paddingPageHorizontal - token.paddingLG,
            marginRight: token.paddingPageHorizontal - token.paddingLG,
          }}
          onTabClick={(activeKey) => {
            setLoading(true);
            navigate(`/admin/${pageUid}/tabs/${activeKey}`, { replace: true });
            setTimeout(() => {
              setLoading(false);
            }, 50);
          }}
          tabBarExtraContent={
            dn.designable && (
              <Button
                aria-label={getAriaLabel('tabs')}
                icon={<PlusOutlined />}
                className={'addTabBtn'}
                type={'dashed'}
                onClick={async () => {
                  const values = await FormDialog(
                    t('Add tab'),
                    () => {
                      return (
                        <SchemaComponentOptions scope={options.scope} components={{ ...options.components }}>
                          <FormLayout layout={'vertical'}>
                            <SchemaComponent
                              schema={{
                                properties: {
                                  title: {
                                    title: t('Tab name'),
                                    'x-component': 'Input',
                                    'x-decorator': 'FormItem',
                                    required: true,
                                  },
                                  icon: {
                                    title: t('Icon'),
                                    'x-component': 'IconPicker',
                                    'x-decorator': 'FormItem',
                                  },
                                },
                              }}
                            />
                          </FormLayout>
                        </SchemaComponentOptions>
                      );
                    },
                    theme,
                  ).open({
                    initialValues: {},
                  });
                  const { title, icon } = values;
                  dn.insertBeforeEnd({
                    type: 'void',
                    title,
                    'x-icon': icon,
                    'x-component': 'Grid',
                    'x-initializer': 'page:addBlock',
                    properties: {},
                  });
                }}
              >
                {t('Add tab')}
              </Button>
            )
          }
          items={fieldSchema.mapProperties((schema) => {
            return {
              label: (
                <SortableItem
                  id={schema.name as string}
                  schema={schema}
                  className={classNames('nb-action-link', 'designerCss', props.className)}
                >
                  {schema['x-icon'] && <Icon style={{ marginRight: 8 }} type={schema['x-icon']} />}
                  <span>{schema.title || t('Unnamed')}</span>
                  <PageTabDesigner schema={schema} />
                </SortableItem>
              ),
              key: schema.name as string,
            };
          })}
        />
      </DndContext>
    ) : null;
  }, [
    hasMounted,
    activeKey,
    fieldSchema,
    dn.designable,
    options.scope,
    options.components,
    pageUid,
    fieldSchema.mapProperties((schema) => schema.title || t('Unnamed')).join(),
    enablePageTabs,
  ]);

  return wrapSSR(
    <div className={`${componentCls} ${hashId} ${aclStyles.styles}`}>
      <PageDesigner title={fieldSchema.title || title} />
      <div
        ref={(ref) => {
          setHeight(Math.floor(ref?.getBoundingClientRect().height || 0) + 1);
        }}
      >
        {!disablePageHeader && (
          <AntdPageHeader
            className={classNames('pageHeaderCss', pageHeaderTitle || enablePageTabs ? '' : 'height0')}
            ghost={false}
            // 如果标题为空的时候会导致 PageHeader 不渲染，所以这里设置一个空白字符，然后再设置高度为 0
            title={pageHeaderTitle || ' '}
            {...others}
            footer={footer}
          />
        )}
      </div>
      <div className="nb-page-wrapper">
        <ErrorBoundary FallbackComponent={ErrorFallback} onError={handleErrors}>
          {tabUid ? (
            // used to match the rout with name "admin.page.tab"
            <Outlet context={{ loading, disablePageHeader, enablePageTabs, fieldSchema, height, tabUid }} />
          ) : (
            <>
              <PageContent {...{ loading, disablePageHeader, enablePageTabs, fieldSchema, height, activeKey }} />
              {/* Used to match the route with name "admin.page.popup" */}
              <Outlet />
            </>
          )}
        </ErrorBoundary>
      </div>
    </div>,
  );
};

export const PageTabs = () => {
  const { loading, disablePageHeader, enablePageTabs, fieldSchema, height, tabUid } = useOutletContext<any>();
  return (
    <>
      <PageContent {...{ loading, disablePageHeader, enablePageTabs, fieldSchema, activeKey: tabUid, height }} />
      {/* used to match the route with name "admin.page.tab.popup" */}
      <Outlet />
    </>
  );
};

Page.displayName = 'Page';

const PageContent = memo(
  ({
    loading,
    disablePageHeader,
    enablePageTabs,
    fieldSchema,
    activeKey,
    height,
  }: {
    loading: boolean;
    disablePageHeader: any;
    enablePageTabs: any;
    fieldSchema: Schema<any, any, any, any, any, any, any, any, any>;
    activeKey: string;
    height: number;
  }) => {
    const { token } = useToken();
    const { render } = useAppSpin();

    if (loading) {
      return render();
    }

    return (
      <>
        {!disablePageHeader && enablePageTabs ? (
          fieldSchema.mapProperties((schema) => {
            if (schema.name !== activeKey) return null;

<<<<<<< HEAD
      return (
        <FixedBlock key={schema.name} height={`calc(${height}px + 46px + ${token.paddingPageVertical}px * 2)`}>
          <SchemaComponent
            distributed
            schema={
              new Schema({
                properties: {
                  [schema.name]: schema,
                },
              })
            }
          />
        </FixedBlock>
      );
    })
  ) : (
    <FixedBlock height={`calc(${height}px + 46px + ${token.paddingPageVertical}px * 2)`}>
      <div
        className={classNames(
          `pageWithFixedBlockCss nb-page-content`,
          css`
            > .nb-grid-container:not(:last-child) {
              > .nb-grid > .nb-grid-warp > button:last-child {
                display: none;
              }
            }
          `,
        )}
      >
        <SchemaComponent schema={fieldSchema} distributed />
      </div>
    </FixedBlock>
  );
}
=======
            return (
              <FixedBlock key={schema.name} height={`calc(${height}px + 46px + ${token.paddingPageVertical}px * 2)`}>
                <SchemaComponent
                  distributed
                  schema={
                    new Schema({
                      properties: {
                        [schema.name]: schema,
                      },
                    })
                  }
                />
              </FixedBlock>
            );
          })
        ) : (
          <FixedBlock height={`calc(${height}px + 46px + ${token.paddingPageVertical}px * 2)`}>
            <div
              className={classNames(
                `pageWithFixedBlockCss nb-page-content`,
                css`
                  > .nb-grid-container:not(:last-child) {
                    > .nb-grid > .nb-grid-warp > button:last-child {
                      display: none;
                    }
                  }
                `,
              )}
            >
              <SchemaComponent schema={fieldSchema} distributed />
            </div>
          </FixedBlock>
        )}
      </>
    );
  },
);
PageContent.displayName = 'PageContent';
>>>>>>> f1a564f0
<|MERGE_RESOLUTION|>--- conflicted
+++ resolved
@@ -281,42 +281,6 @@
           fieldSchema.mapProperties((schema) => {
             if (schema.name !== activeKey) return null;
 
-<<<<<<< HEAD
-      return (
-        <FixedBlock key={schema.name} height={`calc(${height}px + 46px + ${token.paddingPageVertical}px * 2)`}>
-          <SchemaComponent
-            distributed
-            schema={
-              new Schema({
-                properties: {
-                  [schema.name]: schema,
-                },
-              })
-            }
-          />
-        </FixedBlock>
-      );
-    })
-  ) : (
-    <FixedBlock height={`calc(${height}px + 46px + ${token.paddingPageVertical}px * 2)`}>
-      <div
-        className={classNames(
-          `pageWithFixedBlockCss nb-page-content`,
-          css`
-            > .nb-grid-container:not(:last-child) {
-              > .nb-grid > .nb-grid-warp > button:last-child {
-                display: none;
-              }
-            }
-          `,
-        )}
-      >
-        <SchemaComponent schema={fieldSchema} distributed />
-      </div>
-    </FixedBlock>
-  );
-}
-=======
             return (
               <FixedBlock key={schema.name} height={`calc(${height}px + 46px + ${token.paddingPageVertical}px * 2)`}>
                 <SchemaComponent
@@ -354,5 +318,4 @@
     );
   },
 );
-PageContent.displayName = 'PageContent';
->>>>>>> f1a564f0
+PageContent.displayName = 'PageContent';