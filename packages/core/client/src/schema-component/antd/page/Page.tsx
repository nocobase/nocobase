import { PlusOutlined } from '@ant-design/icons';
import { PageHeader as AntdPageHeader } from '@ant-design/pro-layout';
import { FormLayout } from '@formily/antd-v5';
import { Schema, SchemaOptionsContext, useFieldSchema } from '@formily/react';
import { Button, Spin, Tabs } from 'antd';
import classNames from 'classnames';
import React, { useContext, useEffect, useMemo, useState } from 'react';
import { ErrorBoundary } from 'react-error-boundary';
import { useTranslation } from 'react-i18next';
import { useSearchParams } from 'react-router-dom';
import { FormDialog } from '..';
import { useDocumentTitle } from '../../../document-title';
import { FilterBlockProvider } from '../../../filter-provider/FilterProvider';
import { useGlobalTheme } from '../../../global-theme';
import { Icon } from '../../../icon';
import { DndContext } from '../../common';
import { SortableItem } from '../../common/sortable-item';
import { SchemaComponent, SchemaComponentOptions } from '../../core';
import { useCompile, useDesignable } from '../../hooks';
import { useToken } from '../__builtins__';
import { ErrorFallback } from '../error-fallback';
import FixedBlock from './FixedBlock';
import { PageDesigner, PageTabDesigner } from './PageTabDesigner';
import { useStyles } from './style';

export const Page = (props) => {
  const { children, ...others } = props;
  const { t } = useTranslation();
  const compile = useCompile();
  const { title, setTitle } = useDocumentTitle();
  const fieldSchema = useFieldSchema();
  const dn = useDesignable();
  const { theme } = useGlobalTheme();

  // react18  tab 动画会卡顿，所以第一个 tab 时，动画禁用，后面的 tab 才启用
  const [hasMounted, setHasMounted] = useState(false);
  useEffect(() => {
    setTimeout(() => {
      setHasMounted(true);
    });
  }, []);

  useEffect(() => {
    if (!title) {
      setTitle(t(fieldSchema.title));
    }
  }, [fieldSchema.title, title]);
  const disablePageHeader = fieldSchema['x-component-props']?.disablePageHeader;
  const enablePageTabs = fieldSchema['x-component-props']?.enablePageTabs;
  const hidePageTitle = fieldSchema['x-component-props']?.hidePageTitle;
  const options = useContext(SchemaOptionsContext);
  const [searchParams, setSearchParams] = useSearchParams();
  const [loading, setLoading] = useState(false);
  const activeKey = useMemo(
    () => searchParams.get('tab') || Object.keys(fieldSchema.properties || {}).shift(),
    [fieldSchema.properties, searchParams],
  );
  const [height, setHeight] = useState(0);
  const { wrapSSR, hashId, componentCls } = useStyles();

  const handleErrors = (error) => {
    console.error(error);
  };

<<<<<<< HEAD
  const pageTitle = fieldSchema.title || compile(title);
  const pageHeaderTitle = hidePageTitle ? undefined : pageTitle;
  return (
    <FilterBlockProvider>
      <div className={pageDesignerCss}>
        <PageDesigner title={pageTitle} />
=======
  const pageHeaderTitle = hidePageTitle ? undefined : fieldSchema.title || compile(title);
  return wrapSSR(
    <FilterBlockProvider>
      <div className={`${componentCls} ${hashId}`}>
        <PageDesigner title={fieldSchema.title || title} />
>>>>>>> 62381e59
        <div
          ref={(ref) => {
            setHeight(Math.floor(ref?.getBoundingClientRect().height || 0) + 1);
          }}
        >
          {!disablePageHeader && (
            <AntdPageHeader
              className={classNames('pageHeaderCss', pageHeaderTitle || enablePageTabs ? '' : 'height0')}
              ghost={false}
              // 如果标题为空的时候会导致 PageHeader 不渲染，所以这里设置一个空白字符，然后再设置高度为 0
              title={t(pageHeaderTitle || ' ')}
              {...others}
              footer={
                enablePageTabs && (
                  <DndContext>
                    <Tabs
                      size={'small'}
                      animated={hasMounted}
                      activeKey={activeKey}
                      onTabClick={(activeKey) => {
                        setLoading(true);
                        setSearchParams([['tab', activeKey]]);
                        setTimeout(() => {
                          setLoading(false);
                        }, 50);
                      }}
                      tabBarExtraContent={
                        dn.designable && (
                          <Button
                            icon={<PlusOutlined />}
                            className={'addTabBtn'}
                            type={'dashed'}
                            onClick={async () => {
                              const values = await FormDialog(
                                t('Add tab'),
                                () => {
                                  return (
                                    <SchemaComponentOptions
                                      scope={options.scope}
                                      components={{ ...options.components }}
                                    >
                                      <FormLayout layout={'vertical'}>
                                        <SchemaComponent
                                          schema={{
                                            properties: {
                                              title: {
                                                title: t('Tab name'),
                                                'x-component': 'Input',
                                                'x-decorator': 'FormItem',
                                                required: true,
                                              },
                                              icon: {
                                                title: t('Icon'),
                                                'x-component': 'IconPicker',
                                                'x-decorator': 'FormItem',
                                              },
                                            },
                                          }}
                                        />
                                      </FormLayout>
                                    </SchemaComponentOptions>
                                  );
                                },
                                theme,
                              ).open({
                                initialValues: {},
                              });
                              const { title, icon } = values;
                              dn.insertBeforeEnd({
                                type: 'void',
                                title,
                                'x-icon': icon,
                                'x-component': 'Grid',
                                'x-initializer': 'BlockInitializers',
                                properties: {},
                              });
                            }}
                          >
                            {t('Add tab')}
                          </Button>
                        )
                      }
                      items={fieldSchema.mapProperties((schema) => {
                        return {
                          label: (
                            <SortableItem
                              id={schema.name as string}
                              schema={schema}
                              className={classNames('nb-action-link', 'designerCss', props.className)}
                            >
                              {schema['x-icon'] && <Icon style={{ marginRight: 8 }} type={schema['x-icon']} />}
                              <span>{schema.title || t('Unnamed')}</span>
                              <PageTabDesigner schema={schema} />
                            </SortableItem>
                          ),
                          key: schema.name as string,
                        };
                      })}
                    />
                  </DndContext>
                )
              }
            />
          )}
        </div>
        <div className="nb-page-wrapper">
          <ErrorBoundary FallbackComponent={ErrorFallback} onError={handleErrors}>
            {PageContent(loading, disablePageHeader, enablePageTabs, fieldSchema, activeKey, height, props)}
          </ErrorBoundary>
        </div>
      </div>
    </FilterBlockProvider>,
  );
};

Page.displayName = 'Page';

function PageContent(
  loading: boolean,
  disablePageHeader: any,
  enablePageTabs: any,
  fieldSchema: Schema<any, any, any, any, any, any, any, any, any>,
  activeKey: string,
  height: number,
  props: any,
): React.ReactNode {
  const { token } = useToken();

  if (loading) {
    return <Spin />;
  }

  return !disablePageHeader && enablePageTabs ? (
    fieldSchema.mapProperties((schema) => {
      if (schema.name !== activeKey) return null;

      return (
        <FixedBlock key={schema.name} height={`calc(${height}px + 46px + ${token.marginLG}px * 2)`}>
          <SchemaComponent
            schema={
              new Schema({
                properties: {
                  [schema.name]: schema,
                },
              })
            }
          />
        </FixedBlock>
      );
    })
  ) : (
    <FixedBlock height={`calc(${height}px + 46px + ${token.marginLG}px * 2)`}>
      <div className={`pageWithFixedBlockCss nb-page-content`}>{props.children}</div>
    </FixedBlock>
  );
}<|MERGE_RESOLUTION|>--- conflicted
+++ resolved
@@ -62,20 +62,11 @@
     console.error(error);
   };
 
-<<<<<<< HEAD
-  const pageTitle = fieldSchema.title || compile(title);
-  const pageHeaderTitle = hidePageTitle ? undefined : pageTitle;
-  return (
-    <FilterBlockProvider>
-      <div className={pageDesignerCss}>
-        <PageDesigner title={pageTitle} />
-=======
   const pageHeaderTitle = hidePageTitle ? undefined : fieldSchema.title || compile(title);
   return wrapSSR(
     <FilterBlockProvider>
       <div className={`${componentCls} ${hashId}`}>
         <PageDesigner title={fieldSchema.title || title} />
->>>>>>> 62381e59
         <div
           ref={(ref) => {
             setHeight(Math.floor(ref?.getBoundingClientRect().height || 0) + 1);
