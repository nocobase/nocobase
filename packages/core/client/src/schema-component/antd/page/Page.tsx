--- conflicted
+++ resolved
@@ -53,11 +53,7 @@
 import { useStyles } from './Page.style';
 import { PageDesigner, PageTabDesigner } from './PageTabDesigner';
 import { PopupRouteContextResetter } from './PopupRouteContextResetter';
-<<<<<<< HEAD
-=======
-import { transformMultiColumnToSingleColumn } from '@nocobase/utils/client';
 import { NAMESPACE_UI_SCHEMA } from '../../../i18n/constant';
->>>>>>> a38595eb
 
 interface PageProps {
   currentTabUid: string;
