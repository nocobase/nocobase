import { DragOutlined, MenuOutlined } from '@ant-design/icons';
import { ISchema, useField, useFieldSchema } from '@formily/react';
import { App, Space } from 'antd';
import React from 'react';
import { useTranslation } from 'react-i18next';
import { DragHandler, useDesignable } from '../..';
import { SchemaSettings } from '../../../schema-settings';
import { useGetAriaLabelOfDesigner } from '../../../schema-settings/hooks/useGetAriaLabelOfDesigner';

export const PageDesigner = ({ title }) => {
  const { dn, designable } = useDesignable();
  const { t } = useTranslation();
  const field = useField();
  const fieldSchema = useFieldSchema();
  const { getAriaLabel } = useGetAriaLabelOfDesigner();
  const hidePageTitle = fieldSchema['x-component-props']?.hidePageTitle;
  const disablePageHeader = fieldSchema['x-component-props']?.disablePageHeader;
  if (!designable) {
    return null;
  }
  return (
    <div className={'general-schema-designer'}>
      <div className={'general-schema-designer-icons'}>
        <Space size={2} align={'center'}>
          <SchemaSettings
            title={
<<<<<<< HEAD
              <MenuOutlined role="button" aria-label="designer-page" style={{ cursor: 'pointer', fontSize: 12 }} />
=======
              <MenuOutlined
                role="button"
                aria-label={getAriaLabel('schema-settings')}
                style={{ cursor: 'pointer', fontSize: 12 }}
              />
>>>>>>> a5a69505
            }
          >
            <SchemaSettings.SwitchItem
              title={t('Enable page header')}
              checked={!fieldSchema['x-component-props']?.disablePageHeader}
              onChange={(v) => {
                fieldSchema['x-component-props'] = fieldSchema['x-component-props'] || {};
                fieldSchema['x-component-props']['disablePageHeader'] = !v;
                dn.emit('patch', {
                  schema: {
                    ['x-uid']: fieldSchema['x-uid'],
                    ['x-component-props']: fieldSchema['x-component-props'],
                  },
                });
                dn.refresh();
              }}
            />
            {!disablePageHeader && <SchemaSettings.Divider />}
            {!disablePageHeader && (
              <SchemaSettings.SwitchItem
                title={t('Display page title')}
                checked={!fieldSchema['x-component-props']?.hidePageTitle}
                onChange={(v) => {
                  fieldSchema['x-component-props'] = fieldSchema['x-component-props'] || {};
                  fieldSchema['x-component-props']['hidePageTitle'] = !v;
                  dn.emit('patch', {
                    schema: {
                      ['x-uid']: fieldSchema['x-uid'],
                      ['x-component-props']: fieldSchema['x-component-props'],
                    },
                  });
                  dn.refresh();
                }}
              />
            )}
            {!disablePageHeader && !hidePageTitle && (
              <SchemaSettings.ModalItem
                hide
                title={t('Edit page title')}
                schema={
                  {
                    type: 'object',
                    title: t('Edit page title'),
                    properties: {
                      title: {
                        title: t('Title'),
                        required: true,
                        'x-decorator': 'FormItem',
                        'x-component': 'Input',
                        'x-component-props': {},
                      },
                    },
                  } as ISchema
                }
                initialValues={{ title }}
                onSubmit={({ title }) => {
                  field.title = title;
                  fieldSchema['title'] = title;
                  dn.emit('patch', {
                    schema: {
                      ['x-uid']: fieldSchema['x-uid'],
                      title,
                    },
                  });
                }}
              />
            )}
            {!disablePageHeader && (
              <SchemaSettings.SwitchItem
                title={t('Enable page tabs')}
                checked={fieldSchema['x-component-props']?.enablePageTabs}
                onChange={(v) => {
                  fieldSchema['x-component-props'] = fieldSchema['x-component-props'] || {};
                  fieldSchema['x-component-props']['enablePageTabs'] = v;
                  dn.emit('patch', {
                    schema: {
                      ['x-uid']: fieldSchema['x-uid'],
                      ['x-component-props']: fieldSchema['x-component-props'],
                    },
                  });
                  dn.refresh();
                }}
              />
            )}
          </SchemaSettings>
        </Space>
      </div>
    </div>
  );
};

export const PageTabDesigner = ({ schema }) => {
  const { dn, designable } = useDesignable();
  const { t } = useTranslation();
  const { modal } = App.useApp();
  const { getAriaLabel } = useGetAriaLabelOfDesigner();

  if (!designable) {
    return null;
  }

  return (
    <div className={'general-schema-designer'}>
      <div className={'general-schema-designer-icons'}>
        <Space size={3} align={'center'}>
          <DragHandler>
<<<<<<< HEAD
            <DragOutlined role="button" />
          </DragHandler>
          <SchemaSettings
            title={<MenuOutlined role="button" style={{ cursor: 'pointer', fontSize: 12, marginLeft: '2px' }} />}
          >
=======
            <DragOutlined style={{ marginRight: 0 }} role="button" aria-label={getAriaLabel('drag-handler', 'tab')} />
          </DragHandler>
          <SchemaSettings title={<MenuOutlined role="button" aria-label={getAriaLabel('schema-settings', 'tab')} />}>
>>>>>>> a5a69505
            <SchemaSettings.ModalItem
              title={t('Edit')}
              schema={
                {
                  type: 'object',
                  title: t('Edit tab'),
                  properties: {
                    title: {
                      title: t('Tab name'),
                      required: true,
                      'x-decorator': 'FormItem',
                      'x-component': 'Input',
                      'x-component-props': {},
                    },
                    icon: {
                      title: t('Icon'),
                      'x-decorator': 'FormItem',
                      'x-component': 'IconPicker',
                      'x-component-props': {},
                    },
                  },
                } as ISchema
              }
              initialValues={{ title: schema.title, icon: schema['x-icon'] }}
              onSubmit={({ title, icon }) => {
                schema.title = title;
                schema['x-icon'] = icon;
                dn.emit('patch', {
                  schema: {
                    ['x-uid']: schema['x-uid'],
                    title,
                    'x-icon': icon,
                  },
                });
                dn.refresh();
              }}
            />
            <SchemaSettings.Divider />
            <SchemaSettings.Item
              title="Delete"
              eventKey="remove"
              onClick={() => {
                modal.confirm({
                  title: t('Delete block'),
                  content: t('Are you sure you want to delete it?'),
                  ...confirm,
                  onOk() {
                    dn.remove(schema);
                  },
                });
              }}
            >
              {t('Delete')}
            </SchemaSettings.Item>
          </SchemaSettings>
        </Space>
      </div>
    </div>
  );
};<|MERGE_RESOLUTION|>--- conflicted
+++ resolved
@@ -24,15 +24,11 @@
         <Space size={2} align={'center'}>
           <SchemaSettings
             title={
-<<<<<<< HEAD
-              <MenuOutlined role="button" aria-label="designer-page" style={{ cursor: 'pointer', fontSize: 12 }} />
-=======
               <MenuOutlined
                 role="button"
                 aria-label={getAriaLabel('schema-settings')}
                 style={{ cursor: 'pointer', fontSize: 12 }}
               />
->>>>>>> a5a69505
             }
           >
             <SchemaSettings.SwitchItem
@@ -139,17 +135,9 @@
       <div className={'general-schema-designer-icons'}>
         <Space size={3} align={'center'}>
           <DragHandler>
-<<<<<<< HEAD
-            <DragOutlined role="button" />
-          </DragHandler>
-          <SchemaSettings
-            title={<MenuOutlined role="button" style={{ cursor: 'pointer', fontSize: 12, marginLeft: '2px' }} />}
-          >
-=======
             <DragOutlined style={{ marginRight: 0 }} role="button" aria-label={getAriaLabel('drag-handler', 'tab')} />
           </DragHandler>
           <SchemaSettings title={<MenuOutlined role="button" aria-label={getAriaLabel('schema-settings', 'tab')} />}>
->>>>>>> a5a69505
             <SchemaSettings.ModalItem
               title={t('Edit')}
               schema={
