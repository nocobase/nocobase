--- conflicted
+++ resolved
@@ -4,11 +4,7 @@
 import React from 'react';
 import { DragHandler, useDesignable } from '../..';
 import { useGetAriaLabelOfDesigner } from '../../../schema-settings/hooks/useGetAriaLabelOfDesigner';
-<<<<<<< HEAD
-import { SchemaDesignerProvider, useSchemaSettingsRender } from '../../../application';
-=======
 import { SchemaToolbarProvider, useSchemaSettingsRender } from '../../../application';
->>>>>>> 34e026ce
 
 export const PageDesigner = ({ title }) => {
   const { designable } = useDesignable();
@@ -21,11 +17,7 @@
     return null;
   }
   return (
-<<<<<<< HEAD
-    <SchemaDesignerProvider title={title}>
-=======
     <SchemaToolbarProvider title={title}>
->>>>>>> 34e026ce
       <div className={'general-schema-designer'}>
         <div className={'general-schema-designer-icons'}>
           <Space size={2} align={'center'}>
@@ -33,11 +25,7 @@
           </Space>
         </div>
       </div>
-<<<<<<< HEAD
-    </SchemaDesignerProvider>
-=======
     </SchemaToolbarProvider>
->>>>>>> 34e026ce
   );
 };
 
@@ -53,11 +41,7 @@
     return null;
   }
   return (
-<<<<<<< HEAD
-    <SchemaDesignerProvider schema={schema}>
-=======
     <SchemaToolbarProvider schema={schema}>
->>>>>>> 34e026ce
       <div className={'general-schema-designer'}>
         <div className={'general-schema-designer-icons'}>
           <Space size={3} align={'center'}>
@@ -68,10 +52,6 @@
           </Space>
         </div>
       </div>
-<<<<<<< HEAD
-    </SchemaDesignerProvider>
-=======
     </SchemaToolbarProvider>
->>>>>>> 34e026ce
   );
 };