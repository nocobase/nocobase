--- conflicted
+++ resolved
@@ -10,13 +10,9 @@
 import { GeneralSchemaDesigner, SchemaSettings } from '../../../schema-settings';
 import { useSchemaTemplate } from '../../../schema-templates';
 import { useDesignable } from '../../hooks';
-<<<<<<< HEAD
 import { removeNullCondition } from '../filter';
-import { useFixedBlockDesignerSetting } from '../page';
+import { FixedBlockDesignerItem } from '../page';
 import { FilterDynamicComponent } from './FilterDynamicComponent';
-=======
-import { FixedBlockDesignerItem } from '../page';
->>>>>>> 02758cb3
 
 export const TableBlockDesigner = () => {
   const { name, title, sortable } = useCollection();
