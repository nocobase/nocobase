--- conflicted
+++ resolved
@@ -4,14 +4,10 @@
 import { useTranslation } from 'react-i18next';
 import { useAPIClient } from '../../../api-client';
 import { useFormBlockContext, useTableBlockContext } from '../../../block-provider';
-import { useCollection_deprecated, useCollectionManager_deprecated } from '../../../collection-manager';
+import { useCollectionManager_deprecated, useCollection_deprecated } from '../../../collection-manager';
 import { useSortFields } from '../../../collection-manager/action-hooks';
 import { FilterBlockType, mergeFilter } from '../../../filter-provider/utils';
-<<<<<<< HEAD
-import { useRecord } from '../../../record-provider';
-=======
-import { RecordProvider_deprecated, useRecord_deprecated } from '../../../record-provider';
->>>>>>> 18686fa0
+import { useRecord_deprecated } from '../../../record-provider';
 import {
   GeneralSchemaDesigner,
   SchemaSettingsBlockTitleItem,
@@ -83,7 +79,6 @@
   );
   const api = useAPIClient();
   return (
-<<<<<<< HEAD
     <GeneralSchemaDesigner template={template} title={title || name}>
       <SchemaSettingsBlockTitleItem />
       {collection?.tree && collectionField?.collectionName === collectionField?.target && (
@@ -116,54 +111,6 @@
                 filterByTk: collectionField.name,
                 values: {
                   sortable: true,
-=======
-    // fix https://nocobase.height.app/T-2259
-    <RecordProvider_deprecated parent={record} record={{}}>
-      <GeneralSchemaDesigner template={template} title={title || name}>
-        <SchemaSettingsBlockTitleItem />
-        {collection?.tree && collectionField?.collectionName === collectionField?.target && (
-          <SchemaSettingsSwitchItem
-            title={t('Tree table')}
-            defaultChecked={true}
-            checked={treeCollection ? field.decoratorProps.treeTable !== false : false}
-            onChange={(flag) => {
-              field.decoratorProps.treeTable = flag;
-              fieldSchema['x-decorator-props'].treeTable = flag;
-              const params = {
-                ...service.params?.[0],
-                tree: flag ? true : null,
-              };
-              dn.emit('patch', {
-                schema: fieldSchema,
-              });
-              dn.refresh();
-              service.run(params);
-            }}
-          />
-        )}
-        {sortable && (
-          <SchemaSettingsSwitchItem
-            title={t('Enable drag and drop sorting')}
-            checked={field.decoratorProps.dragSort}
-            onChange={async (dragSort) => {
-              if (dragSort && collectionField) {
-                const { data } = await api.resource('collections.fields', collectionField.collectionName).update({
-                  filterByTk: collectionField.name,
-                  values: {
-                    sortable: true,
-                  },
-                });
-                const sortBy = data?.data?.[0]?.sortBy;
-                fieldSchema['x-decorator-props'].dragSortBy = sortBy;
-              }
-              field.decoratorProps.dragSort = dragSort;
-              fieldSchema['x-decorator-props'].dragSort = dragSort;
-              service.run({ ...service.params?.[0], sort: fieldSchema['x-decorator-props'].dragSortBy });
-              dn.emit('patch', {
-                schema: {
-                  ['x-uid']: fieldSchema['x-uid'],
-                  'x-decorator-props': fieldSchema['x-decorator-props'],
->>>>>>> 18686fa0
                 },
               });
               const sortBy = data?.data?.[0]?.sortBy;
@@ -281,7 +228,6 @@
             service.run({ ...service.params?.[0], sort: sortArr });
           }}
         />
-<<<<<<< HEAD
       )}
       <SchemaSettingsSelectItem
         title={t('Records per page')}
@@ -320,21 +266,5 @@
         }}
       />
     </GeneralSchemaDesigner>
-=======
-        <SchemaSettingsConnectDataBlocks type={FilterBlockType.TABLE} emptyDescription={t('No blocks to connect')} />
-        {supportTemplate && <SchemaSettingsDivider />}
-        {supportTemplate && (
-          <SchemaSettingsTemplate componentName={'Table'} collectionName={name} resourceName={defaultResource} />
-        )}
-        <SchemaSettingsDivider />
-        <SchemaSettingsRemove
-          removeParentsIfNoChildren
-          breakRemoveOn={{
-            'x-component': 'Grid',
-          }}
-        />
-      </GeneralSchemaDesigner>
-    </RecordProvider_deprecated>
->>>>>>> 18686fa0
   );
 };