import { ArrayItems } from '@formily/antd';
import { ISchema, useField, useFieldSchema } from '@formily/react';
import React from 'react';
import { useTranslation } from 'react-i18next';
import { useTableBlockContext } from '../../../block-provider';
import { mergeFilter } from '../../../block-provider/SharedFilterProvider';
import { useCollection } from '../../../collection-manager';
import { useCollectionFilterOptions, useSortFields } from '../../../collection-manager/action-hooks';
import { GeneralSchemaDesigner, SchemaSettings } from '../../../schema-settings';
import { useSchemaTemplate } from '../../../schema-templates';
import { useDesignable } from '../../hooks';
import { useFixedBlockDesignerSetting } from '../page';

export const TableBlockDesigner = () => {
  const { name, title, sortable } = useCollection();
  const field = useField();
  const fieldSchema = useFieldSchema();
  const dataSource = useCollectionFilterOptions(name);
  const sortFields = useSortFields(name);
  const { service } = useTableBlockContext();
  const { t } = useTranslation();
  const { dn, refresh } = useDesignable();
  const defaultFilter = fieldSchema?.['x-decorator-props']?.params?.filter || {};
  const defaultSort = fieldSchema?.['x-decorator-props']?.params?.sort || [];
  const defaultResource = fieldSchema?.['x-decorator-props']?.resource;
<<<<<<< HEAD
  const supportTemplate = !!fieldSchema?.['x-decorator-props']?.template;
=======
  const supportTemplate = !fieldSchema?.['x-decorator-props']?.disableTemplate;
>>>>>>> 07ec1159
  const sort = defaultSort?.map((item: string) => {
    return item.startsWith('-')
      ? {
          field: item.substring(1),
          direction: 'desc',
        }
      : {
          field: item,
          direction: 'asc',
        };
  });
  const template = useSchemaTemplate();
  const { dragSort } = field.decoratorProps;
  const fixedBlockDesignerSetting = useFixedBlockDesignerSetting();

  return (
    <GeneralSchemaDesigner template={template} title={title || name}>
      <SchemaSettings.BlockTitleItem />
      {sortable && (
        <SchemaSettings.SwitchItem
          title={t('Enable drag and drop sorting')}
          checked={field.decoratorProps.dragSort}
          onChange={(dragSort) => {
            field.decoratorProps.dragSort = dragSort;
            fieldSchema['x-decorator-props'].dragSort = dragSort;
            service.run({ ...service.params?.[0], sort: 'sort' });
            dn.emit('patch', {
              schema: {
                ['x-uid']: fieldSchema['x-uid'],
                'x-decorator-props': fieldSchema['x-decorator-props'],
              },
            });
          }}
        />
      )}
      {fixedBlockDesignerSetting}
      <SchemaSettings.ModalItem
        title={t('Set the data scope')}
        schema={
          {
            type: 'object',
            title: t('Set the data scope'),
            properties: {
              filter: {
                default: defaultFilter,
                // title: '数据范围',
                enum: dataSource,
                'x-component': 'Filter',
                'x-component-props': {},
              },
            },
          } as ISchema
        }
        onSubmit={({ filter }) => {
          const params = field.decoratorProps.params || {};
          params.filter = filter;
          field.decoratorProps.params = params;
          fieldSchema['x-decorator-props']['params'] = params;
          const filters = service.params?.[1]?.filters || {};
          service.run(
            { ...service.params?.[0], filter: mergeFilter([...Object.values(filters), filter]), page: 1 },
            { filters },
          );
          dn.emit('patch', {
            schema: {
              ['x-uid']: fieldSchema['x-uid'],
              'x-decorator-props': fieldSchema['x-decorator-props'],
            },
          });
        }}
      />
      {!dragSort && (
        <SchemaSettings.ModalItem
          title={t('Set default sorting rules')}
          components={{ ArrayItems }}
          schema={
            {
              type: 'object',
              title: t('Set default sorting rules'),
              properties: {
                sort: {
                  type: 'array',
                  default: sort,
                  'x-component': 'ArrayItems',
                  'x-decorator': 'FormItem',
                  items: {
                    type: 'object',
                    properties: {
                      space: {
                        type: 'void',
                        'x-component': 'Space',
                        properties: {
                          sort: {
                            type: 'void',
                            'x-decorator': 'FormItem',
                            'x-component': 'ArrayItems.SortHandle',
                          },
                          field: {
                            type: 'string',
                            enum: sortFields,
                            'x-decorator': 'FormItem',
                            'x-component': 'Select',
                            'x-component-props': {
                              style: {
                                width: 260,
                              },
                            },
                          },
                          direction: {
                            type: 'string',
                            'x-decorator': 'FormItem',
                            'x-component': 'Radio.Group',
                            'x-component-props': {
                              optionType: 'button',
                            },
                            enum: [
                              {
                                label: t('ASC'),
                                value: 'asc',
                              },
                              {
                                label: t('DESC'),
                                value: 'desc',
                              },
                            ],
                          },
                          remove: {
                            type: 'void',
                            'x-decorator': 'FormItem',
                            'x-component': 'ArrayItems.Remove',
                          },
                        },
                      },
                    },
                  },
                  properties: {
                    add: {
                      type: 'void',
                      title: t('Add sort field'),
                      'x-component': 'ArrayItems.Addition',
                    },
                  },
                },
              },
            } as ISchema
          }
          onSubmit={({ sort }) => {
            const sortArr = sort.map((item) => {
              return item.direction === 'desc' ? `-${item.field}` : item.field;
            });
            const params = field.decoratorProps.params || {};
            params.sort = sortArr;
            field.decoratorProps.params = params;
            fieldSchema['x-decorator-props']['params'] = params;
            dn.emit('patch', {
              schema: {
                ['x-uid']: fieldSchema['x-uid'],
                'x-decorator-props': fieldSchema['x-decorator-props'],
              },
            });
            service.run({ ...service.params?.[0], sort: sortArr });
          }}
        />
      )}
      <SchemaSettings.SelectItem
        title={t('Records per page')}
        value={field.decoratorProps?.params?.pageSize || 20}
        options={[
          { label: '10', value: 10 },
          { label: '20', value: 20 },
          { label: '50', value: 50 },
          { label: '100', value: 100 },
          { label: '200', value: 200 },
        ]}
        onChange={(pageSize) => {
          const params = field.decoratorProps.params || {};
          params.pageSize = pageSize;
          field.decoratorProps.params = params;
          fieldSchema['x-decorator-props']['params'] = params;
          service.run({ ...service.params?.[0], pageSize, page: 1 });
          dn.emit('patch', {
            schema: {
              ['x-uid']: fieldSchema['x-uid'],
              'x-decorator-props': fieldSchema['x-decorator-props'],
            },
          });
        }}
      />
      {supportTemplate && <SchemaSettings.Divider />}
      {supportTemplate && (
        <SchemaSettings.Template componentName={'Table'} collectionName={name} resourceName={defaultResource} />
      )}
      <SchemaSettings.Divider />
      <SchemaSettings.Remove
        removeParentsIfNoChildren
        breakRemoveOn={{
          'x-component': 'Grid',
        }}
      />
    </GeneralSchemaDesigner>
  );
};<|MERGE_RESOLUTION|>--- conflicted
+++ resolved
@@ -23,11 +23,7 @@
   const defaultFilter = fieldSchema?.['x-decorator-props']?.params?.filter || {};
   const defaultSort = fieldSchema?.['x-decorator-props']?.params?.sort || [];
   const defaultResource = fieldSchema?.['x-decorator-props']?.resource;
-<<<<<<< HEAD
-  const supportTemplate = !!fieldSchema?.['x-decorator-props']?.template;
-=======
   const supportTemplate = !fieldSchema?.['x-decorator-props']?.disableTemplate;
->>>>>>> 07ec1159
   const sort = defaultSort?.map((item: string) => {
     return item.startsWith('-')
       ? {
