--- conflicted
+++ resolved
@@ -40,31 +40,8 @@
   const template = useSchemaTemplate();
   const collection = useCollection();
   const { dragSort, resource } = field.decoratorProps;
-<<<<<<< HEAD
-  const treeCollection = resource?.includes('.')
-    ? getCollection(getCollectionField(resource)?.target)?.tree
-    : !!collection?.tree;
-=======
   const collectionField = getCollectionField(resource);
   const treeCollection = resource?.includes('.') ? getCollection(collectionField?.target)?.tree : !!collection?.tree;
-  const dataScopeSchema = useMemo(() => {
-    return {
-      type: 'object',
-      title: t('Set the data scope'),
-      properties: {
-        filter: {
-          default: defaultFilter,
-          // title: '数据范围',
-          enum: compile(dataSource),
-          'x-component': 'Filter',
-          'x-component-props': {
-            dynamicComponent: (props) => FilterDynamicComponent({ ...props }),
-          },
-        },
-      },
-    } as ISchema;
-  }, [dataSource, defaultFilter]);
->>>>>>> 1694eb6d
   const onDataScopeSubmit = useCallback(
     ({ filter }) => {
       filter = removeNullCondition(filter);
