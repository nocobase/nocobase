/**
 * This file is part of the NocoBase (R) project.
 * Copyright (c) 2020-2024 NocoBase Co., Ltd.
 * Authors: NocoBase Team.
 *
 * This project is dual-licensed under AGPL-3.0 and NocoBase Commercial License.
 * For more information, please refer to: https://www.nocobase.com/agreement.
 */

import { CloseOutlined, MenuOutlined } from '@ant-design/icons';
import { TinyColor } from '@ctrl/tinycolor';
import { SortableContext, SortableContextProps, useSortable } from '@dnd-kit/sortable';
import { css, cx } from '@emotion/css';
import { ArrayField } from '@formily/core';
import { spliceArrayState } from '@formily/core/esm/shared/internals';
import { observer, Schema, SchemaOptionsContext, useField, useFieldSchema } from '@formily/react';
import { action } from '@formily/reactive';
import { uid } from '@formily/shared';
import { isPortalInBody } from '@nocobase/utils/client';
import { useDeepCompareEffect, useMemoizedFn } from 'ahooks';
import { Table as AntdTable, TableColumnProps } from 'antd';
import { default as classNames, default as cls } from 'classnames';
import _, { omit } from 'lodash';
import React, { createContext, FC, MutableRefObject, useCallback, useContext, useMemo, useRef, useState } from 'react';
import { useTranslation } from 'react-i18next';
import { DndContext, isBulkEditAction, useDesignable, usePopupSettings, useTableSize } from '../..';
import {
  BlockRequestLoadingContext,
  RecordIndexProvider,
  RecordProvider,
  useAssociationNames,
  useCollection,
  useCollectionParentRecordData,
  useDataBlockProps,
  useDataBlockRequest,
  useDataBlockRequestData,
  useDataBlockRequestGetter,
  useFlag,
  useSchemaInitializerRender,
  useTableSelectorContext,
} from '../../../';
import { useACLFieldWhitelist } from '../../../acl/ACLProvider';
import { useTableBlockContext } from '../../../block-provider/TableBlockProvider';
import { isNewRecord } from '../../../data-source/collection-record/isNewRecord';
import {
  NocoBaseRecursionField,
  RefreshComponentProvider,
  useRefreshFieldSchema,
} from '../../../formily/NocoBaseRecursionField';
import { withDynamicSchemaProps } from '../../../hoc/withDynamicSchemaProps';
import { withSkeletonComponent } from '../../../hoc/withSkeletonComponent';
import { LinkageRuleDataKeyMap } from '../../../schema-settings/LinkageRules/type';
import { GetStyleRules } from '../../../schema-settings/LinkageRules/useActionValues';
import { HighPerformanceSpin } from '../../common/high-performance-spin/HighPerformanceSpin';
import { useToken } from '../__builtins__';
import { useAssociationFieldContext } from '../association-field/hooks';
import { DelayRender } from './DelayRender';
import { RenderTextInCell } from './RenderTextInCell';
import { TableSkeleton } from './TableSkeleton';
import { extractIndex, isCollectionFieldComponent, isColumnComponent } from './utils';

type BodyRowComponentProps = {
  rowIndex?: number;
  onClick?: (e: any) => void;
  style?: React.CSSProperties;
  className?: string;
  record: any;
  children: React.ReactNode[];
};

interface BodyCellComponentProps {
  columnHidden?: boolean;
  children: React.ReactNode;
  className?: string;
  style?: React.CSSProperties;
  record: any;
  schema: any;
  rowIndex: number;
  isSubTable?: boolean;
}

const useArrayField = (props) => {
  const field = useField<ArrayField>();
  return (props.field || field) as ArrayField;
};

function getSchemaArrJSON(schemaArr: Schema[]) {
  return schemaArr.map((item) => (item.name === 'actions' ? omit(item.toJSON(), 'properties') : item.toJSON()));
}
function adjustColumnOrder(columns) {
  const leftFixedColumns = [];
  const normalColumns = [];
  const rightFixedColumns = [];

  columns.forEach((column) => {
    if (column.fixed === 'left') {
      leftFixedColumns.push(column);
    } else if (column.fixed === 'right') {
      rightFixedColumns.push(column);
    } else {
      normalColumns.push(column);
    }
  });

  return [...leftFixedColumns, ...normalColumns, ...rightFixedColumns];
}

const TableCellRender: FC<{
  record: any;
  columnSchema: Schema;
  uiSchema: any;
  filterProperties: (schema: Schema) => boolean;
  schemaToolbarBigger: string;
  field: ArrayField;
  index: number;
}> = ({ record, columnSchema, uiSchema, filterProperties, schemaToolbarBigger, field, index }) => {
  const basePath = field.address.concat(record.__index || index);

  return (
    <span role="button" className={schemaToolbarBigger}>
      <NocoBaseRecursionField
        values={record}
        basePath={basePath}
        schema={columnSchema}
        uiSchema={uiSchema}
        onlyRenderProperties
        propsRecursion
        filterProperties={filterProperties}
        isUseFormilyField={false}
      />
    </span>
  );
};

const useRefreshTableColumns = () => {
  const { params: blockParams, dataSource } = useDataBlockProps() || {};
  const { getDataBlockRequest } = useDataBlockRequestGetter();
  const { getAssociationAppends } = useAssociationNames(dataSource);
  const prevParamsRef = useRef(blockParams);
  const refreshFieldSchema = useRefreshFieldSchema();

  const refresh = useCallback(() => {
    const { appends } = getAssociationAppends();
    const service = getDataBlockRequest();

    if (!_.isEqual(prevParamsRef.current.appends, appends)) {
      prevParamsRef.current = { ...blockParams, appends };
      service.run(prevParamsRef.current);
    }

    refreshFieldSchema?.();
  }, [blockParams, getAssociationAppends, getDataBlockRequest, refreshFieldSchema]);

  return { refresh };
};

const useTableColumns = (props: { showDel?: any; isSubTable?: boolean }, paginationProps) => {
  const { token } = useToken();
  const field = useArrayField(props);
  const schema = useFieldSchema();
  const { schemaInWhitelist } = useACLFieldWhitelist();
  const { designable } = useDesignable();
  const { exists, render } = useSchemaInitializerRender(schema['x-initializer'], schema['x-initializer-props']);
  const columnsSchemas = useMemo(() => {
    return schema.reduceProperties((buf, s) => {
      if (isColumnComponent(s) && schemaInWhitelist(Object.values(s.properties || {}).pop())) {
        return buf.concat([s]);
      }
      return buf;
    }, []);
  }, [schema, schemaInWhitelist]);
  const { current, pageSize } = paginationProps;
  const { isPopupVisibleControlledByURL } = usePopupSettings();
  const { refresh } = useRefreshTableColumns();

  const filterProperties = useCallback(
    (schema) =>
      isBulkEditAction(schema) || !isPopupVisibleControlledByURL() || schema['x-component'] !== 'Action.Container',
    [isPopupVisibleControlledByURL],
  );

  const schemaToolbarBigger = useMemo(() => {
    return css`
      .nb-action-link {
        margin: -${token.paddingContentVerticalLG}px -${token.marginSM}px;
        padding: ${token.paddingContentVerticalLG}px ${token.paddingSM + 4}px;
      }
    `;
  }, [token.paddingContentVerticalLG, token.marginSM, token.margin]);

  const collection = useCollection();

  const columns = useMemo(
    () =>
      columnsSchemas?.map((columnSchema: Schema) => {
        const collectionFields = columnSchema.reduceProperties((buf, s) => {
          if (isCollectionFieldComponent(s)) {
            return buf.concat([s]);
          }
        }, []);
        const dataIndex = collectionFields?.length > 0 ? collectionFields[0].name : columnSchema.name;
        const columnHidden = !!columnSchema['x-component-props']?.['columnHidden'];
        const { uiSchema, defaultValue, interface: _interface } = collection?.getField(dataIndex) || {};

        if (uiSchema) {
          uiSchema.default = defaultValue;
        }

        return {
          title: (
            <RefreshComponentProvider refresh={refresh}>
              <NocoBaseRecursionField
                name={columnSchema.name}
                schema={columnSchema}
                onlyRenderSelf
                isUseFormilyField={false}
              />
            </RefreshComponentProvider>
          ),
          dataIndex,
          key: columnSchema.name,
          sorter: columnSchema['x-component-props']?.['sorter'],
          columnHidden,
          ...columnSchema['x-component-props'],
          width: columnHidden && !designable ? 0 : columnSchema['x-component-props']?.width || 100,
          render: (value, record, index) => {
            if (['sequence', 'input', 'textarea', 'phone', 'email'].includes(_interface)) {
              return (
                <RenderTextInCell
                  value={value}
                  ellipsis={Object.values(columnSchema.properties)[0]?.['x-component-props']?.ellipsis}
                />
              );
            }

            return (
              <TableCellRender
                record={record}
                columnSchema={columnSchema}
                uiSchema={uiSchema}
                filterProperties={filterProperties}
                schemaToolbarBigger={schemaToolbarBigger}
                field={field}
                index={index}
              />
            );
          },
          onCell: (record, rowIndex) => {
            return {
              record,
              schema: columnSchema,
              rowIndex,
              columnHidden,
            };
          },
          onHeaderCell: () => {
            return {
              columnHidden,
            };
          },
        } as TableColumnProps<any>;
      }),

    [columnsSchemas, collection, refresh, designable, filterProperties, schemaToolbarBigger, field],
  );

  const tableColumns = useMemo(() => {
    if (!exists) {
      return columns;
    }
    const res = [
      ...columns,
      {
        title: <RefreshComponentProvider refresh={refresh}>{render()}</RefreshComponentProvider>,
        dataIndex: 'TABLE_COLUMN_INITIALIZER',
        key: 'TABLE_COLUMN_INITIALIZER',
        render: designable
          ? () => <div style={{ width: '100%', minWidth: '180px' }} className="nb-column-initializer" />
          : null,
        fixed: designable ? 'right' : 'none',
      },
    ];

    if (props.showDel) {
      res.push({
        title: '',
        key: 'delete',
        width: 60,
        align: 'center',
        fixed: 'right',
        render: (v, record, index) => {
          if (props.showDel(record)) {
            return (
              <div
                onClick={() => {
                  return action(() => {
                    const fieldIndex = (current - 1) * pageSize + index;
                    const deleteCount = field.value[fieldIndex] ? 1 : 2;
                    spliceArrayState(field, {
                      startIndex: fieldIndex,
                      deleteCount: deleteCount,
                    });
                    field.value.splice(fieldIndex, deleteCount);
                    field.setInitialValue(field.value);
                    return field.onInput(field.value);
                  });
                }}
              >
                <CloseOutlined style={{ cursor: 'pointer', color: 'gray' }} />
              </div>
            );
          }
          return;
        },
      });
    }

    return adjustColumnOrder(res);
  }, [columns, exists, field, render, props.showDel, designable]);

  return tableColumns;
};

// How many rows should be displayed on initial render
const INITIAL_ROWS_NUMBER = 20;

const SortableRow = (props: BodyRowComponentProps) => {
  const { token } = useToken();
  const id = props['data-row-key']?.toString();
  const { setNodeRef, isOver, active, over } = useSortable({
    id,
  });
  const { rowIndex, ...others } = props;

  const classObj = useMemo(() => {
    const borderColor = new TinyColor(token.colorSettings).setAlpha(0.6).toHex8String();
    return {
      topActiveClass: css`
        & > td {
          border-top: 2px solid ${borderColor} !important;
        }
      `,
      bottomActiveClass: css`
        & > td {
          border-bottom: 2px solid ${borderColor} !important;
        }
      `,
    };
  }, [token.colorSettings]);

  const className =
    (active?.data.current?.sortable.index ?? -1) > (over?.data.current?.sortable?.index ?? -1)
      ? classObj.topActiveClass
      : classObj.bottomActiveClass;

  const row = (
    <tr
      ref={(node) => {
        if (active?.id !== id) {
          setNodeRef(node);
        }
      }}
      {...others}
      className={classNames(props.className, { [className]: active && isOver })}
    />
  );

  return row;

  if (rowIndex < INITIAL_ROWS_NUMBER) {
    return row;
  }

  // Delay rendering of other rows to prevent long page jank
  return <DelayRender>{row}</DelayRender>;
};

const SortHandle = (props) => {
  const { id, ...otherProps } = props;
  const { listeners, setNodeRef } = useSortable({
    id,
  });
  return <MenuOutlined ref={setNodeRef} {...otherProps} {...listeners} style={{ cursor: 'grab' }} />;
};

const TableIndex = (props) => {
  const { index, ...otherProps } = props;
  return (
    <div className={classNames('nb-table-index')} style={{ padding: '0 8px 0 16px' }} {...otherProps}>
      {index}
    </div>
  );
};

const pageSizeOptions = [5, 10, 20, 50, 100, 200];

const usePaginationProps = (pagination1, pagination2, tableProps) => {
  const { t } = useTranslation();
  const field: any = useField();
  const { token } = useToken();
  const { meta } = useDataBlockRequestData() || {};
  const { hasNext } = meta || {};
  const pagination = useMemo(
    () => ({ ...pagination1, ...pagination2 }),
    [JSON.stringify({ ...pagination1, ...pagination2 })],
  );
  const { total: totalCount, current, pageSize } = pagination || {};
  const blockProps = useDataBlockProps();
  const original = useAssociationFieldContext();
  const { components } = useContext(SchemaOptionsContext);
  const C = original?.fieldSchema?.['x-component-props']?.summary?.Component || blockProps?.summary?.Component;
  const showTotal = useCallback(
    (total) => {
      if (components[C]) {
        return React.createElement(components[C]);
      }
      return t('Total {{count}} items', { count: total });
    },
    [components, C, t],
  );

  const showTotalResult = useMemo(() => {
    return {
      pageSizeOptions,
      showTotal,
      showSizeChanger: true,
      ...pagination,
    };
  }, [pagination, showTotal]);

  const result = useMemo(() => {
    if (totalCount) {
      return showTotalResult;
    } else {
      return {
        pageSizeOptions,
        showTotal: false,
        simple: true,
        showTitle: false,
        showSizeChanger: true,
        hideOnSinglePage: false,
        ...pagination,
        total: tableProps.value?.length < pageSize || !hasNext ? pageSize * current : pageSize * current + 1,
        className: css`
          .ant-pagination-simple-pager {
            display: none !important;
          }
        `,
        itemRender: (_, type, originalElement) => {
          if (type === 'prev') {
            return (
              <div
                style={{ display: 'flex' }}
                className={css`
                  .ant-pagination-item-link {
                    min-width: ${token.controlHeight}px;
                  }
                `}
              >
                {originalElement} <div style={{ marginLeft: '7px' }}>{current}</div>
              </div>
            );
          } else {
            return originalElement;
          }
        },
      };
    }
  }, [pagination, t, showTotal, tableProps.value?.length, showTotalResult]);

  if (pagination2 === false) {
    return false;
  }
  if (!pagination2 && pagination1 === false) {
    return false;
  }
  return tableProps.value?.length > 0 || result.total ? result : false;
};

const headerClass = css`
  max-width: 300px;
  white-space: nowrap;
  &:hover .general-schema-designer {
    display: block;
  }
`;

const cellClass = css`
  max-width: 300px;
  white-space: nowrap;
  .ant-color-picker-trigger {
    position: absolute;
    top: 50%;
    transform: translateY(-50%);
  }
`;

const floatLeftClass = css`
  float: left;
`;

const rowSelectCheckboxWrapperClass = css`
  position: relative;
  display: flex;
  align-items: center;
  justify-content: space-evenly;
  padding-right: 8px;
  .nb-table-index {
    opacity: 0;
  }
  &:not(.checked) {
    .nb-table-index {
      opacity: 1;
    }
  }
`;

const rowSelectCheckboxWrapperClassHover = css`
  &:hover {
    .nb-table-index {
      opacity: 0;
    }
    .nb-origin-node {
      display: block;
    }
  }
`;

const rowSelectCheckboxContentClass = css`
  position: relative;
  display: flex;
  align-items: center;
  justify-content: space-evenly;
`;

const rowSelectCheckboxCheckedClassHover = css`
  position: absolute;
  right: 50%;
  transform: translateX(50%);
  &:not(.checked) {
    display: none;
  }
`;

const HeaderWrapperComponent = React.memo((props) => {
  return (
    <DndContext>
      <thead {...props} />
    </DndContext>
  );
});

// Style when Hidden is enabled in table column configuration
const columnHiddenStyle = {
  borderRight: 'none',
  paddingLeft: 0,
  paddingRight: 0,
};

// Style when Hidden is enabled in configuration mode
const columnOpacityStyle = {
  opacity: 0.3,
};

HeaderWrapperComponent.displayName = 'HeaderWrapperComponent';

const HeaderCellComponent = React.memo(
  (props: { className: string; columnHidden: boolean; children: React.ReactNode }) => {
    const { designable } = useDesignable();

    if (props.columnHidden) {
      return <th style={designable ? columnOpacityStyle : columnHiddenStyle}>{designable ? props.children : null}</th>;
    }

    return <th {..._.omit(props, 'columnHidden')} className={cls(props.className, headerClass)} />;
  },
);

HeaderCellComponent.displayName = 'HeaderCellComponent';

const InternalBodyRowComponent = React.memo((props: BodyRowComponentProps) => {
  const { record, rowIndex } = props;
  const parentRecordData = useCollectionParentRecordData();

  return (
    <RecordProvider isNew={isNewRecord(record)} record={record} parent={parentRecordData}>
      <RecordIndexProvider index={record?.__index || rowIndex}>
        <SortableRow {...props} />
      </RecordIndexProvider>
    </RecordProvider>
  );
});

InternalBodyRowComponent.displayName = 'InternalBodyRowComponent';

const BodyRowComponent = React.memo((props: BodyRowComponentProps) => {
  const prevPropsRef = useRef(props);
  const mountedRef = useRef(false);

  // 1. Initial render
  if (prevPropsRef.current.record === props.record && !mountedRef.current) {
    mountedRef.current = true;
    return <InternalBodyRowComponent {...props} />;
  }

  // 2. On subsequent renders, only re-render when record changes. This improves refresh performance
  if (
    prevPropsRef.current.record !== props.record ||
    prevPropsRef.current.children.length !== props.children.length ||
    prevPropsRef.current.onClick !== props.onClick ||
    !_.isEqual(prevPropsRef.current.style, props.style)
  ) {
    prevPropsRef.current = props;
    return <InternalBodyRowComponent {...props} />;
  }

  // 3. If record hasn't changed, don't re-render
  return <InternalBodyRowComponent {...prevPropsRef.current} />;
});

BodyRowComponent.displayName = 'BodyRowComponent';

const InternalBodyCellComponent = React.memo<BodyCellComponentProps>((props) => {
  const { record, schema, rowIndex, isSubTable, ...others } = props;
  const styleRules = schema?.[LinkageRuleDataKeyMap['style']];
  const [dynamicStyle, setDynamicStyle] = useState({});
  const style = useMemo(() => ({ ...props.style, ...dynamicStyle }), [props.style, dynamicStyle]);

  return (
    <>
      {/* To improve rendering performance, do not render GetStyleRules component when no style rules are set */}
      {!_.isEmpty(styleRules) && <GetStyleRules record={record} schema={schema} onStyleChange={setDynamicStyle} />}
      <td {...others} className={classNames(props.className, cellClass)} style={style}>
        {props.children}
      </td>
    </>
  );
});

InternalBodyCellComponent.displayName = 'InternalBodyCellComponent';

const displayNone = { display: 'none' };

const BodyCellComponent = React.memo<BodyCellComponentProps>((props) => {
  const { designable } = useDesignable();

  if (props.columnHidden) {
    return (
      <td style={designable ? columnOpacityStyle : columnHiddenStyle}>
        {designable ? props.children : <span style={displayNone}>{props.children}</span>}
      </td>
    );
  }

  return <InternalBodyCellComponent {..._.omit(props, 'columnHidden')} />;
});

BodyCellComponent.displayName = 'BodyCellComponent';

interface TableProps {
  /** @deprecated */
  useProps?: () => any;
  onChange?: (pagination, filters, sorter, extra) => void;
  onRowSelectionChange?: (selectedRowKeys: any[], selectedRows: any[]) => void;
  onRowDragEnd?: (e: { from: any; to: any }) => void;
  onClickRow?: (record: any, setSelectedRow: (selectedRow: any[]) => void, selectedRow: any[]) => void;
  pagination?: any;
  showIndex?: boolean;
  dragSort?: boolean;
  rowKey?: string | ((record: any) => string);
  rowSelection?: any;
  required?: boolean;
  onExpand?: (flag: boolean, record: any) => void;
  isSubTable?: boolean;
  value?: any[];
}

export const TableElementRefContext = createContext<MutableRefObject<HTMLDivElement | null> | null>(null);

export const useTableElementRef = () => {
  return useContext(TableElementRefContext);
};

const InternalNocoBaseTable = React.memo(
  (props: {
    tableHeight: number;
    SortableWrapper: React.FC<{}>;
    tableSizeRefCallback: (instance: HTMLDivElement) => void;
    defaultRowKey: (record: any) => any;
    dataSource: any[];
    restProps: { rowSelection: any };
    paginationProps: any;
    components: {
      header: { wrapper: (props: any) => React.JSX.Element; cell: (props: any) => React.JSX.Element };
      body: {
        wrapper: (props: any) => React.JSX.Element;
        row: (props: any) => React.JSX.Element;
        cell: (props: any) => React.JSX.Element;
      };
    };
    onTableChange: any;
    onRow: (record: any) => { onClick: (e: any) => void };
    rowClassName: (record: any) => string;
    scroll: { x: string; y: number };
    columns: any[];
    expandable: { onExpand: (flag: any, record: any) => void; expandedRowKeys: any };
    field: ArrayField<any, any>;
  }): React.ReactElement<any, any> => {
    const {
      tableHeight,
      SortableWrapper,
      tableSizeRefCallback,
      defaultRowKey,
      dataSource,
      paginationProps,
      components,
      onTableChange,
      onRow,
      rowClassName,
      scroll,
      columns,
      expandable,
      field,
      ...others
    } = props;
<<<<<<< HEAD
    const tableElementRef = useTableElementRef();

    const refCallback = useCallback(
      (ref) => {
        if (tableElementRef) {
          tableElementRef.current = ref;
        }
        tableSizeRefCallback(ref);
      },
      [tableElementRef, tableSizeRefCallback],
    );

=======
    const { token } = useToken();
>>>>>>> 78146261
    return (
      <div
        className={cx(
          css`
            height: 100%;
            overflow: hidden;
            .ant-table-wrapper {
              height: 100%;
              .ant-spin-nested-loading {
                height: 100%;
                .ant-spin-container {
                  height: 100%;
                  display: flex;
                  flex-direction: column;
                  .ant-table-expanded-row-fixed {
                    min-height: ${tableHeight}px;
                  }
                  .ant-table-body {
                    min-height: ${tableHeight}px;
                  }
                  .ant-table-cell {
                    padding: 16px 8px;
                  }
                  .ant-table-middle .ant-table-cell {
                    padding: 12px ${token.paddingXS}px;
                  }
                  .ant-table-small .ant-table-cell {
                    padding: 8px ${token.paddingXS}px;
                  }
                }
              }
            }
            .ant-table {
              overflow-x: auto;
              overflow-y: hidden;
            }
          `,
          'nb-table-container',
        )}
      >
        <SortableWrapper>
          <AntdTable
            ref={refCallback}
            rowKey={defaultRowKey}
            // rowKey={(record) => record.id}
            dataSource={dataSource}
            tableLayout="auto"
            {...others}
            pagination={paginationProps}
            components={components}
            onChange={onTableChange}
            onRow={onRow}
            rowClassName={rowClassName}
            scroll={scroll}
            columns={columns}
            expandable={expandable}
          />
        </SortableWrapper>
        {field.errors.length > 0 && (
          <div className="ant-formily-item-error-help ant-formily-item-help ant-formily-item-help-enter ant-formily-item-help-enter-active">
            {field.errors.map((error) => {
              return error.messages.map((message) => <div key={message}>{message}</div>);
            })}
          </div>
        )}
      </div>
    );
  },
);

InternalNocoBaseTable.displayName = 'InternalNocoBaseTable';

export const Table: any = withDynamicSchemaProps(
  withSkeletonComponent(
    observer((props: TableProps) => {
      const { token } = useToken();
      const { pagination: pagination1, useProps, ...others1 } = omit(props, ['onBlur', 'onFocus']);

      // 新版 UISchema（1.0 之后）中已经废弃了 useProps，这里之所以继续保留是为了兼容旧版的 UISchema
      const { pagination: pagination2, ...others2 } = useProps?.() || {};

      const {
        dragSort = false,
        showIndex = true,
        onRowSelectionChange,
        onChange: onTableChange,
        rowSelection,
        rowKey,
        required,
        onExpand,
        loading,
        onClickRow,
        value,
        ...others
      } = { ...others1, ...others2 } as any;
      const field = useArrayField(others);
      const schema = useFieldSchema();
      const { size = 'small' } = schema?.['x-component-props'] || {};
      const collection = useCollection();
      const isTableSelector = schema?.parent?.['x-decorator'] === 'TableSelectorProvider';
      const ctx = isTableSelector ? useTableSelectorContext() : useTableBlockContext();
      const { expandFlag, allIncludesChildren } = ctx;
      const onRowDragEnd = useMemoizedFn(others.onRowDragEnd || (() => {}));
      const paginationProps = usePaginationProps(pagination1, pagination2, props);
      const columns = useTableColumns(others, paginationProps);
      const [expandedKeys, setExpandesKeys] = useState(() => (expandFlag ? allIncludesChildren : []));
      const [selectedRowKeys, setSelectedRowKeys] = useState<any[]>(field?.data?.selectedRowKeys || []);
      const [selectedRow, setSelectedRow] = useState([]);
      const isRowSelect = rowSelection?.type !== 'none';
      const defaultRowKeyMap = useRef(new Map());
      const highlightRowCss = useMemo(() => {
        return css`
          & > td {
            background-color: ${token.controlItemBgActive} !important;
          }
          &:hover > td {
            background-color: ${token.controlItemBgActiveHover} !important;
          }
        `;
      }, [token.controlItemBgActive, token.controlItemBgActiveHover]);

      const highlightRow = useMemo(() => (onClickRow ? highlightRowCss : ''), [highlightRowCss, onClickRow]);

      const onRow = useMemo(() => {
        if (onClickRow) {
          return (record, rowIndex) => {
            return {
              onClick: (e) => {
                if (isPortalInBody(e.target)) {
                  return;
                }
                onClickRow(record, setSelectedRow, selectedRow);
              },
              rowIndex,
              record,
            };
          };
        }

        return (record, rowIndex) => {
          return {
            rowIndex,
            record,
          };
        };
      }, [onClickRow, selectedRow]);

      useDeepCompareEffect(() => {
        const newExpandesKeys = expandFlag ? allIncludesChildren : [];
        if (!_.isEqual(newExpandesKeys, expandedKeys)) {
          setExpandesKeys(newExpandesKeys);
        }
      }, [expandFlag, allIncludesChildren]);

      /**
       * 为没有设置 key 属性的表格行生成一个唯一的 key
       * 1. rowKey 的默认值是 “key”，所以先判断有没有 record.key；
       * 2. 如果没有就生成一个唯一的 key，并以 record 的值作为索引；
       * 3. 这样下次就能取到对应的 key 的值；
       *
       * 这里有效的前提是：数组中对应的 record 的引用不会发生改变。
       *
       * @param record
       * @returns
       */
      const defaultRowKey = useCallback((record: any) => {
        if (rowKey) {
          return getRowKey(record);
        }
        if (record.key) {
          return record.key;
        }

        if (defaultRowKeyMap.current.has(record)) {
          return defaultRowKeyMap.current.get(record);
        }

        const key = uid();
        defaultRowKeyMap.current.set(record, key);
        return key;
      }, []);

      const getRowKey = useCallback(
        (record: any) => {
          if (Array.isArray(rowKey)) {
            // 使用多个字段值组合生成唯一键
            return rowKey
              .map((keyField) => {
                return record[keyField]?.toString() || '';
              })
              .join('-');
          } else if (typeof rowKey === 'string') {
            return record[rowKey];
          } else {
            // 如果 rowKey 是函数或未提供，使用 defaultRowKey
            return (rowKey ?? defaultRowKey)(record)?.toString();
          }
        },
        [JSON.stringify(rowKey), defaultRowKey],
      );

      const dataSource = useMemo(() => {
        const result = Array.isArray(value) ? value : [];
        return result.filter(Boolean);

        // If we don't depend on "value?.length", it will cause no response when clicking "Add new" in the SubTable
      }, [value, value?.length]);

      const BodyWrapperComponent = useMemo(() => {
        return (props) => {
          const onDragEndCallback = useCallback((e) => {
            if (!e.active || !e.over) {
              console.warn('move cancel');
              return;
            }
            const fromIndex = e.active?.data.current?.sortable?.index;
            const toIndex = e.over?.data.current?.sortable?.index;
            const from = value?.[fromIndex] || e.active;
            const to = value?.[toIndex] || e.over;
            void field.move(fromIndex, toIndex);
            onRowDragEnd({ from, to });
          }, []);

          return (
            <DndContext onDragEnd={onDragEndCallback}>
              <tbody {...props} />
            </DndContext>
          );
        };
      }, [field, onRowDragEnd]); // Don't put 'value' in dependencies, otherwise it will cause the performance issue

      // @ts-ignore
      BodyWrapperComponent.displayName = 'BodyWrapperComponent';

      const components = useMemo(() => {
        return {
          header: {
            wrapper: HeaderWrapperComponent,
            cell: HeaderCellComponent,
          },
          body: {
            wrapper: BodyWrapperComponent,
            row: BodyRowComponent,
            cell: BodyCellComponent,
          },
        };
      }, [BodyWrapperComponent]);

      const memoizedRowSelection = useMemo(() => rowSelection, [JSON.stringify(rowSelection)]);

      const restProps = useMemo(
        () => ({
          rowSelection: memoizedRowSelection
            ? {
                type: 'checkbox',
                selectedRowKeys: selectedRowKeys,
                onChange(selectedRowKeys: any[], selectedRows: any[]) {
                  field.data = field.data || {};
                  field.data.selectedRowKeys = selectedRowKeys;
                  field.data.selectedRowData = selectedRows;
                  setSelectedRowKeys(selectedRowKeys);
                  onRowSelectionChange?.(selectedRowKeys, selectedRows);
                },
                getCheckboxProps(record) {
                  return {
                    'aria-label': `checkbox`,
                  };
                },
                renderCell: (checked, record, index, originNode) => {
                  if (!dragSort && !showIndex) {
                    return originNode;
                  }
                  const current = paginationProps?.current;

                  const pageSize = paginationProps?.pageSize || 20;
                  if (current) {
                    index = index + (current - 1) * pageSize + 1;
                  } else {
                    index = index + 1;
                  }
                  if (record.__index) {
                    index = extractIndex(record.__index);
                  }
                  return (
                    <div
                      role="button"
                      aria-label={`table-index-${index}`}
                      className={classNames(checked ? 'checked' : floatLeftClass, rowSelectCheckboxWrapperClass, {
                        [rowSelectCheckboxWrapperClassHover]: isRowSelect,
                      })}
                    >
                      <div className={classNames(checked ? 'checked' : null, rowSelectCheckboxContentClass)}>
                        {dragSort && <SortHandle id={getRowKey(record)} />}
                        {showIndex && <TableIndex index={index} />}
                      </div>
                      {isRowSelect && (
                        <div
                          className={classNames(
                            'nb-origin-node',
                            checked ? 'checked' : null,
                            rowSelectCheckboxCheckedClassHover,
                          )}
                        >
                          {originNode}
                        </div>
                      )}
                    </div>
                  );
                },
                ...memoizedRowSelection,
              }
            : undefined,
        }),
        [
          memoizedRowSelection,
          selectedRowKeys,
          onRowSelectionChange,
          showIndex,
          dragSort,
          field,
          getRowKey,
          isRowSelect,
          memoizedRowSelection,
          paginationProps,
        ],
      );

      const SortableWrapper = useCallback<React.FC>(
        ({ children }) => {
          return dragSort
            ? React.createElement<Omit<SortableContextProps, 'children'>>(
                SortableContext,
                {
                  items: value?.map?.(getRowKey) || [],
                },
                children,
              )
            : React.createElement(React.Fragment, {}, children);
        },
        [dragSort, getRowKey], // Don't put 'value' in dependencies, otherwise it will cause the dropdown component to disappear immediately when adding association fields to the table
      );

      const { height: tableHeight, tableSizeRefCallback } = useTableSize();
      const scroll = useMemo(() => {
        return {
          x: 'max-content',
          y: dataSource.length > 0 ? tableHeight : undefined,
        };
      }, [tableHeight, dataSource]);

      const rowClassName = useCallback(
        (record) => (selectedRow.includes(record[rowKey]) ? highlightRow : ''),
        [selectedRow, highlightRow, JSON.stringify(rowKey)],
      );

      const onExpandValue = useCallback(
        (flag, record) => {
          const newKeys = flag
            ? [...expandedKeys, record[collection.getPrimaryKey()]]
            : expandedKeys.filter((i) => record[collection.getPrimaryKey()] !== i);
          setExpandesKeys(newKeys);
          onExpand?.(flag, record);
        },
        [expandedKeys, onExpand, collection],
      );

      const expandable = useMemo(() => {
        return {
          onExpand: onExpandValue,
          expandedRowKeys: expandedKeys,
        };
      }, [expandedKeys, onExpandValue]);
      return (
        // If spinning is set to undefined, it will cause the subtable to always display loading, so we need to convert it here.
        // We use Spin here instead of Table's loading prop because using Spin here reduces unnecessary re-renders.
        <HighPerformanceSpin spinning={!!loading}>
          {/**
           * In subsequent component tree, loading context won't be used anymore,
           * so setting a fixed value here improves BlockRequestLoadingContext rendering performance
           */}
          <BlockRequestLoadingContext.Provider value={false}>
            <InternalNocoBaseTable
              tableHeight={tableHeight}
              SortableWrapper={SortableWrapper}
              tableSizeRefCallback={tableSizeRefCallback}
              defaultRowKey={defaultRowKey}
              dataSource={dataSource}
              {...others}
              {...restProps}
              paginationProps={paginationProps}
              components={components}
              onTableChange={onTableChange}
              onRow={onRow}
              rowClassName={rowClassName}
              scroll={scroll}
              columns={columns}
              expandable={expandable}
              field={field}
              size={size}
            />
          </BlockRequestLoadingContext.Provider>
        </HighPerformanceSpin>
      );
    }),
    {
      useLoading() {
        const service = useDataBlockRequest();
        const { isInSubTable } = useFlag();

        if (isInSubTable) {
          return false;
        }
        return !!service?.loading;
      },
      SkeletonComponent: TableSkeleton,
    },
  ),
  { displayName: 'NocoBaseTable' },
);<|MERGE_RESOLUTION|>--- conflicted
+++ resolved
@@ -723,7 +723,7 @@
       field,
       ...others
     } = props;
-<<<<<<< HEAD
+    const { token } = useToken();
     const tableElementRef = useTableElementRef();
 
     const refCallback = useCallback(
@@ -736,9 +736,6 @@
       [tableElementRef, tableSizeRefCallback],
     );
 
-=======
-    const { token } = useToken();
->>>>>>> 78146261
     return (
       <div
         className={cx(
