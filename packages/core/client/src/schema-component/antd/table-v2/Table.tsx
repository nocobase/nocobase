import { MenuOutlined, DeleteOutlined } from '@ant-design/icons';
import { SortableContext, useSortable } from '@dnd-kit/sortable';
import { css } from '@emotion/css';
import { ArrayField, Field } from '@formily/core';
import { RecursionField, Schema, observer, useField, useFieldSchema } from '@formily/react';
import { reaction } from '@formily/reactive';
import { useMemoizedFn } from 'ahooks';
import { Table as AntdTable, TableColumnProps } from 'antd';
import { default as classNames, default as cls } from 'classnames';
import React, { useCallback, useEffect, useMemo, useState } from 'react';
import { useTranslation } from 'react-i18next';
import { DndContext, useDesignable, useTableSize } from '../..';
import {
  RecordIndexProvider,
  RecordProvider,
  useSchemaInitializer,
  useTableBlockContext,
  useTableSelectorContext,
} from '../../../';
import { useACLFieldWhitelist } from '../../../acl/ACLProvider';
import { extractIndex, getIdsWithChildren, isCollectionFieldComponent, isColumnComponent } from './utils';

const useArrayField = (props) => {
  const field = useField<ArrayField>();
  return (props.field || field) as ArrayField;
};

const useTableColumns = (props) => {
  const field = useArrayField(props);
  const schema = useFieldSchema();
  const { schemaInWhitelist } = useACLFieldWhitelist();
  const { designable } = useDesignable();
  const { exists, render } = useSchemaInitializer(schema['x-initializer']);
  const columns = schema
    .reduceProperties((buf, s) => {
      if (isColumnComponent(s) && schemaInWhitelist(Object.values(s.properties || {}).pop())) {
        return buf.concat([s]);
      }
      return buf;
    }, [])
    ?.map((s: Schema) => {
      const collectionFields = s.reduceProperties((buf, s) => {
        if (isCollectionFieldComponent(s)) {
          return buf.concat([s]);
        }
      }, []);
      const dataIndex = collectionFields?.length > 0 ? collectionFields[0].name : s.name;
      return {
        title: <RecursionField name={s.name} schema={s} onlyRenderSelf />,
        dataIndex,
        key: s.name,
        sorter: s['x-component-props']?.['sorter'],
        width: 200,
        ...s['x-component-props'],
        render: (v, record) => {
          const index = field.value?.indexOf(record);
          return (
            <RecordIndexProvider index={record.__index || index}>
              <RecordProvider record={record}>
                <RecursionField
                  basePath={field.address.concat(record.__index || index)}
                  schema={s}
                  onlyRenderProperties
                />
              </RecordProvider>
            </RecordIndexProvider>
          );
        },
      } as TableColumnProps<any>;
    });
  if (!exists) {
    return columns;
  }

  const tableColumns = columns.concat({
    title: render(),
    dataIndex: 'TABLE_COLUMN_INITIALIZER',
    key: 'TABLE_COLUMN_INITIALIZER',
    render: designable ? () => <div style={{ minWidth: 300 }} /> : null,
  });

  if (props.showDel) {
    tableColumns.push({
      title: '',
      key: 'delete',
      width: 60,
      align: 'center',
      fixed: 'right',
      render: (v, record, index) => {
        return (
          <DeleteOutlined
            style={{ cursor: 'pointer' }}
            onClick={() => {
              const data = field.value;
              data.splice(index, 1);
              field.value = data;
            }}
          />
        );
      },
    });
  }
  return tableColumns;
};

const topActiveClass = css`
  & > td {
    border-top: 2px solid rgba(241, 139, 98, 0.6) !important;
  }
`;
const bottomActiveClass = css`
  & > td {
    border-bottom: 2px solid rgba(241, 139, 98, 0.6) !important;
  }
`;

const SortableRow = (props) => {
  const id = props['data-row-key']?.toString();
  const { setNodeRef, isOver, active, over } = useSortable({
    id,
  });

  const className =
    (active?.data.current?.sortable.index ?? -1) > (over?.data.current?.sortable.index ?? -1)
      ? topActiveClass
      : bottomActiveClass;

  return (
    <tr
      ref={active?.id !== id ? setNodeRef : null}
      {...props}
      className={classNames(props.className, { [className]: active && isOver })}
    />
  );
};

const SortHandle = (props) => {
  const { listeners } = useSortable({
    id: props.id,
  });
  return <MenuOutlined {...listeners} style={{ cursor: 'grab' }} />;
};

const TableIndex = (props) => {
  const { index } = props;
  return (
    <div className={classNames('nb-table-index')} style={{ padding: '0 8px 0 16px' }}>
      {index}
    </div>
  );
};

const usePaginationProps = (pagination1, pagination2) => {
  const { t } = useTranslation();
  if (pagination2 === false) {
    return false;
  }
  if (!pagination2 && pagination1 === false) {
    return false;
  }
  const result = {
    showTotal: (total) => t('Total {{count}} items', { count: total }),
    showSizeChanger: true,
    ...pagination1,
    ...pagination2,
  };
  return result.total <= result.pageSize ? false : result;
};

const useValidator = (validator: (value: any) => string) => {
  const field = useField<Field>();
  useEffect(() => {
    const dispose = reaction(
      () => field.value,
      (value) => {
        const message = validator(value);
        field.setFeedback({
          type: 'error',
          code: 'ValidateError',
          messages: message ? [message] : [],
        });
      },
    );
    return () => {
      dispose();
    };
  }, []);
};

<<<<<<< HEAD
export const Table: any = observer((props: any) => {
  const { pagination: pagination1, useProps, onChange, ...others1 } = props;
  const { pagination: pagination2, onClickRow, ...others2 } = useProps?.() || {};
  const {
    dragSort = false,
    showIndex = true,
    onRowSelectionChange,
    onChange: onTableChange,
    rowSelection,
    rowKey,
    required,
    onExpand,
    ...others
  } = { ...others1, ...others2 } as any;
  const field = useArrayField(others);
  const columns = useTableColumns(others);
  const schema = useFieldSchema();
  const isTableSelector = schema?.parent?.['x-decorator'] === 'TableSelectorProvider';
  const ctx = isTableSelector ? useTableSelectorContext() : useTableBlockContext();
  const { expandFlag } = ctx;
  const onRowDragEnd = useMemoizedFn(others.onRowDragEnd || (() => {}));
  const paginationProps = usePaginationProps(pagination1, pagination2);
  // const requiredValidator = field.required || required;
  const { treeTable } = schema?.parent?.['x-decorator-props'] || {};
  const [expandedKeys, setExpandesKeys] = useState([]);
  const [allIncludesChildren, setAllIncludesChildren] = useState([]);
  const [selectedRowKeys, setSelectedRowKeys] = useState<any[]>(field?.data?.selectedRowKeys || []);
  const [selectedRow, setSelectedRow] = useState([]);
  const dataSource = field?.value?.slice?.()?.filter?.(Boolean);
  const isRowSelect = rowSelection.type !== 'none';
=======
export const Table: any = observer(
  (props: any) => {
    const { pagination: pagination1, useProps, onChange, ...others1 } = props;
    const { pagination: pagination2, onClickRow, ...others2 } = useProps?.() || {};
    const {
      dragSort = false,
      showIndex = true,
      onRowSelectionChange,
      onChange: onTableChange,
      rowSelection,
      rowKey,
      required,
      onExpand,
      ...others
    } = { ...others1, ...others2 } as any;
    const field = useArrayField(others);
    const columns = useTableColumns(others);
    const schema = useFieldSchema();
    const isTableSelector = schema?.parent?.['x-decorator'] === 'TableSelectorProvider';
    const ctx = isTableSelector ? useTableSelectorContext() : useTableBlockContext();
    const { expandFlag } = ctx;
    const onRowDragEnd = useMemoizedFn(others.onRowDragEnd || (() => { }));
    const paginationProps = usePaginationProps(pagination1, pagination2);
    const requiredValidator = field.required || required;
    const { treeTable } = schema?.parent?.['x-decorator-props'] || {};
    const [expandedKeys, setExpandesKeys] = useState([]);
    const [allIncludesChildren, setAllIncludesChildren] = useState([]);
    const [selectedRowKeys, setSelectedRowKeys] = useState<any[]>(field?.data?.selectedRowKeys || []);
    const [selectedRow, setSelectedRow] = useState([]);
>>>>>>> 42ad77da

    let onRow = null,
      highlightRow = '';

    if (onClickRow) {
      onRow = (record) => {
        return {
          onClick: () => onClickRow(record, setSelectedRow, selectedRow),
        };
      };
      highlightRow = css`
        & > td {
          background-color: #caedff !important;
        }
        &:hover > td {
          background-color: #caedff !important;
        }
      `;
    }

<<<<<<< HEAD
  // useEffect(() => {
  //   field.setValidator((value) => {
  //     if (requiredValidator) {
  //       return Array.isArray(value) && value.length > 0 ? null : 'The field value is required';
  //     }
  //     return;
  //   });
  // }, [requiredValidator]);
=======
    useEffect(() => {
      field.setValidator((value) => {
        if (requiredValidator) {
          return Array.isArray(value) && value.length > 0 ? null : 'The field value is required';
        }
        return;
      });
    }, [requiredValidator]);
>>>>>>> 42ad77da

    useEffect(() => {
      if (treeTable !== false) {
        const keys = getIdsWithChildren(field.value?.slice?.());
        setAllIncludesChildren(keys);
      }
    }, [field.value]);
    useEffect(() => {
      if (expandFlag) {
        setExpandesKeys(allIncludesChildren);
      } else {
        setExpandesKeys([]);
      }
    }, [expandFlag, allIncludesChildren]);

    const components = useMemo(() => {
      return {
        header: {
          wrapper: (props) => {
            return (
              <DndContext>
                <thead {...props} />
              </DndContext>
            );
          },
          cell: (props) => {
            return (
              <th
                {...props}
                className={cls(
                  props.className,
                  css`
                    max-width: 300px;
                    white-space: nowrap;
                    &:hover .general-schema-designer {
                      display: block;
                    }
                  `,
                )}
              />
            );
          },
        },
        body: {
          wrapper: (props) => {
            return (
              <DndContext
                onDragEnd={(e) => {
                  if (!e.active || !e.over) {
                    console.warn('move cancel');
                    return;
                  }

                  const fromIndex = e.active?.data.current?.sortable?.index;
                  const toIndex = e.over?.data.current?.sortable?.index;
                  const from = field.value[fromIndex];
                  const to = field.value[toIndex];
                  field.move(fromIndex, toIndex);
                  onRowDragEnd({ fromIndex, toIndex, from, to });
                }}
              >
                <tbody {...props} />
              </DndContext>
            );
          },
          row: (props) => {
            return <SortableRow {...props}></SortableRow>;
          },
          cell: (props) => (
            <td
              {...props}
              className={classNames(
                props.className,
                css`
                  max-width: 300px;
                  white-space: nowrap;
                  .nb-read-pretty-input-number {
                    text-align: right;
                  }
                `,
              )}
            />
          ),
        },
      };
    }, [field, onRowDragEnd, dragSort]);

    const defaultRowKey = (record: any) => {
      return field.value?.indexOf?.(record);
    };

    const getRowKey = (record: any) => {
      if (typeof rowKey === 'string') {
        return record[rowKey]?.toString();
      } else {
        return (rowKey ?? defaultRowKey)(record)?.toString();
      }
    };

    const restProps = {
      rowSelection: rowSelection
        ? {
          type: 'checkbox',
          selectedRowKeys: selectedRowKeys,
          onChange(selectedRowKeys: any[], selectedRows: any[]) {
            field.data = field.data || {};
            field.data.selectedRowKeys = selectedRowKeys;
            setSelectedRowKeys(selectedRowKeys);
            onRowSelectionChange?.(selectedRowKeys, selectedRows);
          },
          renderCell: (checked, record, index, originNode) => {
            if (!dragSort && !showIndex) {
              return originNode;
            }
            const current = props?.pagination?.current;
            const pageSize = props?.pagination?.pageSize || 20;
            if (current) {
              index = index + (current - 1) * pageSize + 1;
            } else {
              index = index + 1;
            }
            if (record.__index) {
              index = extractIndex(record.__index);
            }
            return (
              <div
                className={classNames(
                  checked ? 'checked' : null,
                  css`
<<<<<<< HEAD
                    position: relative;
                    display: flex;
                    float: left;
                    align-items: center;
                    justify-content: space-evenly;
                    padding-right: 8px;
                    .nb-table-index {
                      opacity: 0;
                    }
                    &:not(.checked) {
                      .nb-table-index {
                        opacity: 1;
                      }
                    }
                  `,
                  {
                    [css`
=======
                      position: relative;
                      display: flex;
                      float: left;
                      align-items: center;
                      justify-content: space-evenly;
                      padding-right: 8px;
                      .nb-table-index {
                        opacity: 0;
                      }
                      &:not(.checked) {
                        .nb-table-index {
                          opacity: 1;
                        }
                      }
>>>>>>> 42ad77da
                      &:hover {
                        .nb-table-index {
                          opacity: 0;
                        }
                        .nb-origin-node {
                          display: block;
                        }
                      }
<<<<<<< HEAD
                    `]: isRowSelect,
                  },
=======
                    `,
>>>>>>> 42ad77da
                )}
              >
                <div
                  className={classNames(
                    checked ? 'checked' : null,
                    css`
                        position: relative;
                        display: flex;
                        align-items: center;
                        justify-content: space-evenly;
                      `,
                  )}
                >
                  {dragSort && <SortHandle id={getRowKey(record)} />}
                  {showIndex && <TableIndex index={index} />}
                </div>
<<<<<<< HEAD
                {isRowSelect && (
                  <div
                    className={classNames(
                      'nb-origin-node',
                      checked ? 'checked' : null,
                      css`
=======
                <div
                  className={classNames(
                    'nb-origin-node',
                    checked ? 'checked' : null,
                    css`
>>>>>>> 42ad77da
                        position: absolute;
                        right: 50%;
                        transform: translateX(50%);
                        &:not(.checked) {
                          display: none;
                        }
                      `,
<<<<<<< HEAD
                    )}
                  >
                    {originNode}
                  </div>
                )}
=======
                  )}
                >
                  {originNode}
                </div>
>>>>>>> 42ad77da
              </div>
            );
          },
          ...rowSelection,
        }
<<<<<<< HEAD
      : undefined,
  };
  const SortableWrapper = useCallback<React.FC>(
    ({ children }) => {
      return dragSort
        ? React.createElement(SortableContext, {
            items: field.value?.map(getRowKey),
=======
        : undefined,
    };

    const SortableWrapper = useCallback<React.FC>(
      ({ children }) => {
        return dragSort
          ? React.createElement(SortableContext, {
            items: field.value.map(getRowKey),
>>>>>>> 42ad77da
            children: children,
          })
          : React.createElement(React.Fragment, {
            children,
          });
      },
      [field, dragSort],
    );
    const fieldSchema = useFieldSchema();
    const fixedBlock = fieldSchema?.parent?.['x-decorator-props']?.fixedBlock;

<<<<<<< HEAD
  const { height: tableHeight, tableSizeRefCallback } = useTableSize();
  const scroll = useMemo(() => {
    return fixedBlock
      ? {
=======
    const { height: tableHeight, tableSizeRefCallback } = useTableSize();

    const scroll = useMemo(() => {
      return fixedBlock
        ? {
>>>>>>> 42ad77da
          x: 'max-content',
          y: tableHeight,
        }
        : {
          x: 'max-content',
        };
<<<<<<< HEAD
  }, [fixedBlock, tableHeight]);
  return (
    <div
      className={css`
        height: 100%;
        overflow: hidden;
        .ant-table-wrapper {
=======
    }, [fixedBlock, tableHeight]);

    return (
      <div
        className={css`
>>>>>>> 42ad77da
          height: 100%;
          overflow: hidden;
          .ant-table-wrapper {
            height: 100%;
            .ant-spin-nested-loading {
              height: 100%;
              .ant-spin-container {
                height: 100%;
                display: flex;
                flex-direction: column;
              }
            }
          }
<<<<<<< HEAD
        }
        .ant-table {
          overflow-x: auto;
          overflow-y: hidden;
        }
      `}
    >
      <SortableWrapper>
        <AntdTable
          ref={tableSizeRefCallback}
          rowKey={rowKey ?? defaultRowKey}
          dataSource={dataSource}
          {...others}
          {...restProps}
          pagination={paginationProps}
          components={components}
          onChange={(pagination, filters, sorter, extra) => {
            onTableChange?.(pagination, filters, sorter, extra);
          }}
          onRow={onRow}
          rowClassName={(record) => (selectedRow.includes(record[rowKey]) ? highlightRow : '')}
          tableLayout={'auto'}
          scroll={scroll}
          columns={columns}
          expandable={{
            onExpand: (flag, record) => {
              const newKeys = flag ? [...expandedKeys, record.id] : expandedKeys.filter((i) => record.id !== i);
              setExpandesKeys(newKeys);
              onExpand?.(flag, record);
            },
            expandedRowKeys: expandedKeys,
          }}
        />
      </SortableWrapper>
      {field.errors.length > 0 && (
        <div className="ant-formily-item-error-help ant-formily-item-help ant-formily-item-help-enter ant-formily-item-help-enter-active">
          {field.errors.map((error) => {
            return error.messages.map((message) => <div>{message}</div>);
          })}
        </div>
      )}
    </div>
  );
});
=======
          .ant-table {
            overflow-x: auto;
            overflow-y: hidden;
          }
        `}
      >
        <SortableWrapper>
          <AntdTable
            ref={tableSizeRefCallback}
            rowKey={rowKey ?? defaultRowKey}
            dataSource={field?.value?.slice?.()}
            {...others}
            {...restProps}
            pagination={paginationProps}
            components={components}
            onChange={(pagination, filters, sorter, extra) => {
              onTableChange?.(pagination, filters, sorter, extra);
            }}
            onRow={onRow}
            rowClassName={(record) => (selectedRow.includes(record[rowKey]) ? highlightRow : '')}
            tableLayout={'auto'}
            scroll={scroll}
            columns={columns}
            expandable={{
              onExpand: (flag, record) => {
                const newKeys = flag ? [...expandedKeys, record.id] : expandedKeys.filter((i) => record.id !== i);
                setExpandesKeys(newKeys);
                onExpand?.(flag, record);
              },
              expandedRowKeys: expandedKeys,
            }}
          />
        </SortableWrapper>
        {field.errors.length > 0 && (
          <div className="ant-formily-item-error-help ant-formily-item-help ant-formily-item-help-enter ant-formily-item-help-enter-active">
            {field.errors.map((error) => {
              return error.messages.map((message) => <div>{message}</div>);
            })}
          </div>
        )}
      </div>
    );
  },
  { displayName: 'Table' },
);
>>>>>>> 42ad77da
<|MERGE_RESOLUTION|>--- conflicted
+++ resolved
@@ -187,7 +187,6 @@
   }, []);
 };
 
-<<<<<<< HEAD
 export const Table: any = observer((props: any) => {
   const { pagination: pagination1, useProps, onChange, ...others1 } = props;
   const { pagination: pagination2, onClickRow, ...others2 } = useProps?.() || {};
@@ -218,37 +217,6 @@
   const [selectedRow, setSelectedRow] = useState([]);
   const dataSource = field?.value?.slice?.()?.filter?.(Boolean);
   const isRowSelect = rowSelection.type !== 'none';
-=======
-export const Table: any = observer(
-  (props: any) => {
-    const { pagination: pagination1, useProps, onChange, ...others1 } = props;
-    const { pagination: pagination2, onClickRow, ...others2 } = useProps?.() || {};
-    const {
-      dragSort = false,
-      showIndex = true,
-      onRowSelectionChange,
-      onChange: onTableChange,
-      rowSelection,
-      rowKey,
-      required,
-      onExpand,
-      ...others
-    } = { ...others1, ...others2 } as any;
-    const field = useArrayField(others);
-    const columns = useTableColumns(others);
-    const schema = useFieldSchema();
-    const isTableSelector = schema?.parent?.['x-decorator'] === 'TableSelectorProvider';
-    const ctx = isTableSelector ? useTableSelectorContext() : useTableBlockContext();
-    const { expandFlag } = ctx;
-    const onRowDragEnd = useMemoizedFn(others.onRowDragEnd || (() => { }));
-    const paginationProps = usePaginationProps(pagination1, pagination2);
-    const requiredValidator = field.required || required;
-    const { treeTable } = schema?.parent?.['x-decorator-props'] || {};
-    const [expandedKeys, setExpandesKeys] = useState([]);
-    const [allIncludesChildren, setAllIncludesChildren] = useState([]);
-    const [selectedRowKeys, setSelectedRowKeys] = useState<any[]>(field?.data?.selectedRowKeys || []);
-    const [selectedRow, setSelectedRow] = useState([]);
->>>>>>> 42ad77da
 
     let onRow = null,
       highlightRow = '';
@@ -269,7 +237,6 @@
       `;
     }
 
-<<<<<<< HEAD
   // useEffect(() => {
   //   field.setValidator((value) => {
   //     if (requiredValidator) {
@@ -278,16 +245,6 @@
   //     return;
   //   });
   // }, [requiredValidator]);
-=======
-    useEffect(() => {
-      field.setValidator((value) => {
-        if (requiredValidator) {
-          return Array.isArray(value) && value.length > 0 ? null : 'The field value is required';
-        }
-        return;
-      });
-    }, [requiredValidator]);
->>>>>>> 42ad77da
 
     useEffect(() => {
       if (treeTable !== false) {
@@ -417,7 +374,6 @@
                 className={classNames(
                   checked ? 'checked' : null,
                   css`
-<<<<<<< HEAD
                     position: relative;
                     display: flex;
                     float: left;
@@ -435,22 +391,6 @@
                   `,
                   {
                     [css`
-=======
-                      position: relative;
-                      display: flex;
-                      float: left;
-                      align-items: center;
-                      justify-content: space-evenly;
-                      padding-right: 8px;
-                      .nb-table-index {
-                        opacity: 0;
-                      }
-                      &:not(.checked) {
-                        .nb-table-index {
-                          opacity: 1;
-                        }
-                      }
->>>>>>> 42ad77da
                       &:hover {
                         .nb-table-index {
                           opacity: 0;
@@ -459,12 +399,8 @@
                           display: block;
                         }
                       }
-<<<<<<< HEAD
                     `]: isRowSelect,
                   },
-=======
-                    `,
->>>>>>> 42ad77da
                 )}
               >
                 <div
@@ -481,20 +417,12 @@
                   {dragSort && <SortHandle id={getRowKey(record)} />}
                   {showIndex && <TableIndex index={index} />}
                 </div>
-<<<<<<< HEAD
                 {isRowSelect && (
                   <div
                     className={classNames(
                       'nb-origin-node',
                       checked ? 'checked' : null,
                       css`
-=======
-                <div
-                  className={classNames(
-                    'nb-origin-node',
-                    checked ? 'checked' : null,
-                    css`
->>>>>>> 42ad77da
                         position: absolute;
                         right: 50%;
                         transform: translateX(50%);
@@ -502,24 +430,16 @@
                           display: none;
                         }
                       `,
-<<<<<<< HEAD
                     )}
                   >
                     {originNode}
                   </div>
                 )}
-=======
-                  )}
-                >
-                  {originNode}
-                </div>
->>>>>>> 42ad77da
               </div>
             );
           },
           ...rowSelection,
         }
-<<<<<<< HEAD
       : undefined,
   };
   const SortableWrapper = useCallback<React.FC>(
@@ -527,16 +447,6 @@
       return dragSort
         ? React.createElement(SortableContext, {
             items: field.value?.map(getRowKey),
-=======
-        : undefined,
-    };
-
-    const SortableWrapper = useCallback<React.FC>(
-      ({ children }) => {
-        return dragSort
-          ? React.createElement(SortableContext, {
-            items: field.value.map(getRowKey),
->>>>>>> 42ad77da
             children: children,
           })
           : React.createElement(React.Fragment, {
@@ -548,25 +458,16 @@
     const fieldSchema = useFieldSchema();
     const fixedBlock = fieldSchema?.parent?.['x-decorator-props']?.fixedBlock;
 
-<<<<<<< HEAD
   const { height: tableHeight, tableSizeRefCallback } = useTableSize();
   const scroll = useMemo(() => {
     return fixedBlock
       ? {
-=======
-    const { height: tableHeight, tableSizeRefCallback } = useTableSize();
-
-    const scroll = useMemo(() => {
-      return fixedBlock
-        ? {
->>>>>>> 42ad77da
           x: 'max-content',
           y: tableHeight,
         }
         : {
           x: 'max-content',
         };
-<<<<<<< HEAD
   }, [fixedBlock, tableHeight]);
   return (
     <div
@@ -574,27 +475,15 @@
         height: 100%;
         overflow: hidden;
         .ant-table-wrapper {
-=======
-    }, [fixedBlock, tableHeight]);
-
-    return (
-      <div
-        className={css`
->>>>>>> 42ad77da
           height: 100%;
-          overflow: hidden;
-          .ant-table-wrapper {
+          .ant-spin-nested-loading {
             height: 100%;
-            .ant-spin-nested-loading {
+            .ant-spin-container {
               height: 100%;
-              .ant-spin-container {
-                height: 100%;
-                display: flex;
-                flex-direction: column;
-              }
+              display: flex;
+              flex-direction: column;
             }
           }
-<<<<<<< HEAD
         }
         .ant-table {
           overflow-x: auto;
@@ -638,51 +527,4 @@
       )}
     </div>
   );
-});
-=======
-          .ant-table {
-            overflow-x: auto;
-            overflow-y: hidden;
-          }
-        `}
-      >
-        <SortableWrapper>
-          <AntdTable
-            ref={tableSizeRefCallback}
-            rowKey={rowKey ?? defaultRowKey}
-            dataSource={field?.value?.slice?.()}
-            {...others}
-            {...restProps}
-            pagination={paginationProps}
-            components={components}
-            onChange={(pagination, filters, sorter, extra) => {
-              onTableChange?.(pagination, filters, sorter, extra);
-            }}
-            onRow={onRow}
-            rowClassName={(record) => (selectedRow.includes(record[rowKey]) ? highlightRow : '')}
-            tableLayout={'auto'}
-            scroll={scroll}
-            columns={columns}
-            expandable={{
-              onExpand: (flag, record) => {
-                const newKeys = flag ? [...expandedKeys, record.id] : expandedKeys.filter((i) => record.id !== i);
-                setExpandesKeys(newKeys);
-                onExpand?.(flag, record);
-              },
-              expandedRowKeys: expandedKeys,
-            }}
-          />
-        </SortableWrapper>
-        {field.errors.length > 0 && (
-          <div className="ant-formily-item-error-help ant-formily-item-help ant-formily-item-help-enter ant-formily-item-help-enter-active">
-            {field.errors.map((error) => {
-              return error.messages.map((message) => <div>{message}</div>);
-            })}
-          </div>
-        )}
-      </div>
-    );
-  },
-  { displayName: 'Table' },
-);
->>>>>>> 42ad77da
+});