--- conflicted
+++ resolved
@@ -13,13 +13,8 @@
 import { css, cx } from '@emotion/css';
 import { ArrayField } from '@formily/core';
 import { spliceArrayState } from '@formily/core/esm/shared/internals';
-<<<<<<< HEAD
-import { RecursionField, Schema, observer, useField, useFieldSchema } from '@formily/react';
+import { RecursionField, Schema, SchemaOptionsContext, observer, useField, useFieldSchema } from '@formily/react';
 import { action, raw } from '@formily/reactive';
-=======
-import { RecursionField, Schema, SchemaOptionsContext, observer, useField, useFieldSchema } from '@formily/react';
-import { action } from '@formily/reactive';
->>>>>>> 4394f72b
 import { uid } from '@formily/shared';
 import { isPortalInBody } from '@nocobase/utils/client';
 import { useCreation, useDeepCompareEffect, useMemoizedFn } from 'ahooks';
@@ -31,11 +26,8 @@
 import { useInView } from 'react-intersection-observer';
 import { DndContext, isBulkEditAction, useDesignable, usePopupSettings, useTableSize } from '../..';
 import {
-<<<<<<< HEAD
+  CollectionFieldOriginalContext,
   CollectionRecordProvider,
-=======
-  CollectionFieldOriginalContext,
->>>>>>> 4394f72b
   RecordIndexProvider,
   useCollection,
   useCollectionParentRecordData,
@@ -148,19 +140,9 @@
           key: columnSchema.name,
           sorter: columnSchema['x-component-props']?.['sorter'],
           columnHidden,
-<<<<<<< HEAD
           ...columnSchema['x-component-props'],
-          width: columnHidden && !designable ? 0 : columnSchema['x-component-props']?.width || 200,
+          width: columnHidden && !designable ? 0 : columnSchema['x-component-props']?.width || 100,
           render: (value, record, index) => {
-=======
-          ...s['x-component-props'],
-          width: columnHidden && !designable ? 0 : s['x-component-props']?.width || 100,
-          render: (v, record) => {
-            // 这行代码会导致这里的测试不通过：packages/core/client/src/modules/blocks/data-blocks/table/__e2e__/schemaInitializer.test.ts:189
-            // if (collectionFields?.length === 1 && collectionFields[0]['x-read-pretty'] && v == undefined) return null;
-
-            const index = field.value?.indexOf(record);
->>>>>>> 4394f72b
             const basePath = field.address.concat(record.__index || index);
 
             if (props.isSubTable) {
