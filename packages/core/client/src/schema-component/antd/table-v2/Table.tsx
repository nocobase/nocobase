import { DeleteOutlined, MenuOutlined } from '@ant-design/icons';
import { TinyColor } from '@ctrl/tinycolor';
import { SortableContext, SortableContextProps, useSortable } from '@dnd-kit/sortable';
import { css } from '@emotion/css';
import { ArrayField } from '@formily/core';
import { spliceArrayState } from '@formily/core/esm/shared/internals';
import { RecursionField, Schema, observer, useField, useFieldSchema } from '@formily/react';
import { action } from '@formily/reactive';
import { uid } from '@formily/shared';
import { isPortalInBody } from '@nocobase/utils/client';
import { useMemoizedFn } from 'ahooks';
import { Table as AntdTable, TableColumnProps } from 'antd';
import { default as classNames, default as cls } from 'classnames';
import _ from 'lodash';
import React, { useCallback, useEffect, useMemo, useRef, useState } from 'react';
import { useTranslation } from 'react-i18next';
import { DndContext, useDesignable, useTableSize } from '../..';
import {
  RecordIndexProvider,
<<<<<<< HEAD
  RecordProvider,
  useCollection,
  useParentRecordDataV2,
  useSchemaInitializerRender,
  useTableBlockContext,
  useTableSelectorContext,
=======
  RecordProvider_deprecated,
  useSchemaInitializerRender,
  useTableBlockContext,
  useTableSelectorContext,
  useCollection_deprecated,
>>>>>>> 18686fa0
} from '../../../';
import { useACLFieldWhitelist } from '../../../acl/ACLProvider';
import { useToken } from '../__builtins__';
import { SubFormProvider } from '../association-field/hooks';
import { ColumnFieldProvider } from './components/ColumnFieldProvider';
import { extractIndex, isCollectionFieldComponent, isColumnComponent } from './utils';

const useArrayField = (props) => {
  const field = useField<ArrayField>();
  return (props.field || field) as ArrayField;
};

const useTableColumns = (props: { showDel?: boolean; isSubTable?: boolean }) => {
  const field = useArrayField(props);
  const schema = useFieldSchema();
  const { schemaInWhitelist } = useACLFieldWhitelist();
  const { designable } = useDesignable();
  const { exists, render } = useSchemaInitializerRender(schema['x-initializer'], schema['x-initializer-props']);
  const parentRecordData = useParentRecordDataV2();
  const columns = schema
    .reduceProperties((buf, s) => {
      if (isColumnComponent(s) && schemaInWhitelist(Object.values(s.properties || {}).pop())) {
        return buf.concat([s]);
      }
      return buf;
    }, [])
    ?.map((s: Schema) => {
      const collectionFields = s.reduceProperties((buf, s) => {
        if (isCollectionFieldComponent(s)) {
          return buf.concat([s]);
        }
      }, []);
      const dataIndex = collectionFields?.length > 0 ? collectionFields[0].name : s.name;
      return {
        title: <RecursionField name={s.name} schema={s} onlyRenderSelf />,
        dataIndex,
        key: s.name,
        sorter: s['x-component-props']?.['sorter'],
        width: 200,
        ...s['x-component-props'],
        render: (v, record) => {
          const index = field.value?.indexOf(record);
          return (
            <SubFormProvider value={record}>
              <RecordIndexProvider index={record.__index || index}>
<<<<<<< HEAD
                <RecordProvider isNew={_.isEmpty(record)} record={record} parent={parentRecordData}>
=======
                <RecordProvider_deprecated record={record}>
>>>>>>> 18686fa0
                  <ColumnFieldProvider schema={s} basePath={field.address.concat(record.__index || index)}>
                    <span role="button">
                      <RecursionField
                        basePath={field.address.concat(record.__index || index)}
                        schema={s}
                        onlyRenderProperties
                      />
                    </span>
                  </ColumnFieldProvider>
                </RecordProvider_deprecated>
              </RecordIndexProvider>
            </SubFormProvider>
          );
        },
      } as TableColumnProps<any>;
    });
  if (!exists) {
    return columns;
  }

  const tableColumns = columns.concat({
    title: render(),
    dataIndex: 'TABLE_COLUMN_INITIALIZER',
    key: 'TABLE_COLUMN_INITIALIZER',
    render: designable ? () => <div style={{ minWidth: 300 }} /> : null,
  });

  if (props.showDel) {
    tableColumns.push({
      title: '',
      key: 'delete',
      width: 60,
      align: 'center',
      fixed: 'right',
      render: (v, record, index) => {
        return (
          <DeleteOutlined
            style={{ cursor: 'pointer' }}
            onClick={() => {
              action(() => {
                spliceArrayState(field as any, {
                  startIndex: index,
                  deleteCount: 1,
                });
                field.value.splice(index, 1);
                field.initialValue?.splice(index, 1);
                return field.onInput(field.value);
              });
            }}
          />
        );
      },
    });
  }
  return tableColumns;
};

const SortableRow = (props) => {
  const { token } = useToken();
  const id = props['data-row-key']?.toString();
  const { setNodeRef, isOver, active, over } = useSortable({
    id,
  });

  const classObj = useMemo(() => {
    const borderColor = new TinyColor(token.colorSettings).setAlpha(0.6).toHex8String();
    return {
      topActiveClass: css`
        & > td {
          border-top: 2px solid ${borderColor} !important;
        }
      `,
      bottomActiveClass: css`
        & > td {
          border-bottom: 2px solid ${borderColor} !important;
        }
      `,
    };
  }, [token.colorSettings]);

  const className =
    (active?.data.current?.sortable.index ?? -1) > (over?.data.current?.sortable?.index ?? -1)
      ? classObj.topActiveClass
      : classObj.bottomActiveClass;

  return (
    <tr
      ref={active?.id !== id ? setNodeRef : null}
      {...props}
      className={classNames(props.className, { [className]: active && isOver })}
    />
  );
};

const SortHandle = (props) => {
  const { id, ...otherProps } = props;
  const { listeners } = useSortable({
    id,
  });
  return <MenuOutlined {...otherProps} {...listeners} style={{ cursor: 'grab' }} />;
};

const TableIndex = (props) => {
  const { index, ...otherProps } = props;
  return (
    <div className={classNames('nb-table-index')} style={{ padding: '0 8px 0 16px' }} {...otherProps}>
      {index}
    </div>
  );
};

const usePaginationProps = (pagination1, pagination2) => {
  const { t } = useTranslation();
  if (pagination2 === false) {
    return false;
  }
  if (!pagination2 && pagination1 === false) {
    return false;
  }
  const result = {
    showTotal: (total) => t('Total {{count}} items', { count: total }),
    showSizeChanger: true,
    ...pagination1,
    ...pagination2,
  };
  return result.total <= result.pageSize ? false : result;
};

export const Table: any = observer(
  (props: {
    useProps?: () => any;
    onChange?: (pagination, filters, sorter, extra) => void;
    onRowSelectionChange?: (selectedRowKeys: any[], selectedRows: any[]) => void;
    onRowDragEnd?: (e: { from: any; to: any }) => void;
    onClickRow?: (record: any, setSelectedRow: (selectedRow: any[]) => void, selectedRow: any[]) => void;
    pagination?: any;
    showIndex?: boolean;
    dragSort?: boolean;
    rowKey?: string | ((record: any) => string);
    rowSelection?: any;
    required?: boolean;
    onExpand?: (flag: boolean, record: any) => void;
    isSubTable?: boolean;
  }) => {
    const { token } = useToken();
    const { pagination: pagination1, useProps, onChange, ...others1 } = props;
    const { pagination: pagination2, onClickRow, ...others2 } = useProps?.() || {};
    const {
      dragSort = false,
      showIndex = true,
      onRowSelectionChange,
      onChange: onTableChange,
      rowSelection,
      rowKey,
      required,
      onExpand,
      ...others
    } = { ...others1, ...others2 } as any;
    const field = useArrayField(others);
    const columns = useTableColumns(others);
    const schema = useFieldSchema();
    const collection = useCollection_deprecated();
    const isTableSelector = schema?.parent?.['x-decorator'] === 'TableSelectorProvider';
    const ctx = isTableSelector ? useTableSelectorContext() : useTableBlockContext();
    const { expandFlag, allIncludesChildren } = ctx;
    const onRowDragEnd = useMemoizedFn(others.onRowDragEnd || (() => {}));
    const paginationProps = usePaginationProps(pagination1, pagination2);
    const [expandedKeys, setExpandesKeys] = useState([]);
    const [selectedRowKeys, setSelectedRowKeys] = useState<any[]>(field?.data?.selectedRowKeys || []);
    const [selectedRow, setSelectedRow] = useState([]);
    const dataSource = field?.value?.slice?.()?.filter?.(Boolean) || [];
    const isRowSelect = rowSelection?.type !== 'none';
    const defaultRowKeyMap = useRef(new Map());
    let onRow = null,
      highlightRow = '';

    if (onClickRow) {
      onRow = (record) => {
        return {
          onClick: (e) => {
            if (isPortalInBody(e.target)) {
              return;
            }
            onClickRow(record, setSelectedRow, selectedRow);
          },
        };
      };
      highlightRow = css`
        & > td {
          background-color: ${token.controlItemBgActiveHover} !important;
        }
        &:hover > td {
          background-color: ${token.controlItemBgActiveHover} !important;
        }
      `;
    }

    useEffect(() => {
      if (expandFlag) {
        setExpandesKeys(allIncludesChildren);
      } else {
        setExpandesKeys([]);
      }
    }, [expandFlag, allIncludesChildren]);

    const components = useMemo(() => {
      return {
        header: {
          wrapper: (props) => {
            return (
              <DndContext>
                <thead {...props} />
              </DndContext>
            );
          },
          cell: (props) => {
            return (
              <th
                {...props}
                className={cls(
                  props.className,
                  css`
                    max-width: 300px;
                    white-space: nowrap;
                    &:hover .general-schema-designer {
                      display: block;
                    }
                  `,
                )}
              />
            );
          },
        },
        body: {
          wrapper: (props) => {
            return (
              <DndContext
                onDragEnd={(e) => {
                  if (!e.active || !e.over) {
                    console.warn('move cancel');
                    return;
                  }
                  const fromIndex = e.active?.data.current?.sortable?.index;
                  const toIndex = e.over?.data.current?.sortable?.index;
                  const from = field.value[fromIndex] || e.active;
                  const to = field.value[toIndex] || e.over;
                  void field.move(fromIndex, toIndex);
                  onRowDragEnd({ from, to });
                }}
              >
                <tbody {...props} />
              </DndContext>
            );
          },
          row: (props) => {
            return <SortableRow {...props}></SortableRow>;
          },
          cell: (props) => (
            <td
              {...props}
              className={classNames(
                props.className,
                css`
                  max-width: 300px;
                  white-space: nowrap;
                  .nb-read-pretty-input-number {
                    text-align: right;
                  }
                  .ant-color-picker-trigger {
                    position: absolute;
                    top: 50%;
                    transform: translateY(-50%);
                  }
                `,
              )}
            />
          ),
        },
      };
    }, [field, onRowDragEnd, dragSort]);

    /**
     * 为没有设置 key 属性的表格行生成一个唯一的 key
     * 1. rowKey 的默认值是 “key”，所以先判断有没有 record.key；
     * 2. 如果没有就生成一个唯一的 key，并以 record 的值作为索引；
     * 3. 这样下次就能取到对应的 key 的值；
     *
     * 这里有效的前提是：数组中对应的 record 的引用不会发生改变。
     *
     * @param record
     * @returns
     */
    const defaultRowKey = (record: any) => {
      if (record.key) {
        return record.key;
      }

      if (defaultRowKeyMap.current.has(record)) {
        return defaultRowKeyMap.current.get(record);
      }

      const key = uid();
      defaultRowKeyMap.current.set(record, key);
      return key;
    };

    const getRowKey = (record: any) => {
      if (typeof rowKey === 'string') {
        return record[rowKey]?.toString();
      } else {
        return (rowKey ?? defaultRowKey)(record)?.toString();
      }
    };

    const restProps = {
      rowSelection: rowSelection
        ? {
            type: 'checkbox',
            selectedRowKeys: selectedRowKeys,
            onChange(selectedRowKeys: any[], selectedRows: any[]) {
              field.data = field.data || {};
              field.data.selectedRowKeys = selectedRowKeys;
              setSelectedRowKeys(selectedRowKeys);
              onRowSelectionChange?.(selectedRowKeys, selectedRows);
            },
            getCheckboxProps(record) {
              return {
                'aria-label': `checkbox`,
              };
            },
            renderCell: (checked, record, index, originNode) => {
              if (!dragSort && !showIndex) {
                return originNode;
              }
              const current = props?.pagination?.current;
              const pageSize = props?.pagination?.pageSize || 20;
              if (current) {
                index = index + (current - 1) * pageSize + 1;
              } else {
                index = index + 1;
              }
              if (record.__index) {
                index = extractIndex(record.__index);
              }
              return (
                <div
                  role="button"
                  aria-label={`table-index-${index}`}
                  className={classNames(
                    checked ? 'checked' : null,
                    css`
                      position: relative;
                      display: flex;
                      float: left;
                      align-items: center;
                      justify-content: space-evenly;
                      padding-right: 8px;
                      .nb-table-index {
                        opacity: 0;
                      }
                      &:not(.checked) {
                        .nb-table-index {
                          opacity: 1;
                        }
                      }
                    `,
                    {
                      [css`
                        &:hover {
                          .nb-table-index {
                            opacity: 0;
                          }
                          .nb-origin-node {
                            display: block;
                          }
                        }
                      `]: isRowSelect,
                    },
                  )}
                >
                  <div
                    className={classNames(
                      checked ? 'checked' : null,
                      css`
                        position: relative;
                        display: flex;
                        align-items: center;
                        justify-content: space-evenly;
                      `,
                    )}
                  >
                    {dragSort && <SortHandle id={getRowKey(record)} />}
                    {showIndex && <TableIndex index={index} />}
                  </div>
                  {isRowSelect && (
                    <div
                      className={classNames(
                        'nb-origin-node',
                        checked ? 'checked' : null,
                        css`
                          position: absolute;
                          right: 50%;
                          transform: translateX(50%);
                          &:not(.checked) {
                            display: none;
                          }
                        `,
                      )}
                    >
                      {originNode}
                    </div>
                  )}
                </div>
              );
            },
            ...rowSelection,
          }
        : undefined,
    };
    const SortableWrapper = useCallback<React.FC>(
      ({ children }) => {
        return dragSort
          ? React.createElement<Omit<SortableContextProps, 'children'>>(
              SortableContext,
              {
                items: field.value?.map?.(getRowKey) || [],
              },
              children,
            )
          : React.createElement(React.Fragment, {}, children);
      },
      [field, dragSort],
    );
    const fieldSchema = useFieldSchema();
    const fixedBlock = fieldSchema?.parent?.['x-decorator-props']?.fixedBlock;

    const { height: tableHeight, tableSizeRefCallback } = useTableSize();
    const scroll = useMemo(() => {
      return fixedBlock
        ? {
            x: 'max-content',
            y: tableHeight,
          }
        : {
            x: 'max-content',
          };
    }, [fixedBlock, tableHeight]);
    return (
      <div
        className={css`
          height: 100%;
          overflow: hidden;
          .ant-table-wrapper {
            height: 100%;
            .ant-spin-nested-loading {
              height: 100%;
              .ant-spin-container {
                height: 100%;
                display: flex;
                flex-direction: column;
              }
            }
          }
          .ant-table {
            overflow-x: auto;
            overflow-y: hidden;
          }
        `}
      >
        <SortableWrapper>
          <AntdTable
            ref={tableSizeRefCallback}
            rowKey={rowKey ?? defaultRowKey}
            dataSource={dataSource}
            tableLayout="auto"
            {...others}
            {...restProps}
            pagination={paginationProps}
            components={components}
            onChange={(pagination, filters, sorter, extra) => {
              onTableChange?.(pagination, filters, sorter, extra);
            }}
            onRow={onRow}
            rowClassName={(record) => (selectedRow.includes(record[rowKey]) ? highlightRow : '')}
            scroll={scroll}
            columns={columns}
            expandable={{
              onExpand: (flag, record) => {
                const newKeys = flag
                  ? [...expandedKeys, record[collection.getPrimaryKey()]]
                  : expandedKeys.filter((i) => record[collection.getPrimaryKey()] !== i);
                setExpandesKeys(newKeys);
                onExpand?.(flag, record);
              },
              expandedRowKeys: expandedKeys,
            }}
          />
        </SortableWrapper>
        {field.errors.length > 0 && (
          <div className="ant-formily-item-error-help ant-formily-item-help ant-formily-item-help-enter ant-formily-item-help-enter-active">
            {field.errors.map((error) => {
              return error.messages.map((message) => <div key={message}>{message}</div>);
            })}
          </div>
        )}
      </div>
    );
  },
  { displayName: 'Table' },
);<|MERGE_RESOLUTION|>--- conflicted
+++ resolved
@@ -17,20 +17,12 @@
 import { DndContext, useDesignable, useTableSize } from '../..';
 import {
   RecordIndexProvider,
-<<<<<<< HEAD
-  RecordProvider,
-  useCollection,
-  useParentRecordDataV2,
+  RecordProvider_deprecated,
+  useCollection_deprecated,
+  useParentRecordData,
   useSchemaInitializerRender,
   useTableBlockContext,
   useTableSelectorContext,
-=======
-  RecordProvider_deprecated,
-  useSchemaInitializerRender,
-  useTableBlockContext,
-  useTableSelectorContext,
-  useCollection_deprecated,
->>>>>>> 18686fa0
 } from '../../../';
 import { useACLFieldWhitelist } from '../../../acl/ACLProvider';
 import { useToken } from '../__builtins__';
@@ -49,7 +41,7 @@
   const { schemaInWhitelist } = useACLFieldWhitelist();
   const { designable } = useDesignable();
   const { exists, render } = useSchemaInitializerRender(schema['x-initializer'], schema['x-initializer-props']);
-  const parentRecordData = useParentRecordDataV2();
+  const parentRecordData = useParentRecordData();
   const columns = schema
     .reduceProperties((buf, s) => {
       if (isColumnComponent(s) && schemaInWhitelist(Object.values(s.properties || {}).pop())) {
@@ -76,11 +68,7 @@
           return (
             <SubFormProvider value={record}>
               <RecordIndexProvider index={record.__index || index}>
-<<<<<<< HEAD
-                <RecordProvider isNew={_.isEmpty(record)} record={record} parent={parentRecordData}>
-=======
-                <RecordProvider_deprecated record={record}>
->>>>>>> 18686fa0
+                <RecordProvider_deprecated isNew={_.isEmpty(record)} record={record} parent={parentRecordData}>
                   <ColumnFieldProvider schema={s} basePath={field.address.concat(record.__index || index)}>
                     <span role="button">
                       <RecursionField
