import { DeleteOutlined, MenuOutlined } from '@ant-design/icons';
import { TinyColor } from '@ctrl/tinycolor';
import { SortableContext, SortableContextProps, useSortable } from '@dnd-kit/sortable';
import { css } from '@emotion/css';
import { ArrayField } from '@formily/core';
import { spliceArrayState } from '@formily/core/esm/shared/internals';
import { RecursionField, Schema, observer, useField, useFieldSchema } from '@formily/react';
import { action } from '@formily/reactive';
import { uid } from '@formily/shared';
import { isPortalInBody } from '@nocobase/utils/client';
import { useDeepCompareEffect, useMemoizedFn, useWhyDidYouUpdate } from 'ahooks';
import { Table as AntdTable, TableColumnProps } from 'antd';
import { default as classNames, default as cls } from 'classnames';
import _, { omit } from 'lodash';
import React, { useCallback, useMemo, useRef, useState } from 'react';
import { useTranslation } from 'react-i18next';
import { DndContext, useDesignable, useTableSize } from '../..';
import {
  RecordIndexProvider,
  RecordProvider,
  useCollection,
  useCollectionParentRecordData,
  useDeepMemoized,
  useSchemaInitializerRender,
  useTableBlockContext,
  useTableSelectorContext,
} from '../../../';
import { useACLFieldWhitelist } from '../../../acl/ACLProvider';
import { useToken } from '../__builtins__';
import { SubFormProvider } from '../association-field/hooks';
import { ColumnFieldProvider } from './components/ColumnFieldProvider';
import { extractIndex, isCollectionFieldComponent, isColumnComponent } from './utils';
import { isNewRecord } from '../../../data-source/collection-record/isNewRecord';

const MemoizedAntdTable = React.memo(AntdTable);

const useArrayField = (props) => {
  const field = useField<ArrayField>();
  return (props.field || field) as ArrayField;
};

function getSchemaArrJSON(schemaArr: Schema[]) {
  return schemaArr.map((item) => omit(item.toJSON(), 'properties'));
}

const useTableColumns = (props: { showDel?: boolean; isSubTable?: boolean }) => {
  const { token } = useToken();
  const field = useArrayField(props);
  const schema = useFieldSchema();
  const { schemaInWhitelist } = useACLFieldWhitelist();
  const { designable } = useDesignable();
  const { exists, render } = useSchemaInitializerRender(schema['x-initializer'], schema['x-initializer-props']);
  const parentRecordData = useCollectionParentRecordData();
  const columnsSchema = schema.reduceProperties((buf, s) => {
    if (isColumnComponent(s) && schemaInWhitelist(Object.values(s.properties || {}).pop())) {
      return buf.concat([s]);
    }
    return buf;
  }, []);

  const hasChangedColumns = useDeepMemoized(getSchemaArrJSON(columnsSchema));

  const columns = useMemo(
    () =>
      columnsSchema?.map((s: Schema) => {
        const collectionFields = s.reduceProperties((buf, s) => {
          if (isCollectionFieldComponent(s)) {
            return buf.concat([s]);
          }
        }, []);
        const dataIndex = collectionFields?.length > 0 ? collectionFields[0].name : s.name;
        return {
          title: <RecursionField name={s.name} schema={s} onlyRenderSelf />,
          dataIndex,
          key: s.name,
          sorter: s['x-component-props']?.['sorter'],
          ...s['x-component-props'],
          width: s['x-component-props']?.width ?? 200,
          render: (v, record) => {
            const index = field.value?.indexOf(record);
            return (
              <SubFormProvider value={record}>
                <RecordIndexProvider index={record.__index || index}>
                  <RecordProvider isNew={isNewRecord(record)} record={record} parent={parentRecordData}>
                    <ColumnFieldProvider schema={s} basePath={field.address.concat(record.__index || index)}>
                      <span
                        role="button"
                        className={css`
                          // 扩大 SchemaToolbar 的面积
                          .nb-action-link {
                            margin: -${token.paddingContentVerticalLG}px -${token.marginSM}px;
                            padding: ${token.paddingContentVerticalLG}px ${token.marginSM}px;
                          }
                        `}
                      >
                        <RecursionField
                          basePath={field.address.concat(record.__index || index)}
                          schema={s}
                          onlyRenderProperties
                        />
                      </span>
                    </ColumnFieldProvider>
                  </RecordProvider>
                </RecordIndexProvider>
              </SubFormProvider>
            );
          },
        } as TableColumnProps<any>;

        // 这里不能把 columnsSchema 作为依赖，因为其每次都会变化，这里使用 hasChangedColumns 作为依赖
        // eslint-disable-next-line react-hooks/exhaustive-deps
      }),
    [
      hasChangedColumns,
      schema,
      field,
      parentRecordData,
      schemaInWhitelist,
      token.paddingContentVerticalLG,
      token.marginSM,
    ],
  );

  const tableColumns = useMemo(() => {
    if (!exists) {
      return columns;
    }
    const res = [
      ...columns,
      {
        title: render(),
        dataIndex: 'TABLE_COLUMN_INITIALIZER',
        key: 'TABLE_COLUMN_INITIALIZER',
        width: 300,
        render: designable ? () => <div style={{ minWidth: 300 }} /> : null,
      },
    ];
    if (props.showDel) {
      res.push({
        title: '',
        key: 'delete',
        width: 60,
        align: 'center',
        fixed: 'right',
        render: (v, record, index) => {
          return (
            <DeleteOutlined
              style={{ cursor: 'pointer' }}
              onClick={() => {
                action(() => {
                  spliceArrayState(field as any, {
                    startIndex: index,
                    deleteCount: 1,
                  });
                  field.value.splice(index, 1);
                  field.initialValue?.splice(index, 1);
                  return field.onInput(field.value);
                });
              }}
            />
          );
        },
      });
    }

    return res;
  }, [columns, exists, field, render, props.showDel, designable]);

  return tableColumns;
};

const SortableRow = (props) => {
  const { token } = useToken();
  const id = props['data-row-key']?.toString();
  const { setNodeRef, isOver, active, over } = useSortable({
    id,
  });

  const classObj = useMemo(() => {
    const borderColor = new TinyColor(token.colorSettings).setAlpha(0.6).toHex8String();
    return {
      topActiveClass: css`
        & > td {
          border-top: 2px solid ${borderColor} !important;
        }
      `,
      bottomActiveClass: css`
        & > td {
          border-bottom: 2px solid ${borderColor} !important;
        }
      `,
    };
  }, [token.colorSettings]);

  const className =
    (active?.data.current?.sortable.index ?? -1) > (over?.data.current?.sortable?.index ?? -1)
      ? classObj.topActiveClass
      : classObj.bottomActiveClass;

  return (
    <tr
      ref={active?.id !== id ? setNodeRef : null}
      {...props}
      className={classNames(props.className, { [className]: active && isOver })}
    />
  );
};

const SortHandle = (props) => {
  const { id, ...otherProps } = props;
  const { listeners } = useSortable({
    id,
  });
  return <MenuOutlined {...otherProps} {...listeners} style={{ cursor: 'grab' }} />;
};

const TableIndex = (props) => {
  const { index, ...otherProps } = props;
  return (
    <div className={classNames('nb-table-index')} style={{ padding: '0 8px 0 16px' }} {...otherProps}>
      {index}
    </div>
  );
};

const usePaginationProps = (pagination1, pagination2) => {
  const { t } = useTranslation();
  const pagination = useDeepMemoized({ ...pagination1, ...pagination2 }, true);

  const showTotal = useCallback((total) => t('Total {{count}} items', { count: total }), [t]);

  const result = useMemo(
    () => ({
      showTotal,
      showSizeChanger: true,
      ...pagination,
    }),
    [pagination, t, showTotal],
  );

  if (pagination2 === false) {
    return false;
  }
  if (!pagination2 && pagination1 === false) {
    return false;
  }

  return result.total <= result.pageSize ? false : result;
};

const headerClass = css`
  max-width: 300px;
  white-space: nowrap;
  &:hover .general-schema-designer {
    display: block;
  }
`;

const cellClass = css`
  max-width: 300px;
  white-space: nowrap;
  .nb-read-pretty-input-number {
    text-align: right;
  }
  .ant-color-picker-trigger {
    position: absolute;
    top: 50%;
    transform: translateY(-50%);
  }
`;

const rowSelectCheckboxWrapperClass = css`
  position: relative;
  display: flex;
  float: left;
  align-items: center;
  justify-content: space-evenly;
  padding-right: 8px;
  .nb-table-index {
    opacity: 0;
  }
  &:not(.checked) {
    .nb-table-index {
      opacity: 1;
    }
  }
`;

const rowSelectCheckboxWrapperClassHover = css`
  &:hover {
    .nb-table-index {
      opacity: 0;
    }
    .nb-origin-node {
      display: block;
    }
  }
`;

const rowSelectCheckboxContentClass = css`
  position: relative;
  display: flex;
  align-items: center;
  justify-content: space-evenly;
`;

const rowSelectCheckboxCheckedClassHover = css`
  position: absolute;
  right: 50%;
  transform: translateX(50%);
  &:not(.checked) {
    display: none;
  }
`;

export const Table: any = observer(
  (props: {
    useProps?: () => any;
    onChange?: (pagination, filters, sorter, extra) => void;
    onRowSelectionChange?: (selectedRowKeys: any[], selectedRows: any[]) => void;
    onRowDragEnd?: (e: { from: any; to: any }) => void;
    onClickRow?: (record: any, setSelectedRow: (selectedRow: any[]) => void, selectedRow: any[]) => void;
    pagination?: any;
    showIndex?: boolean;
    dragSort?: boolean;
    rowKey?: string | ((record: any) => string);
    rowSelection?: any;
    required?: boolean;
    onExpand?: (flag: boolean, record: any) => void;
    isSubTable?: boolean;
  }) => {
    const { token } = useToken();
    const { pagination: pagination1, useProps, onChange, ...others1 } = omit(props, ['onBlur', 'onFocus', 'value']);
    const { pagination: pagination2, onClickRow, ...others2 } = useProps?.() || {};
    const {
      dragSort = false,
      showIndex = true,
      onRowSelectionChange,
      onChange: onTableChange,
      rowSelection,
      rowKey,
      required,
      onExpand,
      ...others
    } = { ...others1, ...others2 } as any;
    const field = useArrayField(others);
    const columns = useTableColumns(others);
    const schema = useFieldSchema();
    const { designable } = useDesignable();
    const collection = useCollection();
    const isTableSelector = schema?.parent?.['x-decorator'] === 'TableSelectorProvider';
    const ctx = isTableSelector ? useTableSelectorContext() : useTableBlockContext();
    const { expandFlag, allIncludesChildren } = ctx;
    const onRowDragEnd = useMemoizedFn(others.onRowDragEnd || (() => {}));
    const paginationProps = usePaginationProps(pagination1, pagination2);
    const [expandedKeys, setExpandesKeys] = useState(() => (expandFlag ? allIncludesChildren : []));
    const [selectedRowKeys, setSelectedRowKeys] = useState<any[]>(field?.data?.selectedRowKeys || []);
    const [selectedRow, setSelectedRow] = useState([]);
    const isRowSelect = rowSelection?.type !== 'none';
    const defaultRowKeyMap = useRef(new Map());
<<<<<<< HEAD
=======

    const highlightRowCss = useMemo(() => {
      return css`
        & > td {
          background-color: ${token.controlItemBgActiveHover} !important;
        }
        &:hover > td {
          background-color: ${token.controlItemBgActiveHover} !important;
        }
      `;
    }, [token.controlItemBgActiveHover]);

>>>>>>> 1dcb12e0
    const highlightRow = useMemo(
      () => (onClickRow ? highlightRowCss : ''),
      [onClickRow, token.controlItemBgActiveHover],
    );

    const onRow = useMemo(() => {
      if (onClickRow) {
        return (record) => {
          return {
            onClick: (e) => {
              if (isPortalInBody(e.target)) {
                return;
              }
              onClickRow(record, setSelectedRow, selectedRow);
            },
          };
        };
      }
      return null;
    }, [onClickRow, selectedRow]);

    useDeepCompareEffect(() => {
      const newExpandesKeys = expandFlag ? allIncludesChildren : [];
      if (!_.isEqual(newExpandesKeys, expandedKeys)) {
        setExpandesKeys(newExpandesKeys);
      }
    }, [expandFlag, allIncludesChildren]);

    const headerWrapperComponent = useMemo(() => {
      return designable
        ? (props) => {
            return (
              <DndContext>
                <thead {...props} />
              </DndContext>
            );
          }
        : undefined;
    }, [designable]);

    const headerCellComponent = useMemo(() => {
      return designable
        ? (props) => {
            return <th {...props} className={cls(props.className, headerClass)} />;
          }
        : undefined;
    }, [designable]);

    const bodyWrapperComponent = useMemo(() => {
      return designable
        ? (props) => {
            return (
              <DndContext
                onDragEnd={(e) => {
                  if (!e.active || !e.over) {
                    console.warn('move cancel');
                    return;
                  }
                  const fromIndex = e.active?.data.current?.sortable?.index;
                  const toIndex = e.over?.data.current?.sortable?.index;
                  const from = field.value[fromIndex] || e.active;
                  const to = field.value[toIndex] || e.over;
                  void field.move(fromIndex, toIndex);
                  onRowDragEnd({ from, to });
                }}
              >
                <tbody {...props} />
              </DndContext>
            );
          }
        : undefined;
    }, [designable, onRowDragEnd, field]);

    const bodyRowComponent = useMemo(() => {
      return designable
        ? (props) => {
            return <SortableRow {...props} />;
          }
        : undefined;
    }, [designable]);

    const bodyCellComponent = useMemo(() => {
      return (props) => {
        return <td {...props} className={classNames(props.className, cellClass)} />;
      };
    }, []);
    const components = useMemo(() => {
      return {
        header: {
          wrapper: headerWrapperComponent,
          cell: headerCellComponent,
        },
        body: {
          wrapper: bodyWrapperComponent,
          row: bodyRowComponent,
          cell: bodyCellComponent,
        },
      };
    }, [headerWrapperComponent, headerCellComponent, bodyWrapperComponent, bodyRowComponent, bodyCellComponent]);

    /**
     * 为没有设置 key 属性的表格行生成一个唯一的 key
     * 1. rowKey 的默认值是 “key”，所以先判断有没有 record.key；
     * 2. 如果没有就生成一个唯一的 key，并以 record 的值作为索引；
     * 3. 这样下次就能取到对应的 key 的值；
     *
     * 这里有效的前提是：数组中对应的 record 的引用不会发生改变。
     *
     * @param record
     * @returns
     */
    const defaultRowKey = useCallback((record: any) => {
      if (record.key) {
        return record.key;
      }

      if (defaultRowKeyMap.current.has(record)) {
        return defaultRowKeyMap.current.get(record);
      }

      const key = uid();
      defaultRowKeyMap.current.set(record, key);
      return key;
    }, []);

    const getRowKey = useCallback(
      (record: any) => {
        if (typeof rowKey === 'string') {
          return record[rowKey]?.toString();
        } else {
          return (rowKey ?? defaultRowKey)(record)?.toString();
        }
      },
      [rowKey, defaultRowKey],
    );

    const dataSourceKeys = field?.value?.map(getRowKey);
    const memoizedDataSourceKeys = useDeepMemoized(dataSourceKeys);
    const dataSource = useMemo(() => field?.value?.slice?.()?.filter?.(Boolean), [memoizedDataSourceKeys]);

    const memoizedRowSelection = useDeepMemoized(rowSelection);

    const restProps = useMemo(
      () => ({
        rowSelection: memoizedRowSelection
          ? {
              type: 'checkbox',
              selectedRowKeys: selectedRowKeys,
              onChange(selectedRowKeys: any[], selectedRows: any[]) {
                field.data = field.data || {};
                field.data.selectedRowKeys = selectedRowKeys;
                setSelectedRowKeys(selectedRowKeys);
                onRowSelectionChange?.(selectedRowKeys, selectedRows);
              },
              getCheckboxProps(record) {
                return {
                  'aria-label': `checkbox`,
                };
              },
              renderCell: (checked, record, index, originNode) => {
                if (!dragSort && !showIndex) {
                  return originNode;
                }
                const current = props?.pagination?.current;
                const pageSize = props?.pagination?.pageSize || 20;
                if (current) {
                  index = index + (current - 1) * pageSize + 1;
                } else {
                  index = index + 1;
                }
                if (record.__index) {
                  index = extractIndex(record.__index);
                }
                return (
                  <div
                    role="button"
                    aria-label={`table-index-${index}`}
                    className={classNames(checked ? 'checked' : null, rowSelectCheckboxWrapperClass, {
                      [rowSelectCheckboxWrapperClassHover]: isRowSelect,
                    })}
                  >
                    <div className={classNames(checked ? 'checked' : null, rowSelectCheckboxContentClass)}>
                      {dragSort && <SortHandle id={getRowKey(record)} />}
                      {showIndex && <TableIndex index={index} />}
                    </div>
                    {isRowSelect && (
                      <div
                        className={classNames(
                          'nb-origin-node',
                          checked ? 'checked' : null,
                          rowSelectCheckboxCheckedClassHover,
                        )}
                      >
                        {originNode}
                      </div>
                    )}
                  </div>
                );
              },
              columnWidth: 56,
              ...memoizedRowSelection,
            }
          : undefined,
      }),
      [
        memoizedRowSelection,
        selectedRowKeys,
        onRowSelectionChange,
        showIndex,
        dragSort,
        field,
        getRowKey,
        isRowSelect,
        memoizedRowSelection,
      ],
    );

    const SortableWrapper = useCallback<React.FC>(
      ({ children }) => {
        return dragSort
          ? React.createElement<Omit<SortableContextProps, 'children'>>(
              SortableContext,
              {
                items: field.value?.map?.(getRowKey) || [],
              },
              children,
            )
          : React.createElement(React.Fragment, {}, children);
      },
      [field, dragSort, getRowKey],
    );

    // const enableVirtualList = dataSource?.length >= 10;
    const enableVirtualList = true;
    const { tableHeight, tableWidth, tableSizeRefCallback } = useTableSize(columns, enableVirtualList);

    const scroll = useMemo(() => {
      return {
        x: tableWidth,
        y: tableHeight,
        // scrollToFirstRowOnChange: true
      };
    }, [tableHeight, tableWidth]);

    const rowClassName = useCallback(
      (record) => (selectedRow.includes(record[rowKey]) ? highlightRow : ''),
      [selectedRow, highlightRow, rowKey],
    );

    const onExpandValue = useCallback(
      (flag, record) => {
        const newKeys = flag
          ? [...expandedKeys, record[collection.getPrimaryKey()]]
          : expandedKeys.filter((i) => record[collection.getPrimaryKey()] !== i);
        setExpandesKeys(newKeys);
        onExpand?.(flag, record);
      },
      [expandedKeys, onExpand, collection],
    );

    const expandable = useMemo(() => {
      return {
        onExpand: onExpandValue,
        expandedRowKeys: expandedKeys,
      };
    }, [expandedKeys, onExpandValue]);

    useWhyDidYouUpdate('Table', {
      tableSizeRefCallback,
      rowKey: rowKey ?? defaultRowKey,
      dataSource,
      tableLayout: 'auto',
      ...others,
      ...restProps,
      pagination: paginationProps,
      components,
      onChange: onTableChange,
      onRow,
      virtual: enableVirtualList,
      rowClassName,
      scroll,
      columns,
      expandable,
    });

    return (
      <div
        className={css`
          height: 100%;
          overflow: hidden;
          .ant-table-wrapper {
            height: 100%;
            .ant-spin-nested-loading {
              height: 100%;
              .ant-spin-container {
                height: 100%;
                display: flex;
                flex-direction: column;
              }
            }
          }
          .ant-table {
            overflow-x: auto;
            overflow-y: hidden;
          }
        `}
      >
        <SortableWrapper>
          <MemoizedAntdTable
            ref={tableSizeRefCallback}
            rowKey={rowKey ?? defaultRowKey}
            dataSource={dataSource}
            tableLayout="auto"
            {...others}
            {...restProps}
            pagination={paginationProps}
            components={components}
            onChange={onTableChange}
            onRow={onRow}
            rowClassName={rowClassName}
            virtual={enableVirtualList}
            scroll={scroll}
            columns={columns}
            expandable={expandable}
          />
        </SortableWrapper>
        {field.errors.length > 0 && (
          <div className="ant-formily-item-error-help ant-formily-item-help ant-formily-item-help-enter ant-formily-item-help-enter-active">
            {field.errors.map((error) => {
              return error.messages.map((message) => <div key={message}>{message}</div>);
            })}
          </div>
        )}
      </div>
    );
  },
  { displayName: 'NocoBaseTable' },
);<|MERGE_RESOLUTION|>--- conflicted
+++ resolved
@@ -358,8 +358,6 @@
     const [selectedRow, setSelectedRow] = useState([]);
     const isRowSelect = rowSelection?.type !== 'none';
     const defaultRowKeyMap = useRef(new Map());
-<<<<<<< HEAD
-=======
 
     const highlightRowCss = useMemo(() => {
       return css`
@@ -372,7 +370,6 @@
       `;
     }, [token.controlItemBgActiveHover]);
 
->>>>>>> 1dcb12e0
     const highlightRow = useMemo(
       () => (onClickRow ? highlightRowCss : ''),
       [onClickRow, token.controlItemBgActiveHover],
