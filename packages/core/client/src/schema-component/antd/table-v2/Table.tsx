--- conflicted
+++ resolved
@@ -230,7 +230,7 @@
       isSubTable?: boolean;
     }) => {
       const { token } = useToken();
-      const { pagination: pagination1, useProps, onChange, ...others1 } = props;
+      const { pagination: pagination1, useProps, ...others1 } = props;
 
       // 新版 UISchema（1.0 之后）中已经废弃了 useProps，这里之所以继续保留是为了兼容旧版的 UISchema
       const { pagination: pagination2, ...others2 } = useProps?.() || {};
@@ -597,11 +597,6 @@
         </div>
       );
     },
-<<<<<<< HEAD
-    { displayName: 'Table' },
-  ),
-=======
   ),
   { displayName: 'Table' },
->>>>>>> b6ae528d
 );