--- conflicted
+++ resolved
@@ -1,4 +1,4 @@
-<<<<<<< HEAD
+
 import React from 'react';
 import {
   TableBlockProvider,
@@ -8,19 +8,6 @@
   ISchema
 } from '@nocobase/client';
 import { mockApp } from '@nocobase/client/demo-utils';
-=======
-/**
- * This file is part of the NocoBase (R) project.
- * Copyright (c) 2020-2024 NocoBase Co., Ltd.
- * Authors: NocoBase Team.
- *
- * This project is dual-licensed under AGPL-3.0 and NocoBase Commercial License.
- * For more information, please refer to: https://www.nocobase.com/agreement.
- */
-
-import { TableBlockProvider, useTableBlockProps } from '@nocobase/client';
-import { getAppComponent } from '@nocobase/test/web';
->>>>>>> 2ec128c6
 
 const schema: ISchema = {
   type: 'void',
