--- conflicted
+++ resolved
@@ -112,33 +112,11 @@
           dn.refresh();
         }}
       />
-<<<<<<< HEAD
-      {isSelectFieldMode && !field.readPretty && !uiSchema?.['x-read-pretty'] && (
+      {isSelectFieldMode && !field.readPretty && !uiSchema?.['x-read-pretty'] && isSubTableColumn && (
         <SchemaSettings.DataScope
           collectionName={collectionField?.target}
           defaultFilter={fieldSchema?.['x-component-props']?.service?.params?.filter || {}}
           form={form}
-=======
-      {isSelectFieldMode && !field.readPretty && !uiSchema?.['x-read-pretty'] && isSubTableColumn && (
-        <SchemaSettings.ModalItem
-          title={t('Set the data scope')}
-          schema={
-            {
-              type: 'object',
-              title: t('Set the data scope'),
-              properties: {
-                filter: {
-                  default: defaultFilter,
-                  enum: dataSource,
-                  'x-component': 'Filter',
-                  'x-component-props': {
-                    dynamicComponent: (props) => FilterDynamicComponent({ ...props }),
-                  },
-                },
-              },
-            } as ISchema
-          }
->>>>>>> 9c22aeba
           onSubmit={({ filter }) => {
             filter = removeNullCondition(filter);
             set(field.componentProps, 'service.params.filter', filter);
