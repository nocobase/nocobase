--- conflicted
+++ resolved
@@ -68,8 +68,6 @@
           dn.refresh();
         }}
       />
-<<<<<<< HEAD
-=======
       <SchemaSettings.ModalItem
         title={t('Column width')}
         schema={
@@ -101,7 +99,6 @@
           dn.refresh();
         }}
       />
->>>>>>> 71bfd78c
       {intefaceCfg && intefaceCfg.sortable === true && (
         <SchemaSettings.SwitchItem
           title={t('Sortable')}
@@ -123,11 +120,7 @@
           }}
         />
       )}
-<<<<<<< HEAD
       {['linkTo', 'm2m', 'm2o', 'o2m', 'obo', 'oho', 'snapshot'].includes(collectionField?.interface) && (
-=======
-      {['linkTo', 'm2m', 'm2o', 'o2m', 'obo', 'oho'].includes(collectionField?.interface) && (
->>>>>>> 71bfd78c
         <SchemaSettings.SelectItem
           title={t('Title field')}
           options={options}
