import { ISchema, useField, useFieldSchema } from '@formily/react';
import React from 'react';
import { useTranslation } from 'react-i18next';
import { useCollectionManager } from '../../../collection-manager';
import { GeneralSchemaDesigner, SchemaSettings } from '../../../schema-settings';
import { useCompile, useDesignable } from '../../hooks';

const useLabelFields = (collectionName?: any) => {
  if (!collectionName) {
    return [];
  }
  const compile = useCompile();
  const { getCollectionFields } = useCollectionManager();
  const targetFields = getCollectionFields(collectionName);
  return targetFields
    ?.filter?.((field) => field?.interface && !field?.target && field.type !== 'boolean')
    ?.map?.((field) => {
      return {
        value: field.name,
        label: compile(field?.uiSchema?.title || field.name),
      };
    });
};

export const TableColumnDesigner = (props) => {
  const { uiSchema, fieldSchema, collectionField } = props;
  const field = useField();
  const { t } = useTranslation();
  const columnSchema = useFieldSchema();
  const { dn } = useDesignable();
  const fieldNames =
    fieldSchema?.['x-component-props']?.['fieldNames'] || uiSchema?.['x-component-props']?.['fieldNames'];
  const options = useLabelFields(collectionField?.target);
  return (
    <GeneralSchemaDesigner disableInitializer>
      <SchemaSettings.ModalItem
        title={t('Custom column title')}
        schema={
          {
            type: 'object',
            title: t('Custom column title'),
            properties: {
              title: {
                // title: t('Column title'),
                default: columnSchema?.title,
                description: `${t('Original title: ')}${collectionField?.uiSchema?.title || fieldSchema?.title}`,
                'x-decorator': 'FormItem',
                'x-component': 'Input',
                'x-component-props': {},
              },
            },
          } as ISchema
        }
        onSubmit={({ title }) => {
          if (title) {
            field.title = title;
            columnSchema.title = title;
            dn.emit('patch', {
              schema: {
                'x-uid': columnSchema['x-uid'],
                title: columnSchema.title,
              },
            });
          }
          dn.refresh();
        }}
      />
<<<<<<< HEAD
=======
      <SchemaSettings.SwitchItem
        title={t('Sortable')}
        checked={field.componentProps.sorter}
        onChange={(v) => {
          const schema: ISchema = {
            ['x-uid']: columnSchema['x-uid'],
          };
          columnSchema['x-component-props'] = {
            ...columnSchema['x-component-props'],
            sorter: v
          }
          schema['x-component-props'] = columnSchema['x-component-props'];
          field.componentProps.sorter = v;
          dn.emit('patch', {
            schema
          });
          dn.refresh();
        }}
      />
>>>>>>> 22c65911
      {['linkTo', 'm2m', 'm2o', 'o2m', 'obo', 'oho'].includes(collectionField?.interface) && (
        <SchemaSettings.SelectItem
          title={t('Title field')}
          options={options}
          value={fieldNames?.['label']}
          onChange={(label) => {
            const fieldNames = {
              ...fieldSchema['x-component-props']['fieldNames'],
              label,
            };
            fieldSchema['x-component-props']['fieldNames'] = fieldNames;
            field.query(`.*.${fieldSchema.name}`).take((f) => {
              f.componentProps.fieldNames = fieldNames;
            });
            dn.emit('patch', {
              schema: {
                'x-uid': fieldSchema['x-uid'],
                'x-component-props': {
                  fieldNames,
                },
              },
            });
            dn.refresh();
          }}
        />
      )}
      <SchemaSettings.Divider />
      <SchemaSettings.Remove
        removeParentsIfNoChildren
        breakRemoveOn={{
          'x-component': 'Grid',
        }}
        confirm={{
          title: t('Delete table column')
        }}
      />
    </GeneralSchemaDesigner>
  );
};<|MERGE_RESOLUTION|>--- conflicted
+++ resolved
@@ -65,8 +65,6 @@
           dn.refresh();
         }}
       />
-<<<<<<< HEAD
-=======
       <SchemaSettings.SwitchItem
         title={t('Sortable')}
         checked={field.componentProps.sorter}
@@ -86,7 +84,6 @@
           dn.refresh();
         }}
       />
->>>>>>> 22c65911
       {['linkTo', 'm2m', 'm2o', 'o2m', 'obo', 'oho'].includes(collectionField?.interface) && (
         <SchemaSettings.SelectItem
           title={t('Title field')}
