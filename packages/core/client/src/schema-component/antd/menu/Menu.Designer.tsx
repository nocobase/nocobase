--- conflicted
+++ resolved
@@ -220,10 +220,7 @@
   const { t } = useTranslation();
   const menuSchema = findMenuSchema(fieldSchema);
   const compile = useCompile();
-<<<<<<< HEAD
-=======
   const { urlSchema, paramsSchema } = useURLAndParamsSchema();
->>>>>>> 2c4bea0a
   const onSelect = useMemo(
     () => compile(menuSchema?.['x-component-props']?.['onSelect']),
     [menuSchema?.['x-component-props']?.['onSelect']],
@@ -268,22 +265,6 @@
           'x-decorator': 'FormItem',
         },
       },
-<<<<<<< HEAD
-    };
-  }, [t]);
-  const initialValues = useMemo(() => {
-    return {
-      title: field.title,
-      icon: field.componentProps.icon,
-    };
-  }, [field]);
-  if (fieldSchema['x-component'] === 'Menu.URL') {
-    schema.properties['href'] = {
-      title: t('Link'),
-      'x-component': 'Input',
-      'x-decorator': 'FormItem',
-=======
->>>>>>> 2c4bea0a
     };
   }, [t]);
   const initialValues = useMemo(() => {
@@ -299,11 +280,7 @@
     initialValues['params'] = field.componentProps.params;
   }
   const onEditSubmit: (values: any) => void = useCallback(
-<<<<<<< HEAD
-    ({ title, icon, href }) => {
-=======
     ({ title, icon, href, params }) => {
->>>>>>> 2c4bea0a
       const schema = {
         ['x-uid']: fieldSchema['x-uid'],
         'x-server-hooks': [
@@ -321,19 +298,12 @@
       }
       field.componentProps.icon = icon;
       field.componentProps.href = href;
-<<<<<<< HEAD
-      schema['x-component-props'] = { icon, href };
-      fieldSchema['x-component-props'] = fieldSchema['x-component-props'] || {};
-      fieldSchema['x-component-props']['icon'] = icon;
-      fieldSchema['x-component-props']['href'] = href;
-=======
       field.componentProps.params = params;
       schema['x-component-props'] = { icon, href, params };
       fieldSchema['x-component-props'] = fieldSchema['x-component-props'] || {};
       fieldSchema['x-component-props']['icon'] = icon;
       fieldSchema['x-component-props']['href'] = href;
       fieldSchema['x-component-props']['params'] = params;
->>>>>>> 2c4bea0a
       onSelect?.({ item: { props: { schema: fieldSchema } } });
       dn.emit('patch', {
         schema,
