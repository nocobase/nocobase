/**
 * This file is part of the NocoBase (R) project.
 * Copyright (c) 2020-2024 NocoBase Co., Ltd.
 * Authors: NocoBase Team.
 *
 * This project is dual-licensed under AGPL-3.0 and NocoBase Commercial License.
 * For more information, please refer to: https://www.nocobase.com/agreement.
 */

import { css } from '@emotion/css';
import {
  FieldContext,
  observer,
  RecursionField,
  SchemaContext,
  SchemaExpressionScopeContext,
  useField,
  useFieldSchema,
} from '@formily/react';
import { uid } from '@formily/shared';
import { error } from '@nocobase/utils/client';
import { Menu as AntdMenu, MenuProps } from 'antd';
import React, { createContext, useCallback, useContext, useEffect, useMemo, useRef, useState } from 'react';
import { createPortal } from 'react-dom';
import { useTranslation } from 'react-i18next';
import { createDesignable, DndContext, SortableItem, useDesignable, useDesigner } from '../..';
import { Icon, useAPIClient, useSchemaInitializerRender } from '../../../';
import { useCollectMenuItems, useMenuItem } from '../../../hooks/useMenuItem';
import { useProps } from '../../hooks/useProps';
import { useMenuTranslation } from './locale';
import { MenuDesigner } from './Menu.Designer';
import { findKeysByUid, findMenuItem } from './util';

const subMenuDesignerCss = css`
  position: relative;
  display: inline-block;
  margin-left: -24px;
  margin-right: -34px;
  padding: 0 34px 0 24px;
  width: calc(100% + 58px);
  height: 100%;
  overflow: hidden;
  text-overflow: ellipsis;
  &:hover {
    > .general-schema-designer {
      display: block;
    }
  }
  &.nb-action-link {
    > .general-schema-designer {
      top: -10px;
      bottom: -10px;
      left: -10px;
      right: -10px;
    }
  }
  > .general-schema-designer {
    position: absolute;
    z-index: 999;
    top: 0;
    bottom: 0;
    left: 0;
    right: 0;
    display: none;
    background: var(--colorBgSettingsHover);
    border: 0;
    pointer-events: none;
    > .general-schema-designer-icons {
      position: absolute;
      right: 2px;
      top: 2px;
      line-height: 16px;
      pointer-events: all;
      .ant-space-item {
        background-color: var(--colorSettings);
        color: #fff;
        line-height: 16px;
        width: 16px;
        padding-left: 1px;
        align-self: stretch;
      }
    }
  }
`;

const designerCss = css`
  position: relative;
  display: flex;
  justify-content: center;
  align-items: center;
  margin-left: -20px;
  margin-right: -20px;
  padding: 0 20px;
  width: calc(100% + 40px);
  height: 100%;
  &:hover {
    > .general-schema-designer {
      display: block;
    }
  }
  &.nb-action-link {
    > .general-schema-designer {
      top: -10px;
      bottom: -10px;
      left: -10px;
      right: -10px;
    }
  }
  > .general-schema-designer {
    position: absolute;
    z-index: 999;
    top: 0;
    bottom: 0;
    left: 0;
    right: 0;
    display: none;
    background: var(--colorBgSettingsHover);
    border: 0;
    pointer-events: none;
    > .general-schema-designer-icons {
      position: absolute;
      right: 2px;
      top: 2px;
      line-height: 16px;
      pointer-events: all;
      .ant-space-item {
        background-color: var(--colorSettings);
        color: #fff;
        line-height: 16px;
        width: 16px;
        padding-left: 1px;
        align-self: stretch;
      }
    }
  }
`;

const headerMenuClass = css`
  .ant-menu-item:hover {
    > .ant-menu-title-content > div {
      .general-schema-designer {
        display: block;
      }
    }
  }
`;

const sideMenuClass = css`
  height: 100%;
  overflow-y: auto;
  overflow-x: hidden;
  .ant-menu-item {
    > .ant-menu-title-content {
      height: 100%;
      margin-left: -24px;
      margin-right: -16px;
      padding: 0 16px 0 24px;
      > div {
        > .general-schema-designer {
          right: 6px !important;
        }
      }
    }
  }
  .ant-menu-submenu-title {
    .ant-menu-title-content {
      height: 100%;
      margin-left: -24px;
      margin-right: -34px;
      padding: 0 34px 0 24px;
      > div {
        > .general-schema-designer {
          right: 6px !important;
        }
        > span.anticon {
          margin-right: 10px;
        }
      }
    }
  }
`;

const menuItemClass = css`
  :active {
    background: inherit;
  }
`;

type ComposedMenu = React.FC<any> & {
  Item?: React.FC<any>;
  URL?: React.FC<any>;
  SubMenu?: React.FC<any>;
  Designer?: React.FC<any>;
};

const HeaderMenu = ({
  others,
  schema,
  mode,
  onSelect,
  setLoading,
  setDefaultSelectedKeys,
  defaultSelectedKeys,
  defaultOpenKeys,
  selectedKeys,
  designable,
  render,
  children,
}) => {
  const { Component, getMenuItems } = useMenuItem();
  const items = useMemo(() => {
    const designerBtn = {
      key: 'x-designer-button',
      style: { padding: '0 8px', order: 9999 },
      label: render({
        'data-testid': 'schema-initializer-Menu-header',
        style: { background: 'none' },
      }),
      notdelete: true,
      disabled: true,
    };
    const result = getMenuItems(() => {
      return children;
    });
    if (designable) {
      result.push(designerBtn);
    }

    return result;
  }, [children, designable]);

  const handleSelect = useCallback(
<<<<<<< HEAD
    (info: any) => {
=======
    (info: { item; key; keyPath; domEvent }) => {
>>>>>>> 33b1fedd
      const s = schema.properties?.[info.key];

      if (!s) {
        return;
      }

      if (mode === 'mix') {
        if (s['x-component'] !== 'Menu.SubMenu') {
          onSelect?.(info);
        } else {
          const menuItemSchema = findMenuItem(s);
          if (!menuItemSchema) {
            return onSelect?.(info);
          }
          // TODO
          setLoading(true);
          const keys = findKeysByUid(schema, menuItemSchema['x-uid']);
          setDefaultSelectedKeys(keys);
          setTimeout(() => {
            setLoading(false);
          }, 100);
          onSelect?.({
            key: menuItemSchema.name,
            item: {
              props: {
                schema: menuItemSchema,
              },
            },
          });
        }
      } else {
        onSelect?.(info);
      }
    },
    [schema, mode, onSelect, setLoading, setDefaultSelectedKeys],
  );

  return (
    <>
      <Component />
      <AntdMenu
        {...others}
        className={headerMenuClass}
<<<<<<< HEAD
        onSelect={handleSelect}
=======
        onClick={handleSelect}
>>>>>>> 33b1fedd
        mode={mode === 'mix' ? 'horizontal' : mode}
        defaultOpenKeys={defaultOpenKeys}
        defaultSelectedKeys={defaultSelectedKeys}
        selectedKeys={selectedKeys}
        items={items}
      />
    </>
  );
};

const SideMenu = ({
  loading,
  mode,
  sideMenuSchema,
  sideMenuRef,
  openKeys,
  setOpenKeys,
  selectedKeys,
  onSelect,
  render,
  t,
  api,
  refresh,
  designable,
}) => {
  const { Component, getMenuItems } = useMenuItem();

  // fix https://nocobase.height.app/T-3331/description
  // 使用 ref 用来防止闭包问题
  const sideMenuSchemaRef = useRef(sideMenuSchema);
  sideMenuSchemaRef.current = sideMenuSchema;

  const items = useMemo(() => {
    const result = getMenuItems(() => {
      return <RecursionField key={uid()} schema={sideMenuSchema} onlyRenderProperties />;
    });

    if (designable) {
      result.push({
        key: 'x-designer-button',
        disabled: true,
        label: render({
          'data-testid': 'schema-initializer-Menu-side',
          insert: (s) => {
            const dn = createDesignable({
              t,
              api,
              refresh,
              current: sideMenuSchemaRef.current,
            });
            dn.loadAPIClientEvents();
            dn.insertAdjacent('beforeEnd', s);
          },
        }),
        order: 1,
        notdelete: true,
      });
    }

    return result;
  }, [getMenuItems, designable, sideMenuSchema, render, t, api, refresh]);

  if (loading) {
    return null;
  }

  return (
    mode === 'mix' &&
    sideMenuSchema?.['x-component'] === 'Menu.SubMenu' &&
    sideMenuRef?.current?.firstChild &&
    createPortal(
      <MenuModeContext.Provider value={'inline'}>
        <Component />
        <AntdMenu
          mode={'inline'}
          openKeys={openKeys}
          selectedKeys={selectedKeys}
<<<<<<< HEAD
          onSelect={onSelect}
=======
          onClick={onSelect}
>>>>>>> 33b1fedd
          onOpenChange={setOpenKeys}
          className={sideMenuClass}
          items={items as MenuProps['items']}
        />
      </MenuModeContext.Provider>,
      sideMenuRef.current.firstChild,
    )
  );
};

const MenuModeContext = createContext(null);
MenuModeContext.displayName = 'MenuModeContext';

const useSideMenuRef = () => {
  const schema = useFieldSchema();
  const scope = useContext(SchemaExpressionScopeContext);
  const scopeKey = schema?.['x-component-props']?.['sideMenuRefScopeKey'];
  if (!scopeKey) {
    return;
  }
  return scope[scopeKey];
};

const MenuItemDesignerContext = createContext(null);
MenuItemDesignerContext.displayName = 'MenuItemDesignerContext';

export const Menu: ComposedMenu = observer(
  (props) => {
    const {
      onSelect,
      mode,
      selectedUid,
      defaultSelectedUid,
      sideMenuRefScopeKey,
      defaultSelectedKeys: dSelectedKeys,
      defaultOpenKeys: dOpenKeys,
      children,
      ...others
    } = useProps(props);
    const { t } = useTranslation();
    const Designer = useDesigner();
    const schema = useFieldSchema();
    const { refresh } = useDesignable();
    const api = useAPIClient();
    const { render } = useSchemaInitializerRender(schema['x-initializer'], schema['x-initializer-props']);
    const sideMenuRef = useSideMenuRef();
    const [selectedKeys, setSelectedKeys] = useState<string[]>();
    const [defaultSelectedKeys, setDefaultSelectedKeys] = useState(() => {
      if (dSelectedKeys) {
        return dSelectedKeys;
      }
      if (defaultSelectedUid) {
        return findKeysByUid(schema, defaultSelectedUid);
      }
      return [];
    });
    const [loading, setLoading] = useState(false);
    const [defaultOpenKeys, setDefaultOpenKeys] = useState(() => {
      if (['inline', 'mix'].includes(mode)) {
        return dOpenKeys || defaultSelectedKeys;
      }
      return dOpenKeys;
    });

    const sideMenuSchema = useMemo(() => {
      let key;

      if (selectedUid) {
        const keys = findKeysByUid(schema, selectedUid);
        key = keys?.[0] || null;
      } else {
        key = defaultSelectedKeys?.[0] || null;
      }

      if (mode === 'mix' && key) {
        const s = schema.properties?.[key];
        // fix T-934
        if (s?.['x-component'] === 'Menu.SubMenu') {
          return s;
        }
      }
      return null;
    }, [defaultSelectedKeys, mode, schema, selectedUid]);

    useEffect(() => {
      if (!selectedUid) {
        setSelectedKeys(undefined);
        return;
      }

      const keys = findKeysByUid(schema, selectedUid);
      setSelectedKeys(keys);
      if (['inline', 'mix'].includes(mode)) {
        setDefaultOpenKeys(dOpenKeys || keys);
      }
    }, [selectedUid]);
    useEffect(() => {
      if (['inline', 'mix'].includes(mode)) {
        setDefaultOpenKeys(defaultSelectedKeys);
      }
    }, [defaultSelectedKeys]);
    const { designable } = useDesignable();
    return (
      <DndContext>
        <MenuItemDesignerContext.Provider value={Designer}>
          <MenuModeContext.Provider value={mode}>
            <HeaderMenu
              others={others}
              schema={schema}
              mode={mode}
              onSelect={onSelect}
              setLoading={setLoading}
              setDefaultSelectedKeys={setDefaultSelectedKeys}
              defaultSelectedKeys={defaultSelectedKeys}
              defaultOpenKeys={defaultOpenKeys}
              selectedKeys={selectedKeys}
              designable={designable}
              render={render}
            >
              {children}
            </HeaderMenu>
            <SideMenu
              loading={loading}
              mode={mode}
              sideMenuSchema={sideMenuSchema}
              sideMenuRef={sideMenuRef}
              openKeys={defaultOpenKeys}
              setOpenKeys={setDefaultOpenKeys}
              selectedKeys={selectedKeys}
              onSelect={onSelect}
              render={render}
              t={t}
              api={api}
              refresh={refresh}
              designable={designable}
            />
          </MenuModeContext.Provider>
        </MenuItemDesignerContext.Provider>
      </DndContext>
    );
  },
  { displayName: 'Menu' },
);

const menuItemTitleStyle = {
  overflow: 'hidden',
  textOverflow: 'ellipsis',
  display: 'inline-block',
  width: '100%',
  verticalAlign: 'middle',
};

Menu.Item = observer(
  (props) => {
    const { t } = useMenuTranslation();
    const { pushMenuItem } = useCollectMenuItems();
    const { icon, children, ...others } = props;
    const schema = useFieldSchema();
    const field = useField();
    const Designer = useContext(MenuItemDesignerContext);
    const item = useMemo(() => {
      return {
        ...others,
        className: menuItemClass,
        key: schema.name,
        eventKey: schema.name,
        schema,
        label: (
          <SchemaContext.Provider value={schema}>
            <FieldContext.Provider value={field}>
              <SortableItem
                role="button"
                aria-label={t(field.title)}
                className={designerCss}
                removeParentsIfNoChildren={false}
              >
                <Icon type={icon} />
                <span style={menuItemTitleStyle}>{t(field.title)}</span>
                <Designer />
              </SortableItem>
            </FieldContext.Provider>
          </SchemaContext.Provider>
        ),
      };
    }, [field.title, icon, schema, Designer]);

    if (!pushMenuItem) {
      error('Menu.Item must be wrapped by GetMenuItemsContext.Provider');
      return null;
    }

    pushMenuItem(item);
    return null;
  },
  { displayName: 'Menu.Item' },
);

Menu.URL = observer(
  (props) => {
    const { t } = useMenuTranslation();
    const { pushMenuItem } = useCollectMenuItems();
    const { icon, children, ...others } = props;
    const schema = useFieldSchema();
    const field = useField();
    const Designer = useContext(MenuItemDesignerContext);

    if (!pushMenuItem) {
      error('Menu.URL must be wrapped by GetMenuItemsContext.Provider');
      return null;
    }

    const item = useMemo(() => {
      return {
        ...others,
        className: menuItemClass,
        key: schema.name,
        eventKey: schema.name,
        schema,
        onClick: () => {},
        label: (
          <SchemaContext.Provider value={schema}>
            <FieldContext.Provider value={field}>
              <SortableItem
                className={designerCss}
                onClick={(event) => {
                  window.open(props.href, '_blank');
                  event.preventDefault();
                  event.stopPropagation();
                }}
                removeParentsIfNoChildren={false}
                aria-label={t(field.title)}
              >
                <Icon type={icon} />
                <span
                  style={{
                    overflow: 'hidden',
                    textOverflow: 'ellipsis',
                    display: 'inline-block',
                    width: '100%',
                    verticalAlign: 'middle',
                  }}
                >
                  {t(field.title)}
                </span>
                <Designer />
              </SortableItem>
            </FieldContext.Provider>
          </SchemaContext.Provider>
        ),
      };
    }, [field.title, icon, props.href, schema, Designer]);

    pushMenuItem(item);
    return null;
  },
  { displayName: 'MenuURL' },
);

Menu.SubMenu = observer(
  (props) => {
    const { t } = useMenuTranslation();
    const { Component, getMenuItems } = useMenuItem();
    const { pushMenuItem } = useCollectMenuItems();
    const { icon, children, ...others } = props;
    const schema = useFieldSchema();
    const field = useField();
    const mode = useContext(MenuModeContext);
    const Designer = useContext(MenuItemDesignerContext);
    const submenu = useMemo(() => {
      return {
        ...others,
        className: menuItemClass,
        key: schema.name,
        eventKey: schema.name,
        label: (
          <SchemaContext.Provider value={schema}>
            <FieldContext.Provider value={field}>
              <SortableItem
                className={subMenuDesignerCss}
                removeParentsIfNoChildren={false}
                aria-label={t(field.title)}
              >
                <Icon type={icon} />
                {t(field.title)}
                <Designer />
              </SortableItem>
            </FieldContext.Provider>
          </SchemaContext.Provider>
        ),
        children: getMenuItems(() => {
          return <RecursionField schema={schema} onlyRenderProperties />;
        }),
      };
    }, [field.title, icon, schema, children, Designer]);

    if (!pushMenuItem) {
      error('Menu.SubMenu must be wrapped by GetMenuItemsContext.Provider');
      return null;
    }

    if (mode === 'mix') {
      return <Menu.Item {...props} />;
    }

    pushMenuItem(submenu);
    return <Component />;
  },
  { displayName: 'Menu.SubMenu' },
);

Menu.Designer = MenuDesigner;<|MERGE_RESOLUTION|>--- conflicted
+++ resolved
@@ -230,11 +230,7 @@
   }, [children, designable]);
 
   const handleSelect = useCallback(
-<<<<<<< HEAD
-    (info: any) => {
-=======
     (info: { item; key; keyPath; domEvent }) => {
->>>>>>> 33b1fedd
       const s = schema.properties?.[info.key];
 
       if (!s) {
@@ -278,11 +274,7 @@
       <AntdMenu
         {...others}
         className={headerMenuClass}
-<<<<<<< HEAD
-        onSelect={handleSelect}
-=======
         onClick={handleSelect}
->>>>>>> 33b1fedd
         mode={mode === 'mix' ? 'horizontal' : mode}
         defaultOpenKeys={defaultOpenKeys}
         defaultSelectedKeys={defaultSelectedKeys}
@@ -360,11 +352,7 @@
           mode={'inline'}
           openKeys={openKeys}
           selectedKeys={selectedKeys}
-<<<<<<< HEAD
-          onSelect={onSelect}
-=======
           onClick={onSelect}
->>>>>>> 33b1fedd
           onOpenChange={setOpenKeys}
           className={sideMenuClass}
           items={items as MenuProps['items']}
