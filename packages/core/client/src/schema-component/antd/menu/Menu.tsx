import { css } from '@emotion/css';
import {
  FieldContext,
  observer,
  RecursionField,
  SchemaContext,
  SchemaExpressionScopeContext,
  useField,
  useFieldSchema,
} from '@formily/react';
import { uid } from '@formily/shared';
import { error } from '@nocobase/utils/client';
import { Menu as AntdMenu, MenuProps } from 'antd';
import React, { createContext, useContext, useEffect, useMemo, useState } from 'react';
import { createPortal } from 'react-dom';
import { useTranslation } from 'react-i18next';
import { createDesignable, DndContext, SortableItem, useDesignable, useDesigner } from '../..';
import { Icon, useAPIClient, useSchemaInitializer } from '../../../';
import { useCollectMenuItems, useMenuItem } from '../../../hooks/useMenuItem';
import { useProps } from '../../hooks/useProps';
import { MenuDesigner } from './Menu.Designer';
import { findKeysByUid, findMenuItem } from './util';

const subMenuDesignerCss = css`
  position: relative;
  display: inline-block;
  margin-left: -24px;
  margin-right: -34px;
  padding: 0 34px 0 24px;
  width: calc(100% + 58px);
  &:hover {
    > .general-schema-designer {
      display: block;
    }
  }
  &.nb-action-link {
    > .general-schema-designer {
      top: -10px;
      bottom: -10px;
      left: -10px;
      right: -10px;
    }
  }
  > .general-schema-designer {
    position: absolute;
    z-index: 999;
    top: 0;
    bottom: 0;
    left: 0;
    right: 0;
    display: none;
    background: var(--colorBgSettingsHover);
    border: 0;
    pointer-events: none;
    > .general-schema-designer-icons {
      position: absolute;
      right: 2px;
      top: 2px;
      line-height: 16px;
      pointer-events: all;
      .ant-space-item {
        background-color: var(--colorSettings);
        color: #fff;
        line-height: 16px;
        width: 16px;
        padding-left: 1px;
        align-self: stretch;
      }
    }
  }
`;

const designerCss = css`
  position: relative;
  display: flex;
  justify-content: center;
  align-items: center;
  margin-left: -20px;
  margin-right: -20px;
  padding: 0 20px;
  width: calc(100% + 40px);
  &:hover {
    > .general-schema-designer {
      display: block;
    }
  }
  &.nb-action-link {
    > .general-schema-designer {
      top: -10px;
      bottom: -10px;
      left: -10px;
      right: -10px;
    }
  }
  > .general-schema-designer {
    position: absolute;
    z-index: 999;
    top: 0;
    bottom: 0;
    left: 0;
    right: 0;
    display: none;
    background: var(--colorBgSettingsHover);
    border: 0;
    pointer-events: none;
    > .general-schema-designer-icons {
      position: absolute;
      right: 2px;
      top: 2px;
      line-height: 16px;
      pointer-events: all;
      .ant-space-item {
        background-color: var(--colorSettings);
        color: #fff;
        line-height: 16px;
        width: 16px;
        padding-left: 1px;
        align-self: stretch;
      }
    }
  }
`;

const headerMenuClass = css`
  .ant-menu-item:hover {
    > .ant-menu-title-content > div {
      .general-schema-designer {
        display: block;
      }
    }
  }
`;

const sideMenuClass = css`
  height: 100%;
  overflow-y: auto;
  overflow-x: hidden;
  .ant-menu-item {
    > .ant-menu-title-content {
      margin-left: -24px;
      margin-right: -16px;
      padding: 0 16px 0 24px;
      > div {
        > .general-schema-designer {
          right: 6px !important;
        }
      }
    }
  }
  .ant-menu-submenu-title {
    .ant-menu-title-content {
      margin-left: -24px;
      margin-right: -34px;
      padding: 0 34px 0 24px;
      > div {
        > .general-schema-designer {
          right: 6px !important;
        }
        > span.anticon {
          margin-right: 10px;
        }
      }
    }
  }
`;

const menuItemClass = css`
  :active {
    background: inherit;
  }
`;

type ComposedMenu = React.FC<any> & {
  Item?: React.FC<any>;
  URL?: React.FC<any>;
  SubMenu?: React.FC<any>;
  Designer?: React.FC<any>;
};

const HeaderMenu = ({
  others,
  schema,
  mode,
  onSelect,
  setLoading,
  setDefaultSelectedKeys,
  defaultSelectedKeys,
  defaultOpenKeys,
  selectedKeys,
  designable,
  render,
  children,
}) => {
  const { Component, getMenuItems } = useMenuItem();
  const items = useMemo(() => {
    const designerBtn = {
      key: 'x-designer-button',
      style: { padding: '0 8px', order: 9999 },
      label: render({
<<<<<<< HEAD
        'data-testid': 'add-menu-item-button-in-header',
        style: { background: 'none' },
        onClick(e) {
          // 阻止冒泡
          e.stopPropagation();
        },
=======
        'aria-label': 'schema-initializer-Menu-header',
        'aria-disabled': false,
        style: { background: 'none' },
>>>>>>> a5a69505
      }),
      notdelete: true,
      disabled: true,
    };
    const result = getMenuItems(() => {
      return children;
    });
    if (designable) {
      result.push(designerBtn);
    }

    return result;
  }, [children, designable]);

  return (
    <>
      <Component />
      <AntdMenu
        {...others}
        className={headerMenuClass}
        onSelect={(info: any) => {
          const s = schema.properties?.[info.key];

          if (!s) {
            return;
          }

          if (mode === 'mix') {
            if (s['x-component'] !== 'Menu.SubMenu') {
              onSelect?.(info);
            } else {
              const menuItemSchema = findMenuItem(s);
              if (!menuItemSchema) {
                return onSelect?.(info);
              }
              // TODO
              setLoading(true);
              const keys = findKeysByUid(schema, menuItemSchema['x-uid']);
              setDefaultSelectedKeys(keys);
              setTimeout(() => {
                setLoading(false);
              }, 100);
              onSelect?.({
                key: menuItemSchema.name,
                item: {
                  props: {
                    schema: menuItemSchema,
                  },
                },
              });
            }
          } else {
            onSelect?.(info);
          }
        }}
        mode={mode === 'mix' ? 'horizontal' : mode}
        defaultOpenKeys={defaultOpenKeys}
        defaultSelectedKeys={defaultSelectedKeys}
        selectedKeys={selectedKeys}
        items={items}
      />
    </>
  );
};

const SideMenu = ({
  loading,
  mode,
  sideMenuSchema,
  sideMenuRef,
  defaultOpenKeys,
  defaultSelectedKeys,
  onSelect,
  render,
  t,
  api,
  refresh,
  designable,
}) => {
  const { Component, getMenuItems } = useMenuItem();

  const items = useMemo(() => {
    const result = getMenuItems(() => {
      return <RecursionField key={uid()} schema={sideMenuSchema} onlyRenderProperties />;
    });

    if (designable) {
      result.push({
        key: 'x-designer-button',
        disabled: true,
        label: render({
          'aria-label': 'schema-initializer-Menu-side',
          'aria-disabled': false,
          insert: (s) => {
            const dn = createDesignable({
              t,
              api,
              refresh,
              current: sideMenuSchema,
            });
            dn.loadAPIClientEvents();
            dn.insertAdjacent('beforeEnd', s);
          },
        }),
        order: 1,
        notdelete: true,
      });
    }

    return result;
  }, [render, sideMenuSchema, designable, loading]);

  if (loading) {
    return null;
  }

  return (
    mode === 'mix' &&
    sideMenuSchema?.['x-component'] === 'Menu.SubMenu' &&
    sideMenuRef?.current?.firstChild &&
    createPortal(
      <MenuModeContext.Provider value={'inline'}>
        <Component />
        <AntdMenu
          mode={'inline'}
          defaultOpenKeys={defaultOpenKeys}
          defaultSelectedKeys={defaultSelectedKeys}
          onSelect={(info) => {
            onSelect?.(info);
          }}
          className={sideMenuClass}
          items={items as MenuProps['items']}
        />
      </MenuModeContext.Provider>,
      sideMenuRef.current.firstChild,
    )
  );
};

const MenuModeContext = createContext(null);

MenuModeContext.displayName = 'MenuModeContext';

const useSideMenuRef = () => {
  const schema = useFieldSchema();
  const scope = useContext(SchemaExpressionScopeContext);
  const scopeKey = schema?.['x-component-props']?.['sideMenuRefScopeKey'];
  if (!scopeKey) {
    return;
  }
  return scope[scopeKey];
};

const MenuItemDesignerContext = createContext(null);
MenuItemDesignerContext.displayName = 'MenuItemDesignerContext';

export const Menu: ComposedMenu = observer(
  (props) => {
    const {
      onSelect,
      mode,
      selectedUid,
      defaultSelectedUid,
      sideMenuRefScopeKey,
      defaultSelectedKeys: dSelectedKeys,
      defaultOpenKeys: dOpenKeys,
      children,
      ...others
    } = useProps(props);
    const { t } = useTranslation();
    const Designer = useDesigner();
    const schema = useFieldSchema();
    const { refresh } = useDesignable();
    const api = useAPIClient();
    const { render } = useSchemaInitializer(schema['x-initializer']);
    const sideMenuRef = useSideMenuRef();
    const [selectedKeys, setSelectedKeys] = useState<string[]>();
    const [defaultSelectedKeys, setDefaultSelectedKeys] = useState(() => {
      if (dSelectedKeys) {
        return dSelectedKeys;
      }
      if (defaultSelectedUid) {
        return findKeysByUid(schema, defaultSelectedUid);
      }
      return [];
    });
    const [loading, setLoading] = useState(false);
    const [defaultOpenKeys, setDefaultOpenKeys] = useState(() => {
      if (['inline', 'mix'].includes(mode)) {
        return dOpenKeys || defaultSelectedKeys;
      }
      return dOpenKeys;
    });

    const sideMenuSchema = useMemo(() => {
      let key;

      if (selectedUid) {
        const keys = findKeysByUid(schema, selectedUid);
        key = keys?.[0] || null;
      } else {
        key = defaultSelectedKeys?.[0] || null;
      }

      if (mode === 'mix' && key) {
        const s = schema.properties?.[key];
        // fix T-934
        if (s?.['x-component'] === 'Menu.SubMenu') {
          return s;
        }
      }
      return null;
    }, [defaultSelectedKeys, mode, schema, selectedUid]);

    useEffect(() => {
      if (!selectedUid) {
        setSelectedKeys(undefined);
        return;
      }

      const keys = findKeysByUid(schema, selectedUid);
      setSelectedKeys(keys);
      if (['inline', 'mix'].includes(mode)) {
        setDefaultOpenKeys(dOpenKeys || keys);
      }
    }, [selectedUid]);
    useEffect(() => {
      if (['inline', 'mix'].includes(mode)) {
        setDefaultOpenKeys(defaultSelectedKeys);
      }
    }, [defaultSelectedKeys]);
    const { designable } = useDesignable();
    return (
      <DndContext>
        <MenuItemDesignerContext.Provider value={Designer}>
          <MenuModeContext.Provider value={mode}>
            <HeaderMenu
              others={others}
              schema={schema}
              mode={mode}
              onSelect={onSelect}
              setLoading={setLoading}
              setDefaultSelectedKeys={setDefaultSelectedKeys}
              defaultSelectedKeys={defaultSelectedKeys}
              defaultOpenKeys={defaultOpenKeys}
              selectedKeys={selectedKeys}
              designable={designable}
              render={render}
            >
              {children}
            </HeaderMenu>
            <SideMenu
              loading={loading}
              mode={mode}
              sideMenuSchema={sideMenuSchema}
              sideMenuRef={sideMenuRef}
              defaultOpenKeys={defaultOpenKeys}
              defaultSelectedKeys={defaultSelectedKeys}
              onSelect={onSelect}
              render={render}
              t={t}
              api={api}
              refresh={refresh}
              designable={designable}
            />
          </MenuModeContext.Provider>
        </MenuItemDesignerContext.Provider>
      </DndContext>
    );
  },
  { displayName: 'Menu' },
);

Menu.Item = observer(
  (props) => {
    const { t } = useTranslation();
    const { pushMenuItem } = useCollectMenuItems();
    const { icon, children, ...others } = props;
    const schema = useFieldSchema();
    const field = useField();
    const Designer = useContext(MenuItemDesignerContext);
    const item = useMemo(() => {
      return {
        ...others,
        className: menuItemClass,
        key: schema.name,
        eventKey: schema.name,
        schema,
        label: (
          <SchemaContext.Provider value={schema}>
            <FieldContext.Provider value={field}>
              <SortableItem
                role="button"
                aria-label={t(field.title)}
                className={designerCss}
                removeParentsIfNoChildren={false}
              >
                <Icon type={icon} />
                <span
                  style={{
                    overflow: 'hidden',
                    textOverflow: 'ellipsis',
                    display: 'inline-block',
                    width: '100%',
                    verticalAlign: 'middle',
                  }}
                >
                  {t(field.title)}
                </span>
                <Designer />
              </SortableItem>
            </FieldContext.Provider>
          </SchemaContext.Provider>
        ),
      };
    }, [field.title, icon, schema, Designer]);

    if (!pushMenuItem) {
      error('Menu.Item must be wrapped by GetMenuItemsContext.Provider');
      return null;
    }

    pushMenuItem(item);
    return null;
  },
  { displayName: 'Menu.Item' },
);

Menu.URL = observer(
  (props) => {
    const { t } = useTranslation();
    const { pushMenuItem } = useCollectMenuItems();
    const { icon, children, ...others } = props;
    const schema = useFieldSchema();
    const field = useField();
    const Designer = useContext(MenuItemDesignerContext);

    if (!pushMenuItem) {
      error('Menu.URL must be wrapped by GetMenuItemsContext.Provider');
      return null;
    }

    const item = useMemo(() => {
      return {
        ...others,
        className: menuItemClass,
        key: schema.name,
        eventKey: schema.name,
        schema,
        onClick: () => {
          window.open(props.href, '_blank');
        },
        label: (
          <SchemaContext.Provider value={schema}>
            <FieldContext.Provider value={field}>
              <SortableItem className={designerCss} removeParentsIfNoChildren={false} aria-label={t(field.title)}>
                <Icon type={icon} />
                <span
                  style={{
                    overflow: 'hidden',
                    textOverflow: 'ellipsis',
                    display: 'inline-block',
                    width: '100%',
                    verticalAlign: 'middle',
                  }}
                >
                  {t(field.title)}
                </span>
                <Designer />
              </SortableItem>
            </FieldContext.Provider>
          </SchemaContext.Provider>
        ),
      };
    }, [field.title, icon, props.href, schema, Designer]);

    pushMenuItem(item);
    return null;
  },
  { displayName: 'MenuURL' },
);

Menu.SubMenu = observer(
  (props) => {
    const { t } = useTranslation();
    const { Component, getMenuItems } = useMenuItem();
    const { pushMenuItem } = useCollectMenuItems();
    const { icon, children, ...others } = props;
    const schema = useFieldSchema();
    const field = useField();
    const mode = useContext(MenuModeContext);
    const Designer = useContext(MenuItemDesignerContext);
    const submenu = useMemo(() => {
      return {
        ...others,
        className: menuItemClass,
        key: schema.name,
        eventKey: schema.name,
        label: (
          <SchemaContext.Provider value={schema}>
            <FieldContext.Provider value={field}>
              <SortableItem
                className={subMenuDesignerCss}
                removeParentsIfNoChildren={false}
                aria-label={t(field.title)}
              >
                <Icon type={icon} />
                {t(field.title)}
                <Designer />
              </SortableItem>
            </FieldContext.Provider>
          </SchemaContext.Provider>
        ),
        children: getMenuItems(() => {
          return <RecursionField schema={schema} onlyRenderProperties />;
        }),
      };
    }, [field.title, icon, schema, children, Designer]);

    if (!pushMenuItem) {
      error('Menu.SubMenu must be wrapped by GetMenuItemsContext.Provider');
      return null;
    }

    if (mode === 'mix') {
      return <Menu.Item {...props} />;
    }

    pushMenuItem(submenu);
    return <Component />;
  },
  { displayName: 'Menu.SubMenu' },
);

Menu.Designer = MenuDesigner;<|MERGE_RESOLUTION|>--- conflicted
+++ resolved
@@ -197,18 +197,9 @@
       key: 'x-designer-button',
       style: { padding: '0 8px', order: 9999 },
       label: render({
-<<<<<<< HEAD
-        'data-testid': 'add-menu-item-button-in-header',
-        style: { background: 'none' },
-        onClick(e) {
-          // 阻止冒泡
-          e.stopPropagation();
-        },
-=======
         'aria-label': 'schema-initializer-Menu-header',
         'aria-disabled': false,
         style: { background: 'none' },
->>>>>>> a5a69505
       }),
       notdelete: true,
       disabled: true,
