import { SchemaInitializerItemType } from '../../../application';
import { useAssociatedFields } from '../../../filter-provider/utils';
import { SchemaInitializer } from '../../../application/schema-initializer/SchemaInitializer';

export const associationFilterInitializer = new SchemaInitializer({
  name: 'AssociationFilter.Initializer',
  style: {
    marginTop: 16,
  },
  icon: 'SettingOutlined',
  title: '{{t("Configure fields")}}',
  items: [
    {
      name: 'associationFields',
      type: 'itemGroup',
      title: '{{t("Association fields")}}',
      useChildren() {
        const associatedFields = useAssociatedFields();
        const useProps = '{{useAssociationFilterProps}}';
        const children: SchemaInitializerItemType[] = associatedFields.map((field) => ({
          type: 'item',
          name: field.key,
          title: field.uiSchema?.title,
          Component: 'AssociationFilterDesignerDisplayField',
          schema: {
            name: field.name,
            title: field.uiSchema?.title,
            type: 'void',
            'x-designer': 'AssociationFilter.Item.Designer',
            'x-component': 'AssociationFilter.Item',
            'x-component-props': {
              fieldNames: {
                label: field.targetKey || 'id',
              },
              useProps,
            },
            properties: {},
          },
        }));

        return children;
      },
    },
    {
      name: 'divider',
      type: 'divider',
    },
    {
      name: 'delete',
<<<<<<< HEAD
      type: 'item',
=======
>>>>>>> 34e026ce
      title: '{{t("Delete")}}',
      Component: 'AssociationFilterDesignerDelete',
    },
  ],
});<|MERGE_RESOLUTION|>--- conflicted
+++ resolved
@@ -47,10 +47,6 @@
     },
     {
       name: 'delete',
-<<<<<<< HEAD
-      type: 'item',
-=======
->>>>>>> 34e026ce
       title: '{{t("Delete")}}',
       Component: 'AssociationFilterDesignerDelete',
     },
