--- conflicted
+++ resolved
@@ -1,10 +1,9 @@
+import { SchemaInitializer } from '../../../application';
 import { useAssociatedFields } from '../../../filter-provider/utils';
 import { SchemaInitializerItemOptions } from '../../../schema-initializer';
-import { SchemaInitializer } from '../../../application';
 
 export const associationFilterInitializer = new SchemaInitializer({
   name: 'AssociationFilter.Initializer',
-  'data-testid': 'configure-fields-button-of-association-filter',
   style: {
     marginTop: 16,
   },
@@ -41,7 +40,6 @@
         return children;
       },
     },
-<<<<<<< HEAD
     {
       type: 'divider',
     },
@@ -51,37 +49,4 @@
       Component: 'AssociationFilterDesignerDelete',
     },
   ],
-});
-=======
-  }));
-
-  const associatedFieldGroup: SchemaInitializerItemOptions = {
-    type: 'itemGroup',
-    title: t('Association fields'),
-    children,
-  };
-
-  const dividerItem: SchemaInitializerItemOptions = {
-    type: 'divider',
-  };
-
-  const deleteItem: SchemaInitializerItemOptions = {
-    type: 'item',
-    title: t('Delete'),
-    component: 'AssociationFilterDesignerDelete',
-  };
-
-  const items = [associatedFieldGroup, dividerItem, deleteItem];
-
-  return (
-    <SchemaInitializer.Button
-      className={css`
-        margin-top: 16px;
-      `}
-      icon={'SettingOutlined'}
-      title={t('Configure fields')}
-      items={items}
-    />
-  );
-};
->>>>>>> f771a476
+});