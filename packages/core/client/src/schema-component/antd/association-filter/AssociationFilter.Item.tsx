import { CloseOutlined, SearchOutlined } from '@ant-design/icons';
import { css } from '@emotion/css';
import { useFieldSchema } from '@formily/react';
import { Col, Collapse, Input, Row, Tree } from 'antd';
import cls from 'classnames';
<<<<<<< HEAD
import React, { ChangeEvent, MouseEvent, useContext, useEffect, useLayoutEffect, useState } from 'react';
import { useBlockRequestContext } from '../../../block-provider';
import { mergeFilter } from '../../../block-provider/SharedFilterProvider';
=======
import React, { ChangeEvent, MouseEvent, useState } from 'react';
import { useAssociationFilterProps } from '../../../block-provider/hooks';
>>>>>>> 726b08e8
import { SortableItem } from '../../common';
import { useCompile, useDesigner } from '../../hooks';
import { AssociationItemContext } from './Association.Item.Decorator';
import { AssociationFilter } from './AssociationFilter';

const { Panel } = Collapse;

export const AssociationFilterItem = (props) => {
  const collectionField = AssociationFilter.useAssociationField();

  // 把一些可定制的状态通过 hook 提取出去了，为了兼容之前添加的 Table 区块，这里加了个默认值
  const { useProps = useAssociationFilterProps } = props;
  const fieldSchema = useFieldSchema();
  const Designer = useDesigner();
  const compile = useCompile();
<<<<<<< HEAD
  const { service, props: blockProps } = useBlockRequestContext();
  const { service: associationItemService } = useContext(AssociationItemContext);

  if (!associationItemService) return null;

  const { data, params, run } = associationItemService;
=======
>>>>>>> 726b08e8

  const {
    list,
    onSelected,
    handleSearchInput: _handleSearchInput,
    params,
    run,
    valueKey: _valueKey,
    labelKey: _labelKey,
  } = useProps();

  const [searchVisible, setSearchVisible] = useState(false);

  const valueKey = _valueKey || collectionField?.targetKey || 'id';
  const labelKey = _labelKey || fieldSchema['x-component-props']?.fieldNames?.label || valueKey;

  const fieldNames = {
    title: labelKey || valueKey,
    key: valueKey,
  };

<<<<<<< HEAD
  const treeData = data?.data || [];

=======
>>>>>>> 726b08e8
  const [expandedKeys, setExpandedKeys] = useState<React.Key[]>([]);
  const [selectedKeys, setSelectedKeys] = useState<React.Key[]>([]);
  const [autoExpandParent, setAutoExpandParent] = useState<boolean>(true);

  if (!collectionField) {
    return null;
  }

  const onExpand = (expandedKeysValue: React.Key[]) => {
    setExpandedKeys(expandedKeysValue);
    setAutoExpandParent(false);
  };

  const filterKey = `${collectionFieldName}.${valueKey}.$in`;

  const onSelect = (selectedKeysValue: React.Key[]) => {
    setSelectedKeys(selectedKeysValue);
<<<<<<< HEAD

    const filter = service.params?.[0]?.filter ?? {};

    if (selectedKeysValue.length) {
      filter[filterKey] = selectedKeysValue;
    } else {
      delete filter[filterKey];
    }

    service.run({
      ...service.params?.[0],
      filter,
    });
=======
    onSelected(selectedKeysValue);
>>>>>>> 726b08e8
  };

  const handleSearchToggle = (e: MouseEvent) => {
    const filter = params?.[0]?.filter;
    if (searchVisible || filter) {
      run({
        ...params?.[0],
        filter: undefined,
      });
    }
    setSearchVisible(!searchVisible);
    e.stopPropagation();
  };

  const handleSearchClick = (e: MouseEvent) => {
    e.stopPropagation();
  };

  const handleSearchInput = (e: ChangeEvent<any>) => {
    _handleSearchInput(e);
  };

  const title = fieldSchema.title ?? collectionField.uiSchema?.title;

  useEffect(() => {
    if (!service.loading)
      return run({
        ...params?.[0],
      });
  }, [service.loading]);

  useLayoutEffect(
    () => () => {
      const filter = service.params?.[0]?.filter ?? {};
      delete filter[filterKey];
    },
    [],
  );

  return (
    <SortableItem
      className={cls(
        'nb-block-item',
        props.className,
        css`
          position: relative;
          &:hover {
            > .general-schema-designer {
              display: block;
            }
          }
          &.nb-form-item:hover {
            > .general-schema-designer {
              background: rgba(241, 139, 98, 0.06) !important;
              border: 0 !important;
              top: -5px !important;
              bottom: -5px !important;
              left: -5px !important;
              right: -5px !important;
            }
          }
          > .general-schema-designer {
            position: absolute;
            z-index: 999;
            top: 0;
            bottom: 0;
            left: 0;
            right: 0;
            display: none;
            border: 2px solid rgba(241, 139, 98, 0.3);
            pointer-events: none;
            > .general-schema-designer-icons {
              position: absolute;
              right: 2px;
              top: 2px;
              line-height: 16px;
              pointer-events: all;
              .ant-space-item {
                background-color: #f18b62;
                color: #fff;
                line-height: 16px;
                width: 16px;
                padding-left: 1px;
              }
            }
          }
        `,
      )}
    >
      <Designer />
      <Collapse defaultActiveKey={[collectionFieldName]} ghost expandIcon={searchVisible ? () => null : undefined}>
        <Panel
          className={css`
            & .ant-collapse-content-box {
              padding: 0 8px !important;
              max-height: 400px;
              overflow: auto;
            }
            & .ant-collapse-header {
              padding: 10px !important;
              background: #fafafa;
            }
          `}
          header={
            <Row
              className={css`
                align-items: center;
                width: 100%;
                min-width: 0;
                height: 22px;
                flex-wrap: nowrap;
                ${searchVisible ? 'border-bottom: 1px solid #dcdcdc;' : ''}
              `}
              gutter={5}
            >
              <Col
                title={compile(title)}
                className={css`
                  flex: 1 1 auto;
                  overflow: hidden;
                  text-overflow: ellipsis;
                  white-space: nowrap;
                `}
              >
                {searchVisible ? (
                  <Input
                    bordered={false}
                    autoFocus
                    placeholder="Search..."
                    className={css`
                      outline: none;
                      background: #fafafa;
                      width: 100%;
                      border: none;
                      height: 20px;
                      padding: 4px;
                      &::placeholder {
                        color: #dcdcdc;
                      }
                    `}
                    onClick={handleSearchClick}
                    onChange={handleSearchInput}
                  />
                ) : (
                  compile(title)
                )}
              </Col>
              <Col
                className={css`
                  flex: 0 0 auto;
                `}
              >
                {searchVisible ? (
                  <CloseOutlined
                    className={css`
                      color: #aeaeae !important;
                      font-size: 11px;
                    `}
                    onClick={handleSearchToggle}
                  />
                ) : (
                  <SearchOutlined
                    className={css`
                      color: #aeaeae !important;
                    `}
                    onClick={handleSearchToggle}
                  />
                )}
              </Col>
            </Row>
          }
          key={collectionFieldName}
        >
          <Tree
            style={{ padding: '16px 0' }}
            onExpand={onExpand}
            expandedKeys={expandedKeys}
            autoExpandParent={autoExpandParent}
            treeData={list}
            onSelect={onSelect}
            fieldNames={fieldNames}
            titleRender={(node) => compile(node[labelKey])}
            selectedKeys={selectedKeys}
            blockNode
          />
        </Panel>
      </Collapse>
    </SortableItem>
  );
};<|MERGE_RESOLUTION|>--- conflicted
+++ resolved
@@ -3,16 +3,11 @@
 import { useFieldSchema } from '@formily/react';
 import { Col, Collapse, Input, Row, Tree } from 'antd';
 import cls from 'classnames';
-<<<<<<< HEAD
-import React, { ChangeEvent, MouseEvent, useContext, useEffect, useLayoutEffect, useState } from 'react';
+import React, { ChangeEvent, MouseEvent, useEffect, useLayoutEffect, useState } from 'react';
 import { useBlockRequestContext } from '../../../block-provider';
 import { mergeFilter } from '../../../block-provider/SharedFilterProvider';
-=======
-import React, { ChangeEvent, MouseEvent, useState } from 'react';
-import { useAssociationFilterProps } from '../../../block-provider/hooks';
->>>>>>> 726b08e8
 import { SortableItem } from '../../common';
-import { useCompile, useDesigner } from '../../hooks';
+import { useCompile, useDesigner, useProps } from '../../hooks';
 import { AssociationItemContext } from './Association.Item.Decorator';
 import { AssociationFilter } from './AssociationFilter';
 
@@ -22,20 +17,10 @@
   const collectionField = AssociationFilter.useAssociationField();
 
   // 把一些可定制的状态通过 hook 提取出去了，为了兼容之前添加的 Table 区块，这里加了个默认值
-  const { useProps = useAssociationFilterProps } = props;
   const fieldSchema = useFieldSchema();
   const Designer = useDesigner();
   const compile = useCompile();
-<<<<<<< HEAD
   const { service, props: blockProps } = useBlockRequestContext();
-  const { service: associationItemService } = useContext(AssociationItemContext);
-
-  if (!associationItemService) return null;
-
-  const { data, params, run } = associationItemService;
-=======
->>>>>>> 726b08e8
-
   const {
     list,
     onSelected,
@@ -48,6 +33,7 @@
 
   const [searchVisible, setSearchVisible] = useState(false);
 
+  const collectionFieldName = collectionField.name;
   const valueKey = _valueKey || collectionField?.targetKey || 'id';
   const labelKey = _labelKey || fieldSchema['x-component-props']?.fieldNames?.label || valueKey;
 
@@ -56,11 +42,6 @@
     key: valueKey,
   };
 
-<<<<<<< HEAD
-  const treeData = data?.data || [];
-
-=======
->>>>>>> 726b08e8
   const [expandedKeys, setExpandedKeys] = useState<React.Key[]>([]);
   const [selectedKeys, setSelectedKeys] = useState<React.Key[]>([]);
   const [autoExpandParent, setAutoExpandParent] = useState<boolean>(true);
@@ -78,7 +59,7 @@
 
   const onSelect = (selectedKeysValue: React.Key[]) => {
     setSelectedKeys(selectedKeysValue);
-<<<<<<< HEAD
+    onSelected(selectedKeysValue);
 
     const filter = service.params?.[0]?.filter ?? {};
 
@@ -92,9 +73,6 @@
       ...service.params?.[0],
       filter,
     });
-=======
-    onSelected(selectedKeysValue);
->>>>>>> 726b08e8
   };
 
   const handleSearchToggle = (e: MouseEvent) => {
