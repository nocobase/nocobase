import React from 'react';
import { fireEvent, render, screen, userEvent, waitFor, sleep } from 'testUtils';
import App1 from '../demos/input';
import App4 from '../demos/json';
import App2 from '../demos/textarea';
import App3 from '../demos/url';

describe('Input', () => {
  it('should display the title', () => {
    render(<App1 />);

    expect(screen.getByText('Editable').innerHTML).toBe('Editable');
    expect(screen.getByText('Read pretty').innerHTML).toBe('Read pretty');
  });

  it('should display the value of user input', async () => {
    const { container } = render(<App1 />);

    await waitFor(async () => {
      const input = container.querySelector('input') as HTMLInputElement;
      await userEvent.type(input, 'Hello World');
      expect(screen.getByText('Hello World').innerHTML).toBe('Hello World');
    });
  });
});

describe('Input.TextArea', () => {
  it('should display the title', () => {
    render(<App2 />);

    expect(screen.getByText('Editable').innerHTML).toBe('Editable');
    expect(screen.getByText('Read pretty').innerHTML).toBe('Read pretty');
    expect(screen.getByText('Read pretty(ellipsis)').innerHTML).toBe('Read pretty(ellipsis)');
    expect(screen.getByText('Read pretty(autop)').innerHTML).toBe('Read pretty(autop)');
  });

  it('should display the value of user input', () => {
    const { container } = render(<App2 />);

    const textarea = container.querySelector('textarea') as HTMLTextAreaElement;
    fireEvent.change(textarea, { target: { value: 'Hello World, Hello World' } });

    expect(textarea.value).toBe('Hello World, Hello World');
    expect(screen.getAllByText('Hello World, Hello World')).toHaveLength(4);
  });

  it('should not display undefined', () => {
    render(<App2 />);

    // @ts-ignore
    expect(screen.queryByText('undefined')).toBeNull();
  });
});

describe('Input.URL', () => {
  it('should display the title', () => {
    render(<App3 />);

    expect(screen.getByText('Editable').innerHTML).toBe('Editable');
    expect(screen.getByText('Read pretty').innerHTML).toBe('Read pretty');
  });

  it('should display the value of user input', async () => {
    const { container } = render(<App3 />);

    const input = container.querySelector('input') as HTMLInputElement;
    await userEvent.type(input, 'https://www.nocobase.com');
    expect(input.value).toBe('https://www.nocobase.com');
    expect(screen.getByText('https://www.nocobase.com')).toBeInTheDocument();
  });

  it('should display the error when the value is invalid', async () => {
    const { container } = render(<App3 />);

    const input = container.querySelector('input') as HTMLInputElement;
    await userEvent.type(input, 'abcd');
    expect(input.value).toBe('abcd');
    expect(screen.getByText('abcd')).toBeInTheDocument();

    // show error message
    expect(screen.getByText('The field value is a invalid url').innerHTML).toBe('The field value is a invalid url');
  });
});

describe('Input.JSON', () => {
  it('should display the title', async () => {
    render(<App4 />);

    await waitFor(() => {
      expect(screen.getByText('Editable').innerHTML).toBe('Editable');
      expect(screen.getByText('Read pretty').innerHTML).toBe('Read pretty');
    });
  });

  it('should display the value of user input', async () => {
    const { container } = render(<App4 />);

    await waitFor(() => {
      const textarea = container.querySelector('textarea') as HTMLTextAreaElement;
      const pre = container.querySelector('pre') as HTMLPreElement;
      fireEvent.change(textarea, { target: { value: '{"name":"nocobase"}' } });
      fireEvent.blur(textarea, { target: { value: '{"name":"nocobase"}' } });
      expect(JSON.parse(textarea.value)).toEqual({ name: 'nocobase' });
      expect(pre).toMatchInlineSnapshot(`
      <pre
        class="ant-json css-4dta7v"
      >
        {
        "name": "nocobase"
      }
      </pre>
    `);
    });
  });

  it('should display the error when the value is invalid', async () => {
    const { container } = render(<App4 />);

<<<<<<< HEAD
    await sleep(10);
    await waitFor(() => {
      const textarea = container.querySelector('textarea') as HTMLTextAreaElement;
      fireEvent.change(textarea, { target: { value: '{"name":nocobase}' } });
      fireEvent.blur(textarea, { target: { value: '{"name":nocobase}' } });
      expect(screen.getByText(/Unexpected token/)).toBeInTheDocument();
    });
=======
    const textarea = container.querySelector('textarea') as HTMLTextAreaElement;
    fireEvent.change(textarea, { target: { value: '{"name":nocobase}' } });
    fireEvent.blur(textarea, { target: { value: '{"name":nocobase}' } });
    expect(screen.getByText(/Unexpected token/)).toBeInTheDocument();
>>>>>>> be3dfc26
  });
});<|MERGE_RESOLUTION|>--- conflicted
+++ resolved
@@ -116,19 +116,9 @@
   it('should display the error when the value is invalid', async () => {
     const { container } = render(<App4 />);
 
-<<<<<<< HEAD
-    await sleep(10);
-    await waitFor(() => {
-      const textarea = container.querySelector('textarea') as HTMLTextAreaElement;
-      fireEvent.change(textarea, { target: { value: '{"name":nocobase}' } });
-      fireEvent.blur(textarea, { target: { value: '{"name":nocobase}' } });
-      expect(screen.getByText(/Unexpected token/)).toBeInTheDocument();
-    });
-=======
     const textarea = container.querySelector('textarea') as HTMLTextAreaElement;
     fireEvent.change(textarea, { target: { value: '{"name":nocobase}' } });
     fireEvent.blur(textarea, { target: { value: '{"name":nocobase}' } });
     expect(screen.getByText(/Unexpected token/)).toBeInTheDocument();
->>>>>>> be3dfc26
   });
 });