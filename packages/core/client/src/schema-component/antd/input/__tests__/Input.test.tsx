--- conflicted
+++ resolved
@@ -117,19 +117,6 @@
     await userEvent.click(document.body);
     expect(JSON.parse(textarea.value)).toEqual({ name: 'nocobase' });
     expect(pre).toMatchInlineSnapshot(`
-<<<<<<< HEAD
-  <pre
-    data-testid="form-data"
-    style="margin-bottom: 20px;"
-  >
-    {
-    "test": {
-      "name": "nocobase"
-    }
-  }
-  </pre>
-    `);
-=======
    <pre
      data-testid="form-data"
      style="margin-bottom: 20px;"
@@ -141,7 +128,6 @@
    }
    </pre>
      `);
->>>>>>> 362a8380
   });
 
   it('should display the error when the value is invalid', async () => {
@@ -176,19 +162,6 @@
     expect(JSON5.parse(textarea.value)).toEqual({ name: 'nocobase' });
     const pre = container.querySelector('pre') as HTMLPreElement;
     expect(pre).toMatchInlineSnapshot(`
-<<<<<<< HEAD
-  <pre
-    data-testid="form-data"
-    style="margin-bottom: 20px;"
-  >
-    {
-    "test": {
-      "name": "nocobase"
-    }
-  }
-  </pre>
-    `);
-=======
    <pre
      data-testid="form-data"
      style="margin-bottom: 20px;"
@@ -200,6 +173,5 @@
    }
    </pre>
      `);
->>>>>>> 362a8380
   });
 });