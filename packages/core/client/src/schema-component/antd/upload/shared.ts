--- conflicted
+++ resolved
@@ -1,5 +1,3 @@
-<<<<<<< HEAD
-=======
 /**
  * This file is part of the NocoBase (R) project.
  * Copyright (c) 2020-2024 NocoBase Co., Ltd.
@@ -9,10 +7,6 @@
  * For more information, please refer to: https://www.nocobase.com/agreement.
  */
 
-import { Field } from '@formily/core';
-import { useField } from '@formily/react';
-import { reaction } from '@formily/reactive';
->>>>>>> 31d91ebc
 import { isArr, isValid, toArr as toArray } from '@formily/shared';
 import { UploadFile } from 'antd/es/upload/interface';
 import { useTranslation } from 'react-i18next';
