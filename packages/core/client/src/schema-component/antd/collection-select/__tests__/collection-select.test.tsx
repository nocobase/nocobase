/**
 * This file is part of the NocoBase (R) project.
 * Copyright (c) 2020-2024 NocoBase Co., Ltd.
 * Authors: NocoBase Team.
 *
 * This project is dual-licensed under AGPL-3.0 and NocoBase Commercial License.
 * For more information, please refer to: https://www.nocobase.com/agreement.
 */

import { CollectionSelect, FormItem } from '@nocobase/client';
import { renderAppOptions, renderReadPrettyApp, screen, userEvent, waitFor } from '@nocobase/test/client';

describe('CollectionSelect', () => {
  it('should works', async () => {
    const { container } = await renderAppOptions({
      schema: {
        type: 'object',
        properties: {
          test: {
            type: 'string',
            title: 'demo title',
            'x-decorator': FormItem,
            'x-component': CollectionSelect,
          },
        },
      },
    });

    expect(screen.getByText('demo title')).toBeInTheDocument();

    await userEvent.click(document.querySelector('.ant-select-selector'));
    await waitFor(() => {
      expect(screen.queryByRole('listbox')).toBeInTheDocument();
    });

    expect(screen.queryByText('Users')).toBeInTheDocument();
    expect(screen.queryByText('Roles')).toBeInTheDocument();

    await userEvent.click(screen.getByText('Users'));

    await waitFor(() => {
      expect(document.body.querySelector('.ant-select-selection-item')).toHaveTextContent('Users');
    });

    expect(container).toMatchInlineSnapshot(`
      <div>
        <div
          class="css-dev-only-do-not-override-1rquknz ant-app"
          style="height: 100%;"
        >
          <div
            aria-label="block-item-demo title"
            class="nb-block-item nb-form-item css-9qorhu ant-nb-block-item css-dev-only-do-not-override-1rquknz"
            role="button"
          >
            <div
<<<<<<< HEAD
              class="css-1yh5po ant-formily-item ant-formily-item-layout-horizontal ant-formily-item-feedback-layout-loose ant-formily-item-label-align-right ant-formily-item-control-align-left css-dev-only-do-not-override-1rquknz"
=======
              class="css-vij405 ant-formily-item ant-formily-item-layout-horizontal ant-formily-item-feedback-layout-loose ant-formily-item-label-align-right ant-formily-item-control-align-left css-dev-only-do-not-override-11aiz3o"
>>>>>>> d2025ee7
            >
              <div
                class="ant-formily-item-label"
              >
                <div
                  class="ant-formily-item-label-content"
                >
                  <span>
                    <label>
                      demo title
                    </label>
                  </span>
                </div>
                <span
                  class="ant-formily-item-colon"
                >
                  :
                </span>
              </div>
              <div
                class="ant-formily-item-control"
              >
                <div
                  class="ant-formily-item-control-content"
                >
                  <div
                    class="ant-formily-item-control-content-component"
                  >
                    <div
                      class="ant-select ant-select-outlined css-dev-only-do-not-override-1rquknz ant-select-focused ant-select-single ant-select-show-arrow ant-select-show-search"
                      data-testid="select-collection"
                      role="button"
                    >
                      <span
                        aria-live="polite"
                        style="width: 0px; height: 0px; position: absolute; overflow: hidden; opacity: 0;"
                      >
                        Users
                      </span>
                      <div
                        class="ant-select-selector"
                      >
                        <span
                          class="ant-select-selection-wrap"
                        >
                          <span
                            class="ant-select-selection-search"
                          >
                            <input
                              aria-autocomplete="list"
                              aria-controls="rc_select_TEST_OR_SSR_list"
                              aria-expanded="false"
                              aria-haspopup="listbox"
                              aria-owns="rc_select_TEST_OR_SSR_list"
                              autocomplete="off"
                              class="ant-select-selection-search-input"
                              id="rc_select_TEST_OR_SSR"
                              role="button"
                              type="search"
                              value=""
                            />
                          </span>
                          <span
                            class="ant-select-selection-item"
                            title="Users"
                          >
                            Users
                          </span>
                        </span>
                      </div>
                      <span
                        aria-hidden="true"
                        class="ant-select-arrow"
                        style="user-select: none;"
                        unselectable="on"
                      >
                        <span
                          aria-label="down"
                          class="anticon anticon-down ant-select-suffix"
                          role="img"
                        >
                          <svg
                            aria-hidden="true"
                            data-icon="down"
                            fill="currentColor"
                            focusable="false"
                            height="1em"
                            viewBox="64 64 896 896"
                            width="1em"
                          >
                            <path
                              d="M884 256h-75c-5.1 0-9.9 2.5-12.9 6.6L512 654.2 227.9 262.6c-3-4.1-7.8-6.6-12.9-6.6h-75c-6.5 0-10.3 7.4-6.5 12.7l352.6 486.1c12.8 17.6 39 17.6 51.7 0l352.6-486.1c3.9-5.3.1-12.7-6.4-12.7z"
                            />
                          </svg>
                        </span>
                      </span>
                    </div>
                  </div>
                </div>
              </div>
            </div>
          </div>
        </div>
      </div>
    `);
  });

  it('read pretty', async () => {
    const { container } = await renderReadPrettyApp({
      value: {
        test: 'users',
      },
      schema: {
        type: 'object',
        properties: {
          test: {
            type: 'string',
            title: 'demo title',
            'x-decorator': FormItem,
            'x-component': CollectionSelect,
          },
        },
      },
    });

    expect(screen.getByText('demo title')).toBeInTheDocument();
    expect(screen.getByText('Users')).toBeInTheDocument();

    expect(container).toMatchInlineSnapshot(`
      <div>
        <div
          class="css-dev-only-do-not-override-1rquknz ant-app"
          style="height: 100%;"
        >
          <div
            aria-label="block-item-demo title"
            class="nb-block-item nb-form-item css-9qorhu ant-nb-block-item css-dev-only-do-not-override-1rquknz"
            role="button"
          >
            <div
<<<<<<< HEAD
              class="css-1yh5po ant-formily-item ant-formily-item-layout-horizontal ant-formily-item-feedback-layout-loose ant-formily-item-label-align-right ant-formily-item-control-align-left css-dev-only-do-not-override-1rquknz"
=======
              class="css-vij405 ant-formily-item ant-formily-item-layout-horizontal ant-formily-item-feedback-layout-loose ant-formily-item-label-align-right ant-formily-item-control-align-left css-dev-only-do-not-override-11aiz3o"
>>>>>>> d2025ee7
            >
              <div
                class="ant-formily-item-label"
              >
                <div
                  class="ant-formily-item-label-content"
                >
                  <span>
                    <label>
                      demo title
                    </label>
                  </span>
                </div>
                <span
                  class="ant-formily-item-colon"
                >
                  :
                </span>
              </div>
              <div
                class="ant-formily-item-control"
              >
                <div
                  class="ant-formily-item-control-content"
                >
                  <div
                    class="ant-formily-item-control-content-component"
                  >
                    <div>
                      <span
                        class="ant-tag css-dev-only-do-not-override-1rquknz"
                      >
                        Users
                      </span>
                    </div>
                  </div>
                </div>
              </div>
            </div>
          </div>
        </div>
      </div>
    `);
  });

  it('read pretty: multiple', async () => {
    await renderReadPrettyApp({
      value: {
        test: ['users', 'roles'],
      },
      schema: {
        type: 'object',
        properties: {
          test: {
            type: 'string',
            title: 'demo title',
            'x-decorator': FormItem,
            'x-component': CollectionSelect,
            'x-component-props': {
              mode: 'multiple',
            },
          },
        },
      },
    });

    expect(screen.getByText('Users')).toBeInTheDocument();
    expect(screen.getByText('Roles')).toBeInTheDocument();
  });
});<|MERGE_RESOLUTION|>--- conflicted
+++ resolved
@@ -45,20 +45,16 @@
     expect(container).toMatchInlineSnapshot(`
       <div>
         <div
-          class="css-dev-only-do-not-override-1rquknz ant-app"
+          class="css-dev-only-do-not-override-qu8jc9 ant-app"
           style="height: 100%;"
         >
           <div
             aria-label="block-item-demo title"
-            class="nb-block-item nb-form-item css-9qorhu ant-nb-block-item css-dev-only-do-not-override-1rquknz"
+            class="nb-block-item nb-form-item css-9qorhu ant-nb-block-item css-dev-only-do-not-override-qu8jc9"
             role="button"
           >
             <div
-<<<<<<< HEAD
-              class="css-1yh5po ant-formily-item ant-formily-item-layout-horizontal ant-formily-item-feedback-layout-loose ant-formily-item-label-align-right ant-formily-item-control-align-left css-dev-only-do-not-override-1rquknz"
-=======
-              class="css-vij405 ant-formily-item ant-formily-item-layout-horizontal ant-formily-item-feedback-layout-loose ant-formily-item-label-align-right ant-formily-item-control-align-left css-dev-only-do-not-override-11aiz3o"
->>>>>>> d2025ee7
+              class="css-vij405 ant-formily-item ant-formily-item-layout-horizontal ant-formily-item-feedback-layout-loose ant-formily-item-label-align-right ant-formily-item-control-align-left css-dev-only-do-not-override-qu8jc9"
             >
               <div
                 class="ant-formily-item-label"
@@ -88,7 +84,7 @@
                     class="ant-formily-item-control-content-component"
                   >
                     <div
-                      class="ant-select ant-select-outlined css-dev-only-do-not-override-1rquknz ant-select-focused ant-select-single ant-select-show-arrow ant-select-show-search"
+                      class="ant-select css-dev-only-do-not-override-qu8jc9 ant-select-focused ant-select-single ant-select-show-arrow ant-select-show-search"
                       data-testid="select-collection"
                       role="button"
                     >
@@ -102,31 +98,27 @@
                         class="ant-select-selector"
                       >
                         <span
-                          class="ant-select-selection-wrap"
+                          class="ant-select-selection-search"
                         >
-                          <span
-                            class="ant-select-selection-search"
-                          >
-                            <input
-                              aria-autocomplete="list"
-                              aria-controls="rc_select_TEST_OR_SSR_list"
-                              aria-expanded="false"
-                              aria-haspopup="listbox"
-                              aria-owns="rc_select_TEST_OR_SSR_list"
-                              autocomplete="off"
-                              class="ant-select-selection-search-input"
-                              id="rc_select_TEST_OR_SSR"
-                              role="button"
-                              type="search"
-                              value=""
-                            />
-                          </span>
-                          <span
-                            class="ant-select-selection-item"
-                            title="Users"
-                          >
-                            Users
-                          </span>
+                          <input
+                            aria-autocomplete="list"
+                            aria-controls="rc_select_TEST_OR_SSR_list"
+                            aria-expanded="false"
+                            aria-haspopup="listbox"
+                            aria-owns="rc_select_TEST_OR_SSR_list"
+                            autocomplete="off"
+                            class="ant-select-selection-search-input"
+                            id="rc_select_TEST_OR_SSR"
+                            role="button"
+                            type="search"
+                            value=""
+                          />
+                        </span>
+                        <span
+                          class="ant-select-selection-item"
+                          title="Users"
+                        >
+                          Users
                         </span>
                       </div>
                       <span
@@ -190,20 +182,16 @@
     expect(container).toMatchInlineSnapshot(`
       <div>
         <div
-          class="css-dev-only-do-not-override-1rquknz ant-app"
+          class="css-dev-only-do-not-override-qu8jc9 ant-app"
           style="height: 100%;"
         >
           <div
             aria-label="block-item-demo title"
-            class="nb-block-item nb-form-item css-9qorhu ant-nb-block-item css-dev-only-do-not-override-1rquknz"
+            class="nb-block-item nb-form-item css-9qorhu ant-nb-block-item css-dev-only-do-not-override-qu8jc9"
             role="button"
           >
             <div
-<<<<<<< HEAD
-              class="css-1yh5po ant-formily-item ant-formily-item-layout-horizontal ant-formily-item-feedback-layout-loose ant-formily-item-label-align-right ant-formily-item-control-align-left css-dev-only-do-not-override-1rquknz"
-=======
-              class="css-vij405 ant-formily-item ant-formily-item-layout-horizontal ant-formily-item-feedback-layout-loose ant-formily-item-label-align-right ant-formily-item-control-align-left css-dev-only-do-not-override-11aiz3o"
->>>>>>> d2025ee7
+              class="css-vij405 ant-formily-item ant-formily-item-layout-horizontal ant-formily-item-feedback-layout-loose ant-formily-item-label-align-right ant-formily-item-control-align-left css-dev-only-do-not-override-qu8jc9"
             >
               <div
                 class="ant-formily-item-label"
@@ -234,7 +222,7 @@
                   >
                     <div>
                       <span
-                        class="ant-tag css-dev-only-do-not-override-1rquknz"
+                        class="ant-tag css-dev-only-do-not-override-qu8jc9"
                       >
                         Users
                       </span>
