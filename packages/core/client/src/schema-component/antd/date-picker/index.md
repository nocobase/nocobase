--- conflicted
+++ resolved
@@ -14,43 +14,23 @@
 
 ### DatePicker (GMT)
 
-<<<<<<< HEAD
-<code src="./demos/demo3.tsx"></code>
+<code src="./demos/demo2.tsx"></code>
 
 ### DatePicker (non-UTC)
 
-<code src="./demos/demo5.tsx"></code>
+<code src="./demos/demo3.tsx"></code>
 
 ### RangePicker (GMT)
 
-<code src="./demos/demo2.tsx"></code>
+<code src="./demos/demo4.tsx"></code>
 
 ### RangePicker (non-GMT)
 
-<code src="./demos/demo6.tsx"></code>
+<code src="./demos/demo5.tsx"></code>
 
 ### RangePicker (non-UTC)
 
-<code src="./demos/demo7.tsx"></code>
-=======
-<code src="./demos/demo2.tsx" />
-
-### DatePicker (non-UTC)
-
-<code src="./demos/demo3.tsx" />
-
-### RangePicker (GMT)
-
-<code src="./demos/demo4.tsx" />
-
-### RangePicker (non-GMT)
-
-<code src="./demos/demo5.tsx" />
-
-### RangePicker (non-UTC)
-
-<code src="./demos/demo6.tsx" />
->>>>>>> 47838889
+<code src="./demos/demo6.tsx"></code>
 
 ## API
 
