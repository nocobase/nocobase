/**
 * This file is part of the NocoBase (R) project.
 * Copyright (c) 2020-2024 NocoBase Co., Ltd.
 * Authors: NocoBase Team.
 *
 * This project is dual-licensed under AGPL-3.0 and NocoBase Commercial License.
 * For more information, please refer to: https://www.nocobase.com/agreement.
 */

import { vi } from 'vitest';
import dayjs from 'dayjs';
import { mapDatePicker } from '../util';

describe('mapDatePicker', () => {
  it('showTime is true and gmt is true', () => {
    const props = {
      value: '2022-02-22T22:22:22.000Z',
      showTime: true,
      gmt: true,
    };
    const result = mapDatePicker()(props);
    expect(result.value.format('YYYY-MM-DD HH:mm:ss')).toBe('2022-02-22 22:22:22');
  });

  it('showTime is true and gmt is false', () => {
    const props = {
      value: '2022-02-22T22:22:22.000Z',
      showTime: true,
      gmt: false,
    };
    const result = mapDatePicker()(props);
    expect(result.value.format('YYYY-MM-DD HH:mm:ss')).toBe(
      dayjs('2022-02-22T22:22:22.000Z').format('YYYY-MM-DD HH:mm:ss'),
    );
  });

  it('showTime is false and gmt is true', () => {
    const props = {
      value: '2022-02-22T00:00:00.000Z',
      showTime: false,
      gmt: true,
    };
    const result = mapDatePicker()(props);
    expect(result.value.format('YYYY-MM-DD HH:mm:ss')).toBe('2022-02-22 00:00:00');
  });

  it('showTime is false and gmt is false', () => {
    const props = {
      value: '2022-02-22',
      showTime: false,
      gmt: false,
    };
    const result = mapDatePicker()(props);
    expect(result.value.format('YYYY-MM-DD HH:mm:ss')).toBe('2022-02-22 00:00:00');
  });

  it('should call onChange with correct value when showTime is true and gmt is true', () => {
    const props = {
      showTime: true,
      gmt: true,
      onChange: vi.fn(),
    };
    const result = mapDatePicker()(props);
    result.onChange(dayjs.utc('2022-02-22 22:22:22'));
<<<<<<< HEAD
    expect(props.onChange).toHaveBeenCalledWith('2022-02-22 22:22:22');
=======
    expect(props.onChange).toHaveBeenCalledWith('2022-02-22 00:00:00');
>>>>>>> c73744b8
  });

  it('should call onChange with correct value when showTime is true and gmt is false', () => {
    const props = {
      showTime: true,
      gmt: false,
      onChange: vi.fn(),
    };
    const result = mapDatePicker()(props);
    const m = dayjs('2022-02-22 22:22:22');
    result.onChange(m);
<<<<<<< HEAD
    expect(props.onChange).toHaveBeenCalledWith('2022-02-22 22:22:22');
=======
    expect(props.onChange).toHaveBeenCalledWith('2022-02-22 00:00:00');
>>>>>>> c73744b8
  });

  it('should call onChange with correct value when showTime is false and gmt is true', () => {
    const props = {
      showTime: false,
      gmt: true,
      onChange: vi.fn(),
    };
    const result = mapDatePicker()(props);
    result.onChange(dayjs.utc('2022-02-22'));
    expect(props.onChange).toHaveBeenCalledWith('2022-02-22');
  });

  it('should call onChange with correct value when showTime is false and gmt is false', () => {
    const props = {
      showTime: false,
      gmt: false,
      onChange: vi.fn(),
    };
    const result = mapDatePicker()(props);
    const m = dayjs('2022-02-22');
    result.onChange(m);
    expect(props.onChange).toHaveBeenCalledWith('2022-02-22');
  });

  it('should call onChange with correct value when picker is year and gmt is true', () => {
    const props = {
      picker: 'year',
      gmt: true,
      onChange: vi.fn(),
    };
    const result = mapDatePicker()(props);
    result.onChange(dayjs.utc('2022-01-01T00:00:00.000Z'));
    expect(props.onChange).toHaveBeenCalledWith('2022-01-01');
  });

  it('should call onChange with correct value when picker is year and gmt is false', () => {
    const props = {
      picker: 'year',
      gmt: false,
      onChange: vi.fn(),
    };
    const result = mapDatePicker()(props);
    const m = dayjs('2022-02-01 00:00:00');
    result.onChange(m);
    expect(props.onChange).toHaveBeenCalledWith('2022-01-01');
  });

  it('should call onChange with correct value when picker is month and gmt is true', () => {
    const props = {
      picker: 'month',
      gmt: true,
      onChange: vi.fn(),
    };
    const result = mapDatePicker()(props);
    result.onChange(dayjs.utc('2022-02-22T00:00:00.000Z'));
    expect(props.onChange).toHaveBeenCalledWith('2022-02-01');
  });

  it('should call onChange with correct value when picker is month and gmt is false', () => {
    const props = {
      picker: 'month',
      gmt: false,
      onChange: vi.fn(),
    };
    const result = mapDatePicker()(props);
    const m = dayjs('2022-02-01 00:00:00');
    result.onChange(m);
    expect(props.onChange).toHaveBeenCalledWith('2022-02-01');
  });

  it('should call onChange with correct value when picker is quarter and gmt is true', () => {
    const props = {
      picker: 'quarter',
      gmt: true,
      onChange: vi.fn(),
    };
    const result = mapDatePicker()(props);
    result.onChange(dayjs.utc('2022-02-22T00:00:00.000Z'));
    expect(props.onChange).toHaveBeenCalledWith('2022-01-01');
  });

  it('should call onChange with correct value when picker is quarter and gmt is false', () => {
    const props = {
      picker: 'quarter',
      gmt: false,
      onChange: vi.fn(),
    };
    const result = mapDatePicker()(props);
    const m = dayjs('2022-02-01 00:00:00');
    result.onChange(m);
    expect(props.onChange).toHaveBeenCalledWith('2022-01-01');
  });

  it('should call onChange with correct value when picker is week and gmt is true', () => {
    const props = {
      picker: 'week',
      gmt: true,
      onChange: vi.fn(),
    };
    const result = mapDatePicker()(props);
    const m = dayjs.utc('2022-02-21T00:00:00.000Z');
    result.onChange(m);
    expect(props.onChange).toHaveBeenCalledWith('2022-02-20');
  });

  it('should call onChange with correct value when picker is week and gmt is false', () => {
    const props = {
      picker: 'week',
      gmt: false,
      onChange: vi.fn(),
    };
    const result = mapDatePicker()(props);
    const m = dayjs('2022-02-21 00:00:00');
    result.onChange(m);
    expect(props.onChange).toHaveBeenCalledWith('2022-02-20');
  });

  it('should call onChange with correct value when utc is false', () => {
    const props = {
      showTime: true,
      gmt: true,
      utc: false,
      onChange: vi.fn(),
    };
    const result = mapDatePicker()(props);
    result.onChange(dayjs('2022-02-22 22:22:22'));
    expect(props.onChange).toHaveBeenCalledWith('2022-02-22 00:00:00');
  });

  it('should call onChange with correct value when picker is year and utc is false', () => {
    const props = {
      showTime: false,
      gmt: true,
      utc: false,
      onChange: vi.fn(),
    };
    const result = mapDatePicker()(props);
    result.onChange(dayjs('2022-01-01 23:00:00'));
    expect(props.onChange).toHaveBeenCalledWith('2022-01-01');
  });

  it('utc is false and gmt is true', () => {
    const props = {
      value: '2022-01-01 23:00:00',
      showTime: true,
      gmt: true,
      utc: false,
    };
    const result = mapDatePicker()(props);
    expect(result.value.format('YYYY-MM-DD HH:mm:ss')).toBe('2022-01-01 23:00:00');
  });
});<|MERGE_RESOLUTION|>--- conflicted
+++ resolved
@@ -62,11 +62,7 @@
     };
     const result = mapDatePicker()(props);
     result.onChange(dayjs.utc('2022-02-22 22:22:22'));
-<<<<<<< HEAD
-    expect(props.onChange).toHaveBeenCalledWith('2022-02-22 22:22:22');
-=======
     expect(props.onChange).toHaveBeenCalledWith('2022-02-22 00:00:00');
->>>>>>> c73744b8
   });
 
   it('should call onChange with correct value when showTime is true and gmt is false', () => {
@@ -78,11 +74,7 @@
     const result = mapDatePicker()(props);
     const m = dayjs('2022-02-22 22:22:22');
     result.onChange(m);
-<<<<<<< HEAD
-    expect(props.onChange).toHaveBeenCalledWith('2022-02-22 22:22:22');
-=======
     expect(props.onChange).toHaveBeenCalledWith('2022-02-22 00:00:00');
->>>>>>> c73744b8
   });
 
   it('should call onChange with correct value when showTime is false and gmt is true', () => {
