import React from 'react';
<<<<<<< HEAD
import { render, screen, sleep, userEvent, waitFor } from 'testUtils';
=======
import { render, screen, userEvent, waitFor } from 'testUtils';
>>>>>>> 650a580a
import App1 from '../demos/demo1';
import App2 from '../demos/demo2';
import App3 from '../demos/demo3';
import App4 from '../demos/demo4';
import App5 from '../demos/demo5';
import App6 from '../demos/demo6';
import App7 from '../demos/demo7';
import App8 from '../demos/demo8';
import App9 from '../demos/demo9';

describe('DatePicker', () => {
  it('basic', async () => {
    const { container, getByText } = render(<App1 />);
    const picker = container.querySelector('.ant-picker') as HTMLElement;
    const input = container.querySelector('input') as HTMLElement;

    await userEvent.click(picker);
    await userEvent.type(input, '2023/05/01 00:00:00');
    await userEvent.click(getByText('OK'));

    await waitFor(() => {
      expect(input).toHaveValue('2023/05/01 00:00:00');
      // Read pretty
      expect(screen.getByText('2023/05/01 00:00:00', { selector: '.ant-description-date-picker' })).toBeInTheDocument();

      // TODO: 需要有个方法来固定测试环境的时区
      if (!process.env.GITHUB_ACTIONS) {
        // Value
        expect(screen.getByText('2023-04-30T16:00:00.000Z')).toBeInTheDocument();
      }
    });
  });

  it('GMT', async () => {
    const { container, getByText } = render(<App2 />);
    const picker = container.querySelector('.ant-picker') as HTMLElement;
    const input = container.querySelector('input') as HTMLElement;

    await userEvent.click(picker);
    // 清空默认值
    await userEvent.clear(input);
    await userEvent.type(input, '2023/05/01 00:00:00');
    await userEvent.click(getByText('OK'));

    expect(input).toHaveValue('2023/05/01 00:00:00');
    // Read pretty
    expect(screen.getByText('2023/05/01 00:00:00', { selector: '.ant-description-date-picker' })).toBeInTheDocument();
    // Value
    expect(screen.getByText('2023-05-01T00:00:00.000Z')).toBeInTheDocument();
  });

  it('non-UTC', async () => {
    const { container } = render(<App3 />);
    const picker = container.querySelector('.ant-picker') as HTMLElement;
    const input = container.querySelector('input') as HTMLElement;

    await userEvent.click(picker);
    await userEvent.type(input, '2023/05/01');

    const selected = document.querySelector('.ant-picker-cell-selected') as HTMLElement;
    expect(selected).toBeInTheDocument();
    await userEvent.click(selected);

    expect(input).toHaveValue('2023/05/01');
    // Read pretty
    expect(screen.getByText('2023/05/01 00:00:00', { selector: '.ant-description-date-picker' })).toBeInTheDocument();
    // Value
    expect(screen.getByText('2023-05-01')).toBeInTheDocument();
  });
});

describe('RangePicker', () => {
  it('GMT', async () => {
    const { container, getByPlaceholderText } = render(<App4 />);
    const picker = container.querySelector('.ant-picker') as HTMLElement;
    const startInput = getByPlaceholderText('Start date');
    const endInput = getByPlaceholderText('End date');

    await userEvent.click(picker);
    await userEvent.click(document.querySelector('[title="2023-05-01"]') as HTMLElement);
    await userEvent.click(document.querySelector('[title="2023-05-02"]') as HTMLElement);

    await waitFor(() => expect(startInput).toHaveValue('2023-05-01'));
    await waitFor(() => expect(endInput).toHaveValue('2023-05-02'));
    // Read pretty
    expect(screen.getByText('2023-05-01~2023-05-02', { selector: '.ant-description-text' })).toBeInTheDocument();
    // Value
    expect(screen.getByText('2023-05-01T00:00:00.000Z ~ 2023-05-02T23:59:59.999Z')).toBeInTheDocument();
  });

  it('non-GMT', async () => {
    const { container, getByPlaceholderText } = render(<App5 />);
    const picker = container.querySelector('.ant-picker') as HTMLElement;
    const startInput = getByPlaceholderText('Start date');
    const endInput = getByPlaceholderText('End date');

    await userEvent.click(picker);
    await userEvent.click(document.querySelector('[title="2023-05-01"]') as HTMLElement);
    await userEvent.click(document.querySelector('[title="2023-05-02"]') as HTMLElement);

    await waitFor(() => {
      expect(startInput).toHaveValue('2023-05-01');
      expect(endInput).toHaveValue('2023-05-02');
      // Read pretty
      expect(screen.getByText('2023-05-01~2023-05-02', { selector: '.ant-description-text' })).toBeInTheDocument();

      if (!process.env.GITHUB_ACTIONS) {
        // Value
        expect(screen.getByText(/2023-04-30t16:00:00\.000z ~ 2023-05-02t15:59:59\.999z/i)).toBeInTheDocument();
      }
    });
  });

  it('non-UTC', async () => {
    const { container, getByPlaceholderText } = render(<App6 />);
    const picker = container.querySelector('.ant-picker') as HTMLElement;
    const startInput = getByPlaceholderText('Start date');
    const endInput = getByPlaceholderText('End date');

    await userEvent.click(picker);
    await userEvent.click(document.querySelector('[title="2023-05-01"]') as HTMLElement);
    await userEvent.click(document.querySelector('[title="2023-05-02"]') as HTMLElement);

    expect(startInput).toHaveValue('2023-05-01');
    expect(endInput).toHaveValue('2023-05-02');
    // Read pretty
    expect(screen.getByText('2023-05-01~2023-05-02', { selector: '.ant-description-text' })).toBeInTheDocument();
    // Value
    expect(screen.getByText('2023-05-01 ~ 2023-05-02')).toBeInTheDocument();
  });

  it('showTime=false,gmt=true,utc=true', async () => {
    const { container } = render(<App7 />);
    const picker = container.querySelector('.ant-picker') as HTMLElement;
    const input = container.querySelector('input') as HTMLElement;

    await userEvent.click(picker);
    await userEvent.type(input, '2023/05/01');
    await userEvent.click(document.querySelector('[title="2023-05-01"]') as HTMLElement);

    await waitFor(() => {
      expect(input).toHaveValue('2023/05/01');
      // Read pretty
      expect(screen.getByText('2023/05/01', { selector: '.ant-description-date-picker' })).toBeInTheDocument();

      // Value
      expect(screen.getByText('2023-05-01T00:00:00.000Z')).toBeInTheDocument();
    });
  });

  it('showTime=false,gmt=false,utc=true', async () => {
    const { container } = render(<App8 />);
    const picker = container.querySelector('.ant-picker') as HTMLElement;
    const input = container.querySelector('input') as HTMLElement;

    await userEvent.click(picker);
    await userEvent.type(input, '2023/05/01');
    await userEvent.click(document.querySelector('[title="2023-05-01"]') as HTMLElement);

    await waitFor(() => {
      expect(input).toHaveValue('2023/05/01');
      // Read pretty
      expect(screen.getByText('2023/05/01', { selector: '.ant-description-date-picker' })).toBeInTheDocument();

      if (!process.env.GITHUB_ACTIONS) {
        // Value
        // 当 gmt 为 false 时是按照客户端本地时区进行计算的，但是这里的测试环境是 UTC+8，所以会有 8 小时的误差
        expect(screen.getByText('2023-04-30T16:00:00.000Z')).toBeInTheDocument();
      }
    });
  });

  it('showTime=false,gmt=true,utc=true & not input', async () => {
    const currentDateString = new Date().toISOString().split('T')[0];
    const { container } = render(<App9 />);
    const picker = container.querySelector('.ant-picker') as HTMLElement;

    await userEvent.click(picker);
    const btn = document.querySelector(`[title="${currentDateString}"]`);
    expect(btn).toBeInTheDocument();
    await userEvent.click(btn as HTMLElement);

    await waitFor(() => {
      // Read pretty
      expect(
        screen.getByText(currentDateString.replace(/-/g, '/'), { selector: '.ant-description-date-picker' }),
      ).toBeInTheDocument();

      // Value
      expect(screen.getByText(`${currentDateString}T00:00:00.000Z`)).toBeInTheDocument();
    });
  });
});<|MERGE_RESOLUTION|>--- conflicted
+++ resolved
@@ -1,9 +1,5 @@
 import React from 'react';
-<<<<<<< HEAD
-import { render, screen, sleep, userEvent, waitFor } from 'testUtils';
-=======
 import { render, screen, userEvent, waitFor } from 'testUtils';
->>>>>>> 650a580a
 import App1 from '../demos/demo1';
 import App2 from '../demos/demo2';
 import App3 from '../demos/demo3';
