--- conflicted
+++ resolved
@@ -146,16 +146,6 @@
     await userEvent.click(document.querySelector('[title="2023-05-01"]') as HTMLElement);
     await userEvent.click(document.querySelector('[title="2023-05-02"]') as HTMLElement);
 
-<<<<<<< HEAD
-    await waitFor(() => {
-      expect(startInput).toHaveValue('2023-05-01');
-      expect(endInput).toHaveValue('2023-05-02');
-      // Read pretty
-      expect(screen.getByText('2023-05-01~2023-05-02', { selector: '.ant-description-text' })).toBeInTheDocument();
-      // Value
-      expect(screen.getByText('2023-05-01 ~ 2023-05-02')).toBeInTheDocument();
-    });
-=======
     await waitFor(() => expect(startInput).toHaveValue('2023-05-01'));
     await waitFor(() => expect(endInput).toHaveValue('2023-05-02'));
 
@@ -166,7 +156,6 @@
 
     // Value
     await waitFor(() => expect(screen.getByText('2023-05-01 ~ 2023-05-02')).toBeInTheDocument());
->>>>>>> 4eada322
   });
 
   it('showTime=false,gmt=true,utc=true', async () => {
