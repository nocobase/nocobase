<<<<<<< HEAD
import { ISchema, useActionContext } from '@nocobase/client';
import { SchemaComponent, Plugin } from '@nocobase/client';
import { mockApp } from '@nocobase/client/demo-utils';
import React from 'react';
=======
/**
 * This file is part of the NocoBase (R) project.
 * Copyright (c) 2020-2024 NocoBase Co., Ltd.
 * Authors: NocoBase Team.
 *
 * This project is dual-licensed under AGPL-3.0 and NocoBase Commercial License.
 * For more information, please refer to: https://www.nocobase.com/agreement.
 */

import { getAppComponent } from '@nocobase/test/web';
import { Space } from 'antd';
import { useActionContext } from '@nocobase/client';
>>>>>>> 2ec128c6

const useCloseActionProps = () => {
  const { setVisible } = useActionContext();
  return {
    type: 'default',
    onClick() {
      setVisible(false);
    },
  };
};

const useSubmitActionProps = () => {
  const { setVisible } = useActionContext();
  return {
    type: 'primary',
    onClick() {
      console.log('submit');
      setVisible(false);
    },
  };
};

const schema: ISchema = {
  name: 'test',
  type: 'void',
  'x-component': 'Action',
  title: 'Open Drawer',
  properties: {
    drawer: {
      type: 'void',
      'x-component': 'Action.Drawer',
      title: 'Drawer Title',
      properties: {
        content: {
          type: 'void',
          'x-content': 'Hello',
        },
        footer: {
          type: 'void',
          'x-component': 'Action.Drawer.Footer', // must be `Action.Drawer.Footer`
          properties: {
            close: {
              title: 'Close',
              'x-component': 'Action',
              'x-use-component-props': 'useCloseActionProps',
            },
            submit: {
              title: 'Submit',
              'x-component': 'Action',
              'x-use-component-props': 'useSubmitActionProps',
            },
          },
        },
      },
    },
  },
};

const Demo = () => {
  return <SchemaComponent schema={schema} scope={{ useCloseActionProps, useSubmitActionProps }} />;
};

class DemoPlugin extends Plugin {
  async load() {
    this.app.router.add('root', { path: '/', Component: Demo })
  }
}

const app = mockApp({
  plugins: [DemoPlugin],
  apis: {
    test: { data: 'ok' },
  }
});

export default app.getRootComponent();<|MERGE_RESOLUTION|>--- conflicted
+++ resolved
@@ -1,22 +1,8 @@
-<<<<<<< HEAD
+
 import { ISchema, useActionContext } from '@nocobase/client';
 import { SchemaComponent, Plugin } from '@nocobase/client';
 import { mockApp } from '@nocobase/client/demo-utils';
 import React from 'react';
-=======
-/**
- * This file is part of the NocoBase (R) project.
- * Copyright (c) 2020-2024 NocoBase Co., Ltd.
- * Authors: NocoBase Team.
- *
- * This project is dual-licensed under AGPL-3.0 and NocoBase Commercial License.
- * For more information, please refer to: https://www.nocobase.com/agreement.
- */
-
-import { getAppComponent } from '@nocobase/test/web';
-import { Space } from 'antd';
-import { useActionContext } from '@nocobase/client';
->>>>>>> 2ec128c6
 
 const useCloseActionProps = () => {
   const { setVisible } = useActionContext();
