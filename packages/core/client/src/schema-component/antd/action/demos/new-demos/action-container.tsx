--- conflicted
+++ resolved
@@ -1,20 +1,6 @@
-<<<<<<< HEAD
 import { SchemaComponent, useActionContext, Plugin, ISchema } from '@nocobase/client';
 import { mockApp } from '@nocobase/client/demo-utils';
 import React from 'react';
-=======
-/**
- * This file is part of the NocoBase (R) project.
- * Copyright (c) 2020-2024 NocoBase Co., Ltd.
- * Authors: NocoBase Team.
- *
- * This project is dual-licensed under AGPL-3.0 and NocoBase Commercial License.
- * For more information, please refer to: https://www.nocobase.com/agreement.
- */
-
-import { useActionContext } from '@nocobase/client';
-import { getAppComponent } from '@nocobase/test/web';
->>>>>>> 2ec128c6
 
 function useCloseActionProps() {
   const { setVisible } = useActionContext();
@@ -25,7 +11,6 @@
     },
   };
 }
-
 const schema: ISchema = {
   name: 'test',
   type: 'void',
