<<<<<<< HEAD
=======
/**
 * This file is part of the NocoBase (R) project.
 * Copyright (c) 2020-2024 NocoBase Co., Ltd.
 * Authors: NocoBase Team.
 *
 * This project is dual-licensed under AGPL-3.0 and NocoBase Commercial License.
 * For more information, please refer to: https://www.nocobase.com/agreement.
 */

import { ISchema, observer } from '@formily/react';
>>>>>>> 2ec128c6
import {
  ActionContextProvider,
  ISchema,
  SchemaComponent,
  Plugin,
  useActionContext,
} from '@nocobase/client';
import { mockApp } from '@nocobase/client/demo-utils';
import React, { useState } from 'react';

function useActionProps() {
  const { setVisible } = useActionContext();
  return {
    onClick() {
      setVisible(false);
    },
  };
}

const schema: ISchema = {
  name: 'test',
  'x-component': 'Action.Drawer',
  type: 'void',
  title: 'Drawer Title',
  properties: {
    hello1: {
      'x-content': 'Hello',
      title: 'T1',
    },
    footer1: {
      'x-component': 'Action.Drawer.Footer',
      type: 'void',
      properties: {
        close1: {
          title: 'Close',
          'x-component': 'Action',
          'x-use-component-props': 'useActionProps'
        },
      },
    },
  },
}

const Demo = () => {
  const [visible, setVisible] = useState(false);
  return <ActionContextProvider value={{ visible, setVisible }}>
    <a onClick={() => setVisible(true)}>Open</a>
    <SchemaComponent schema={schema} scope={{ useActionProps }} />
  </ActionContextProvider>;
};

class DemoPlugin extends Plugin {
  async load() {
    this.app.router.add('root', { path: '/', Component: Demo })
  }
}

const app = mockApp({ plugins: [DemoPlugin] });

export default app.getRootComponent();
<|MERGE_RESOLUTION|>--- conflicted
+++ resolved
@@ -1,16 +1,3 @@
-<<<<<<< HEAD
-=======
-/**
- * This file is part of the NocoBase (R) project.
- * Copyright (c) 2020-2024 NocoBase Co., Ltd.
- * Authors: NocoBase Team.
- *
- * This project is dual-licensed under AGPL-3.0 and NocoBase Commercial License.
- * For more information, please refer to: https://www.nocobase.com/agreement.
- */
-
-import { ISchema, observer } from '@formily/react';
->>>>>>> 2ec128c6
 import {
   ActionContextProvider,
   ISchema,
@@ -29,7 +16,6 @@
     },
   };
 }
-
 const schema: ISchema = {
   name: 'test',
   'x-component': 'Action.Drawer',
