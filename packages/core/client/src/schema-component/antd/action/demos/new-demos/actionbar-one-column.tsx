--- conflicted
+++ resolved
@@ -1,20 +1,6 @@
-<<<<<<< HEAD
-import { ISchema, SchemaComponent, SchemaInitializer, Plugin, ActionInitializer } from '@nocobase/client';
+import { ISchema, SchemaComponent, SchemaInitializer, Plugin } from '@nocobase/client';
 import { mockApp } from '@nocobase/client/demo-utils';
 import React from 'react';
-=======
-/**
- * This file is part of the NocoBase (R) project.
- * Copyright (c) 2020-2024 NocoBase Co., Ltd.
- * Authors: NocoBase Team.
- *
- * This project is dual-licensed under AGPL-3.0 and NocoBase Commercial License.
- * For more information, please refer to: https://www.nocobase.com/agreement.
- */
-
-import { ActionInitializer, SchemaInitializer } from '@nocobase/client';
-import { getAppComponent } from '@nocobase/test/web';
->>>>>>> 2ec128c6
 
 const addActionButton = new SchemaInitializer({
   name: 'addActionButton',
