import { css } from '@emotion/css';
import { observer, RecursionField, useField, useFieldSchema } from '@formily/react';
import { Drawer } from 'antd';
import classNames from 'classnames';
import React from 'react';
import { createPortal } from 'react-dom';
import { useTranslation } from 'react-i18next';
import { useActionContext } from './hooks';
import { ComposedActionDrawer } from './types';
import { OpenSize } from './';

const openSizeWidthMap = new Map<OpenSize, string>([
  ['small', '30%'],
  ['middle', '50%'],
  ['large', '70%'],
]);
<<<<<<< HEAD
export const ActionDrawer: ComposedActionDrawer = observer((props) => {
  const { footerNodeName = 'Action.Drawer.Footer', ...others } = props;
  const { t } = useTranslation();
  const { visible, setVisible, openSize = 'middle', drawerProps } = useActionContext();
  const schema = useFieldSchema();
  const field = useField();
  const openSizeFromParent = schema.parent?.['x-component-props']?.['openSize'];
  const finalOpenSize = openSizeFromParent || openSize;
  const footerSchema = schema.reduceProperties((buf, s) => {
    if (s['x-component'] === footerNodeName) {
      return s;
    }
    return buf;
  });

  return (
    <Drawer
      width={openSizeWidthMap.get(openSize)}
      title={field.title}
      {...others}
      {...drawerProps}
      style={{
        ...drawerProps?.style,
        ...others?.style,
      }}
      destroyOnClose
      open={visible}
      onClose={() => setVisible(false, true)}
      className={classNames(
        drawerProps?.className,
        others.className,
        css`
          &.nb-action-popup {
            .ant-drawer-header {
              display: none;
            }

            .ant-drawer-body {
              padding-top: 14px;
            }

            .ant-drawer-content {
              background: #f0f2f5;
            }
          }

          &.nb-record-picker-selector {
            .nb-block-item {
              margin-bottom: 24px;

              .general-schema-designer {
                top: -8px;
                bottom: -8px;
                left: -8px;
                right: -8px;
              }
            }
          }
        `,
      )}
      footer={
        footerSchema && (
          <div
            className={css`
              display: flex;
              justify-content: flex-end;
              width: 100%;

              .ant-btn {
                margin-right: 8px;
              }
            `}
          >
            <RecursionField
              basePath={field.address}
              schema={schema}
              onlyRenderProperties
              filterProperties={(s) => {
                return s['x-component'] === footerNodeName;
              }}
            />
          </div>
        )
      }
    >
      <RecursionField
        basePath={field.address}
        schema={schema}
        onlyRenderProperties
        filterProperties={(s) => {
          return s['x-component'] !== footerNodeName;
        }}
      />
    </Drawer>
  );
});
=======
export const ActionDrawer: ComposedActionDrawer = observer(
  (props) => {
    const { footerNodeName = 'Action.Drawer.Footer', ...others } = props;
    const { t } = useTranslation();
    const { visible, setVisible, openSize = 'middle' } = useActionContext();
    const schema = useFieldSchema();
    const field = useField();
    const openSizeFromParent = schema.parent?.['x-component-props']?.['openSize'];
    const finalOpenSize = openSizeFromParent || openSize;
    const footerSchema = schema.reduceProperties((buf, s) => {
      if (s['x-component'] === footerNodeName) {
        return s;
      }
      return buf;
    });
    return (
      <>
        {createPortal(
          <div
            onClick={(e) => {
              e.stopPropagation();
            }}
          >
            <Drawer
              width={openSizeWidthMap.get(finalOpenSize)}
              title={field.title}
              {...others}
              destroyOnClose
              open={visible}
              onClose={() => setVisible(false, true)}
              className={classNames(
                others.className,
                css`
                  &.nb-action-popup {
                    .ant-drawer-header {
                      display: none;
                    }

                    .ant-drawer-body {
                      padding-top: 14px;
                    }

                    .ant-drawer-content {
                      background: #f0f2f5;
                    }
                  }

                  &.nb-record-picker-selector {
                    .nb-block-item {
                      margin-bottom: 24px;

                      .general-schema-designer {
                        top: -8px;
                        bottom: -8px;
                        left: -8px;
                        right: -8px;
                      }
                    }
                  }
                `,
              )}
              footer={
                footerSchema && (
                  <div
                    className={css`
                      display: flex;
                      justify-content: flex-end;
                      width: 100%;

                      .ant-btn {
                        margin-right: 8px;
                      }
                    `}
                  >
                    <RecursionField
                      basePath={field.address}
                      schema={schema}
                      onlyRenderProperties
                      filterProperties={(s) => {
                        return s['x-component'] === footerNodeName;
                      }}
                    />
                  </div>
                )
              }
            >
              <RecursionField
                basePath={field.address}
                schema={schema}
                onlyRenderProperties
                filterProperties={(s) => {
                  return s['x-component'] !== footerNodeName;
                }}
              />
            </Drawer>
          </div>,
          document.body,
        )}
      </>
    );
  },
  { displayName: 'ActionDrawer' },
);
>>>>>>> 24601aa6

ActionDrawer.Footer = observer(
  () => {
    const field = useField();
    const schema = useFieldSchema();
    return <RecursionField basePath={field.address} schema={schema} onlyRenderProperties />;
  },
  { displayName: 'ActionDrawer.Footer' },
);

export default ActionDrawer;<|MERGE_RESOLUTION|>--- conflicted
+++ resolved
@@ -3,120 +3,21 @@
 import { Drawer } from 'antd';
 import classNames from 'classnames';
 import React from 'react';
-import { createPortal } from 'react-dom';
 import { useTranslation } from 'react-i18next';
+import { OpenSize } from './';
 import { useActionContext } from './hooks';
 import { ComposedActionDrawer } from './types';
-import { OpenSize } from './';
 
 const openSizeWidthMap = new Map<OpenSize, string>([
   ['small', '30%'],
   ['middle', '50%'],
   ['large', '70%'],
 ]);
-<<<<<<< HEAD
-export const ActionDrawer: ComposedActionDrawer = observer((props) => {
-  const { footerNodeName = 'Action.Drawer.Footer', ...others } = props;
-  const { t } = useTranslation();
-  const { visible, setVisible, openSize = 'middle', drawerProps } = useActionContext();
-  const schema = useFieldSchema();
-  const field = useField();
-  const openSizeFromParent = schema.parent?.['x-component-props']?.['openSize'];
-  const finalOpenSize = openSizeFromParent || openSize;
-  const footerSchema = schema.reduceProperties((buf, s) => {
-    if (s['x-component'] === footerNodeName) {
-      return s;
-    }
-    return buf;
-  });
-
-  return (
-    <Drawer
-      width={openSizeWidthMap.get(openSize)}
-      title={field.title}
-      {...others}
-      {...drawerProps}
-      style={{
-        ...drawerProps?.style,
-        ...others?.style,
-      }}
-      destroyOnClose
-      open={visible}
-      onClose={() => setVisible(false, true)}
-      className={classNames(
-        drawerProps?.className,
-        others.className,
-        css`
-          &.nb-action-popup {
-            .ant-drawer-header {
-              display: none;
-            }
-
-            .ant-drawer-body {
-              padding-top: 14px;
-            }
-
-            .ant-drawer-content {
-              background: #f0f2f5;
-            }
-          }
-
-          &.nb-record-picker-selector {
-            .nb-block-item {
-              margin-bottom: 24px;
-
-              .general-schema-designer {
-                top: -8px;
-                bottom: -8px;
-                left: -8px;
-                right: -8px;
-              }
-            }
-          }
-        `,
-      )}
-      footer={
-        footerSchema && (
-          <div
-            className={css`
-              display: flex;
-              justify-content: flex-end;
-              width: 100%;
-
-              .ant-btn {
-                margin-right: 8px;
-              }
-            `}
-          >
-            <RecursionField
-              basePath={field.address}
-              schema={schema}
-              onlyRenderProperties
-              filterProperties={(s) => {
-                return s['x-component'] === footerNodeName;
-              }}
-            />
-          </div>
-        )
-      }
-    >
-      <RecursionField
-        basePath={field.address}
-        schema={schema}
-        onlyRenderProperties
-        filterProperties={(s) => {
-          return s['x-component'] !== footerNodeName;
-        }}
-      />
-    </Drawer>
-  );
-});
-=======
 export const ActionDrawer: ComposedActionDrawer = observer(
   (props) => {
     const { footerNodeName = 'Action.Drawer.Footer', ...others } = props;
     const { t } = useTranslation();
-    const { visible, setVisible, openSize = 'middle' } = useActionContext();
+    const { visible, setVisible, openSize = 'middle', drawerProps } = useActionContext();
     const schema = useFieldSchema();
     const field = useField();
     const openSizeFromParent = schema.parent?.['x-component-props']?.['openSize'];
@@ -127,95 +28,90 @@
       }
       return buf;
     });
+
     return (
-      <>
-        {createPortal(
-          <div
-            onClick={(e) => {
-              e.stopPropagation();
-            }}
-          >
-            <Drawer
-              width={openSizeWidthMap.get(finalOpenSize)}
-              title={field.title}
-              {...others}
-              destroyOnClose
-              open={visible}
-              onClose={() => setVisible(false, true)}
-              className={classNames(
-                others.className,
-                css`
-                  &.nb-action-popup {
-                    .ant-drawer-header {
-                      display: none;
-                    }
+      <Drawer
+        width={openSizeWidthMap.get(openSize)}
+        title={field.title}
+        {...others}
+        {...drawerProps}
+        style={{
+          ...drawerProps?.style,
+          ...others?.style,
+        }}
+        destroyOnClose
+        open={visible}
+        onClose={() => setVisible(false, true)}
+        className={classNames(
+          drawerProps?.className,
+          others.className,
+          css`
+            &.nb-action-popup {
+              .ant-drawer-header {
+                display: none;
+              }
 
-                    .ant-drawer-body {
-                      padding-top: 14px;
-                    }
+              .ant-drawer-body {
+                padding-top: 14px;
+              }
 
-                    .ant-drawer-content {
-                      background: #f0f2f5;
-                    }
-                  }
+              .ant-drawer-content {
+                background: #f0f2f5;
+              }
+            }
 
-                  &.nb-record-picker-selector {
-                    .nb-block-item {
-                      margin-bottom: 24px;
+            &.nb-record-picker-selector {
+              .nb-block-item {
+                margin-bottom: 24px;
 
-                      .general-schema-designer {
-                        top: -8px;
-                        bottom: -8px;
-                        left: -8px;
-                        right: -8px;
-                      }
-                    }
-                  }
-                `,
-              )}
-              footer={
-                footerSchema && (
-                  <div
-                    className={css`
-                      display: flex;
-                      justify-content: flex-end;
-                      width: 100%;
+                .general-schema-designer {
+                  top: -8px;
+                  bottom: -8px;
+                  left: -8px;
+                  right: -8px;
+                }
+              }
+            }
+          `,
+        )}
+        footer={
+          footerSchema && (
+            <div
+              className={css`
+                display: flex;
+                justify-content: flex-end;
+                width: 100%;
 
-                      .ant-btn {
-                        margin-right: 8px;
-                      }
-                    `}
-                  >
-                    <RecursionField
-                      basePath={field.address}
-                      schema={schema}
-                      onlyRenderProperties
-                      filterProperties={(s) => {
-                        return s['x-component'] === footerNodeName;
-                      }}
-                    />
-                  </div>
-                )
-              }
+                .ant-btn {
+                  margin-right: 8px;
+                }
+              `}
             >
               <RecursionField
                 basePath={field.address}
                 schema={schema}
                 onlyRenderProperties
                 filterProperties={(s) => {
-                  return s['x-component'] !== footerNodeName;
+                  return s['x-component'] === footerNodeName;
                 }}
               />
-            </Drawer>
-          </div>,
-          document.body,
-        )}
-      </>
+            </div>
+          )
+        }
+      >
+        <RecursionField
+          basePath={field.address}
+          schema={schema}
+          onlyRenderProperties
+          filterProperties={(s) => {
+            return s['x-component'] !== footerNodeName;
+          }}
+        />
+      </Drawer>
     );
   },
   { displayName: 'ActionDrawer' },
 );
->>>>>>> 24601aa6
 
 ActionDrawer.Footer = observer(
   () => {
