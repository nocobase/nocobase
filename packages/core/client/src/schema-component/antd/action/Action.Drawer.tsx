--- conflicted
+++ resolved
@@ -10,16 +10,10 @@
 import { observer, RecursionField, useField, useFieldSchema } from '@formily/react';
 import { Drawer } from 'antd';
 import classNames from 'classnames';
-<<<<<<< HEAD
-import React from 'react';
-import { ErrorBoundary, FallbackProps } from 'react-error-boundary';
-import { ErrorFallback } from '../error-fallback';
-=======
 import React, { useMemo } from 'react';
 import { ErrorBoundary, FallbackProps } from 'react-error-boundary';
 import { ErrorFallback } from '../error-fallback';
 import { useCurrentPopupContext } from '../page/PagePopups';
->>>>>>> 33b1fedd
 import { useStyles } from './Action.Drawer.style';
 import { useActionContext } from './hooks';
 import { useSetAriaLabelForDrawer } from './hooks/useSetAriaLabelForDrawer';
