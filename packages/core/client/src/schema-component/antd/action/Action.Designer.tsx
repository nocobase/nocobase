--- conflicted
+++ resolved
@@ -2,12 +2,8 @@
 import { Field, onFieldValueChange } from '@formily/core';
 import { ISchema, useField, useFieldSchema, useForm, useFormEffects } from '@formily/react';
 import { isValid, uid } from '@formily/shared';
-<<<<<<< HEAD
-import { Alert, Tree as AntdTree, Flex, ModalProps, Tag } from 'antd';
-=======
 import { Alert, Flex, ModalProps, Tag } from 'antd';
->>>>>>> b333938e
-import React, { useCallback, useEffect, useMemo, useState } from 'react';
+import React, { useCallback, useMemo, useState } from 'react';
 import { useTranslation } from 'react-i18next';
 import { RemoteSelect, useCompile, useDesignable } from '../..';
 import { useApp } from '../../../application';
@@ -32,10 +28,6 @@
 import { DefaultValueProvider } from '../../../schema-settings/hooks/useIsAllowToSetDefaultValue';
 import { useLinkageAction } from './hooks';
 import { requestSettingsSchema } from './utils';
-<<<<<<< HEAD
-=======
-import { useFormBlockContext } from '../../../block-provider';
->>>>>>> b333938e
 
 const MenuGroup = (props) => {
   const fieldSchema = useFieldSchema();
@@ -127,98 +119,6 @@
   );
 }
 
-<<<<<<< HEAD
-function SaveMode() {
-  const { dn } = useDesignable();
-  const { t } = useTranslation();
-  const field = useField();
-  const fieldSchema = useFieldSchema();
-  const { name } = useCollection_deprecated();
-  const { getEnableFieldTree, getOnLoadData } = useCollectionState(name);
-
-  return (
-    <SchemaSettingsModalItem
-      title={t('Save mode')}
-      components={{ Tree }}
-      scope={{ getEnableFieldTree, name, getOnLoadData }}
-      schema={
-        {
-          type: 'object',
-          title: t('Save mode'),
-          properties: {
-            saveMode: {
-              'x-decorator': 'FormItem',
-              'x-component': 'Radio.Group',
-              // title: t('Save mode'),
-              default: field.componentProps.saveMode || 'create',
-              enum: [
-                { value: 'create', label: '{{t("Insert")}}' },
-                { value: 'firstOrCreate', label: '{{t("Insert if not exists")}}' },
-                { value: 'updateOrCreate', label: '{{t("Insert if not exists, or update")}}' },
-              ],
-            },
-            filterKeys: {
-              type: 'array',
-              title: '{{ t("Determine whether a record exists by the following fields") }}',
-              required: true,
-              default: field.componentProps.filterKeys,
-              'x-decorator': 'FormItem',
-              'x-component': 'Tree',
-              'x-component-props': {
-                treeData: [],
-                checkable: true,
-                checkStrictly: true,
-                selectable: false,
-                loadData: '{{ getOnLoadData($self) }}',
-                defaultCheckedKeys: field.componentProps.filterKeys,
-                rootStyle: {
-                  padding: '8px 0',
-                  border: '1px solid #d9d9d9',
-                  borderRadius: '2px',
-                  maxHeight: '30vh',
-                  overflow: 'auto',
-                  margin: '2px 0',
-                },
-              },
-              'x-reactions': [
-                {
-                  dependencies: ['.saveMode'],
-                  fulfill: {
-                    state: {
-                      hidden: '{{ $deps[0]==="create"}}',
-                      componentProps: {
-                        treeData: '{{ getEnableFieldTree(name, $self) }}',
-                      },
-                    },
-                  },
-                },
-              ],
-            },
-          },
-        } as ISchema
-      }
-      onSubmit={({ saveMode, filterKeys }) => {
-        field.componentProps.saveMode = saveMode;
-        field.componentProps.filterKeys = filterKeys;
-        fieldSchema['x-component-props'] = fieldSchema['x-component-props'] || {};
-        fieldSchema['x-component-props'].saveMode = saveMode;
-        fieldSchema['x-component-props'].filterKeys = filterKeys;
-        dn.emit('patch', {
-          schema: {
-            ['x-uid']: fieldSchema['x-uid'],
-            'x-component-props': {
-              ...fieldSchema['x-component-props'],
-            },
-          },
-        });
-        dn.refresh();
-      }}
-    />
-  );
-}
-
-=======
->>>>>>> b333938e
 const findFormBlock = (schema) => {
   const formSchema = schema.reduceProperties((_, s) => {
     if (s['x-decorator'] === 'FormBlockProvider') {
