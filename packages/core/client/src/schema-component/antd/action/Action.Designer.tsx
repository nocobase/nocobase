import { ISchema, useField, useFieldSchema } from '@formily/react';
import { isValid, uid } from '@formily/shared';
import { Menu, message } from 'antd';
import React, { useEffect, useState } from 'react';
import { useTranslation } from 'react-i18next';
import { useDesignable } from '../..';
import { useCollection, useCollectionManager } from '../../../collection-manager';
import { OpenModeSchemaItems } from '../../../schema-items';
import { GeneralSchemaDesigner, SchemaSettings } from '../../../schema-settings';
import { useLinkageAction } from './hooks';

import { ArrayItems, Space } from '@formily/antd';
import { cloneDeep } from 'lodash';
import { JSONInput } from '../variable/JSONInput';
import { useAPIClient, useRequest } from '../../../api-client';
import { useRecord } from '../../../record-provider';
import { findTableOrFormBlockProviderByActionFieldSchema, getCustomRequestSchema } from './utils';
import isEmpty from 'lodash/isEmpty';

const MenuGroup = (props) => {
  const fieldSchema = useFieldSchema();
  const actionType = fieldSchema['x-action'] || '';
  const { t } = useTranslation();
  const actionTitles = {
    'customize:popup': t('Popup'),
    'customize:update': t('Update record'),
    'customize:save': t('Save record'),
    'customize:table:request': t('Custom request'),
    'customize:form:request': t('Custom request'),
  };
  if (
    ![
      'customize:popup',
      'customize:update',
      'customize:save',
      'customize:table:request',
      'customize:form:request',
    ].includes(actionType)
  ) {
    return <>{props.children}</>;
  }
  return <Menu.ItemGroup title={`${t('Customize')} > ${actionTitles[actionType]}`}>{props.children}</Menu.ItemGroup>;
};

export const ActionDesigner = (props) => {
  const { modalTip, linkageAction, ...restProps } = props;
  const field = useField();
  const fieldSchema = useFieldSchema();
  const { name } = useCollection();
  const { getChildrenCollections } = useCollectionManager();
  const { dn } = useDesignable();
  const { t } = useTranslation();
<<<<<<< HEAD
  const requestSettingsSchema = getCustomRequestSchema();
  const api = useAPIClient();
  const record = useRecord();

=======
>>>>>>> 202ca9ec
  const isAction = useLinkageAction();
  const isPopupAction = ['create', 'update', 'view', 'customize:popup'].includes(fieldSchema['x-action'] || '');
  const isUpdateModePopupAction = ['customize:bulkUpdate', 'customize:bulkEdit'].includes(fieldSchema['x-action']);
  const [initialSchema, setInitialSchema] = useState<ISchema>();
  const actionType = fieldSchema['x-action'] ?? '';
  const isLinkageAction = linkageAction || isAction;
  const isChildCollectionAction = getChildrenCollections(name).length > 0 && fieldSchema['x-action'] === 'create';
  const isLink = fieldSchema['x-component'] === 'Action.Link';
<<<<<<< HEAD
  const targetSchema = findTableOrFormBlockProviderByActionFieldSchema(fieldSchema);
  const defaultCustomRequestName = targetSchema?.['x-component-props']?.title || targetSchema?.['x-uid'] || '';
  const [customRequestSettings, setCustomRequestSettings] = useState({
    name: defaultCustomRequestName,
  });
=======
  const isDelete = fieldSchema?.parent['x-component'] === 'CollectionField';
  const isDraggable=fieldSchema?.parent['x-component'] !== 'CollectionField';
>>>>>>> 202ca9ec
  useEffect(() => {
    const schemaUid = uid();
    const schema: ISchema = {
      type: 'void',
      'x-uid': schemaUid,
      'x-component': 'Grid',
      'x-initializer': 'CustomFormItemInitializers',
    };
    setInitialSchema(schema);
  }, [field.address]);

  const tips = {
    'customize:update': t(
      'After clicking the custom button, the following fields of the current record will be saved according to the following form.',
    ),
    'customize:save': t(
      'After clicking the custom button, the following fields of the current record will be saved according to the following form.',
    ),
  };

  useRequest(
    { url: `/customRequest:get/${fieldSchema?.['x-uid']}` },
    {
      cacheKey: fieldSchema?.['x-uid'],
      onSuccess(data) {
        if (!isEmpty(data?.data)) {
          const params = {
            ...customRequestSettings,
            name: data.data.name,
            ...data.data.options,
          };
          setCustomRequestSettings(params);
        }
      },
    },
  );
  return (
    <GeneralSchemaDesigner {...restProps} disableInitializer draggable={isDraggable}>
      <MenuGroup>
        <SchemaSettings.ModalItem
          title={t('Edit button')}
          schema={
            {
              type: 'object',
              title: t('Edit button'),
              properties: {
                title: {
                  'x-decorator': 'FormItem',
                  'x-component': 'Input',
                  title: t('Button title'),
                  default: fieldSchema.title,
                  'x-component-props': {},
                  // description: `原字段标题：${collectionField?.uiSchema?.title}`,
                },
                icon: {
                  'x-decorator': 'FormItem',
                  'x-component': 'IconPicker',
                  title: t('Button icon'),
                  default: fieldSchema?.['x-component-props']?.icon,
                  'x-component-props': {},
                  'x-visible': !isLink,
                  // description: `原字段标题：${collectionField?.uiSchema?.title}`,
                },
                type: {
                  'x-decorator': 'FormItem',
                  'x-component': 'Radio.Group',
                  title: t('Button background color'),
                  default: fieldSchema?.['x-component-props']?.danger
                    ? 'danger'
                    : fieldSchema?.['x-component-props']?.type === 'primary'
                    ? 'primary'
                    : 'default',
                  enum: [
                    { value: 'default', label: '{{t("Default")}}' },
                    { value: 'primary', label: '{{t("Highlight")}}' },
                    { value: 'danger', label: '{{t("Danger red")}}' },
                  ],
                  'x-visible': !isLink,
                },
              },
            } as ISchema
          }
          onSubmit={({ title, icon, type }) => {
            fieldSchema.title = title;
            field.title = title;
            field.componentProps.icon = icon;
            field.componentProps.danger = type === 'danger';
            field.componentProps.type = type;
            fieldSchema['x-component-props'] = fieldSchema['x-component-props'] || {};
            fieldSchema['x-component-props'].icon = icon;
            fieldSchema['x-component-props'].danger = type === 'danger';
            fieldSchema['x-component-props'].type = type;
            dn.emit('patch', {
              schema: {
                ['x-uid']: fieldSchema['x-uid'],
                title,
                'x-component-props': {
                  ...fieldSchema['x-component-props'],
                },
              },
            });
            dn.refresh();
          }}
        />
        {isLinkageAction && <SchemaSettings.LinkageRules collectionName={name} />}
        <OpenModeSchemaItems openMode={isPopupAction} openSize={isPopupAction}></OpenModeSchemaItems>
        {isUpdateModePopupAction && (
          <SchemaSettings.SelectItem
            title={t('Data will be updated')}
            options={[
              { label: t('Selected'), value: 'selected' },
              { label: t('All'), value: 'all' },
            ]}
            value={fieldSchema?.['x-action-settings']?.['updateMode']}
            onChange={(value) => {
              fieldSchema['x-action-settings']['updateMode'] = value;
              dn.emit('patch', {
                schema: {
                  'x-uid': fieldSchema['x-uid'],
                  'x-action-settings': fieldSchema['x-action-settings'],
                },
              });
              dn.refresh();
            }}
          />
        )}

        {isValid(fieldSchema?.['x-action-settings']?.assignedValues) && (
          <SchemaSettings.ActionModalItem
            title={t('Assign field values')}
            initialSchema={initialSchema}
            initialValues={fieldSchema?.['x-action-settings']?.assignedValues}
            modalTip={tips[actionType]}
            uid={fieldSchema?.['x-action-settings']?.schemaUid}
            onSubmit={(assignedValues) => {
              fieldSchema['x-action-settings']['assignedValues'] = assignedValues;
              dn.emit('patch', {
                schema: {
                  ['x-uid']: fieldSchema['x-uid'],
                  'x-action-settings': fieldSchema['x-action-settings'],
                },
              });
              dn.refresh();
            }}
          />
        )}
        {isValid(fieldSchema?.['x-action-settings']?.requestSettings) && (
          <SchemaSettings.ActionModalItem
            components={{ ArrayItems, Space, JSONInput }}
            title={t('Request settings')}
            schema={requestSettingsSchema}
            initialValues={customRequestSettings}
            onSubmit={async (requestSettings) => {
              const tempRequestSettings = cloneDeep(requestSettings);
              await api.request({
                url: `/customRequest:set/${fieldSchema['x-uid']}`,
                method: 'post',
                data: {
                  key: fieldSchema['x-uid'],
                  options: tempRequestSettings,
                  role: record.name,
                },
              });
              message.success(t('Saved successfully'), 0.2);
            }}
          />
        )}
        {isValid(fieldSchema?.['x-action-settings']?.skipValidator) && (
          <SchemaSettings.SwitchItem
            title={t('Skip required validation')}
            checked={!!fieldSchema?.['x-action-settings']?.skipValidator}
            onChange={(value) => {
              fieldSchema['x-action-settings'].skipValidator = value;
              dn.emit('patch', {
                schema: {
                  ['x-uid']: fieldSchema['x-uid'],
                  'x-action-settings': {
                    ...fieldSchema['x-action-settings'],
                  },
                },
              });
            }}
          />
        )}
        {/* {isValid(fieldSchema?.['x-action-settings']?.overwriteValues) && (
          <SchemaSettings.ModalItem
            title={t('Form values')}
            schema={
              {
                type: 'object',
                properties: {
                  overwriteValues: {
                    title: t('When submitting the following fields, the saved values are'),
                    'x-decorator': 'FormItem',
                    'x-component': 'Input.TextArea',
                    default: JSON.stringify(fieldSchema?.['x-action-settings']?.overwriteValues),
                  },
                },
              } as ISchema
            }
            onSubmit={({ overwriteValues }) => {
              try {
                const values = JSON.parse(overwriteValues);
                fieldSchema['x-action-settings'].overwriteValues = values;
                dn.emit('patch', {
                  schema: {
                    ['x-uid']: fieldSchema['x-uid'],
                    'x-action-settings': {
                      ...fieldSchema['x-action-settings'],
                    },
                  },
                });
                dn.refresh();
              } catch (e) {}
            }}
          />
        )} */}
        {isValid(fieldSchema?.['x-action-settings']?.['onSuccess']) && (
          <SchemaSettings.ModalItem
            title={
              {
                'customize:save': t('After successful save'),
                'customize:update': t('After successful update'),
                'customize:table:request': t('After successful request'),
                'customize:form:request': t('After successful request'),
                'customize:bulkUpdate': t('After successful bulk update'),
              }[actionType]
            }
            initialValues={fieldSchema?.['x-action-settings']?.['onSuccess']}
            schema={
              {
                type: 'object',
                title: {
                  'customize:save': t('After successful save'),
                  'customize:update': t('After successful update'),
                  'customize:table:request': t('After successful request'),
                  'customize:form:request': t('After successful request'),
                  'customize:bulkUpdate': t('After successful bulk update'),
                }[actionType],
                properties: {
                  successMessage: {
                    title: t('Popup message'),
                    'x-decorator': 'FormItem',
                    'x-component': 'Input.TextArea',
                    'x-component-props': {},
                  },
                  manualClose: {
                    title: t('Popup close method'),
                    default: false,
                    enum: [
                      { label: t('Automatic close'), value: false },
                      { label: t('Manually close'), value: true },
                    ],
                    'x-decorator': 'FormItem',
                    'x-component': 'Radio.Group',
                    'x-component-props': {},
                  },
                  redirecting: {
                    title: t('Then'),
                    default: false,
                    enum: [
                      { label: t('Stay on current page'), value: false },
                      { label: t('Redirect to'), value: true },
                    ],
                    'x-decorator': 'FormItem',
                    'x-component': 'Radio.Group',
                    'x-component-props': {},
                    'x-reactions': {
                      target: 'redirectTo',
                      fulfill: {
                        state: {
                          visible: '{{!!$self.value}}',
                        },
                      },
                    },
                  },
                  redirectTo: {
                    title: t('Link'),
                    'x-decorator': 'FormItem',
                    'x-component': 'Input',
                    'x-component-props': {},
                  },
                },
              } as ISchema
            }
            onSubmit={(onSuccess) => {
              fieldSchema['x-action-settings']['onSuccess'] = onSuccess;
              dn.emit('patch', {
                schema: {
                  ['x-uid']: fieldSchema['x-uid'],
                  'x-action-settings': fieldSchema['x-action-settings'],
                },
              });
            }}
          />
        )}

        {isChildCollectionAction && <SchemaSettings.EnableChildCollections collectionName={name} />}

        {!isDelete && (
          <>
            <SchemaSettings.Divider />
            <SchemaSettings.Remove
              removeParentsIfNoChildren
              breakRemoveOn={(s) => {
                return s['x-component'] === 'Space' || s['x-component'].endsWith('ActionBar');
              }}
              confirm={{
                title: t('Delete action'),
              }}
            />
          </>
        )}
      </MenuGroup>
    </GeneralSchemaDesigner>
  );
};<|MERGE_RESOLUTION|>--- conflicted
+++ resolved
@@ -50,13 +50,10 @@
   const { getChildrenCollections } = useCollectionManager();
   const { dn } = useDesignable();
   const { t } = useTranslation();
-<<<<<<< HEAD
   const requestSettingsSchema = getCustomRequestSchema();
   const api = useAPIClient();
   const record = useRecord();
 
-=======
->>>>>>> 202ca9ec
   const isAction = useLinkageAction();
   const isPopupAction = ['create', 'update', 'view', 'customize:popup'].includes(fieldSchema['x-action'] || '');
   const isUpdateModePopupAction = ['customize:bulkUpdate', 'customize:bulkEdit'].includes(fieldSchema['x-action']);
@@ -65,16 +62,13 @@
   const isLinkageAction = linkageAction || isAction;
   const isChildCollectionAction = getChildrenCollections(name).length > 0 && fieldSchema['x-action'] === 'create';
   const isLink = fieldSchema['x-component'] === 'Action.Link';
-<<<<<<< HEAD
+  const isDelete = fieldSchema?.parent['x-component'] === 'CollectionField';
+  const isDraggable=fieldSchema?.parent['x-component'] !== 'CollectionField';
   const targetSchema = findTableOrFormBlockProviderByActionFieldSchema(fieldSchema);
   const defaultCustomRequestName = targetSchema?.['x-component-props']?.title || targetSchema?.['x-uid'] || '';
   const [customRequestSettings, setCustomRequestSettings] = useState({
     name: defaultCustomRequestName,
   });
-=======
-  const isDelete = fieldSchema?.parent['x-component'] === 'CollectionField';
-  const isDraggable=fieldSchema?.parent['x-component'] !== 'CollectionField';
->>>>>>> 202ca9ec
   useEffect(() => {
     const schemaUid = uid();
     const schema: ISchema = {
