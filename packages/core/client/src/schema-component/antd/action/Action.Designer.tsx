--- conflicted
+++ resolved
@@ -58,19 +58,6 @@
   const fieldSchema = useFieldSchema();
   const { dn } = useDesignable();
   const { t } = useTranslation();
-<<<<<<< HEAD
-  const isAction = useLinkageAction();
-  const record = useRecord();
-  const isPopupAction = ['create', 'update', 'view', 'customize:popup', 'duplicate','customize:create'].includes(
-    fieldSchema['x-action'] || '',
-  );
-  const isUpdateModePopupAction = ['customize:bulkUpdate', 'customize:bulkEdit'].includes(fieldSchema['x-action']);
-  const [initialSchema, setInitialSchema] = useState<ISchema>();
-  const actionType = fieldSchema['x-action'] ?? '';
-  const isLinkageAction = linkageAction || isAction;
-  const isChildCollectionAction = getChildrenCollections(name).length > 0 && fieldSchema['x-action'] === 'create';
-=======
->>>>>>> d8529e1d
   const isLink = fieldSchema['x-component'] === 'Action.Link';
 
   return (
@@ -593,7 +580,7 @@
   const { name } = useCollection();
   const { getChildrenCollections } = useCollectionManager();
   const isAction = useLinkageAction();
-  const isPopupAction = ['create', 'update', 'view', 'customize:popup', 'duplicate'].includes(
+  const isPopupAction = ['create', 'update', 'view', 'customize:popup', 'duplicate','customize:create'].includes(
     fieldSchema['x-action'] || '',
   );
   const isUpdateModePopupAction = ['customize:bulkUpdate', 'customize:bulkEdit'].includes(fieldSchema['x-action']);
