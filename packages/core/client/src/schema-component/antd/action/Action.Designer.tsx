import { connect, ISchema, mapProps, useField, useFieldSchema, useForm } from '@formily/react';
import { isValid, uid } from '@formily/shared';
import { Tree as AntdTree } from 'antd';
import { cloneDeep } from 'lodash';
import React, { useEffect, useState, useMemo, useCallback } from 'react';
import { useTranslation } from 'react-i18next';
import { useDesignable } from '../..';
import { useCollection, useCollectionManager } from '../../../collection-manager';
import { OpenModeSchemaItems } from '../../../schema-items';
import { GeneralSchemaDesigner, SchemaSettings } from '../../../schema-settings';
import { useCollectionState } from '../../../schema-settings/DataTemplates/hooks/useCollectionState';
import { useLinkageAction } from './hooks';
import { requestSettingsSchema } from './utils';
import { useRecord } from '../../../record-provider';
import { useSyncFromForm } from '../../../schema-settings/DataTemplates/utils';

const Tree = connect(
  AntdTree,
  mapProps((props, field: any) => {
    const [checkedKeys, setCheckedKeys] = useState(props.defaultCheckedKeys || []);
    const onCheck = (checkedKeys) => {
      setCheckedKeys(checkedKeys);
      field.value = checkedKeys;
    };
    field.onCheck = onCheck;
    return {
      ...props,
      checkedKeys,
      onCheck,
    };
  }),
);
const MenuGroup = (props) => {
  const fieldSchema = useFieldSchema();
  const actionType = fieldSchema['x-action'] || '';
  const { t } = useTranslation();
  const actionTitles = {
    'customize:popup': t('Popup'),
    'customize:update': t('Update record'),
    'customize:save': t('Save record'),
    'customize:table:request': t('Custom request'),
    'customize:form:request': t('Custom request'),
  };
  if (
    ![
      'customize:popup',
      'customize:update',
      'customize:save',
      'customize:table:request',
      'customize:form:request',
    ].includes(actionType)
  ) {
    return <>{props.children}</>;
  }
  return (
    <SchemaSettings.ItemGroup title={`${t('Customize')} > ${actionTitles[actionType]}`}>
      {props.children}
    </SchemaSettings.ItemGroup>
  );
};

function ButtonEditor() {
  const field = useField();
  const fieldSchema = useFieldSchema();
  const { dn } = useDesignable();
  const { t } = useTranslation();
<<<<<<< HEAD
  const isAction = useLinkageAction();
  const isPopupAction = ['create', 'update', 'view', 'customize:popup', 'duplicate'].includes(
    fieldSchema['x-action'] || '',
  );
  const isUpdateModePopupAction = ['customize:bulkUpdate', 'customize:bulkEdit'].includes(fieldSchema['x-action']);
  const [initialSchema, setInitialSchema] = useState<ISchema>();
  const actionType = fieldSchema['x-action'] ?? '';
  const isLinkageAction = linkageAction || isAction;
  const isChildCollectionAction =
    getChildrenCollections(name).length > 0 &&
    fieldSchema['x-action'] === 'create' &&
    fieldSchema['x-component'] === 'Action';
=======
>>>>>>> 3c161eab
  const isLink = fieldSchema['x-component'] === 'Action.Link';

  return (
    <SchemaSettings.ModalItem
      title={t('Edit button')}
      schema={
        {
          type: 'object',
          title: t('Edit button'),
          properties: {
            title: {
              'x-decorator': 'FormItem',
              'x-component': 'Input',
              title: t('Button title'),
              default: fieldSchema.title,
              'x-component-props': {},
              // description: `原字段标题：${collectionField?.uiSchema?.title}`,
            },
            icon: {
              'x-decorator': 'FormItem',
              'x-component': 'IconPicker',
              title: t('Button icon'),
              default: fieldSchema?.['x-component-props']?.icon,
              'x-component-props': {},
              'x-visible': !isLink,
              // description: `原字段标题：${collectionField?.uiSchema?.title}`,
            },
            type: {
              'x-decorator': 'FormItem',
              'x-component': 'Radio.Group',
              title: t('Button background color'),
              default: fieldSchema?.['x-component-props']?.danger
                ? 'danger'
                : fieldSchema?.['x-component-props']?.type === 'primary'
                ? 'primary'
                : 'default',
              enum: [
                { value: 'default', label: '{{t("Default")}}' },
                { value: 'primary', label: '{{t("Highlight")}}' },
                { value: 'danger', label: '{{t("Danger red")}}' },
              ],
              'x-visible': !isLink,
            },
          },
        } as ISchema
      }
      onSubmit={({ title, icon, type }) => {
        fieldSchema.title = title;
        field.title = title;
        field.componentProps.icon = icon;
        field.componentProps.danger = type === 'danger';
        field.componentProps.type = type;
        fieldSchema['x-component-props'] = fieldSchema['x-component-props'] || {};
        fieldSchema['x-component-props'].icon = icon;
        fieldSchema['x-component-props'].danger = type === 'danger';
        fieldSchema['x-component-props'].type = type;
        dn.emit('patch', {
          schema: {
            ['x-uid']: fieldSchema['x-uid'],
            title,
            'x-component-props': {
              ...fieldSchema['x-component-props'],
            },
          },
        });
        dn.refresh();
      }}
    />
  );
}

function SaveMode() {
  const { dn } = useDesignable();
  const { t } = useTranslation();
  const field = useField();
  const fieldSchema = useFieldSchema();
  const { name } = useCollection();
  const { getEnableFieldTree, getOnLoadData } = useCollectionState(name);

  return (
    <SchemaSettings.ModalItem
      title={t('Save mode')}
      components={{ Tree }}
      scope={{ getEnableFieldTree, name, getOnLoadData }}
      schema={
        {
          type: 'object',
          title: t('Save mode'),
          properties: {
            saveMode: {
              'x-decorator': 'FormItem',
              'x-component': 'Radio.Group',
              title: t('Save mode'),
              default: field.componentProps.saveMode || 'create',
              enum: [
                { value: 'create', label: '{{t("Create")}}' },
                { value: 'firstOrCreate', label: '{{t("First or create")}}' },
                { value: 'updateOrCreate', label: '{{t("Update or create")}}' },
              ],
            },
            filterKeys: {
              type: 'array',
              title: '{{ t("Find by the following fields") }}',
              required: true,
              default: field.componentProps.filterKeys,
              'x-decorator': 'FormItem',
              'x-component': 'Tree',
              'x-component-props': {
                treeData: [],
                checkable: true,
                checkStrictly: true,
                selectable: false,
                loadData: '{{ getOnLoadData($self) }}',
                defaultCheckedKeys: field.componentProps.filterKeys,
                rootStyle: {
                  padding: '8px 0',
                  border: '1px solid #d9d9d9',
                  borderRadius: '2px',
                  maxHeight: '30vh',
                  overflow: 'auto',
                  margin: '2px 0',
                },
              },
              'x-reactions': [
                {
                  dependencies: ['.saveMode'],
                  fulfill: {
                    state: {
                      hidden: '{{ $deps[0]==="create"}}',
                      componentProps: {
                        treeData: '{{ getEnableFieldTree(name, $self) }}',
                      },
                    },
                  },
                },
              ],
            },
          },
        } as ISchema
      }
      onSubmit={({ saveMode, filterKeys }) => {
        field.componentProps.saveMode = saveMode;
        field.componentProps.filterKeys = filterKeys;
        fieldSchema['x-component-props'] = fieldSchema['x-component-props'] || {};
        fieldSchema['x-component-props'].saveMode = saveMode;
        fieldSchema['x-component-props'].filterKeys = filterKeys;
        dn.emit('patch', {
          schema: {
            ['x-uid']: fieldSchema['x-uid'],
            'x-component-props': {
              ...fieldSchema['x-component-props'],
            },
          },
        });
        dn.refresh();
      }}
    />
  );
}

const findFormBlock = (schema) => {
  const formSchema = schema.reduceProperties((_, s) => {
    if (s['x-decorator'] === 'FormBlockProvider') {
      return s;
    } else {
      return findFormBlock(s);
    }
  }, null);
  return formSchema;
};

const getAllkeys = (data, result) => {
  for (let i = 0; i < data?.length; i++) {
    const { children, ...rest } = data[i];
    result.push(rest.key);
    if (children) {
      getAllkeys(children, result);
    }
  }
  return result;
};

function DuplicationMode() {
  const { dn } = useDesignable();
  const { t } = useTranslation();
  const field = useField();
  const fieldSchema = useFieldSchema();
  const { name } = useCollection();
  const { collectionList, getEnableFieldTree, getOnLoadData, getOnCheck } = useCollectionState(name);
  const duplicateValues = cloneDeep(fieldSchema['x-component-props'].duplicateFields || []);
  const record = useRecord();
  const syncCallBack = useCallback((treeData, selectFields, form) => {
    form.query('duplicateFields').take((f) => {
      f.componentProps.treeData = treeData;
      f.componentProps.defaultCheckedKeys = selectFields;
      f.setInitialValue(selectFields);
      f?.onCheck(selectFields);
      form.setValues({ ...form.values, treeData });
    });
  }, []);
  const useSelectAllFields = (form) => {
    return {
      async run() {
        form.query('duplicateFields').take((f) => {
          const selectFields = getAllkeys(f.componentProps.treeData, []);
          f.componentProps.defaultCheckedKeys = selectFields;
          f.setInitialValue(selectFields);
          f?.onCheck(selectFields);
        });
      },
    };
  };
  return (
    <SchemaSettings.ModalItem
      title={t('Duplicate mode')}
      components={{ Tree }}
      scope={{
        getEnableFieldTree,
        collectionName: fieldSchema['x-component-props']?.duplicateCollection || record?.__collection || name,
        currentCollection: record?.__collection || name,
        getOnLoadData,
        getOnCheck,
        treeData: fieldSchema['x-component-props']?.treeData,
      }}
      schema={
        {
          type: 'object',
          title: t('Duplicate mode'),
          properties: {
            duplicateMode: {
              'x-decorator': 'FormItem',
              'x-component': 'Radio.Group',
              title: t('Duplicate mode'),
              default: fieldSchema['x-component-props']?.duplicateMode || 'quickDulicate',
              enum: [
                { value: 'quickDulicate', label: '{{t("Direct duplicate")}}' },
                { value: 'continueduplicate', label: '{{t("Copy into the form and continue to fill in")}}' },
              ],
            },
            collection: {
              type: 'string',
              title: '{{ t("Target collection") }}',
              required: true,
              description: t('If collection inherits, choose inherited collections as templates'),
              default: '{{ collectionName }}',
              'x-display': collectionList.length > 1 ? 'visible' : 'hidden',
              'x-decorator': 'FormItem',
              'x-component': 'Select',
              'x-component-props': {
                options: collectionList,
              },
              'x-reactions': [
                {
                  dependencies: ['.duplicateMode'],
                  fulfill: {
                    state: {
                      disabled: `{{ $deps[0]==="quickDulicate" }}`,
                      value: `{{ $deps[0]==="quickDulicate"? currentCollection:collectionName }}`,
                    },
                  },
                },
              ],
            },
            syncFromForm: {
              type: 'void',
              title: '{{ t("Sync from form fields") }}',
              'x-component': 'Action.Link',
              'x-component-props': {
                type: 'primary',
                style: { float: 'right', position: 'relative', zIndex: 1200 },
                useAction: () => {
                  const formSchema = useMemo(() => findFormBlock(fieldSchema), [fieldSchema]);
                  return useSyncFromForm(
                    formSchema,
                    fieldSchema['x-component-props']?.duplicateCollection || record?.__collection || name,
                    syncCallBack,
                  );
                },
              },
              'x-reactions': [
                {
                  dependencies: ['.duplicateMode'],
                  fulfill: {
                    state: {
                      visible: `{{ $deps[0]!=="quickDulicate" }}`,
                    },
                  },
                },
              ],
            },
            selectAll: {
              type: 'void',
              title: '{{ t("Select all") }}',
              'x-component': 'Action.Link',
              'x-reactions': [
                {
                  dependencies: ['.duplicateMode'],
                  fulfill: {
                    state: {
                      visible: `{{ $deps[0]==="quickDulicate" }}`,
                    },
                  },
                },
              ],
              'x-component-props': {
                type: 'primary',
                style: { float: 'right', position: 'relative', zIndex: 1200 },
                useAction: () => {
                  const from = useForm();
                  return useSelectAllFields(from);
                },
              },
            },
            duplicateFields: {
              type: 'array',
              title: '{{ t("Data fields") }}',
              required: true,
              description: t('Only the selected fields will be used as the initialization data for the form'),
              'x-decorator': 'FormItem',
              'x-component': Tree,
              'x-component-props': {
                defaultCheckedKeys: duplicateValues,
                treeData: [],
                checkable: true,
                checkStrictly: true,
                selectable: false,
                loadData: '{{ getOnLoadData($self) }}',
                onCheck: '{{ getOnCheck($self) }}',
                rootStyle: {
                  padding: '8px 0',
                  border: '1px solid #d9d9d9',
                  borderRadius: '2px',
                  maxHeight: '30vh',
                  overflow: 'auto',
                  margin: '2px 0',
                },
              },
              'x-reactions': [
                {
                  dependencies: ['.collection'],
                  fulfill: {
                    state: {
                      disabled: '{{ !$deps[0] }}',
                      componentProps: {
                        treeData: '{{ getEnableFieldTree($deps[0], $self,treeData) }}',
                      },
                    },
                  },
                },
              ],
            },
          },
        } as ISchema
      }
      onSubmit={({ duplicateMode, collection, duplicateFields, treeData }) => {
        const fields = Array.isArray(duplicateFields) ? duplicateFields : duplicateFields.checked || [];
        field.componentProps.duplicateMode = duplicateMode;
        field.componentProps.duplicateFields = fields;
        fieldSchema['x-component-props'] = fieldSchema['x-component-props'] || {};
        fieldSchema['x-component-props'].duplicateMode = duplicateMode;
        fieldSchema['x-component-props'].duplicateFields = fields;
        fieldSchema['x-component-props'].duplicateCollection = collection;
        fieldSchema['x-component-props'].treeData = treeData;
        dn.emit('patch', {
          schema: {
            ['x-uid']: fieldSchema['x-uid'],
            'x-component-props': {
              ...fieldSchema['x-component-props'],
            },
          },
        });
        dn.refresh();
      }}
    />
  );
}

function UpdateMode() {
  const { dn } = useDesignable();
  const { t } = useTranslation();
  const fieldSchema = useFieldSchema();

  return (
    <SchemaSettings.SelectItem
      title={t('Data will be updated')}
      options={[
        { label: t('Selected'), value: 'selected' },
        { label: t('All'), value: 'all' },
      ]}
      value={fieldSchema?.['x-action-settings']?.['updateMode']}
      onChange={(value) => {
        fieldSchema['x-action-settings']['updateMode'] = value;
        dn.emit('patch', {
          schema: {
            'x-uid': fieldSchema['x-uid'],
            'x-action-settings': fieldSchema['x-action-settings'],
          },
        });
        dn.refresh();
      }}
    />
  );
}

function AssignedFieldValues() {
  const { dn } = useDesignable();
  const { t } = useTranslation();
  const fieldSchema = useFieldSchema();
  const field = useField();
  const [initialSchema, setInitialSchema] = useState<ISchema>();
  useEffect(() => {
    const schemaUid = uid();
    const schema: ISchema = {
      type: 'void',
      'x-uid': schemaUid,
      'x-component': 'Grid',
      'x-initializer': 'CustomFormItemInitializers',
    };
    setInitialSchema(schema);
  }, [field.address]);

  const tips = {
    'customize:update': t(
      'After clicking the custom button, the following fields of the current record will be saved according to the following form.',
    ),
    'customize:save': t(
      'After clicking the custom button, the following fields of the current record will be saved according to the following form.',
    ),
  };
  const actionType = fieldSchema['x-action'] ?? '';

  return (
    <SchemaSettings.ActionModalItem
      title={t('Assign field values')}
      initialSchema={initialSchema}
      initialValues={fieldSchema?.['x-action-settings']?.assignedValues}
      modalTip={tips[actionType]}
      uid={fieldSchema?.['x-action-settings']?.schemaUid}
      onSubmit={(assignedValues) => {
        fieldSchema['x-action-settings']['assignedValues'] = assignedValues;
        dn.emit('patch', {
          schema: {
            ['x-uid']: fieldSchema['x-uid'],
            'x-action-settings': fieldSchema['x-action-settings'],
          },
        });
        dn.refresh();
      }}
    />
  );
}

function RequestSettings() {
  const { dn } = useDesignable();
  const { t } = useTranslation();
  const fieldSchema = useFieldSchema();

  return (
    <SchemaSettings.ActionModalItem
      title={t('Request settings')}
      schema={requestSettingsSchema}
      initialValues={fieldSchema?.['x-action-settings']?.requestSettings}
      onSubmit={(requestSettings) => {
        fieldSchema['x-action-settings']['requestSettings'] = requestSettings;
        dn.emit('patch', {
          schema: {
            ['x-uid']: fieldSchema['x-uid'],
            'x-action-settings': fieldSchema['x-action-settings'],
          },
        });
        dn.refresh();
      }}
    />
  );
}

function SkipValidation() {
  const { dn } = useDesignable();
  const { t } = useTranslation();
  const fieldSchema = useFieldSchema();

  return (
    <SchemaSettings.SwitchItem
      title={t('Skip required validation')}
      checked={!!fieldSchema?.['x-action-settings']?.skipValidator}
      onChange={(value) => {
        fieldSchema['x-action-settings'].skipValidator = value;
        dn.emit('patch', {
          schema: {
            ['x-uid']: fieldSchema['x-uid'],
            'x-action-settings': {
              ...fieldSchema['x-action-settings'],
            },
          },
        });
      }}
    />
  );
}

function AfterSuccess() {
  const { dn } = useDesignable();
  const { t } = useTranslation();
  const fieldSchema = useFieldSchema();
  const actionType = fieldSchema['x-action'] ?? '';

  return (
    <SchemaSettings.ModalItem
      title={
        {
          'customize:save': t('After successful save'),
          'customize:update': t('After successful update'),
          'customize:table:request': t('After successful request'),
          'customize:form:request': t('After successful request'),
          'customize:bulkUpdate': t('After successful bulk update'),
        }[actionType]
      }
      initialValues={fieldSchema?.['x-action-settings']?.['onSuccess']}
      schema={
        {
          type: 'object',
          title: {
            'customize:save': t('After successful save'),
            'customize:update': t('After successful update'),
            'customize:table:request': t('After successful request'),
            'customize:form:request': t('After successful request'),
            'customize:bulkUpdate': t('After successful bulk update'),
          }[actionType],
          properties: {
            successMessage: {
              title: t('Popup message'),
              'x-decorator': 'FormItem',
              'x-component': 'Input.TextArea',
              'x-component-props': {},
            },
            manualClose: {
              title: t('Popup close method'),
              default: false,
              enum: [
                { label: t('Automatic close'), value: false },
                { label: t('Manually close'), value: true },
              ],
              'x-decorator': 'FormItem',
              'x-component': 'Radio.Group',
              'x-component-props': {},
            },
            redirecting: {
              title: t('Then'),
              default: false,
              enum: [
                { label: t('Stay on current page'), value: false },
                { label: t('Redirect to'), value: true },
              ],
              'x-decorator': 'FormItem',
              'x-component': 'Radio.Group',
              'x-component-props': {},
              'x-reactions': {
                target: 'redirectTo',
                fulfill: {
                  state: {
                    visible: '{{!!$self.value}}',
                  },
                },
              },
            },
            redirectTo: {
              title: t('Link'),
              'x-decorator': 'FormItem',
              'x-component': 'Input',
              'x-component-props': {},
            },
          },
        } as ISchema
      }
      onSubmit={(onSuccess) => {
        fieldSchema['x-action-settings']['onSuccess'] = onSuccess;
        dn.emit('patch', {
          schema: {
            ['x-uid']: fieldSchema['x-uid'],
            'x-action-settings': fieldSchema['x-action-settings'],
          },
        });
      }}
    />
  );
}

function RemoveButton() {
  const { t } = useTranslation();
  const fieldSchema = useFieldSchema();
  const isDeletable = fieldSchema?.parent['x-component'] === 'CollectionField';
  return (
    !isDeletable && (
      <>
        <SchemaSettings.Divider />
        <SchemaSettings.Remove
          removeParentsIfNoChildren
          breakRemoveOn={(s) => {
            return s['x-component'] === 'Space' || s['x-component'].endsWith('ActionBar');
          }}
          confirm={{
            title: t('Delete action'),
          }}
        />
      </>
    )
  );
}

export const ActionDesigner = (props) => {
  const { modalTip, linkageAction, ...restProps } = props;
  const fieldSchema = useFieldSchema();
  const { name } = useCollection();
  const { getChildrenCollections } = useCollectionManager();
  const isAction = useLinkageAction();
  const isPopupAction = ['create', 'update', 'view', 'customize:popup', 'duplicate', 'customize:create'].includes(
    fieldSchema['x-action'] || '',
  );
  const isUpdateModePopupAction = ['customize:bulkUpdate', 'customize:bulkEdit'].includes(fieldSchema['x-action']);
  const isLinkageAction = linkageAction || isAction;
  const isChildCollectionAction = getChildrenCollections(name).length > 0 && fieldSchema['x-action'] === 'create';
  const isDraggable = fieldSchema?.parent['x-component'] !== 'CollectionField';
  const isDuplicateAction = fieldSchema['x-action'] === 'duplicate';

  return (
    <GeneralSchemaDesigner {...restProps} disableInitializer draggable={isDraggable}>
      <MenuGroup>
        <ButtonEditor />
        {fieldSchema['x-action'] === 'submit' &&
          fieldSchema.parent?.['x-initializer'] === 'CreateFormActionInitializers' && <SaveMode />}
        {isLinkageAction && <SchemaSettings.LinkageRules collectionName={name} />}
        {isDuplicateAction && <DuplicationMode />}
        <OpenModeSchemaItems openMode={isPopupAction} openSize={isPopupAction} />
        {isUpdateModePopupAction && <UpdateMode />}
        {isValid(fieldSchema?.['x-action-settings']?.assignedValues) && <AssignedFieldValues />}
        {isValid(fieldSchema?.['x-action-settings']?.requestSettings) && <RequestSettings />}
        {isValid(fieldSchema?.['x-action-settings']?.skipValidator) && <SkipValidation />}
        {isValid(fieldSchema?.['x-action-settings']?.['onSuccess']) && <AfterSuccess />}

        {isChildCollectionAction && <SchemaSettings.EnableChildCollections collectionName={name} />}

        {<RemoveButton />}
      </MenuGroup>
    </GeneralSchemaDesigner>
  );
};

ActionDesigner.ButtonEditor = ButtonEditor;<|MERGE_RESOLUTION|>--- conflicted
+++ resolved
@@ -64,23 +64,7 @@
   const fieldSchema = useFieldSchema();
   const { dn } = useDesignable();
   const { t } = useTranslation();
-<<<<<<< HEAD
-  const isAction = useLinkageAction();
-  const isPopupAction = ['create', 'update', 'view', 'customize:popup', 'duplicate'].includes(
-    fieldSchema['x-action'] || '',
-  );
-  const isUpdateModePopupAction = ['customize:bulkUpdate', 'customize:bulkEdit'].includes(fieldSchema['x-action']);
-  const [initialSchema, setInitialSchema] = useState<ISchema>();
-  const actionType = fieldSchema['x-action'] ?? '';
-  const isLinkageAction = linkageAction || isAction;
-  const isChildCollectionAction =
-    getChildrenCollections(name).length > 0 &&
-    fieldSchema['x-action'] === 'create' &&
-    fieldSchema['x-component'] === 'Action';
-=======
->>>>>>> 3c161eab
   const isLink = fieldSchema['x-component'] === 'Action.Link';
-
   return (
     <SchemaSettings.ModalItem
       title={t('Edit button')}
@@ -699,7 +683,10 @@
   );
   const isUpdateModePopupAction = ['customize:bulkUpdate', 'customize:bulkEdit'].includes(fieldSchema['x-action']);
   const isLinkageAction = linkageAction || isAction;
-  const isChildCollectionAction = getChildrenCollections(name).length > 0 && fieldSchema['x-action'] === 'create';
+  const isChildCollectionAction =
+    getChildrenCollections(name).length > 0 &&
+    fieldSchema['x-action'] === 'create' &&
+    fieldSchema['x-component'] === 'Action';
   const isDraggable = fieldSchema?.parent['x-component'] !== 'CollectionField';
   const isDuplicateAction = fieldSchema['x-action'] === 'duplicate';
 
