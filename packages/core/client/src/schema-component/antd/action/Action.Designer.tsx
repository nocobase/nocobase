import { ArrayTable } from '@formily/antd-v5';
import { onFieldInputValueChange, onFieldValueChange } from '@formily/core';
import { ISchema, connect, mapProps, useField, useFieldSchema, useForm, useFormEffects } from '@formily/react';
import { isValid, uid } from '@formily/shared';
import { Alert, Tree as AntdTree, ModalProps } from 'antd';
import { cloneDeep } from 'lodash';
import React, { useCallback, useEffect, useMemo, useState } from 'react';
import { useTranslation } from 'react-i18next';
import { RemoteSelect, useCompile, useDesignable } from '../..';
import { usePlugin } from '../../../application/hooks';
<<<<<<< HEAD
import { useSchemaDesigner } from '../../../application/schema-designer';
import { SchemaSetting, SchemaSettingOptions } from '../../../application/schema-settings';
=======
import { useSchemaToolbar } from '../../../application/schema-toolbar';
import { SchemaSettings, SchemaSettingOptions } from '../../../application/schema-settings';
>>>>>>> 34e026ce
import { CollectionOptions, useCollection, useCollectionManager } from '../../../collection-manager';
import { FlagProvider } from '../../../flag-provider';
import { useRecord } from '../../../record-provider';
import { SchemaSettingOpenModeSchemaItems } from '../../../schema-items';
import { useCollectionState } from '../../../schema-settings/DataTemplates/hooks/useCollectionState';
import { useSyncFromForm } from '../../../schema-settings/DataTemplates/utils';
import { GeneralSchemaDesigner } from '../../../schema-settings/GeneralSchemaDesigner';
<<<<<<< HEAD
import { SchemaSettings } from '../../../schema-settings/SchemaSettings';
=======
import {
  SchemaSettingsActionModalItem,
  SchemaSettingsDivider,
  SchemaSettingsItemGroup,
  SchemaSettingsLinkageRules,
  SchemaSettingsModalItem,
  SchemaSettingsRemove,
  SchemaSettingsSelectItem,
  SchemaSettingsSwitchItem,
} from '../../../schema-settings/SchemaSettings';
>>>>>>> 34e026ce
import { DefaultValueProvider } from '../../../schema-settings/hooks/useIsAllowToSetDefaultValue';
import { useLinkageAction } from './hooks';
import { requestSettingsSchema } from './utils';
import { useApp } from '../../../application';

const Tree = connect(
  AntdTree,
  mapProps((props, field: any) => {
    useEffect(() => {
      field.value = props.defaultCheckedKeys || [];
    }, []);
    const [checkedKeys, setCheckedKeys] = useState(props.defaultCheckedKeys || []);
    const onCheck = (checkedKeys) => {
      setCheckedKeys(checkedKeys);
      field.value = checkedKeys;
    };
    field.onCheck = onCheck;
    const form = useForm();
    return {
      ...props,
      checkedKeys,
      onCheck,
      treeData: props?.treeData.map((v: any) => {
        if (form.values.duplicateMode === 'quickDulicate') {
          const children = v?.children?.map((k) => {
            return {
              ...k,
              disabled: false,
            };
          });
          return {
            ...v,
            disabled: false,
            children,
          };
        }
        return v;
      }),
    };
  }),
);
const MenuGroup = (props) => {
  const fieldSchema = useFieldSchema();
  const { t } = useTranslation();
  const compile = useCompile();
  const actionTitle = fieldSchema.title ? compile(fieldSchema.title) : '';
  const actionType = fieldSchema['x-action'] ?? '';
  if (!actionType.startsWith('customize:') || !actionTitle) {
    return props.children;
  }
  return (
    <SchemaSettingsItemGroup title={`${t('Customize')} > ${actionTitle}`}>{props.children}</SchemaSettingsItemGroup>
  );
};

function ButtonEditor(props) {
  const field = useField();
  const fieldSchema = useFieldSchema();
  const { dn } = useDesignable();
  const { t } = useTranslation();
  const isLink = props?.isLink || fieldSchema['x-component'] === 'Action.Link';

  return (
    <SchemaSettingsModalItem
      title={t('Edit button')}
      schema={
        {
          type: 'object',
          title: t('Edit button'),
          properties: {
            title: {
              'x-decorator': 'FormItem',
              'x-component': 'Input',
              title: t('Button title'),
              default: fieldSchema.title,
              'x-component-props': {},
              // description: `原字段标题：${collectionField?.uiSchema?.title}`,
            },
            icon: {
              'x-decorator': 'FormItem',
              'x-component': 'IconPicker',
              title: t('Button icon'),
              default: fieldSchema?.['x-component-props']?.icon,
              'x-component-props': {},
              'x-visible': !isLink,
              // description: `原字段标题：${collectionField?.uiSchema?.title}`,
            },
            type: {
              'x-decorator': 'FormItem',
              'x-component': 'Radio.Group',
              title: t('Button background color'),
              default: fieldSchema?.['x-component-props']?.danger
                ? 'danger'
                : fieldSchema?.['x-component-props']?.type === 'primary'
                ? 'primary'
                : 'default',
              enum: [
                { value: 'default', label: '{{t("Default")}}' },
                { value: 'primary', label: '{{t("Highlight")}}' },
                { value: 'danger', label: '{{t("Danger red")}}' },
              ],
              'x-visible': !isLink,
            },
          },
        } as ISchema
      }
      onSubmit={({ title, icon, type }) => {
        fieldSchema.title = title;
        field.title = title;
        field.componentProps.icon = icon;
        field.componentProps.danger = type === 'danger';
        field.componentProps.type = type;
        fieldSchema['x-component-props'] = fieldSchema['x-component-props'] || {};
        fieldSchema['x-component-props'].icon = icon;
        fieldSchema['x-component-props'].danger = type === 'danger';
        fieldSchema['x-component-props'].type = type;
        dn.emit('patch', {
          schema: {
            ['x-uid']: fieldSchema['x-uid'],
            title,
            'x-component-props': {
              ...fieldSchema['x-component-props'],
            },
          },
        });
        dn.refresh();
      }}
    />
  );
}

function SaveMode() {
  const { dn } = useDesignable();
  const { t } = useTranslation();
  const field = useField();
  const fieldSchema = useFieldSchema();
  const { name } = useCollection();
  const { getEnableFieldTree, getOnLoadData } = useCollectionState(name);

  return (
    <SchemaSettingsModalItem
      title={t('Save mode')}
      components={{ Tree }}
      scope={{ getEnableFieldTree, name, getOnLoadData }}
      schema={
        {
          type: 'object',
          title: t('Save mode'),
          properties: {
            saveMode: {
              'x-decorator': 'FormItem',
              'x-component': 'Radio.Group',
              // title: t('Save mode'),
              default: field.componentProps.saveMode || 'create',
              enum: [
                { value: 'create', label: '{{t("Insert")}}' },
                { value: 'firstOrCreate', label: '{{t("Insert if not exists")}}' },
                { value: 'updateOrCreate', label: '{{t("Insert if not exists, or update")}}' },
              ],
            },
            filterKeys: {
              type: 'array',
              title: '{{ t("Determine whether a record exists by the following fields") }}',
              required: true,
              default: field.componentProps.filterKeys,
              'x-decorator': 'FormItem',
              'x-component': 'Tree',
              'x-component-props': {
                treeData: [],
                checkable: true,
                checkStrictly: true,
                selectable: false,
                loadData: '{{ getOnLoadData($self) }}',
                defaultCheckedKeys: field.componentProps.filterKeys,
                rootStyle: {
                  padding: '8px 0',
                  border: '1px solid #d9d9d9',
                  borderRadius: '2px',
                  maxHeight: '30vh',
                  overflow: 'auto',
                  margin: '2px 0',
                },
              },
              'x-reactions': [
                {
                  dependencies: ['.saveMode'],
                  fulfill: {
                    state: {
                      hidden: '{{ $deps[0]==="create"}}',
                      componentProps: {
                        treeData: '{{ getEnableFieldTree(name, $self) }}',
                      },
                    },
                  },
                },
              ],
            },
          },
        } as ISchema
      }
      onSubmit={({ saveMode, filterKeys }) => {
        field.componentProps.saveMode = saveMode;
        field.componentProps.filterKeys = filterKeys;
        fieldSchema['x-component-props'] = fieldSchema['x-component-props'] || {};
        fieldSchema['x-component-props'].saveMode = saveMode;
        fieldSchema['x-component-props'].filterKeys = filterKeys;
        dn.emit('patch', {
          schema: {
            ['x-uid']: fieldSchema['x-uid'],
            'x-component-props': {
              ...fieldSchema['x-component-props'],
            },
          },
        });
        dn.refresh();
      }}
    />
  );
}

const findFormBlock = (schema) => {
  const formSchema = schema.reduceProperties((_, s) => {
    if (s['x-decorator'] === 'FormBlockProvider') {
      return s;
    } else {
      return findFormBlock(s);
    }
  }, null);
  return formSchema;
};

const getAllkeys = (data, result) => {
  for (let i = 0; i < data?.length; i++) {
    const { children, ...rest } = data[i];
    result.push(rest.key);
    if (children) {
      getAllkeys(children, result);
    }
  }
  return result;
};

function DuplicationMode() {
  const { dn } = useDesignable();
  const { t } = useTranslation();
  const field = useField();
  const fieldSchema = useFieldSchema();
  const { name } = useCollection();
  const { collectionList, getEnableFieldTree, getOnLoadData, getOnCheck } = useCollectionState(name);
  const duplicateValues = cloneDeep(fieldSchema['x-component-props'].duplicateFields || []);
  const record = useRecord();
  const syncCallBack = useCallback((treeData, selectFields, form) => {
    form.query('duplicateFields').take((f) => {
      f.componentProps.treeData = treeData;
      f.componentProps.defaultCheckedKeys = selectFields;
      f.setInitialValue(selectFields);
      f?.onCheck(selectFields);
      form.setValues({ ...form.values, treeData });
    });
  }, []);
  const useSelectAllFields = (form) => {
    return {
      async run() {
        form.query('duplicateFields').take((f) => {
          const selectFields = getAllkeys(f.componentProps.treeData, []);
          f.componentProps.defaultCheckedKeys = selectFields;
          f.setInitialValue(selectFields);
          f?.onCheck(selectFields);
        });
      },
    };
  };
  const useUnSelectAllFields = (form) => {
    return {
      async run() {
        form.query('duplicateFields').take((f) => {
          f.componentProps.defaultCheckedKeys = [];
          f.setInitialValue([]);
          f?.onCheck([]);
        });
      },
    };
  };
  return (
    <SchemaSettingsModalItem
      title={t('Duplicate mode')}
      components={{ Tree }}
      scope={{
        getEnableFieldTree,
        collectionName: fieldSchema['x-component-props']?.duplicateCollection || record?.__collection || name,
        currentCollection: record?.__collection || name,
        getOnLoadData,
        getOnCheck,
        treeData: fieldSchema['x-component-props']?.treeData,
        duplicateValues,
        onFieldInputValueChange,
      }}
      schema={
        {
          type: 'object',
          title: t('Duplicate mode'),
          properties: {
            duplicateMode: {
              'x-decorator': 'FormItem',
              'x-component': 'Radio.Group',
              title: t('Duplicate mode'),
              default: fieldSchema['x-component-props']?.duplicateMode || 'quickDulicate',
              enum: [
                { value: 'quickDulicate', label: '{{t("Direct duplicate")}}' },
                { value: 'continueduplicate', label: '{{t("Copy into the form and continue to fill in")}}' },
              ],
            },
            collection: {
              type: 'string',
              title: '{{ t("Target collection") }}',
              required: true,
              description: t('If collection inherits, choose inherited collections as templates'),
              default: '{{ collectionName }}',
              'x-display': collectionList.length > 1 ? 'visible' : 'hidden',
              'x-decorator': 'FormItem',
              'x-component': 'Select',
              'x-component-props': {
                options: collectionList,
              },
              'x-reactions': [
                {
                  dependencies: ['.duplicateMode'],
                  fulfill: {
                    state: {
                      disabled: `{{ $deps[0]==="quickDulicate" }}`,
                      value: `{{ $deps[0]==="quickDulicate"? currentCollection:collectionName }}`,
                    },
                  },
                },
              ],
            },
            syncFromForm: {
              type: 'void',
              title: '{{ t("Sync from form fields") }}',
              'x-component': 'Action.Link',
              'x-component-props': {
                type: 'primary',
                style: { float: 'right', position: 'relative', zIndex: 1200 },
                useAction: () => {
                  const formSchema = useMemo(() => findFormBlock(fieldSchema), [fieldSchema]);
                  return useSyncFromForm(
                    formSchema,
                    fieldSchema['x-component-props']?.duplicateCollection || record?.__collection || name,
                    syncCallBack,
                  );
                },
              },
              'x-reactions': [
                {
                  dependencies: ['.duplicateMode'],
                  fulfill: {
                    state: {
                      visible: `{{ $deps[0]!=="quickDulicate" }}`,
                    },
                  },
                },
              ],
            },
            selectAll: {
              type: 'void',
              title: '{{ t("Select all") }}',
              'x-component': 'Action.Link',
              'x-reactions': [
                {
                  dependencies: ['.duplicateMode'],
                  fulfill: {
                    state: {
                      visible: `{{ $deps[0]==="quickDulicate"}}`,
                    },
                  },
                },
              ],
              'x-component-props': {
                type: 'primary',
                style: { float: 'right', position: 'relative', zIndex: 1200 },
                useAction: () => {
                  const from = useForm();
                  return useSelectAllFields(from);
                },
              },
            },
            unselectAll: {
              type: 'void',
              title: '{{ t("UnSelect all") }}',
              'x-component': 'Action.Link',
              'x-reactions': [
                {
                  dependencies: ['.duplicateMode', '.duplicateFields'],
                  fulfill: {
                    state: {
                      visible: `{{ $deps[0]==="quickDulicate"&&$form.getValuesIn('duplicateFields').length>0 }}`,
                    },
                  },
                },
              ],
              'x-component-props': {
                type: 'primary',
                style: { float: 'right', position: 'relative', zIndex: 1200, marginRight: '10px' },
                useAction: () => {
                  const from = useForm();
                  return useUnSelectAllFields(from);
                },
              },
            },
            duplicateFields: {
              type: 'array',
              title: '{{ t("Data fields") }}',
              required: true,
              description: t('Only the selected fields will be used as the initialization data for the form'),
              'x-decorator': 'FormItem',
              'x-component': Tree,
              'x-component-props': {
                defaultCheckedKeys: duplicateValues,
                treeData: [],
                checkable: true,
                checkStrictly: true,
                selectable: false,
                loadData: '{{ getOnLoadData($self) }}',
                onCheck: '{{ getOnCheck($self) }}',
                rootStyle: {
                  padding: '8px 0',
                  border: '1px solid #d9d9d9',
                  borderRadius: '2px',
                  maxHeight: '30vh',
                  overflow: 'auto',
                  margin: '2px 0',
                },
              },
              'x-reactions': [
                {
                  dependencies: ['.collection', '.duplicateMode'],
                  fulfill: {
                    state: {
                      disabled: '{{ !$deps[0] }}',
                      componentProps: {
                        treeData: '{{ getEnableFieldTree($deps[0], $self,treeData) }}',
                      },
                    },
                  },
                },
              ],
            },
          },
        } as ISchema
      }
      onSubmit={({ duplicateMode, collection, duplicateFields, treeData }) => {
        const fields = Array.isArray(duplicateFields) ? duplicateFields : duplicateFields.checked || [];
        field.componentProps.duplicateMode = duplicateMode;
        field.componentProps.duplicateFields = fields;
        fieldSchema['x-component-props'] = fieldSchema['x-component-props'] || {};
        fieldSchema['x-component-props'].duplicateMode = duplicateMode;
        fieldSchema['x-component-props'].duplicateFields = fields;
        fieldSchema['x-component-props'].duplicateCollection = collection;
        fieldSchema['x-component-props'].treeData = treeData || field.componentProps?.treeData;
        dn.emit('patch', {
          schema: {
            ['x-uid']: fieldSchema['x-uid'],
            'x-component-props': {
              ...fieldSchema['x-component-props'],
            },
          },
        });
        dn.refresh();
      }}
    />
  );
}

function UpdateMode() {
  const { dn } = useDesignable();
  const { t } = useTranslation();
  const fieldSchema = useFieldSchema();

  return (
    <SchemaSettingsSelectItem
      title={t('Data will be updated')}
      options={[
        { label: t('Selected'), value: 'selected' },
        { label: t('All'), value: 'all' },
      ]}
      value={fieldSchema?.['x-action-settings']?.['updateMode']}
      onChange={(value) => {
        fieldSchema['x-action-settings']['updateMode'] = value;
        dn.emit('patch', {
          schema: {
            'x-uid': fieldSchema['x-uid'],
            'x-action-settings': fieldSchema['x-action-settings'],
          },
        });
        dn.refresh();
      }}
    />
  );
}

function AssignedFieldValues() {
  const { dn } = useDesignable();
  const { t } = useTranslation();
  const fieldSchema = useFieldSchema();
  const field = useField();
  const [initialSchema, setInitialSchema] = useState<ISchema>();
  useEffect(() => {
    const schemaUid = uid();
    const schema: ISchema = {
      type: 'void',
      'x-uid': schemaUid,
      'x-component': 'Grid',
      'x-initializer': 'CustomFormItemInitializers',
    };
    setInitialSchema(schema);
  }, [field.address]);

  const tips = {
    'customize:update': t(
      'After clicking the custom button, the following fields of the current record will be saved according to the following form.',
    ),
    'customize:save': t(
      'After clicking the custom button, the following fields of the current record will be saved according to the following form.',
    ),
  };
  const actionType = fieldSchema['x-action'] ?? '';
  const onSubmit = useCallback(
    (assignedValues) => {
      fieldSchema['x-action-settings']['assignedValues'] = assignedValues;
      dn.emit('patch', {
        schema: {
          ['x-uid']: fieldSchema['x-uid'],
          'x-action-settings': fieldSchema['x-action-settings'],
        },
      });
    },
    [dn, fieldSchema],
  );

  return (
    <FlagProvider isInAssignFieldValues={true}>
      <DefaultValueProvider isAllowToSetDefaultValue={() => false}>
        <SchemaSettingsActionModalItem
          title={t('Assign field values')}
          maskClosable={false}
          initialSchema={initialSchema}
          initialValues={fieldSchema?.['x-action-settings']?.assignedValues}
          modalTip={tips[actionType]}
          uid={fieldSchema?.['x-action-settings']?.schemaUid}
          onSubmit={onSubmit}
        />
      </DefaultValueProvider>
    </FlagProvider>
  );
}

function RequestSettings() {
  const { dn } = useDesignable();
  const { t } = useTranslation();
  const fieldSchema = useFieldSchema();

  return (
    <SchemaSettingsActionModalItem
      title={t('Request settings')}
      schema={requestSettingsSchema}
      initialValues={fieldSchema?.['x-action-settings']?.requestSettings}
      onSubmit={(requestSettings) => {
        fieldSchema['x-action-settings']['requestSettings'] = requestSettings;
        dn.emit('patch', {
          schema: {
            ['x-uid']: fieldSchema['x-uid'],
            'x-action-settings': fieldSchema['x-action-settings'],
          },
        });
        dn.refresh();
      }}
    />
  );
}

function SkipValidation() {
  const { dn } = useDesignable();
  const { t } = useTranslation();
  const fieldSchema = useFieldSchema();

  return (
    <SchemaSettingsSwitchItem
      title={t('Skip required validation')}
      checked={!!fieldSchema?.['x-action-settings']?.skipValidator}
      onChange={(value) => {
        fieldSchema['x-action-settings'].skipValidator = value;
        dn.emit('patch', {
          schema: {
            ['x-uid']: fieldSchema['x-uid'],
            'x-action-settings': {
              ...fieldSchema['x-action-settings'],
            },
          },
        });
      }}
    />
  );
}

function AfterSuccess() {
  const { dn } = useDesignable();
  const { t } = useTranslation();
  const fieldSchema = useFieldSchema();
  return (
    <SchemaSettingsModalItem
      title={t('After successful submission')}
      initialValues={fieldSchema?.['x-action-settings']?.['onSuccess']}
      schema={
        {
          type: 'object',
          title: t('After successful submission'),
          properties: {
            successMessage: {
              title: t('Popup message'),
              'x-decorator': 'FormItem',
              'x-component': 'Input.TextArea',
              'x-component-props': {},
            },
            manualClose: {
              title: t('Popup close method'),
              enum: [
                { label: t('Automatic close'), value: false },
                { label: t('Manually close'), value: true },
              ],
              'x-decorator': 'FormItem',
              'x-component': 'Radio.Group',
              'x-component-props': {},
            },
            redirecting: {
              title: t('Then'),
              enum: [
                { label: t('Stay on current page'), value: false },
                { label: t('Redirect to'), value: true },
              ],
              'x-decorator': 'FormItem',
              'x-component': 'Radio.Group',
              'x-component-props': {},
              'x-reactions': {
                target: 'redirectTo',
                fulfill: {
                  state: {
                    visible: '{{!!$self.value}}',
                  },
                },
              },
            },
            redirectTo: {
              title: t('Link'),
              'x-decorator': 'FormItem',
              'x-component': 'Input',
              'x-component-props': {},
            },
          },
        } as ISchema
      }
      onSubmit={(onSuccess) => {
        fieldSchema['x-action-settings']['onSuccess'] = onSuccess;
        dn.emit('patch', {
          schema: {
            ['x-uid']: fieldSchema['x-uid'],
            'x-action-settings': fieldSchema['x-action-settings'],
          },
        });
      }}
    />
  );
}

function RemoveButton(
  props: {
    onConfirmOk?: ModalProps['onOk'];
  } = {},
) {
  const { t } = useTranslation();
  const fieldSchema = useFieldSchema();
  const isDeletable = fieldSchema?.parent['x-component'] === 'CollectionField';
  return (
    !isDeletable && (
      <>
        <SchemaSettingsDivider />
        <SchemaSettingsRemove
          removeParentsIfNoChildren
          breakRemoveOn={(s) => {
            return s['x-component'] === 'Space' || s['x-component'].endsWith('ActionBar');
          }}
          confirm={{
            title: t('Delete action'),
            onOk: props.onConfirmOk,
          }}
        />
      </>
    )
  );
}

function WorkflowSelect({ types, ...props }) {
  const { t } = useTranslation();
  const index = ArrayTable.useIndex();
  const { setValuesIn } = useForm();
  const baseCollection = useCollection();
  const { getCollection } = useCollectionManager();
  const [workflowCollection, setWorkflowCollection] = useState(baseCollection.name);
  useFormEffects(() => {
    onFieldValueChange(`group[${index}].context`, (field) => {
      let collection: CollectionOptions = baseCollection;
      if (field.value) {
        const paths = field.value.split('.');
        for (let i = 0; i < paths.length && collection; i++) {
          const path = paths[i];
          const associationField = collection.fields.find((f) => f.name === path);
          if (associationField) {
            collection = getCollection(associationField.target);
          }
        }
      }
      setWorkflowCollection(collection.name);
      setValuesIn(`group[${index}].workflowKey`, null);
    });
  });

  return (
    <RemoteSelect
      manual={false}
      placeholder={t('Select workflow', { ns: 'workflow' })}
      fieldNames={{
        label: 'title',
        value: 'key',
      }}
      service={{
        resource: 'workflows',
        action: 'list',
        params: {
          filter: {
            type: types,
            enabled: true,
            'config.collection': workflowCollection,
          },
        },
      }}
      {...props}
    />
  );
}

function WorkflowConfig() {
  const { dn } = useDesignable();
  const { t } = useTranslation();
  const fieldSchema = useFieldSchema();
  const { name: collection } = useCollection();
  const workflowPlugin = usePlugin('workflow') as any;
  const workflowTypes = workflowPlugin.getTriggersOptions().filter((item) => {
    return typeof item.options.useActionTriggerable === 'function'
      ? item.options.useActionTriggerable()
      : item.options.useActionTriggerable;
  });
  const description = {
    submit: t('Workflow will be triggered after submitting succeeded.', { ns: 'workflow' }),
    'customize:save': t('Workflow will be triggered after saving succeeded.', { ns: 'workflow' }),
    'customize:triggerWorkflows': t('Workflow will be triggered directly once the button clicked.', { ns: 'workflow' }),
  }[fieldSchema?.['x-action']];

  return (
    <SchemaSettingsModalItem
      title={t('Bind workflows', { ns: 'workflow' })}
      scope={{
        fieldFilter(field) {
          return ['belongsTo', 'hasOne'].includes(field.type);
        },
      }}
      components={{
        Alert,
        ArrayTable,
        WorkflowSelect,
      }}
      schema={
        {
          type: 'void',
          title: t('Bind workflows', { ns: 'workflow' }),
          properties: {
            description: description && {
              type: 'void',
              'x-component': 'Alert',
              'x-component-props': {
                message: description,
                style: {
                  marginBottom: '1em',
                },
              },
            },
            group: {
              type: 'array',
              'x-component': 'ArrayTable',
              'x-decorator': 'FormItem',
              items: {
                type: 'object',
                properties: {
                  context: {
                    type: 'void',
                    'x-component': 'ArrayTable.Column',
                    'x-component-props': {
                      title: t('Trigger data context', { ns: 'workflow' }),
                      width: 200,
                    },
                    properties: {
                      context: {
                        type: 'string',
                        'x-decorator': 'FormItem',
                        'x-component': 'AppendsTreeSelect',
                        'x-component-props': {
                          placeholder: t('Select context', { ns: 'workflow' }),
                          popupMatchSelectWidth: false,
                          collection,
                          filter: '{{ fieldFilter }}',
                          rootOption: {
                            label: t('Full form data', { ns: 'workflow' }),
                            value: '',
                          },
                          allowClear: false,
                        },
                        default: '',
                      },
                    },
                  },
                  workflowKey: {
                    type: 'void',
                    'x-component': 'ArrayTable.Column',
                    'x-component-props': {
                      title: t('Workflow', { ns: 'workflow' }),
                    },
                    properties: {
                      workflowKey: {
                        type: 'number',
                        'x-decorator': 'FormItem',
                        'x-component': 'WorkflowSelect',
                        'x-component-props': {
                          types: workflowTypes.map((item) => item.value),
                        },
                        required: true,
                      },
                    },
                  },
                  operations: {
                    type: 'void',
                    'x-component': 'ArrayTable.Column',
                    'x-component-props': {
                      width: 32,
                    },
                    properties: {
                      remove: {
                        type: 'void',
                        'x-component': 'ArrayTable.Remove',
                      },
                    },
                  },
                },
              },
              properties: {
                add: {
                  type: 'void',
                  title: t('Add workflow', { ns: 'workflow' }),
                  'x-component': 'ArrayTable.Addition',
                },
              },
            },
          },
        } as ISchema
      }
      initialValues={{ group: fieldSchema?.['x-action-settings']?.triggerWorkflows }}
      onSubmit={({ group }) => {
        fieldSchema['x-action-settings']['triggerWorkflows'] = group;
        dn.emit('patch', {
          schema: {
            ['x-uid']: fieldSchema['x-uid'],
            'x-action-settings': fieldSchema['x-action-settings'],
          },
        });
      }}
    />
  );
}

export const actionSettingsItems: SchemaSettingOptions['items'] = [
  {
    name: 'Customize',
    Component: MenuGroup,
<<<<<<< HEAD
    type: 'itemGroup',
=======
>>>>>>> 34e026ce
    children: [
      {
        name: 'editButton',
        Component: ButtonEditor,
        useComponentProps() {
<<<<<<< HEAD
          const { buttonEditorProps } = useSchemaDesigner();
=======
          const { buttonEditorProps } = useSchemaToolbar();
>>>>>>> 34e026ce
          return buttonEditorProps;
        },
      },
      {
        name: 'saveMode',
        Component: SaveMode,
        useVisible() {
          const fieldSchema = useFieldSchema();
          return (
            fieldSchema['x-action'] === 'submit' &&
            fieldSchema.parent?.['x-initializer'] === 'CreateFormActionInitializers'
          );
        },
      },
      {
        name: 'linkageRules',
<<<<<<< HEAD
        Component: SchemaSettings.LinkageRules,
        useVisible() {
          const fieldSchema = useFieldSchema();
          const isAction = useLinkageAction();
          const { linkageAction } = useSchemaDesigner();
=======
        Component: SchemaSettingsLinkageRules,
        useVisible() {
          const fieldSchema = useFieldSchema();
          const isAction = useLinkageAction();
          const { linkageAction } = useSchemaToolbar();
>>>>>>> 34e026ce
          return linkageAction || isAction;
        },
        useComponentProps() {
          const { name } = useCollection();
<<<<<<< HEAD
          const { linkageRulesProps } = useSchemaDesigner();
=======
          const { linkageRulesProps } = useSchemaToolbar();
>>>>>>> 34e026ce
          return {
            ...linkageRulesProps,
            collectionName: name,
          };
        },
      },
      {
        name: 'duplicationMode',
        Component: DuplicationMode,
        useVisible() {
          const fieldSchema = useFieldSchema();
          const isDuplicateAction = fieldSchema['x-action'] === 'duplicate';
          return isDuplicateAction;
        },
      },
      {
        name: 'openMode',
        Component: SchemaSettingOpenModeSchemaItems,
        useComponentProps() {
          const fieldSchema = useFieldSchema();
          const isPopupAction = [
            'create',
            'update',
            'view',
            'customize:popup',
            'duplicate',
            'customize:create',
          ].includes(fieldSchema['x-action'] || '');

          return {
            openMode: isPopupAction,
            openSize: isPopupAction,
          };
        },
      },
      {
        name: 'updateMode',
        Component: UpdateMode,
        useVisible() {
          const fieldSchema = useFieldSchema();
          const isUpdateModePopupAction = ['customize:bulkUpdate', 'customize:bulkEdit'].includes(
            fieldSchema['x-action'],
          );
          return isUpdateModePopupAction;
        },
      },
      {
        name: 'assignFieldValues',
        Component: AssignedFieldValues,
        useVisible() {
          const fieldSchema = useFieldSchema();
          return isValid(fieldSchema?.['x-action-settings']?.assignedValues);
        },
      },
      {
        name: 'requestSettings',
        Component: RequestSettings,
        useVisible() {
          const fieldSchema = useFieldSchema();
          return isValid(fieldSchema?.['x-action-settings']?.requestSettings);
        },
      },
      {
        name: 'skipValidator',
        Component: SkipValidation,
        useVisible() {
          const fieldSchema = useFieldSchema();
          return isValid(fieldSchema?.['x-action-settings']?.skipValidator);
        },
      },
      {
        name: 'afterSuccess',
        Component: AfterSuccess,
        useVisible() {
          const fieldSchema = useFieldSchema();
          return isValid(fieldSchema?.['x-action-settings']?.onSuccess);
        },
      },
      {
        name: 'workflowConfig',
        Component: WorkflowConfig,
        useVisible() {
          const fieldSchema = useFieldSchema();
          return isValid(fieldSchema?.['x-action-settings']?.triggerWorkflows);
        },
      },
      {
        name: 'enableChildCollections',
<<<<<<< HEAD
        Component: SchemaSettings.LinkageRules,
=======
        Component: SchemaSettingsLinkageRules,
>>>>>>> 34e026ce
        useVisible() {
          const fieldSchema = useFieldSchema();
          const { name } = useCollection();
          const { getChildrenCollections } = useCollectionManager();
          const isChildCollectionAction =
            getChildrenCollections(name).length > 0 && fieldSchema['x-action'] === 'create';
          return isChildCollectionAction;
        },
        useComponentProps() {
          const { name } = useCollection();
          return {
            collectionName: name,
          };
        },
      },
      {
        name: 'remove',
        sort: 100,
        Component: RemoveButton as any,
        useComponentProps() {
<<<<<<< HEAD
          const { removeButtonProps } = useSchemaDesigner();
=======
          const { removeButtonProps } = useSchemaToolbar();
>>>>>>> 34e026ce
          return removeButtonProps;
        },
        useVisible() {
          const fieldSchema = useFieldSchema();
          return fieldSchema?.['x-action-settings']?.removable !== false;
        },
      },
    ],
  },
];

<<<<<<< HEAD
export const actionSettings = new SchemaSetting({
=======
export const actionSettings = new SchemaSettings({
>>>>>>> 34e026ce
  name: 'ActionSettings',
  items: actionSettingsItems,
});

export const ActionDesigner = (props) => {
  const {
    modalTip,
    linkageAction,
    removeButtonProps,
    buttonEditorProps,
    linkageRulesProps,
    schemaSettings = 'ActionSettings',
    ...restProps
  } = props;
  const app = useApp();
  const fieldSchema = useFieldSchema();
  const isDraggable = fieldSchema?.parent['x-component'] !== 'CollectionField';
  const settingsName = `ActionSettings:${fieldSchema['x-action']}`;
  const defaultActionSettings = 'ActionSettings';
  const hasAction = app.schemaSettingsManager.has(settingsName);

  return (
    <GeneralSchemaDesigner
      schemaSettings={hasAction ? settingsName : defaultActionSettings}
      contextValue={{ modalTip, linkageAction, removeButtonProps, buttonEditorProps, linkageRulesProps }}
      {...restProps}
      disableInitializer
      draggable={isDraggable}
    ></GeneralSchemaDesigner>
  );
};

ActionDesigner.ButtonEditor = ButtonEditor;
ActionDesigner.RemoveButton = RemoveButton;<|MERGE_RESOLUTION|>--- conflicted
+++ resolved
@@ -8,13 +8,8 @@
 import { useTranslation } from 'react-i18next';
 import { RemoteSelect, useCompile, useDesignable } from '../..';
 import { usePlugin } from '../../../application/hooks';
-<<<<<<< HEAD
-import { useSchemaDesigner } from '../../../application/schema-designer';
-import { SchemaSetting, SchemaSettingOptions } from '../../../application/schema-settings';
-=======
 import { useSchemaToolbar } from '../../../application/schema-toolbar';
 import { SchemaSettings, SchemaSettingOptions } from '../../../application/schema-settings';
->>>>>>> 34e026ce
 import { CollectionOptions, useCollection, useCollectionManager } from '../../../collection-manager';
 import { FlagProvider } from '../../../flag-provider';
 import { useRecord } from '../../../record-provider';
@@ -22,9 +17,6 @@
 import { useCollectionState } from '../../../schema-settings/DataTemplates/hooks/useCollectionState';
 import { useSyncFromForm } from '../../../schema-settings/DataTemplates/utils';
 import { GeneralSchemaDesigner } from '../../../schema-settings/GeneralSchemaDesigner';
-<<<<<<< HEAD
-import { SchemaSettings } from '../../../schema-settings/SchemaSettings';
-=======
 import {
   SchemaSettingsActionModalItem,
   SchemaSettingsDivider,
@@ -35,7 +27,6 @@
   SchemaSettingsSelectItem,
   SchemaSettingsSwitchItem,
 } from '../../../schema-settings/SchemaSettings';
->>>>>>> 34e026ce
 import { DefaultValueProvider } from '../../../schema-settings/hooks/useIsAllowToSetDefaultValue';
 import { useLinkageAction } from './hooks';
 import { requestSettingsSchema } from './utils';
@@ -926,20 +917,12 @@
   {
     name: 'Customize',
     Component: MenuGroup,
-<<<<<<< HEAD
-    type: 'itemGroup',
-=======
->>>>>>> 34e026ce
     children: [
       {
         name: 'editButton',
         Component: ButtonEditor,
         useComponentProps() {
-<<<<<<< HEAD
-          const { buttonEditorProps } = useSchemaDesigner();
-=======
           const { buttonEditorProps } = useSchemaToolbar();
->>>>>>> 34e026ce
           return buttonEditorProps;
         },
       },
@@ -956,28 +939,16 @@
       },
       {
         name: 'linkageRules',
-<<<<<<< HEAD
-        Component: SchemaSettings.LinkageRules,
-        useVisible() {
-          const fieldSchema = useFieldSchema();
-          const isAction = useLinkageAction();
-          const { linkageAction } = useSchemaDesigner();
-=======
         Component: SchemaSettingsLinkageRules,
         useVisible() {
           const fieldSchema = useFieldSchema();
           const isAction = useLinkageAction();
           const { linkageAction } = useSchemaToolbar();
->>>>>>> 34e026ce
           return linkageAction || isAction;
         },
         useComponentProps() {
           const { name } = useCollection();
-<<<<<<< HEAD
-          const { linkageRulesProps } = useSchemaDesigner();
-=======
           const { linkageRulesProps } = useSchemaToolbar();
->>>>>>> 34e026ce
           return {
             ...linkageRulesProps,
             collectionName: name,
@@ -1066,11 +1037,7 @@
       },
       {
         name: 'enableChildCollections',
-<<<<<<< HEAD
-        Component: SchemaSettings.LinkageRules,
-=======
         Component: SchemaSettingsLinkageRules,
->>>>>>> 34e026ce
         useVisible() {
           const fieldSchema = useFieldSchema();
           const { name } = useCollection();
@@ -1091,11 +1058,7 @@
         sort: 100,
         Component: RemoveButton as any,
         useComponentProps() {
-<<<<<<< HEAD
-          const { removeButtonProps } = useSchemaDesigner();
-=======
           const { removeButtonProps } = useSchemaToolbar();
->>>>>>> 34e026ce
           return removeButtonProps;
         },
         useVisible() {
@@ -1107,11 +1070,7 @@
   },
 ];
 
-<<<<<<< HEAD
-export const actionSettings = new SchemaSetting({
-=======
 export const actionSettings = new SchemaSettings({
->>>>>>> 34e026ce
   name: 'ActionSettings',
   items: actionSettingsItems,
 });
