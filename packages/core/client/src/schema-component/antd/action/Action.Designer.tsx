import { ArrayTable } from '@formily/antd-v5';
<<<<<<< HEAD
import { onFieldInputValueChange, onFieldValueChange } from '@formily/core';
=======
import { onFieldValueChange } from '@formily/core';
>>>>>>> 25d5d4b7
import { ISchema, connect, mapProps, useField, useFieldSchema, useForm, useFormEffects } from '@formily/react';
import { isValid, uid } from '@formily/shared';
import { Alert, Tree as AntdTree, ModalProps } from 'antd';
import React, { useCallback, useEffect, useState } from 'react';
import { useTranslation } from 'react-i18next';
import { RemoteSelect, useCompile, useDesignable } from '../..';
import { usePlugin } from '../../../application/hooks';
import { useSchemaToolbar } from '../../../application/schema-toolbar';
import { SchemaSettings, SchemaSettingOptions } from '../../../application/schema-settings';
import { CollectionOptions, useCollection, useCollectionManager } from '../../../collection-manager';
import { FlagProvider } from '../../../flag-provider';
<<<<<<< HEAD
import { useRecord } from '../../../record-provider';
import { SchemaSettingOpenModeSchemaItems } from '../../../schema-items';
import { useCollectionState } from '../../../schema-settings/DataTemplates/hooks/useCollectionState';
import { useSyncFromForm } from '../../../schema-settings/DataTemplates/utils';
=======
import { SchemaSettingOpenModeSchemaItems } from '../../../schema-items';
import { useCollectionState } from '../../../schema-settings/DataTemplates/hooks/useCollectionState';
>>>>>>> 25d5d4b7
import { GeneralSchemaDesigner } from '../../../schema-settings/GeneralSchemaDesigner';
import {
  SchemaSettingsActionModalItem,
  SchemaSettingsDivider,
  SchemaSettingsItemGroup,
  SchemaSettingsLinkageRules,
  SchemaSettingsModalItem,
  SchemaSettingsRemove,
  SchemaSettingsSelectItem,
  SchemaSettingsSwitchItem,
} from '../../../schema-settings/SchemaSettings';
import { DefaultValueProvider } from '../../../schema-settings/hooks/useIsAllowToSetDefaultValue';
import { useLinkageAction } from './hooks';
import { requestSettingsSchema } from './utils';
import { useApp } from '../../../application';

const Tree = connect(
  AntdTree,
  mapProps((props, field: any) => {
    useEffect(() => {
      field.value = props.defaultCheckedKeys || [];
    }, []);
    const [checkedKeys, setCheckedKeys] = useState(props.defaultCheckedKeys || []);
    const onCheck = (checkedKeys) => {
      setCheckedKeys(checkedKeys);
      field.value = checkedKeys;
    };
    field.onCheck = onCheck;
    return {
      ...props,
      checkedKeys,
      onCheck,
    };
  }),
);
const MenuGroup = (props) => {
  const fieldSchema = useFieldSchema();
  const { t } = useTranslation();
  const compile = useCompile();
  const actionTitle = fieldSchema.title ? compile(fieldSchema.title) : '';
  const actionType = fieldSchema['x-action'] ?? '';
  if (!actionType.startsWith('customize:') || !actionTitle) {
    return props.children;
  }
  return (
    <SchemaSettingsItemGroup title={`${t('Customize')} > ${actionTitle}`}>{props.children}</SchemaSettingsItemGroup>
  );
};

function ButtonEditor(props) {
  const field = useField();
  const fieldSchema = useFieldSchema();
  const { dn } = useDesignable();
  const { t } = useTranslation();
  const isLink = props?.isLink || fieldSchema['x-component'] === 'Action.Link';

  return (
    <SchemaSettingsModalItem
      title={t('Edit button')}
      schema={
        {
          type: 'object',
          title: t('Edit button'),
          properties: {
            title: {
              'x-decorator': 'FormItem',
              'x-component': 'Input',
              title: t('Button title'),
              default: fieldSchema.title,
              'x-component-props': {},
              // description: `原字段标题：${collectionField?.uiSchema?.title}`,
            },
            icon: {
              'x-decorator': 'FormItem',
              'x-component': 'IconPicker',
              title: t('Button icon'),
              default: fieldSchema?.['x-component-props']?.icon,
              'x-component-props': {},
              'x-visible': !isLink,
              // description: `原字段标题：${collectionField?.uiSchema?.title}`,
            },
            type: {
              'x-decorator': 'FormItem',
              'x-component': 'Radio.Group',
              title: t('Button background color'),
              default: fieldSchema?.['x-component-props']?.danger
                ? 'danger'
                : fieldSchema?.['x-component-props']?.type === 'primary'
                ? 'primary'
                : 'default',
              enum: [
                { value: 'default', label: '{{t("Default")}}' },
                { value: 'primary', label: '{{t("Highlight")}}' },
                { value: 'danger', label: '{{t("Danger red")}}' },
              ],
              'x-visible': !isLink,
            },
          },
        } as ISchema
      }
      onSubmit={({ title, icon, type }) => {
        fieldSchema.title = title;
        field.title = title;
        field.componentProps.icon = icon;
        field.componentProps.danger = type === 'danger';
        field.componentProps.type = type;
        fieldSchema['x-component-props'] = fieldSchema['x-component-props'] || {};
        fieldSchema['x-component-props'].icon = icon;
        fieldSchema['x-component-props'].danger = type === 'danger';
        fieldSchema['x-component-props'].type = type;
        dn.emit('patch', {
          schema: {
            ['x-uid']: fieldSchema['x-uid'],
            title,
            'x-component-props': {
              ...fieldSchema['x-component-props'],
            },
          },
        });
        dn.refresh();
      }}
    />
  );
}

function SaveMode() {
  const { dn } = useDesignable();
  const { t } = useTranslation();
  const field = useField();
  const fieldSchema = useFieldSchema();
  const { name } = useCollection();
  const { getEnableFieldTree, getOnLoadData } = useCollectionState(name);

  return (
    <SchemaSettingsModalItem
      title={t('Save mode')}
      components={{ Tree }}
      scope={{ getEnableFieldTree, name, getOnLoadData }}
      schema={
        {
          type: 'object',
          title: t('Save mode'),
          properties: {
            saveMode: {
              'x-decorator': 'FormItem',
              'x-component': 'Radio.Group',
              // title: t('Save mode'),
              default: field.componentProps.saveMode || 'create',
              enum: [
                { value: 'create', label: '{{t("Insert")}}' },
                { value: 'firstOrCreate', label: '{{t("Insert if not exists")}}' },
                { value: 'updateOrCreate', label: '{{t("Insert if not exists, or update")}}' },
              ],
            },
            filterKeys: {
              type: 'array',
              title: '{{ t("Determine whether a record exists by the following fields") }}',
              required: true,
              default: field.componentProps.filterKeys,
              'x-decorator': 'FormItem',
              'x-component': 'Tree',
              'x-component-props': {
                treeData: [],
                checkable: true,
                checkStrictly: true,
                selectable: false,
                loadData: '{{ getOnLoadData($self) }}',
                defaultCheckedKeys: field.componentProps.filterKeys,
                rootStyle: {
                  padding: '8px 0',
                  border: '1px solid #d9d9d9',
                  borderRadius: '2px',
                  maxHeight: '30vh',
                  overflow: 'auto',
                  margin: '2px 0',
                },
              },
              'x-reactions': [
                {
                  dependencies: ['.saveMode'],
                  fulfill: {
                    state: {
                      hidden: '{{ $deps[0]==="create"}}',
                      componentProps: {
                        treeData: '{{ getEnableFieldTree(name, $self) }}',
                      },
                    },
                  },
                },
              ],
            },
          },
        } as ISchema
      }
      onSubmit={({ saveMode, filterKeys }) => {
        field.componentProps.saveMode = saveMode;
        field.componentProps.filterKeys = filterKeys;
        fieldSchema['x-component-props'] = fieldSchema['x-component-props'] || {};
        fieldSchema['x-component-props'].saveMode = saveMode;
        fieldSchema['x-component-props'].filterKeys = filterKeys;
        dn.emit('patch', {
          schema: {
            ['x-uid']: fieldSchema['x-uid'],
            'x-component-props': {
              ...fieldSchema['x-component-props'],
            },
          },
        });
        dn.refresh();
      }}
    />
  );
}

const findFormBlock = (schema) => {
  const formSchema = schema.reduceProperties((_, s) => {
    if (s['x-decorator'] === 'FormBlockProvider') {
      return s;
    } else {
      return findFormBlock(s);
    }
  }, null);
  return formSchema;
};

const getAllkeys = (data, result) => {
  for (let i = 0; i < data?.length; i++) {
    const { children, ...rest } = data[i];
    result.push(rest.key);
    if (children) {
      getAllkeys(children, result);
    }
  }
  return result;
};

<<<<<<< HEAD
function DuplicationMode() {
  const { dn } = useDesignable();
  const { t } = useTranslation();
  const field = useField();
  const fieldSchema = useFieldSchema();
  const { name } = useCollection();
  const { collectionList, getEnableFieldTree, getOnLoadData, getOnCheck } = useCollectionState(name);
  const duplicateValues = cloneDeep(fieldSchema['x-component-props'].duplicateFields || []);
  const record = useRecord();
  const syncCallBack = useCallback((treeData, selectFields, form) => {
    form.query('duplicateFields').take((f) => {
      f.componentProps.treeData = treeData;
      f.componentProps.defaultCheckedKeys = selectFields;
      f.setInitialValue(selectFields);
      f?.onCheck(selectFields);
      form.setValues({ ...form.values, treeData });
    });
  }, []);
  const useSelectAllFields = (form) => {
    return {
      async run() {
        form.query('duplicateFields').take((f) => {
          const selectFields = getAllkeys(f.componentProps.treeData, []);
          f.componentProps.defaultCheckedKeys = selectFields;
          f.setInitialValue(selectFields);
          f?.onCheck(selectFields);
        });
      },
    };
  };
  const useUnSelectAllFields = (form) => {
    return {
      async run() {
        form.query('duplicateFields').take((f) => {
          f.componentProps.defaultCheckedKeys = [];
          f.setInitialValue([]);
          f?.onCheck([]);
        });
      },
    };
  };
  return (
    <SchemaSettingsModalItem
      title={t('Duplicate mode')}
      components={{ Tree }}
      scope={{
        getEnableFieldTree,
        collectionName: fieldSchema['x-component-props']?.duplicateCollection || record?.__collection || name,
        currentCollection: record?.__collection || name,
        getOnLoadData,
        getOnCheck,
        treeData: fieldSchema['x-component-props']?.treeData,
        duplicateValues,
        onFieldInputValueChange,
      }}
      schema={
        {
          type: 'object',
          title: t('Duplicate mode'),
          properties: {
            duplicateMode: {
              'x-decorator': 'FormItem',
              'x-component': 'Radio.Group',
              title: t('Duplicate mode'),
              default: fieldSchema['x-component-props']?.duplicateMode || 'quickDulicate',
              enum: [
                { value: 'quickDulicate', label: '{{t("Direct duplicate")}}' },
                { value: 'continueduplicate', label: '{{t("Copy into the form and continue to fill in")}}' },
              ],
            },
            collection: {
              type: 'string',
              title: '{{ t("Target collection") }}',
              required: true,
              description: t('If collection inherits, choose inherited collections as templates'),
              default: '{{ collectionName }}',
              'x-display': collectionList.length > 1 ? 'visible' : 'hidden',
              'x-decorator': 'FormItem',
              'x-component': 'Select',
              'x-component-props': {
                options: collectionList,
              },
              'x-reactions': [
                {
                  dependencies: ['.duplicateMode'],
                  fulfill: {
                    state: {
                      disabled: `{{ $deps[0]==="quickDulicate" }}`,
                      value: `{{ $deps[0]==="quickDulicate"? currentCollection:collectionName }}`,
                    },
                  },
                },
              ],
            },
            syncFromForm: {
              type: 'void',
              title: '{{ t("Sync from form fields") }}',
              'x-component': 'Action.Link',
              'x-component-props': {
                type: 'primary',
                style: { float: 'right', position: 'relative', zIndex: 1200 },
                useAction: () => {
                  const formSchema = useMemo(() => findFormBlock(fieldSchema), [fieldSchema]);
                  return useSyncFromForm(
                    formSchema,
                    fieldSchema['x-component-props']?.duplicateCollection || record?.__collection || name,
                    syncCallBack,
                  );
                },
              },
              'x-reactions': [
                {
                  dependencies: ['.duplicateMode'],
                  fulfill: {
                    state: {
                      visible: `{{ $deps[0]!=="quickDulicate" }}`,
                    },
                  },
                },
              ],
            },
            selectAll: {
              type: 'void',
              title: '{{ t("Select all") }}',
              'x-component': 'Action.Link',
              'x-reactions': [
                {
                  dependencies: ['.duplicateMode'],
                  fulfill: {
                    state: {
                      visible: `{{ $deps[0]==="quickDulicate"}}`,
                    },
                  },
                },
              ],
              'x-component-props': {
                type: 'primary',
                style: { float: 'right', position: 'relative', zIndex: 1200 },
                useAction: () => {
                  const from = useForm();
                  return useSelectAllFields(from);
                },
              },
            },
            unselectAll: {
              type: 'void',
              title: '{{ t("UnSelect all") }}',
              'x-component': 'Action.Link',
              'x-reactions': [
                {
                  dependencies: ['.duplicateMode', '.duplicateFields'],
                  fulfill: {
                    state: {
                      visible: `{{ $deps[0]==="quickDulicate"&&$form.getValuesIn('duplicateFields').length>0 }}`,
                    },
                  },
                },
              ],
              'x-component-props': {
                type: 'primary',
                style: { float: 'right', position: 'relative', zIndex: 1200, marginRight: '10px' },
                useAction: () => {
                  const from = useForm();
                  return useUnSelectAllFields(from);
                },
              },
            },
            duplicateFields: {
              type: 'array',
              title: '{{ t("Data fields") }}',
              required: true,
              description: t('Only the selected fields will be used as the initialization data for the form'),
              'x-decorator': 'FormItem',
              'x-component': Tree,
              'x-component-props': {
                defaultCheckedKeys: duplicateValues,
                treeData: [],
                checkable: true,
                checkStrictly: true,
                selectable: false,
                loadData: '{{ getOnLoadData($self) }}',
                onCheck: '{{ getOnCheck($self) }}',
                rootStyle: {
                  padding: '8px 0',
                  border: '1px solid #d9d9d9',
                  borderRadius: '2px',
                  maxHeight: '30vh',
                  overflow: 'auto',
                  margin: '2px 0',
                },
              },
              'x-reactions': [
                {
                  dependencies: ['.collection', '.duplicateMode'],
                  fulfill: {
                    state: {
                      disabled: '{{ !$deps[0] }}',
                      componentProps: {
                        treeData: '{{ getEnableFieldTree($deps[0], $self,treeData) }}',
                      },
                    },
                  },
                },
              ],
            },
          },
        } as ISchema
      }
      onSubmit={({ duplicateMode, collection, duplicateFields, treeData }) => {
        const fields = Array.isArray(duplicateFields) ? duplicateFields : duplicateFields.checked || [];
        field.componentProps.duplicateMode = duplicateMode;
        field.componentProps.duplicateFields = fields;
        fieldSchema['x-component-props'] = fieldSchema['x-component-props'] || {};
        fieldSchema['x-component-props'].duplicateMode = duplicateMode;
        fieldSchema['x-component-props'].duplicateFields = fields;
        fieldSchema['x-component-props'].duplicateCollection = collection;
        fieldSchema['x-component-props'].treeData = treeData || field.componentProps?.treeData;
        dn.emit('patch', {
          schema: {
            ['x-uid']: fieldSchema['x-uid'],
            'x-component-props': {
              ...fieldSchema['x-component-props'],
            },
=======
function UpdateMode() {
  const { dn } = useDesignable();
  const { t } = useTranslation();
  const fieldSchema = useFieldSchema();

  return (
    <SchemaSettingsSelectItem
      title={t('Data will be updated')}
      options={[
        { label: t('Selected'), value: 'selected' },
        { label: t('All'), value: 'all' },
      ]}
      value={fieldSchema?.['x-action-settings']?.['updateMode']}
      onChange={(value) => {
        fieldSchema['x-action-settings']['updateMode'] = value;
        dn.emit('patch', {
          schema: {
            'x-uid': fieldSchema['x-uid'],
            'x-action-settings': fieldSchema['x-action-settings'],
>>>>>>> 25d5d4b7
          },
        });
        dn.refresh();
      }}
    />
  );
}

function AssignedFieldValues() {
  const { dn } = useDesignable();
  const { t } = useTranslation();
  const fieldSchema = useFieldSchema();
  const field = useField();
  const [initialSchema, setInitialSchema] = useState<ISchema>();
  useEffect(() => {
    const schemaUid = uid();
    const schema: ISchema = {
      type: 'void',
      'x-uid': schemaUid,
      'x-component': 'Grid',
      'x-initializer': 'CustomFormItemInitializers',
    };
    setInitialSchema(schema);
  }, [field.address]);

  const tips = {
    'customize:update': t(
      'After clicking the custom button, the following fields of the current record will be saved according to the following form.',
    ),
    'customize:save': t(
      'After clicking the custom button, the following fields of the current record will be saved according to the following form.',
    ),
  };
  const actionType = fieldSchema['x-action'] ?? '';
  const onSubmit = useCallback(
    (assignedValues) => {
      fieldSchema['x-action-settings']['assignedValues'] = assignedValues;
      dn.emit('patch', {
        schema: {
          ['x-uid']: fieldSchema['x-uid'],
          'x-action-settings': fieldSchema['x-action-settings'],
        },
      });
    },
    [dn, fieldSchema],
  );

  return (
    <FlagProvider isInAssignFieldValues={true}>
      <DefaultValueProvider isAllowToSetDefaultValue={() => false}>
        <SchemaSettingsActionModalItem
          title={t('Assign field values')}
          maskClosable={false}
          initialSchema={initialSchema}
          initialValues={fieldSchema?.['x-action-settings']?.assignedValues}
          modalTip={tips[actionType]}
          uid={fieldSchema?.['x-action-settings']?.schemaUid}
          onSubmit={onSubmit}
        />
      </DefaultValueProvider>
    </FlagProvider>
  );
}

function RequestSettings() {
  const { dn } = useDesignable();
  const { t } = useTranslation();
  const fieldSchema = useFieldSchema();

  return (
    <SchemaSettingsActionModalItem
      title={t('Request settings')}
      schema={requestSettingsSchema}
      initialValues={fieldSchema?.['x-action-settings']?.requestSettings}
      onSubmit={(requestSettings) => {
        fieldSchema['x-action-settings']['requestSettings'] = requestSettings;
        dn.emit('patch', {
          schema: {
            ['x-uid']: fieldSchema['x-uid'],
            'x-action-settings': fieldSchema['x-action-settings'],
          },
        });
        dn.refresh();
      }}
    />
  );
}

function SkipValidation() {
  const { dn } = useDesignable();
  const { t } = useTranslation();
  const fieldSchema = useFieldSchema();

  return (
    <SchemaSettingsSwitchItem
      title={t('Skip required validation')}
      checked={!!fieldSchema?.['x-action-settings']?.skipValidator}
      onChange={(value) => {
        fieldSchema['x-action-settings'].skipValidator = value;
        dn.emit('patch', {
          schema: {
            ['x-uid']: fieldSchema['x-uid'],
            'x-action-settings': {
              ...fieldSchema['x-action-settings'],
            },
          },
        });
      }}
    />
  );
}

function AfterSuccess() {
  const { dn } = useDesignable();
  const { t } = useTranslation();
  const fieldSchema = useFieldSchema();
  return (
    <SchemaSettingsModalItem
      title={t('After successful submission')}
      initialValues={fieldSchema?.['x-action-settings']?.['onSuccess']}
      schema={
        {
          type: 'object',
          title: t('After successful submission'),
          properties: {
            successMessage: {
              title: t('Popup message'),
              'x-decorator': 'FormItem',
              'x-component': 'Input.TextArea',
              'x-component-props': {},
            },
            manualClose: {
              title: t('Popup close method'),
              enum: [
                { label: t('Automatic close'), value: false },
                { label: t('Manually close'), value: true },
              ],
              'x-decorator': 'FormItem',
              'x-component': 'Radio.Group',
              'x-component-props': {},
            },
            redirecting: {
              title: t('Then'),
              enum: [
                { label: t('Stay on current page'), value: false },
                { label: t('Redirect to'), value: true },
              ],
              'x-decorator': 'FormItem',
              'x-component': 'Radio.Group',
              'x-component-props': {},
              'x-reactions': {
                target: 'redirectTo',
                fulfill: {
                  state: {
                    visible: '{{!!$self.value}}',
                  },
                },
              },
            },
            redirectTo: {
              title: t('Link'),
              'x-decorator': 'FormItem',
              'x-component': 'Input',
              'x-component-props': {},
            },
          },
        } as ISchema
      }
      onSubmit={(onSuccess) => {
        fieldSchema['x-action-settings']['onSuccess'] = onSuccess;
        dn.emit('patch', {
          schema: {
            ['x-uid']: fieldSchema['x-uid'],
            'x-action-settings': fieldSchema['x-action-settings'],
          },
        });
      }}
    />
  );
}

function RemoveButton(
  props: {
    onConfirmOk?: ModalProps['onOk'];
  } = {},
) {
  const { t } = useTranslation();
  const fieldSchema = useFieldSchema();
  const isDeletable = fieldSchema?.parent['x-component'] === 'CollectionField';
  return (
    !isDeletable && (
      <>
        <SchemaSettingsDivider />
        <SchemaSettingsRemove
          removeParentsIfNoChildren
          breakRemoveOn={(s) => {
            return s['x-component'] === 'Space' || s['x-component'].endsWith('ActionBar');
          }}
          confirm={{
            title: t('Delete action'),
            onOk: props.onConfirmOk,
          }}
        />
      </>
    )
  );
}

function WorkflowSelect({ types, ...props }) {
  const { t } = useTranslation();
  const index = ArrayTable.useIndex();
  const { setValuesIn } = useForm();
  const baseCollection = useCollection();
  const { getCollection } = useCollectionManager();
  const [workflowCollection, setWorkflowCollection] = useState(baseCollection.name);
  useFormEffects(() => {
    onFieldValueChange(`group[${index}].context`, (field) => {
      let collection: CollectionOptions = baseCollection;
      if (field.value) {
        const paths = field.value.split('.');
        for (let i = 0; i < paths.length && collection; i++) {
          const path = paths[i];
          const associationField = collection.fields.find((f) => f.name === path);
          if (associationField) {
            collection = getCollection(associationField.target);
          }
        }
      }
      setWorkflowCollection(collection.name);
      setValuesIn(`group[${index}].workflowKey`, null);
    });
  });

  return (
    <RemoteSelect
      manual={false}
      placeholder={t('Select workflow', { ns: 'workflow' })}
      fieldNames={{
        label: 'title',
        value: 'key',
      }}
      service={{
        resource: 'workflows',
        action: 'list',
        params: {
          filter: {
            type: types,
            enabled: true,
            'config.collection': workflowCollection,
          },
        },
      }}
      {...props}
    />
  );
}

function WorkflowConfig() {
  const { dn } = useDesignable();
  const { t } = useTranslation();
  const fieldSchema = useFieldSchema();
  const { name: collection } = useCollection();
  const workflowPlugin = usePlugin('workflow') as any;
  const workflowTypes = workflowPlugin.getTriggersOptions().filter((item) => {
    return typeof item.options.useActionTriggerable === 'function'
      ? item.options.useActionTriggerable()
      : item.options.useActionTriggerable;
  });
  const description = {
    submit: t('Workflow will be triggered after submitting succeeded.', { ns: 'workflow' }),
    'customize:save': t('Workflow will be triggered after saving succeeded.', { ns: 'workflow' }),
    'customize:triggerWorkflows': t('Workflow will be triggered directly once the button clicked.', { ns: 'workflow' }),
  }[fieldSchema?.['x-action']];

  return (
    <SchemaSettingsModalItem
      title={t('Bind workflows', { ns: 'workflow' })}
      scope={{
        fieldFilter(field) {
          return ['belongsTo', 'hasOne'].includes(field.type);
        },
      }}
      components={{
        Alert,
        ArrayTable,
        WorkflowSelect,
      }}
      schema={
        {
          type: 'void',
          title: t('Bind workflows', { ns: 'workflow' }),
          properties: {
            description: description && {
              type: 'void',
              'x-component': 'Alert',
              'x-component-props': {
                message: description,
                style: {
                  marginBottom: '1em',
                },
              },
            },
            group: {
              type: 'array',
              'x-component': 'ArrayTable',
              'x-decorator': 'FormItem',
              items: {
                type: 'object',
                properties: {
                  context: {
                    type: 'void',
                    'x-component': 'ArrayTable.Column',
                    'x-component-props': {
                      title: t('Trigger data context', { ns: 'workflow' }),
                      width: 200,
                    },
                    properties: {
                      context: {
                        type: 'string',
                        'x-decorator': 'FormItem',
                        'x-component': 'AppendsTreeSelect',
                        'x-component-props': {
                          placeholder: t('Select context', { ns: 'workflow' }),
                          popupMatchSelectWidth: false,
                          collection,
                          filter: '{{ fieldFilter }}',
                          rootOption: {
                            label: t('Full form data', { ns: 'workflow' }),
                            value: '',
                          },
                          allowClear: false,
                        },
                        default: '',
                      },
                    },
                  },
                  workflowKey: {
                    type: 'void',
                    'x-component': 'ArrayTable.Column',
                    'x-component-props': {
                      title: t('Workflow', { ns: 'workflow' }),
                    },
                    properties: {
                      workflowKey: {
                        type: 'number',
                        'x-decorator': 'FormItem',
                        'x-component': 'WorkflowSelect',
                        'x-component-props': {
                          types: workflowTypes.map((item) => item.value),
                        },
                        required: true,
                      },
                    },
                  },
                  operations: {
                    type: 'void',
                    'x-component': 'ArrayTable.Column',
                    'x-component-props': {
                      width: 32,
                    },
                    properties: {
                      remove: {
                        type: 'void',
                        'x-component': 'ArrayTable.Remove',
                      },
                    },
                  },
                },
              },
              properties: {
                add: {
                  type: 'void',
                  title: t('Add workflow', { ns: 'workflow' }),
                  'x-component': 'ArrayTable.Addition',
                },
              },
            },
          },
        } as ISchema
      }
      initialValues={{ group: fieldSchema?.['x-action-settings']?.triggerWorkflows }}
      onSubmit={({ group }) => {
        fieldSchema['x-action-settings']['triggerWorkflows'] = group;
        dn.emit('patch', {
          schema: {
            ['x-uid']: fieldSchema['x-uid'],
            'x-action-settings': fieldSchema['x-action-settings'],
          },
        });
      }}
    />
  );
}

export const actionSettingsItems: SchemaSettingOptions['items'] = [
  {
    name: 'Customize',
    Component: MenuGroup,
    children: [
      {
        name: 'editButton',
        Component: ButtonEditor,
        useComponentProps() {
          const { buttonEditorProps } = useSchemaToolbar();
          return buttonEditorProps;
        },
      },
      {
        name: 'saveMode',
        Component: SaveMode,
        useVisible() {
          const fieldSchema = useFieldSchema();
          return (
            fieldSchema['x-action'] === 'submit' &&
            fieldSchema.parent?.['x-initializer'] === 'CreateFormActionInitializers'
          );
        },
      },
      {
        name: 'linkageRules',
        Component: SchemaSettingsLinkageRules,
        useVisible() {
          const fieldSchema = useFieldSchema();
          const isAction = useLinkageAction();
          const { linkageAction } = useSchemaToolbar();
          return linkageAction || isAction;
        },
        useComponentProps() {
          const { name } = useCollection();
          const { linkageRulesProps } = useSchemaToolbar();
          return {
            ...linkageRulesProps,
            collectionName: name,
          };
        },
      },
      {
<<<<<<< HEAD
        name: 'duplicationMode',
        Component: DuplicationMode,
        useVisible() {
          const fieldSchema = useFieldSchema();
          const isDuplicateAction = fieldSchema['x-action'] === 'duplicate';
          return isDuplicateAction;
        },
      },
      {
=======
>>>>>>> 25d5d4b7
        name: 'openMode',
        Component: SchemaSettingOpenModeSchemaItems,
        useComponentProps() {
          const fieldSchema = useFieldSchema();
          const isPopupAction = [
            'create',
            'update',
            'view',
            'customize:popup',
            'duplicate',
            'customize:create',
          ].includes(fieldSchema['x-action'] || '');

          return {
            openMode: isPopupAction,
            openSize: isPopupAction,
          };
        },
      },
      {
<<<<<<< HEAD
=======
        name: 'updateMode',
        Component: UpdateMode,
        useVisible() {
          const fieldSchema = useFieldSchema();
          const isUpdateModePopupAction = ['customize:bulkUpdate', 'customize:bulkEdit'].includes(
            fieldSchema['x-action'],
          );
          return isUpdateModePopupAction;
        },
      },
      {
>>>>>>> 25d5d4b7
        name: 'assignFieldValues',
        Component: AssignedFieldValues,
        useVisible() {
          const fieldSchema = useFieldSchema();
          return isValid(fieldSchema?.['x-action-settings']?.assignedValues);
        },
      },
      {
        name: 'requestSettings',
        Component: RequestSettings,
        useVisible() {
          const fieldSchema = useFieldSchema();
          return isValid(fieldSchema?.['x-action-settings']?.requestSettings);
        },
      },
      {
        name: 'skipValidator',
        Component: SkipValidation,
        useVisible() {
          const fieldSchema = useFieldSchema();
          return isValid(fieldSchema?.['x-action-settings']?.skipValidator);
        },
      },
      {
<<<<<<< HEAD
=======
        name: 'afterSuccess',
        Component: AfterSuccess,
        useVisible() {
          const fieldSchema = useFieldSchema();
          return isValid(fieldSchema?.['x-action-settings']?.onSuccess);
        },
      },
      {
>>>>>>> 25d5d4b7
        name: 'workflowConfig',
        Component: WorkflowConfig,
        useVisible() {
          const fieldSchema = useFieldSchema();
          return isValid(fieldSchema?.['x-action-settings']?.triggerWorkflows);
        },
      },
      {
        name: 'enableChildCollections',
        Component: SchemaSettingsLinkageRules,
        useVisible() {
          const fieldSchema = useFieldSchema();
          const { name } = useCollection();
          const { getChildrenCollections } = useCollectionManager();
          const isChildCollectionAction =
            getChildrenCollections(name).length > 0 && fieldSchema['x-action'] === 'create';
          return isChildCollectionAction;
        },
        useComponentProps() {
          const { name } = useCollection();
          return {
            collectionName: name,
          };
        },
      },
      {
        name: 'remove',
        sort: 100,
        Component: RemoveButton as any,
        useComponentProps() {
          const { removeButtonProps } = useSchemaToolbar();
          return removeButtonProps;
        },
        useVisible() {
          const fieldSchema = useFieldSchema();
          return fieldSchema?.['x-action-settings']?.removable !== false;
        },
      },
    ],
  },
];

export const actionSettings = new SchemaSettings({
  name: 'ActionSettings',
  items: actionSettingsItems,
});

export const ActionDesigner = (props) => {
  const {
    modalTip,
    linkageAction,
    removeButtonProps,
    buttonEditorProps,
    linkageRulesProps,
    schemaSettings = 'ActionSettings',
    ...restProps
  } = props;
  const app = useApp();
  const fieldSchema = useFieldSchema();
  const isDraggable = fieldSchema?.parent['x-component'] !== 'CollectionField';
  const settingsName = `ActionSettings:${fieldSchema['x-action']}`;
  const defaultActionSettings = 'ActionSettings';
  const hasAction = app.schemaSettingsManager.has(settingsName);

  return (
    <GeneralSchemaDesigner
      schemaSettings={hasAction ? settingsName : defaultActionSettings}
      contextValue={{ modalTip, linkageAction, removeButtonProps, buttonEditorProps, linkageRulesProps }}
      {...restProps}
      disableInitializer
      draggable={isDraggable}
    ></GeneralSchemaDesigner>
  );
};

ActionDesigner.ButtonEditor = ButtonEditor;
ActionDesigner.RemoveButton = RemoveButton;<|MERGE_RESOLUTION|>--- conflicted
+++ resolved
@@ -1,9 +1,5 @@
 import { ArrayTable } from '@formily/antd-v5';
-<<<<<<< HEAD
-import { onFieldInputValueChange, onFieldValueChange } from '@formily/core';
-=======
 import { onFieldValueChange } from '@formily/core';
->>>>>>> 25d5d4b7
 import { ISchema, connect, mapProps, useField, useFieldSchema, useForm, useFormEffects } from '@formily/react';
 import { isValid, uid } from '@formily/shared';
 import { Alert, Tree as AntdTree, ModalProps } from 'antd';
@@ -15,15 +11,8 @@
 import { SchemaSettings, SchemaSettingOptions } from '../../../application/schema-settings';
 import { CollectionOptions, useCollection, useCollectionManager } from '../../../collection-manager';
 import { FlagProvider } from '../../../flag-provider';
-<<<<<<< HEAD
-import { useRecord } from '../../../record-provider';
 import { SchemaSettingOpenModeSchemaItems } from '../../../schema-items';
 import { useCollectionState } from '../../../schema-settings/DataTemplates/hooks/useCollectionState';
-import { useSyncFromForm } from '../../../schema-settings/DataTemplates/utils';
-=======
-import { SchemaSettingOpenModeSchemaItems } from '../../../schema-items';
-import { useCollectionState } from '../../../schema-settings/DataTemplates/hooks/useCollectionState';
->>>>>>> 25d5d4b7
 import { GeneralSchemaDesigner } from '../../../schema-settings/GeneralSchemaDesigner';
 import {
   SchemaSettingsActionModalItem,
@@ -260,259 +249,6 @@
   return result;
 };
 
-<<<<<<< HEAD
-function DuplicationMode() {
-  const { dn } = useDesignable();
-  const { t } = useTranslation();
-  const field = useField();
-  const fieldSchema = useFieldSchema();
-  const { name } = useCollection();
-  const { collectionList, getEnableFieldTree, getOnLoadData, getOnCheck } = useCollectionState(name);
-  const duplicateValues = cloneDeep(fieldSchema['x-component-props'].duplicateFields || []);
-  const record = useRecord();
-  const syncCallBack = useCallback((treeData, selectFields, form) => {
-    form.query('duplicateFields').take((f) => {
-      f.componentProps.treeData = treeData;
-      f.componentProps.defaultCheckedKeys = selectFields;
-      f.setInitialValue(selectFields);
-      f?.onCheck(selectFields);
-      form.setValues({ ...form.values, treeData });
-    });
-  }, []);
-  const useSelectAllFields = (form) => {
-    return {
-      async run() {
-        form.query('duplicateFields').take((f) => {
-          const selectFields = getAllkeys(f.componentProps.treeData, []);
-          f.componentProps.defaultCheckedKeys = selectFields;
-          f.setInitialValue(selectFields);
-          f?.onCheck(selectFields);
-        });
-      },
-    };
-  };
-  const useUnSelectAllFields = (form) => {
-    return {
-      async run() {
-        form.query('duplicateFields').take((f) => {
-          f.componentProps.defaultCheckedKeys = [];
-          f.setInitialValue([]);
-          f?.onCheck([]);
-        });
-      },
-    };
-  };
-  return (
-    <SchemaSettingsModalItem
-      title={t('Duplicate mode')}
-      components={{ Tree }}
-      scope={{
-        getEnableFieldTree,
-        collectionName: fieldSchema['x-component-props']?.duplicateCollection || record?.__collection || name,
-        currentCollection: record?.__collection || name,
-        getOnLoadData,
-        getOnCheck,
-        treeData: fieldSchema['x-component-props']?.treeData,
-        duplicateValues,
-        onFieldInputValueChange,
-      }}
-      schema={
-        {
-          type: 'object',
-          title: t('Duplicate mode'),
-          properties: {
-            duplicateMode: {
-              'x-decorator': 'FormItem',
-              'x-component': 'Radio.Group',
-              title: t('Duplicate mode'),
-              default: fieldSchema['x-component-props']?.duplicateMode || 'quickDulicate',
-              enum: [
-                { value: 'quickDulicate', label: '{{t("Direct duplicate")}}' },
-                { value: 'continueduplicate', label: '{{t("Copy into the form and continue to fill in")}}' },
-              ],
-            },
-            collection: {
-              type: 'string',
-              title: '{{ t("Target collection") }}',
-              required: true,
-              description: t('If collection inherits, choose inherited collections as templates'),
-              default: '{{ collectionName }}',
-              'x-display': collectionList.length > 1 ? 'visible' : 'hidden',
-              'x-decorator': 'FormItem',
-              'x-component': 'Select',
-              'x-component-props': {
-                options: collectionList,
-              },
-              'x-reactions': [
-                {
-                  dependencies: ['.duplicateMode'],
-                  fulfill: {
-                    state: {
-                      disabled: `{{ $deps[0]==="quickDulicate" }}`,
-                      value: `{{ $deps[0]==="quickDulicate"? currentCollection:collectionName }}`,
-                    },
-                  },
-                },
-              ],
-            },
-            syncFromForm: {
-              type: 'void',
-              title: '{{ t("Sync from form fields") }}',
-              'x-component': 'Action.Link',
-              'x-component-props': {
-                type: 'primary',
-                style: { float: 'right', position: 'relative', zIndex: 1200 },
-                useAction: () => {
-                  const formSchema = useMemo(() => findFormBlock(fieldSchema), [fieldSchema]);
-                  return useSyncFromForm(
-                    formSchema,
-                    fieldSchema['x-component-props']?.duplicateCollection || record?.__collection || name,
-                    syncCallBack,
-                  );
-                },
-              },
-              'x-reactions': [
-                {
-                  dependencies: ['.duplicateMode'],
-                  fulfill: {
-                    state: {
-                      visible: `{{ $deps[0]!=="quickDulicate" }}`,
-                    },
-                  },
-                },
-              ],
-            },
-            selectAll: {
-              type: 'void',
-              title: '{{ t("Select all") }}',
-              'x-component': 'Action.Link',
-              'x-reactions': [
-                {
-                  dependencies: ['.duplicateMode'],
-                  fulfill: {
-                    state: {
-                      visible: `{{ $deps[0]==="quickDulicate"}}`,
-                    },
-                  },
-                },
-              ],
-              'x-component-props': {
-                type: 'primary',
-                style: { float: 'right', position: 'relative', zIndex: 1200 },
-                useAction: () => {
-                  const from = useForm();
-                  return useSelectAllFields(from);
-                },
-              },
-            },
-            unselectAll: {
-              type: 'void',
-              title: '{{ t("UnSelect all") }}',
-              'x-component': 'Action.Link',
-              'x-reactions': [
-                {
-                  dependencies: ['.duplicateMode', '.duplicateFields'],
-                  fulfill: {
-                    state: {
-                      visible: `{{ $deps[0]==="quickDulicate"&&$form.getValuesIn('duplicateFields').length>0 }}`,
-                    },
-                  },
-                },
-              ],
-              'x-component-props': {
-                type: 'primary',
-                style: { float: 'right', position: 'relative', zIndex: 1200, marginRight: '10px' },
-                useAction: () => {
-                  const from = useForm();
-                  return useUnSelectAllFields(from);
-                },
-              },
-            },
-            duplicateFields: {
-              type: 'array',
-              title: '{{ t("Data fields") }}',
-              required: true,
-              description: t('Only the selected fields will be used as the initialization data for the form'),
-              'x-decorator': 'FormItem',
-              'x-component': Tree,
-              'x-component-props': {
-                defaultCheckedKeys: duplicateValues,
-                treeData: [],
-                checkable: true,
-                checkStrictly: true,
-                selectable: false,
-                loadData: '{{ getOnLoadData($self) }}',
-                onCheck: '{{ getOnCheck($self) }}',
-                rootStyle: {
-                  padding: '8px 0',
-                  border: '1px solid #d9d9d9',
-                  borderRadius: '2px',
-                  maxHeight: '30vh',
-                  overflow: 'auto',
-                  margin: '2px 0',
-                },
-              },
-              'x-reactions': [
-                {
-                  dependencies: ['.collection', '.duplicateMode'],
-                  fulfill: {
-                    state: {
-                      disabled: '{{ !$deps[0] }}',
-                      componentProps: {
-                        treeData: '{{ getEnableFieldTree($deps[0], $self,treeData) }}',
-                      },
-                    },
-                  },
-                },
-              ],
-            },
-          },
-        } as ISchema
-      }
-      onSubmit={({ duplicateMode, collection, duplicateFields, treeData }) => {
-        const fields = Array.isArray(duplicateFields) ? duplicateFields : duplicateFields.checked || [];
-        field.componentProps.duplicateMode = duplicateMode;
-        field.componentProps.duplicateFields = fields;
-        fieldSchema['x-component-props'] = fieldSchema['x-component-props'] || {};
-        fieldSchema['x-component-props'].duplicateMode = duplicateMode;
-        fieldSchema['x-component-props'].duplicateFields = fields;
-        fieldSchema['x-component-props'].duplicateCollection = collection;
-        fieldSchema['x-component-props'].treeData = treeData || field.componentProps?.treeData;
-        dn.emit('patch', {
-          schema: {
-            ['x-uid']: fieldSchema['x-uid'],
-            'x-component-props': {
-              ...fieldSchema['x-component-props'],
-            },
-=======
-function UpdateMode() {
-  const { dn } = useDesignable();
-  const { t } = useTranslation();
-  const fieldSchema = useFieldSchema();
-
-  return (
-    <SchemaSettingsSelectItem
-      title={t('Data will be updated')}
-      options={[
-        { label: t('Selected'), value: 'selected' },
-        { label: t('All'), value: 'all' },
-      ]}
-      value={fieldSchema?.['x-action-settings']?.['updateMode']}
-      onChange={(value) => {
-        fieldSchema['x-action-settings']['updateMode'] = value;
-        dn.emit('patch', {
-          schema: {
-            'x-uid': fieldSchema['x-uid'],
-            'x-action-settings': fieldSchema['x-action-settings'],
->>>>>>> 25d5d4b7
-          },
-        });
-        dn.refresh();
-      }}
-    />
-  );
-}
-
 function AssignedFieldValues() {
   const { dn } = useDesignable();
   const { t } = useTranslation();
@@ -610,75 +346,6 @@
             'x-action-settings': {
               ...fieldSchema['x-action-settings'],
             },
-          },
-        });
-      }}
-    />
-  );
-}
-
-function AfterSuccess() {
-  const { dn } = useDesignable();
-  const { t } = useTranslation();
-  const fieldSchema = useFieldSchema();
-  return (
-    <SchemaSettingsModalItem
-      title={t('After successful submission')}
-      initialValues={fieldSchema?.['x-action-settings']?.['onSuccess']}
-      schema={
-        {
-          type: 'object',
-          title: t('After successful submission'),
-          properties: {
-            successMessage: {
-              title: t('Popup message'),
-              'x-decorator': 'FormItem',
-              'x-component': 'Input.TextArea',
-              'x-component-props': {},
-            },
-            manualClose: {
-              title: t('Popup close method'),
-              enum: [
-                { label: t('Automatic close'), value: false },
-                { label: t('Manually close'), value: true },
-              ],
-              'x-decorator': 'FormItem',
-              'x-component': 'Radio.Group',
-              'x-component-props': {},
-            },
-            redirecting: {
-              title: t('Then'),
-              enum: [
-                { label: t('Stay on current page'), value: false },
-                { label: t('Redirect to'), value: true },
-              ],
-              'x-decorator': 'FormItem',
-              'x-component': 'Radio.Group',
-              'x-component-props': {},
-              'x-reactions': {
-                target: 'redirectTo',
-                fulfill: {
-                  state: {
-                    visible: '{{!!$self.value}}',
-                  },
-                },
-              },
-            },
-            redirectTo: {
-              title: t('Link'),
-              'x-decorator': 'FormItem',
-              'x-component': 'Input',
-              'x-component-props': {},
-            },
-          },
-        } as ISchema
-      }
-      onSubmit={(onSuccess) => {
-        fieldSchema['x-action-settings']['onSuccess'] = onSuccess;
-        dn.emit('patch', {
-          schema: {
-            ['x-uid']: fieldSchema['x-uid'],
-            'x-action-settings': fieldSchema['x-action-settings'],
           },
         });
       }}
@@ -942,18 +609,6 @@
         },
       },
       {
-<<<<<<< HEAD
-        name: 'duplicationMode',
-        Component: DuplicationMode,
-        useVisible() {
-          const fieldSchema = useFieldSchema();
-          const isDuplicateAction = fieldSchema['x-action'] === 'duplicate';
-          return isDuplicateAction;
-        },
-      },
-      {
-=======
->>>>>>> 25d5d4b7
         name: 'openMode',
         Component: SchemaSettingOpenModeSchemaItems,
         useComponentProps() {
@@ -974,20 +629,6 @@
         },
       },
       {
-<<<<<<< HEAD
-=======
-        name: 'updateMode',
-        Component: UpdateMode,
-        useVisible() {
-          const fieldSchema = useFieldSchema();
-          const isUpdateModePopupAction = ['customize:bulkUpdate', 'customize:bulkEdit'].includes(
-            fieldSchema['x-action'],
-          );
-          return isUpdateModePopupAction;
-        },
-      },
-      {
->>>>>>> 25d5d4b7
         name: 'assignFieldValues',
         Component: AssignedFieldValues,
         useVisible() {
@@ -1012,17 +653,6 @@
         },
       },
       {
-<<<<<<< HEAD
-=======
-        name: 'afterSuccess',
-        Component: AfterSuccess,
-        useVisible() {
-          const fieldSchema = useFieldSchema();
-          return isValid(fieldSchema?.['x-action-settings']?.onSuccess);
-        },
-      },
-      {
->>>>>>> 25d5d4b7
         name: 'workflowConfig',
         Component: WorkflowConfig,
         useVisible() {
