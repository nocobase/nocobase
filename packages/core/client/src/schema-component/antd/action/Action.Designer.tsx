import { ArrayTable } from '@formily/antd-v5';
import { onFieldValueChange } from '@formily/core';
import { ISchema, connect, mapProps, useField, useFieldSchema, useForm, useFormEffects } from '@formily/react';
import { isValid, uid } from '@formily/shared';
import { Alert, Tree as AntdTree, ModalProps } from 'antd';
import React, { useCallback, useEffect, useState } from 'react';
import { useTranslation } from 'react-i18next';
import { RemoteSelect, useCompile, useDesignable } from '../..';
import { usePlugin } from '../../../application/hooks';
import { useSchemaDesigner } from '../../../application/schema-designer';
import { SchemaSettings, SchemaSettingOptions } from '../../../application/schema-settings';
import { CollectionOptions, useCollection, useCollectionManager } from '../../../collection-manager';
import { FlagProvider } from '../../../flag-provider';
import { SchemaSettingOpenModeSchemaItems } from '../../../schema-items';
import { useCollectionState } from '../../../schema-settings/DataTemplates/hooks/useCollectionState';
import { GeneralSchemaDesigner } from '../../../schema-settings/GeneralSchemaDesigner';
import {
  SchemaSettingsActionModalItem,
  SchemaSettingsDivider,
  SchemaSettingsItemGroup,
  SchemaSettingsLinkageRules,
  SchemaSettingsModalItem,
  SchemaSettingsRemove,
  SchemaSettingsSelectItem,
  SchemaSettingsSwitchItem,
} from '../../../schema-settings/SchemaSettings';
import { DefaultValueProvider } from '../../../schema-settings/hooks/useIsAllowToSetDefaultValue';
import { useLinkageAction } from './hooks';
import { requestSettingsSchema } from './utils';
import { useApp } from '../../../application';

const Tree = connect(
  AntdTree,
  mapProps((props, field: any) => {
    useEffect(() => {
      field.value = props.defaultCheckedKeys || [];
    }, []);
    const [checkedKeys, setCheckedKeys] = useState(props.defaultCheckedKeys || []);
    const onCheck = (checkedKeys) => {
      setCheckedKeys(checkedKeys);
      field.value = checkedKeys;
    };
    field.onCheck = onCheck;
    return {
      ...props,
      checkedKeys,
      onCheck,
    };
  }),
);
const MenuGroup = (props) => {
  const fieldSchema = useFieldSchema();
  const { t } = useTranslation();
  const compile = useCompile();
  const actionTitle = fieldSchema.title ? compile(fieldSchema.title) : '';
  const actionType = fieldSchema['x-action'] ?? '';
  if (!actionType.startsWith('customize:') || !actionTitle) {
    return props.children;
  }
  return (
    <SchemaSettingsItemGroup title={`${t('Customize')} > ${actionTitle}`}>{props.children}</SchemaSettingsItemGroup>
  );
};

function ButtonEditor(props) {
  const field = useField();
  const fieldSchema = useFieldSchema();
  const { dn } = useDesignable();
  const { t } = useTranslation();
  const isLink = props?.isLink || fieldSchema['x-component'] === 'Action.Link';

  return (
    <SchemaSettingsModalItem
      title={t('Edit button')}
      schema={
        {
          type: 'object',
          title: t('Edit button'),
          properties: {
            title: {
              'x-decorator': 'FormItem',
              'x-component': 'Input',
              title: t('Button title'),
              default: fieldSchema.title,
              'x-component-props': {},
              // description: `原字段标题：${collectionField?.uiSchema?.title}`,
            },
            icon: {
              'x-decorator': 'FormItem',
              'x-component': 'IconPicker',
              title: t('Button icon'),
              default: fieldSchema?.['x-component-props']?.icon,
              'x-component-props': {},
              'x-visible': !isLink,
              // description: `原字段标题：${collectionField?.uiSchema?.title}`,
            },
            type: {
              'x-decorator': 'FormItem',
              'x-component': 'Radio.Group',
              title: t('Button background color'),
              default: fieldSchema?.['x-component-props']?.danger
                ? 'danger'
                : fieldSchema?.['x-component-props']?.type === 'primary'
                ? 'primary'
                : 'default',
              enum: [
                { value: 'default', label: '{{t("Default")}}' },
                { value: 'primary', label: '{{t("Highlight")}}' },
                { value: 'danger', label: '{{t("Danger red")}}' },
              ],
              'x-visible': !isLink,
            },
          },
        } as ISchema
      }
      onSubmit={({ title, icon, type }) => {
        fieldSchema.title = title;
        field.title = title;
        field.componentProps.icon = icon;
        field.componentProps.danger = type === 'danger';
        field.componentProps.type = type;
        fieldSchema['x-component-props'] = fieldSchema['x-component-props'] || {};
        fieldSchema['x-component-props'].icon = icon;
        fieldSchema['x-component-props'].danger = type === 'danger';
        fieldSchema['x-component-props'].type = type;
        dn.emit('patch', {
          schema: {
            ['x-uid']: fieldSchema['x-uid'],
            title,
            'x-component-props': {
              ...fieldSchema['x-component-props'],
            },
          },
        });
        dn.refresh();
      }}
    />
  );
}

function SaveMode() {
  const { dn } = useDesignable();
  const { t } = useTranslation();
  const field = useField();
  const fieldSchema = useFieldSchema();
  const { name } = useCollection();
  const { getEnableFieldTree, getOnLoadData } = useCollectionState(name);

  return (
    <SchemaSettingsModalItem
      title={t('Save mode')}
      components={{ Tree }}
      scope={{ getEnableFieldTree, name, getOnLoadData }}
      schema={
        {
          type: 'object',
          title: t('Save mode'),
          properties: {
            saveMode: {
              'x-decorator': 'FormItem',
              'x-component': 'Radio.Group',
              // title: t('Save mode'),
              default: field.componentProps.saveMode || 'create',
              enum: [
                { value: 'create', label: '{{t("Insert")}}' },
                { value: 'firstOrCreate', label: '{{t("Insert if not exists")}}' },
                { value: 'updateOrCreate', label: '{{t("Insert if not exists, or update")}}' },
              ],
            },
            filterKeys: {
              type: 'array',
              title: '{{ t("Determine whether a record exists by the following fields") }}',
              required: true,
              default: field.componentProps.filterKeys,
              'x-decorator': 'FormItem',
              'x-component': 'Tree',
              'x-component-props': {
                treeData: [],
                checkable: true,
                checkStrictly: true,
                selectable: false,
                loadData: '{{ getOnLoadData($self) }}',
                defaultCheckedKeys: field.componentProps.filterKeys,
                rootStyle: {
                  padding: '8px 0',
                  border: '1px solid #d9d9d9',
                  borderRadius: '2px',
                  maxHeight: '30vh',
                  overflow: 'auto',
                  margin: '2px 0',
                },
              },
              'x-reactions': [
                {
                  dependencies: ['.saveMode'],
                  fulfill: {
                    state: {
                      hidden: '{{ $deps[0]==="create"}}',
                      componentProps: {
                        treeData: '{{ getEnableFieldTree(name, $self) }}',
                      },
                    },
                  },
                },
              ],
            },
          },
        } as ISchema
      }
      onSubmit={({ saveMode, filterKeys }) => {
        field.componentProps.saveMode = saveMode;
        field.componentProps.filterKeys = filterKeys;
        fieldSchema['x-component-props'] = fieldSchema['x-component-props'] || {};
        fieldSchema['x-component-props'].saveMode = saveMode;
        fieldSchema['x-component-props'].filterKeys = filterKeys;
        dn.emit('patch', {
          schema: {
            ['x-uid']: fieldSchema['x-uid'],
            'x-component-props': {
              ...fieldSchema['x-component-props'],
            },
          },
        });
        dn.refresh();
      }}
    />
  );
}

const findFormBlock = (schema) => {
  const formSchema = schema.reduceProperties((_, s) => {
    if (s['x-decorator'] === 'FormBlockProvider') {
      return s;
    } else {
      return findFormBlock(s);
    }
  }, null);
  return formSchema;
};

const getAllkeys = (data, result) => {
  for (let i = 0; i < data?.length; i++) {
    const { children, ...rest } = data[i];
    result.push(rest.key);
    if (children) {
      getAllkeys(children, result);
    }
  }
  return result;
};

<<<<<<< HEAD
=======
function DuplicationMode() {
  const { dn } = useDesignable();
  const { t } = useTranslation();
  const field = useField();
  const fieldSchema = useFieldSchema();
  const { name } = useCollection();
  const { collectionList, getEnableFieldTree, getOnLoadData, getOnCheck } = useCollectionState(name);
  const duplicateValues = cloneDeep(fieldSchema['x-component-props'].duplicateFields || []);
  const record = useRecord();
  const syncCallBack = useCallback((treeData, selectFields, form) => {
    form.query('duplicateFields').take((f) => {
      f.componentProps.treeData = treeData;
      f.componentProps.defaultCheckedKeys = selectFields;
      f.setInitialValue(selectFields);
      f?.onCheck(selectFields);
      form.setValues({ ...form.values, treeData });
    });
  }, []);
  const useSelectAllFields = (form) => {
    return {
      async run() {
        form.query('duplicateFields').take((f) => {
          const selectFields = getAllkeys(f.componentProps.treeData, []);
          f.componentProps.defaultCheckedKeys = selectFields;
          f.setInitialValue(selectFields);
          f?.onCheck(selectFields);
        });
      },
    };
  };
  const useUnSelectAllFields = (form) => {
    return {
      async run() {
        form.query('duplicateFields').take((f) => {
          f.componentProps.defaultCheckedKeys = [];
          f.setInitialValue([]);
          f?.onCheck([]);
        });
      },
    };
  };
  return (
    <SchemaSettingsModalItem
      title={t('Duplicate mode')}
      components={{ Tree }}
      scope={{
        getEnableFieldTree,
        collectionName: fieldSchema['x-component-props']?.duplicateCollection || record?.__collection || name,
        currentCollection: record?.__collection || name,
        getOnLoadData,
        getOnCheck,
        treeData: fieldSchema['x-component-props']?.treeData,
        duplicateValues,
        onFieldInputValueChange,
      }}
      schema={
        {
          type: 'object',
          title: t('Duplicate mode'),
          properties: {
            duplicateMode: {
              'x-decorator': 'FormItem',
              'x-component': 'Radio.Group',
              title: t('Duplicate mode'),
              default: fieldSchema['x-component-props']?.duplicateMode || 'quickDulicate',
              enum: [
                { value: 'quickDulicate', label: '{{t("Direct duplicate")}}' },
                { value: 'continueduplicate', label: '{{t("Copy into the form and continue to fill in")}}' },
              ],
            },
            collection: {
              type: 'string',
              title: '{{ t("Target collection") }}',
              required: true,
              description: t('If collection inherits, choose inherited collections as templates'),
              default: '{{ collectionName }}',
              'x-display': collectionList.length > 1 ? 'visible' : 'hidden',
              'x-decorator': 'FormItem',
              'x-component': 'Select',
              'x-component-props': {
                options: collectionList,
              },
              'x-reactions': [
                {
                  dependencies: ['.duplicateMode'],
                  fulfill: {
                    state: {
                      disabled: `{{ $deps[0]==="quickDulicate" }}`,
                      value: `{{ $deps[0]==="quickDulicate"? currentCollection:collectionName }}`,
                    },
                  },
                },
              ],
            },
            syncFromForm: {
              type: 'void',
              title: '{{ t("Sync from form fields") }}',
              'x-component': 'Action.Link',
              'x-component-props': {
                type: 'primary',
                style: { float: 'right', position: 'relative', zIndex: 1200 },
                useAction: () => {
                  const formSchema = useMemo(() => findFormBlock(fieldSchema), [fieldSchema]);
                  return useSyncFromForm(
                    formSchema,
                    fieldSchema['x-component-props']?.duplicateCollection || record?.__collection || name,
                    syncCallBack,
                  );
                },
              },
              'x-reactions': [
                {
                  dependencies: ['.duplicateMode'],
                  fulfill: {
                    state: {
                      visible: `{{ $deps[0]!=="quickDulicate" }}`,
                    },
                  },
                },
              ],
            },
            selectAll: {
              type: 'void',
              title: '{{ t("Select all") }}',
              'x-component': 'Action.Link',
              'x-reactions': [
                {
                  dependencies: ['.duplicateMode'],
                  fulfill: {
                    state: {
                      visible: `{{ $deps[0]==="quickDulicate"}}`,
                    },
                  },
                },
              ],
              'x-component-props': {
                type: 'primary',
                style: { float: 'right', position: 'relative', zIndex: 1200 },
                useAction: () => {
                  const from = useForm();
                  return useSelectAllFields(from);
                },
              },
            },
            unselectAll: {
              type: 'void',
              title: '{{ t("UnSelect all") }}',
              'x-component': 'Action.Link',
              'x-reactions': [
                {
                  dependencies: ['.duplicateMode', '.duplicateFields'],
                  fulfill: {
                    state: {
                      visible: `{{ $deps[0]==="quickDulicate"&&$form.getValuesIn('duplicateFields').length>0 }}`,
                    },
                  },
                },
              ],
              'x-component-props': {
                type: 'primary',
                style: { float: 'right', position: 'relative', zIndex: 1200, marginRight: '10px' },
                useAction: () => {
                  const from = useForm();
                  return useUnSelectAllFields(from);
                },
              },
            },
            duplicateFields: {
              type: 'array',
              title: '{{ t("Data fields") }}',
              required: true,
              description: t('Only the selected fields will be used as the initialization data for the form'),
              'x-decorator': 'FormItem',
              'x-component': Tree,
              'x-component-props': {
                defaultCheckedKeys: duplicateValues,
                treeData: [],
                checkable: true,
                checkStrictly: true,
                selectable: false,
                loadData: '{{ getOnLoadData($self) }}',
                onCheck: '{{ getOnCheck($self) }}',
                rootStyle: {
                  padding: '8px 0',
                  border: '1px solid #d9d9d9',
                  borderRadius: '2px',
                  maxHeight: '30vh',
                  overflow: 'auto',
                  margin: '2px 0',
                },
              },
              'x-reactions': [
                {
                  dependencies: ['.collection', '.duplicateMode'],
                  fulfill: {
                    state: {
                      disabled: '{{ !$deps[0] }}',
                      componentProps: {
                        treeData: '{{ getEnableFieldTree($deps[0], $self,treeData) }}',
                      },
                    },
                  },
                },
              ],
            },
          },
        } as ISchema
      }
      onSubmit={({ duplicateMode, collection, duplicateFields, treeData }) => {
        const fields = Array.isArray(duplicateFields) ? duplicateFields : duplicateFields.checked || [];
        field.componentProps.duplicateMode = duplicateMode;
        field.componentProps.duplicateFields = fields;
        fieldSchema['x-component-props'] = fieldSchema['x-component-props'] || {};
        fieldSchema['x-component-props'].duplicateMode = duplicateMode;
        fieldSchema['x-component-props'].duplicateFields = fields;
        fieldSchema['x-component-props'].duplicateCollection = collection;
        fieldSchema['x-component-props'].treeData = treeData || field.componentProps?.treeData;
        dn.emit('patch', {
          schema: {
            ['x-uid']: fieldSchema['x-uid'],
            'x-component-props': {
              ...fieldSchema['x-component-props'],
            },
          },
        });
        dn.refresh();
      }}
    />
  );
}

>>>>>>> 282654c0
function UpdateMode() {
  const { dn } = useDesignable();
  const { t } = useTranslation();
  const fieldSchema = useFieldSchema();

  return (
    <SchemaSettingsSelectItem
      title={t('Data will be updated')}
      options={[
        { label: t('Selected'), value: 'selected' },
        { label: t('All'), value: 'all' },
      ]}
      value={fieldSchema?.['x-action-settings']?.['updateMode']}
      onChange={(value) => {
        fieldSchema['x-action-settings']['updateMode'] = value;
        dn.emit('patch', {
          schema: {
            'x-uid': fieldSchema['x-uid'],
            'x-action-settings': fieldSchema['x-action-settings'],
          },
        });
        dn.refresh();
      }}
    />
  );
}

function AssignedFieldValues() {
  const { dn } = useDesignable();
  const { t } = useTranslation();
  const fieldSchema = useFieldSchema();
  const field = useField();
  const [initialSchema, setInitialSchema] = useState<ISchema>();
  useEffect(() => {
    const schemaUid = uid();
    const schema: ISchema = {
      type: 'void',
      'x-uid': schemaUid,
      'x-component': 'Grid',
      'x-initializer': 'CustomFormItemInitializers',
    };
    setInitialSchema(schema);
  }, [field.address]);

  const tips = {
    'customize:update': t(
      'After clicking the custom button, the following fields of the current record will be saved according to the following form.',
    ),
    'customize:save': t(
      'After clicking the custom button, the following fields of the current record will be saved according to the following form.',
    ),
  };
  const actionType = fieldSchema['x-action'] ?? '';
  const onSubmit = useCallback(
    (assignedValues) => {
      fieldSchema['x-action-settings']['assignedValues'] = assignedValues;
      dn.emit('patch', {
        schema: {
          ['x-uid']: fieldSchema['x-uid'],
          'x-action-settings': fieldSchema['x-action-settings'],
        },
      });
    },
    [dn, fieldSchema],
  );

  return (
    <FlagProvider isInAssignFieldValues={true}>
      <DefaultValueProvider isAllowToSetDefaultValue={() => false}>
        <SchemaSettingsActionModalItem
          title={t('Assign field values')}
          maskClosable={false}
          initialSchema={initialSchema}
          initialValues={fieldSchema?.['x-action-settings']?.assignedValues}
          modalTip={tips[actionType]}
          uid={fieldSchema?.['x-action-settings']?.schemaUid}
          onSubmit={onSubmit}
        />
      </DefaultValueProvider>
    </FlagProvider>
  );
}

function RequestSettings() {
  const { dn } = useDesignable();
  const { t } = useTranslation();
  const fieldSchema = useFieldSchema();

  return (
    <SchemaSettingsActionModalItem
      title={t('Request settings')}
      schema={requestSettingsSchema}
      initialValues={fieldSchema?.['x-action-settings']?.requestSettings}
      onSubmit={(requestSettings) => {
        fieldSchema['x-action-settings']['requestSettings'] = requestSettings;
        dn.emit('patch', {
          schema: {
            ['x-uid']: fieldSchema['x-uid'],
            'x-action-settings': fieldSchema['x-action-settings'],
          },
        });
        dn.refresh();
      }}
    />
  );
}

function SkipValidation() {
  const { dn } = useDesignable();
  const { t } = useTranslation();
  const fieldSchema = useFieldSchema();

  return (
    <SchemaSettingsSwitchItem
      title={t('Skip required validation')}
      checked={!!fieldSchema?.['x-action-settings']?.skipValidator}
      onChange={(value) => {
        fieldSchema['x-action-settings'].skipValidator = value;
        dn.emit('patch', {
          schema: {
            ['x-uid']: fieldSchema['x-uid'],
            'x-action-settings': {
              ...fieldSchema['x-action-settings'],
            },
          },
        });
      }}
    />
  );
}

function AfterSuccess() {
  const { dn } = useDesignable();
  const { t } = useTranslation();
  const fieldSchema = useFieldSchema();
  return (
    <SchemaSettingsModalItem
      title={t('After successful submission')}
      initialValues={fieldSchema?.['x-action-settings']?.['onSuccess']}
      schema={
        {
          type: 'object',
          title: t('After successful submission'),
          properties: {
            successMessage: {
              title: t('Popup message'),
              'x-decorator': 'FormItem',
              'x-component': 'Input.TextArea',
              'x-component-props': {},
            },
            manualClose: {
              title: t('Popup close method'),
              enum: [
                { label: t('Automatic close'), value: false },
                { label: t('Manually close'), value: true },
              ],
              'x-decorator': 'FormItem',
              'x-component': 'Radio.Group',
              'x-component-props': {},
            },
            redirecting: {
              title: t('Then'),
              enum: [
                { label: t('Stay on current page'), value: false },
                { label: t('Redirect to'), value: true },
              ],
              'x-decorator': 'FormItem',
              'x-component': 'Radio.Group',
              'x-component-props': {},
              'x-reactions': {
                target: 'redirectTo',
                fulfill: {
                  state: {
                    visible: '{{!!$self.value}}',
                  },
                },
              },
            },
            redirectTo: {
              title: t('Link'),
              'x-decorator': 'FormItem',
              'x-component': 'Input',
              'x-component-props': {},
            },
          },
        } as ISchema
      }
      onSubmit={(onSuccess) => {
        fieldSchema['x-action-settings']['onSuccess'] = onSuccess;
        dn.emit('patch', {
          schema: {
            ['x-uid']: fieldSchema['x-uid'],
            'x-action-settings': fieldSchema['x-action-settings'],
          },
        });
      }}
    />
  );
}

function RemoveButton(
  props: {
    onConfirmOk?: ModalProps['onOk'];
  } = {},
) {
  const { t } = useTranslation();
  const fieldSchema = useFieldSchema();
  const isDeletable = fieldSchema?.parent['x-component'] === 'CollectionField';
  return (
    !isDeletable && (
      <>
        <SchemaSettingsDivider />
        <SchemaSettingsRemove
          removeParentsIfNoChildren
          breakRemoveOn={(s) => {
            return s['x-component'] === 'Space' || s['x-component'].endsWith('ActionBar');
          }}
          confirm={{
            title: t('Delete action'),
            onOk: props.onConfirmOk,
          }}
        />
      </>
    )
  );
}

function WorkflowSelect({ types, ...props }) {
  const { t } = useTranslation();
  const index = ArrayTable.useIndex();
  const { setValuesIn } = useForm();
  const baseCollection = useCollection();
  const { getCollection } = useCollectionManager();
  const [workflowCollection, setWorkflowCollection] = useState(baseCollection.name);
  useFormEffects(() => {
    onFieldValueChange(`group[${index}].context`, (field) => {
      let collection: CollectionOptions = baseCollection;
      if (field.value) {
        const paths = field.value.split('.');
        for (let i = 0; i < paths.length && collection; i++) {
          const path = paths[i];
          const associationField = collection.fields.find((f) => f.name === path);
          if (associationField) {
            collection = getCollection(associationField.target);
          }
        }
      }
      setWorkflowCollection(collection.name);
      setValuesIn(`group[${index}].workflowKey`, null);
    });
  });

  return (
    <RemoteSelect
      manual={false}
      placeholder={t('Select workflow', { ns: 'workflow' })}
      fieldNames={{
        label: 'title',
        value: 'key',
      }}
      service={{
        resource: 'workflows',
        action: 'list',
        params: {
          filter: {
            type: types,
            enabled: true,
            'config.collection': workflowCollection,
          },
        },
      }}
      {...props}
    />
  );
}

function WorkflowConfig() {
  const { dn } = useDesignable();
  const { t } = useTranslation();
  const fieldSchema = useFieldSchema();
  const { name: collection } = useCollection();
  const workflowPlugin = usePlugin('workflow') as any;
  const workflowTypes = workflowPlugin.getTriggersOptions().filter((item) => {
    return typeof item.options.useActionTriggerable === 'function'
      ? item.options.useActionTriggerable()
      : item.options.useActionTriggerable;
  });
  const description = {
    submit: t('Workflow will be triggered after submitting succeeded.', { ns: 'workflow' }),
    'customize:save': t('Workflow will be triggered after saving succeeded.', { ns: 'workflow' }),
    'customize:triggerWorkflows': t('Workflow will be triggered directly once the button clicked.', { ns: 'workflow' }),
  }[fieldSchema?.['x-action']];

  return (
    <SchemaSettingsModalItem
      title={t('Bind workflows', { ns: 'workflow' })}
      scope={{
        fieldFilter(field) {
          return ['belongsTo', 'hasOne'].includes(field.type);
        },
      }}
      components={{
        Alert,
        ArrayTable,
        WorkflowSelect,
      }}
      schema={
        {
          type: 'void',
          title: t('Bind workflows', { ns: 'workflow' }),
          properties: {
            description: description && {
              type: 'void',
              'x-component': 'Alert',
              'x-component-props': {
                message: description,
                style: {
                  marginBottom: '1em',
                },
              },
            },
            group: {
              type: 'array',
              'x-component': 'ArrayTable',
              'x-decorator': 'FormItem',
              items: {
                type: 'object',
                properties: {
                  context: {
                    type: 'void',
                    'x-component': 'ArrayTable.Column',
                    'x-component-props': {
                      title: t('Trigger data context', { ns: 'workflow' }),
                      width: 200,
                    },
                    properties: {
                      context: {
                        type: 'string',
                        'x-decorator': 'FormItem',
                        'x-component': 'AppendsTreeSelect',
                        'x-component-props': {
                          placeholder: t('Select context', { ns: 'workflow' }),
                          popupMatchSelectWidth: false,
                          collection,
                          filter: '{{ fieldFilter }}',
                          rootOption: {
                            label: t('Full form data', { ns: 'workflow' }),
                            value: '',
                          },
                          allowClear: false,
                        },
                        default: '',
                      },
                    },
                  },
                  workflowKey: {
                    type: 'void',
                    'x-component': 'ArrayTable.Column',
                    'x-component-props': {
                      title: t('Workflow', { ns: 'workflow' }),
                    },
                    properties: {
                      workflowKey: {
                        type: 'number',
                        'x-decorator': 'FormItem',
                        'x-component': 'WorkflowSelect',
                        'x-component-props': {
                          types: workflowTypes.map((item) => item.value),
                        },
                        required: true,
                      },
                    },
                  },
                  operations: {
                    type: 'void',
                    'x-component': 'ArrayTable.Column',
                    'x-component-props': {
                      width: 32,
                    },
                    properties: {
                      remove: {
                        type: 'void',
                        'x-component': 'ArrayTable.Remove',
                      },
                    },
                  },
                },
              },
              properties: {
                add: {
                  type: 'void',
                  title: t('Add workflow', { ns: 'workflow' }),
                  'x-component': 'ArrayTable.Addition',
                },
              },
            },
          },
        } as ISchema
      }
      initialValues={{ group: fieldSchema?.['x-action-settings']?.triggerWorkflows }}
      onSubmit={({ group }) => {
        fieldSchema['x-action-settings']['triggerWorkflows'] = group;
        dn.emit('patch', {
          schema: {
            ['x-uid']: fieldSchema['x-uid'],
            'x-action-settings': fieldSchema['x-action-settings'],
          },
        });
      }}
    />
  );
}

export const actionSettingsItems: SchemaSettingOptions['items'] = [
  {
    name: 'Customize',
    Component: MenuGroup,
    children: [
      {
        name: 'editButton',
        Component: ButtonEditor,
        useComponentProps() {
          const { buttonEditorProps } = useSchemaDesigner();
          return buttonEditorProps;
        },
      },
      {
        name: 'saveMode',
        Component: SaveMode,
        useVisible() {
          const fieldSchema = useFieldSchema();
          return (
            fieldSchema['x-action'] === 'submit' &&
            fieldSchema.parent?.['x-initializer'] === 'CreateFormActionInitializers'
          );
        },
      },
      {
        name: 'linkageRules',
        Component: SchemaSettingsLinkageRules,
        useVisible() {
          const fieldSchema = useFieldSchema();
          const isAction = useLinkageAction();
          const { linkageAction } = useSchemaDesigner();
          return linkageAction || isAction;
        },
        useComponentProps() {
          const { name } = useCollection();
          const { linkageRulesProps } = useSchemaDesigner();
          return {
            ...linkageRulesProps,
            collectionName: name,
          };
        },
      },
      {
        name: 'openMode',
        Component: SchemaSettingOpenModeSchemaItems,
        useComponentProps() {
          const fieldSchema = useFieldSchema();
          const isPopupAction = [
            'create',
            'update',
            'view',
            'customize:popup',
            'duplicate',
            'customize:create',
          ].includes(fieldSchema['x-action'] || '');

          return {
            openMode: isPopupAction,
            openSize: isPopupAction,
          };
        },
      },
      {
        name: 'updateMode',
        Component: UpdateMode,
        useVisible() {
          const fieldSchema = useFieldSchema();
          const isUpdateModePopupAction = ['customize:bulkUpdate', 'customize:bulkEdit'].includes(
            fieldSchema['x-action'],
          );
          return isUpdateModePopupAction;
        },
      },
      {
        name: 'assignFieldValues',
        Component: AssignedFieldValues,
        useVisible() {
          const fieldSchema = useFieldSchema();
          return isValid(fieldSchema?.['x-action-settings']?.assignedValues);
        },
      },
      {
        name: 'requestSettings',
        Component: RequestSettings,
        useVisible() {
          const fieldSchema = useFieldSchema();
          return isValid(fieldSchema?.['x-action-settings']?.requestSettings);
        },
      },
      {
        name: 'skipValidator',
        Component: SkipValidation,
        useVisible() {
          const fieldSchema = useFieldSchema();
          return isValid(fieldSchema?.['x-action-settings']?.skipValidator);
        },
      },
      {
        name: 'afterSuccess',
        Component: AfterSuccess,
        useVisible() {
          const fieldSchema = useFieldSchema();
          return isValid(fieldSchema?.['x-action-settings']?.onSuccess);
        },
      },
      {
        name: 'workflowConfig',
        Component: WorkflowConfig,
        useVisible() {
          const fieldSchema = useFieldSchema();
          return isValid(fieldSchema?.['x-action-settings']?.triggerWorkflows);
        },
      },
      {
        name: 'enableChildCollections',
        Component: SchemaSettingsLinkageRules,
        useVisible() {
          const fieldSchema = useFieldSchema();
          const { name } = useCollection();
          const { getChildrenCollections } = useCollectionManager();
          const isChildCollectionAction =
            getChildrenCollections(name).length > 0 && fieldSchema['x-action'] === 'create';
          return isChildCollectionAction;
        },
        useComponentProps() {
          const { name } = useCollection();
          return {
            collectionName: name,
          };
        },
      },
      {
        name: 'remove',
        sort: 100,
        Component: RemoveButton as any,
        useComponentProps() {
          const { removeButtonProps } = useSchemaDesigner();
          return removeButtonProps;
        },
        useVisible() {
          const fieldSchema = useFieldSchema();
          return fieldSchema?.['x-action-settings']?.removable !== false;
        },
      },
    ],
  },
];

export const actionSettings = new SchemaSettings({
  name: 'ActionSettings',
  items: actionSettingsItems,
});

export const ActionDesigner = (props) => {
  const {
    modalTip,
    linkageAction,
    removeButtonProps,
    buttonEditorProps,
    linkageRulesProps,
    schemaSettings = 'ActionSettings',
    ...restProps
  } = props;
  const app = useApp();
  const fieldSchema = useFieldSchema();
  const isDraggable = fieldSchema?.parent['x-component'] !== 'CollectionField';
  const settingsName = `ActionSettings:${fieldSchema['x-action']}`;
  const defaultActionSettings = 'ActionSettings';
  const hasAction = app.schemaSettingsManager.has(settingsName);

  return (
    <GeneralSchemaDesigner
      schemaSettings={hasAction ? settingsName : defaultActionSettings}
      contextValue={{ modalTip, linkageAction, removeButtonProps, buttonEditorProps, linkageRulesProps }}
      {...restProps}
      disableInitializer
      draggable={isDraggable}
    ></GeneralSchemaDesigner>
  );
};

ActionDesigner.ButtonEditor = ButtonEditor;
ActionDesigner.RemoveButton = RemoveButton;<|MERGE_RESOLUTION|>--- conflicted
+++ resolved
@@ -249,240 +249,6 @@
   return result;
 };
 
-<<<<<<< HEAD
-=======
-function DuplicationMode() {
-  const { dn } = useDesignable();
-  const { t } = useTranslation();
-  const field = useField();
-  const fieldSchema = useFieldSchema();
-  const { name } = useCollection();
-  const { collectionList, getEnableFieldTree, getOnLoadData, getOnCheck } = useCollectionState(name);
-  const duplicateValues = cloneDeep(fieldSchema['x-component-props'].duplicateFields || []);
-  const record = useRecord();
-  const syncCallBack = useCallback((treeData, selectFields, form) => {
-    form.query('duplicateFields').take((f) => {
-      f.componentProps.treeData = treeData;
-      f.componentProps.defaultCheckedKeys = selectFields;
-      f.setInitialValue(selectFields);
-      f?.onCheck(selectFields);
-      form.setValues({ ...form.values, treeData });
-    });
-  }, []);
-  const useSelectAllFields = (form) => {
-    return {
-      async run() {
-        form.query('duplicateFields').take((f) => {
-          const selectFields = getAllkeys(f.componentProps.treeData, []);
-          f.componentProps.defaultCheckedKeys = selectFields;
-          f.setInitialValue(selectFields);
-          f?.onCheck(selectFields);
-        });
-      },
-    };
-  };
-  const useUnSelectAllFields = (form) => {
-    return {
-      async run() {
-        form.query('duplicateFields').take((f) => {
-          f.componentProps.defaultCheckedKeys = [];
-          f.setInitialValue([]);
-          f?.onCheck([]);
-        });
-      },
-    };
-  };
-  return (
-    <SchemaSettingsModalItem
-      title={t('Duplicate mode')}
-      components={{ Tree }}
-      scope={{
-        getEnableFieldTree,
-        collectionName: fieldSchema['x-component-props']?.duplicateCollection || record?.__collection || name,
-        currentCollection: record?.__collection || name,
-        getOnLoadData,
-        getOnCheck,
-        treeData: fieldSchema['x-component-props']?.treeData,
-        duplicateValues,
-        onFieldInputValueChange,
-      }}
-      schema={
-        {
-          type: 'object',
-          title: t('Duplicate mode'),
-          properties: {
-            duplicateMode: {
-              'x-decorator': 'FormItem',
-              'x-component': 'Radio.Group',
-              title: t('Duplicate mode'),
-              default: fieldSchema['x-component-props']?.duplicateMode || 'quickDulicate',
-              enum: [
-                { value: 'quickDulicate', label: '{{t("Direct duplicate")}}' },
-                { value: 'continueduplicate', label: '{{t("Copy into the form and continue to fill in")}}' },
-              ],
-            },
-            collection: {
-              type: 'string',
-              title: '{{ t("Target collection") }}',
-              required: true,
-              description: t('If collection inherits, choose inherited collections as templates'),
-              default: '{{ collectionName }}',
-              'x-display': collectionList.length > 1 ? 'visible' : 'hidden',
-              'x-decorator': 'FormItem',
-              'x-component': 'Select',
-              'x-component-props': {
-                options: collectionList,
-              },
-              'x-reactions': [
-                {
-                  dependencies: ['.duplicateMode'],
-                  fulfill: {
-                    state: {
-                      disabled: `{{ $deps[0]==="quickDulicate" }}`,
-                      value: `{{ $deps[0]==="quickDulicate"? currentCollection:collectionName }}`,
-                    },
-                  },
-                },
-              ],
-            },
-            syncFromForm: {
-              type: 'void',
-              title: '{{ t("Sync from form fields") }}',
-              'x-component': 'Action.Link',
-              'x-component-props': {
-                type: 'primary',
-                style: { float: 'right', position: 'relative', zIndex: 1200 },
-                useAction: () => {
-                  const formSchema = useMemo(() => findFormBlock(fieldSchema), [fieldSchema]);
-                  return useSyncFromForm(
-                    formSchema,
-                    fieldSchema['x-component-props']?.duplicateCollection || record?.__collection || name,
-                    syncCallBack,
-                  );
-                },
-              },
-              'x-reactions': [
-                {
-                  dependencies: ['.duplicateMode'],
-                  fulfill: {
-                    state: {
-                      visible: `{{ $deps[0]!=="quickDulicate" }}`,
-                    },
-                  },
-                },
-              ],
-            },
-            selectAll: {
-              type: 'void',
-              title: '{{ t("Select all") }}',
-              'x-component': 'Action.Link',
-              'x-reactions': [
-                {
-                  dependencies: ['.duplicateMode'],
-                  fulfill: {
-                    state: {
-                      visible: `{{ $deps[0]==="quickDulicate"}}`,
-                    },
-                  },
-                },
-              ],
-              'x-component-props': {
-                type: 'primary',
-                style: { float: 'right', position: 'relative', zIndex: 1200 },
-                useAction: () => {
-                  const from = useForm();
-                  return useSelectAllFields(from);
-                },
-              },
-            },
-            unselectAll: {
-              type: 'void',
-              title: '{{ t("UnSelect all") }}',
-              'x-component': 'Action.Link',
-              'x-reactions': [
-                {
-                  dependencies: ['.duplicateMode', '.duplicateFields'],
-                  fulfill: {
-                    state: {
-                      visible: `{{ $deps[0]==="quickDulicate"&&$form.getValuesIn('duplicateFields').length>0 }}`,
-                    },
-                  },
-                },
-              ],
-              'x-component-props': {
-                type: 'primary',
-                style: { float: 'right', position: 'relative', zIndex: 1200, marginRight: '10px' },
-                useAction: () => {
-                  const from = useForm();
-                  return useUnSelectAllFields(from);
-                },
-              },
-            },
-            duplicateFields: {
-              type: 'array',
-              title: '{{ t("Data fields") }}',
-              required: true,
-              description: t('Only the selected fields will be used as the initialization data for the form'),
-              'x-decorator': 'FormItem',
-              'x-component': Tree,
-              'x-component-props': {
-                defaultCheckedKeys: duplicateValues,
-                treeData: [],
-                checkable: true,
-                checkStrictly: true,
-                selectable: false,
-                loadData: '{{ getOnLoadData($self) }}',
-                onCheck: '{{ getOnCheck($self) }}',
-                rootStyle: {
-                  padding: '8px 0',
-                  border: '1px solid #d9d9d9',
-                  borderRadius: '2px',
-                  maxHeight: '30vh',
-                  overflow: 'auto',
-                  margin: '2px 0',
-                },
-              },
-              'x-reactions': [
-                {
-                  dependencies: ['.collection', '.duplicateMode'],
-                  fulfill: {
-                    state: {
-                      disabled: '{{ !$deps[0] }}',
-                      componentProps: {
-                        treeData: '{{ getEnableFieldTree($deps[0], $self,treeData) }}',
-                      },
-                    },
-                  },
-                },
-              ],
-            },
-          },
-        } as ISchema
-      }
-      onSubmit={({ duplicateMode, collection, duplicateFields, treeData }) => {
-        const fields = Array.isArray(duplicateFields) ? duplicateFields : duplicateFields.checked || [];
-        field.componentProps.duplicateMode = duplicateMode;
-        field.componentProps.duplicateFields = fields;
-        fieldSchema['x-component-props'] = fieldSchema['x-component-props'] || {};
-        fieldSchema['x-component-props'].duplicateMode = duplicateMode;
-        fieldSchema['x-component-props'].duplicateFields = fields;
-        fieldSchema['x-component-props'].duplicateCollection = collection;
-        fieldSchema['x-component-props'].treeData = treeData || field.componentProps?.treeData;
-        dn.emit('patch', {
-          schema: {
-            ['x-uid']: fieldSchema['x-uid'],
-            'x-component-props': {
-              ...fieldSchema['x-component-props'],
-            },
-          },
-        });
-        dn.refresh();
-      }}
-    />
-  );
-}
-
->>>>>>> 282654c0
 function UpdateMode() {
   const { dn } = useDesignable();
   const { t } = useTranslation();
