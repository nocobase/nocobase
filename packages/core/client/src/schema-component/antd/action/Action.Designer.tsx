import { ArrayTable } from '@formily/antd-v5';
import { onFieldValueChange, onFieldInputValueChange, onFieldInit } from '@formily/core';
import { connect, ISchema, mapProps, useField, useFieldSchema, useForm, useFormEffects } from '@formily/react';
import { isValid, uid } from '@formily/shared';
import { Alert, Tree as AntdTree, ModalProps } from 'antd';
import { cloneDeep } from 'lodash';
import React, { useCallback, useEffect, useMemo, useState } from 'react';
import { useTranslation } from 'react-i18next';
import { RemoteSelect, useCompile, useDesignable } from '../..';
import { CollectionOptions, useCollection, useCollectionManager } from '../../../collection-manager';
import { FlagProvider } from '../../../flag-provider';
import { useRecord } from '../../../record-provider';
<<<<<<< HEAD
import { SchemaSettingOpenModeSchemaItems } from '../../../schema-items';
import { GeneralSchemaDesigner, SchemaSettings } from '../../../schema-settings';
=======
import { OpenModeSchemaItems } from '../../../schema-items';
import { SchemaSettings } from '../../../schema-settings/SchemaSettings';
import { GeneralSchemaDesigner } from '../../../schema-settings/GeneralSchemaDesigner';
>>>>>>> be3dfc26
import { useCollectionState } from '../../../schema-settings/DataTemplates/hooks/useCollectionState';
import { useSyncFromForm } from '../../../schema-settings/DataTemplates/utils';
import { DefaultValueProvider } from '../../../schema-settings/hooks/useIsAllowToSetDefaultValue';
import { useLinkageAction } from './hooks';
import { requestSettingsSchema } from './utils';
import { usePlugin } from '../../../application/hooks';
import { SchemaSetting, SchemaSettingOptions } from '../../../application/schema-settings';
import { useSchemaDesigner } from '../../../application/schema-designer';

const Tree = connect(
  AntdTree,
  mapProps((props, field: any) => {
    useEffect(() => {
      field.value = props.defaultCheckedKeys || [];
    }, []);
    const [checkedKeys, setCheckedKeys] = useState(props.defaultCheckedKeys || []);
    const onCheck = (checkedKeys) => {
      setCheckedKeys(checkedKeys);
      field.value = checkedKeys;
    };
    field.onCheck = onCheck;
    const form = useForm();
    return {
      ...props,
      checkedKeys,
      onCheck,
      treeData: props?.treeData.map((v: any) => {
        if (form.values.duplicateMode === 'quickDulicate') {
          const children = v?.children?.map((k) => {
            return {
              ...k,
              disabled: false,
            };
          });
          return {
            ...v,
            disabled: false,
            children,
          };
        }
        return v;
      }),
    };
  }),
);
const MenuGroup = (props) => {
  const fieldSchema = useFieldSchema();
  const { t } = useTranslation();
  const compile = useCompile();
  const actionTitle = fieldSchema.title ? compile(fieldSchema.title) : '';
  const actionType = fieldSchema['x-action'] ?? '';
  if (!actionType.startsWith('customize:') || !actionTitle) {
    return props.children;
  }
  return (
    <SchemaSettings.ItemGroup title={`${t('Customize')} > ${actionTitle}`}>{props.children}</SchemaSettings.ItemGroup>
  );
};

function ButtonEditor(props) {
  const field = useField();
  const fieldSchema = useFieldSchema();
  const { dn } = useDesignable();
  const { t } = useTranslation();
  const isLink = props?.isLink || fieldSchema['x-component'] === 'Action.Link';

  return (
    <SchemaSettings.ModalItem
      title={t('Edit button')}
      schema={
        {
          type: 'object',
          title: t('Edit button'),
          properties: {
            title: {
              'x-decorator': 'FormItem',
              'x-component': 'Input',
              title: t('Button title'),
              default: fieldSchema.title,
              'x-component-props': {},
              // description: `原字段标题：${collectionField?.uiSchema?.title}`,
            },
            icon: {
              'x-decorator': 'FormItem',
              'x-component': 'IconPicker',
              title: t('Button icon'),
              default: fieldSchema?.['x-component-props']?.icon,
              'x-component-props': {},
              'x-visible': !isLink,
              // description: `原字段标题：${collectionField?.uiSchema?.title}`,
            },
            type: {
              'x-decorator': 'FormItem',
              'x-component': 'Radio.Group',
              title: t('Button background color'),
              default: fieldSchema?.['x-component-props']?.danger
                ? 'danger'
                : fieldSchema?.['x-component-props']?.type === 'primary'
                ? 'primary'
                : 'default',
              enum: [
                { value: 'default', label: '{{t("Default")}}' },
                { value: 'primary', label: '{{t("Highlight")}}' },
                { value: 'danger', label: '{{t("Danger red")}}' },
              ],
              'x-visible': !isLink,
            },
          },
        } as ISchema
      }
      onSubmit={({ title, icon, type }) => {
        fieldSchema.title = title;
        field.title = title;
        field.componentProps.icon = icon;
        field.componentProps.danger = type === 'danger';
        field.componentProps.type = type;
        fieldSchema['x-component-props'] = fieldSchema['x-component-props'] || {};
        fieldSchema['x-component-props'].icon = icon;
        fieldSchema['x-component-props'].danger = type === 'danger';
        fieldSchema['x-component-props'].type = type;
        dn.emit('patch', {
          schema: {
            ['x-uid']: fieldSchema['x-uid'],
            title,
            'x-component-props': {
              ...fieldSchema['x-component-props'],
            },
          },
        });
        dn.refresh();
      }}
    />
  );
}

function SaveMode() {
  const { dn } = useDesignable();
  const { t } = useTranslation();
  const field = useField();
  const fieldSchema = useFieldSchema();
  const { name } = useCollection();
  const { getEnableFieldTree, getOnLoadData } = useCollectionState(name);

  return (
    <SchemaSettings.ModalItem
      title={t('Save mode')}
      components={{ Tree }}
      scope={{ getEnableFieldTree, name, getOnLoadData }}
      schema={
        {
          type: 'object',
          title: t('Save mode'),
          properties: {
            saveMode: {
              'x-decorator': 'FormItem',
              'x-component': 'Radio.Group',
              // title: t('Save mode'),
              default: field.componentProps.saveMode || 'create',
              enum: [
                { value: 'create', label: '{{t("Insert")}}' },
                { value: 'firstOrCreate', label: '{{t("Insert if not exists")}}' },
                { value: 'updateOrCreate', label: '{{t("Insert if not exists, or update")}}' },
              ],
            },
            filterKeys: {
              type: 'array',
              title: '{{ t("Determine whether a record exists by the following fields") }}',
              required: true,
              default: field.componentProps.filterKeys,
              'x-decorator': 'FormItem',
              'x-component': 'Tree',
              'x-component-props': {
                treeData: [],
                checkable: true,
                checkStrictly: true,
                selectable: false,
                loadData: '{{ getOnLoadData($self) }}',
                defaultCheckedKeys: field.componentProps.filterKeys,
                rootStyle: {
                  padding: '8px 0',
                  border: '1px solid #d9d9d9',
                  borderRadius: '2px',
                  maxHeight: '30vh',
                  overflow: 'auto',
                  margin: '2px 0',
                },
              },
              'x-reactions': [
                {
                  dependencies: ['.saveMode'],
                  fulfill: {
                    state: {
                      hidden: '{{ $deps[0]==="create"}}',
                      componentProps: {
                        treeData: '{{ getEnableFieldTree(name, $self) }}',
                      },
                    },
                  },
                },
              ],
            },
          },
        } as ISchema
      }
      onSubmit={({ saveMode, filterKeys }) => {
        field.componentProps.saveMode = saveMode;
        field.componentProps.filterKeys = filterKeys;
        fieldSchema['x-component-props'] = fieldSchema['x-component-props'] || {};
        fieldSchema['x-component-props'].saveMode = saveMode;
        fieldSchema['x-component-props'].filterKeys = filterKeys;
        dn.emit('patch', {
          schema: {
            ['x-uid']: fieldSchema['x-uid'],
            'x-component-props': {
              ...fieldSchema['x-component-props'],
            },
          },
        });
        dn.refresh();
      }}
    />
  );
}

const findFormBlock = (schema) => {
  const formSchema = schema.reduceProperties((_, s) => {
    if (s['x-decorator'] === 'FormBlockProvider') {
      return s;
    } else {
      return findFormBlock(s);
    }
  }, null);
  return formSchema;
};

const getAllkeys = (data, result) => {
  for (let i = 0; i < data?.length; i++) {
    const { children, ...rest } = data[i];
    result.push(rest.key);
    if (children) {
      getAllkeys(children, result);
    }
  }
  return result;
};

function DuplicationMode() {
  const { dn } = useDesignable();
  const { t } = useTranslation();
  const field = useField();
  const fieldSchema = useFieldSchema();
  const { name } = useCollection();
  const { collectionList, getEnableFieldTree, getOnLoadData, getOnCheck } = useCollectionState(name);
  const duplicateValues = cloneDeep(fieldSchema['x-component-props'].duplicateFields || []);
  const record = useRecord();
  const syncCallBack = useCallback((treeData, selectFields, form) => {
    form.query('duplicateFields').take((f) => {
      f.componentProps.treeData = treeData;
      f.componentProps.defaultCheckedKeys = selectFields;
      f.setInitialValue(selectFields);
      f?.onCheck(selectFields);
      form.setValues({ ...form.values, treeData });
    });
  }, []);
  const useSelectAllFields = (form) => {
    return {
      async run() {
        form.query('duplicateFields').take((f) => {
          const selectFields = getAllkeys(f.componentProps.treeData, []);
          f.componentProps.defaultCheckedKeys = selectFields;
          f.setInitialValue(selectFields);
          f?.onCheck(selectFields);
        });
      },
    };
  };
  const useUnSelectAllFields = (form) => {
    return {
      async run() {
        form.query('duplicateFields').take((f) => {
          f.componentProps.defaultCheckedKeys = [];
          f.setInitialValue([]);
          f?.onCheck([]);
        });
      },
    };
  };
  return (
    <SchemaSettings.ModalItem
      title={t('Duplicate mode')}
      components={{ Tree }}
      scope={{
        getEnableFieldTree,
        collectionName: fieldSchema['x-component-props']?.duplicateCollection || record?.__collection || name,
        currentCollection: record?.__collection || name,
        getOnLoadData,
        getOnCheck,
        treeData: fieldSchema['x-component-props']?.treeData,
        duplicateValues,
        onFieldInputValueChange,
      }}
      schema={
        {
          type: 'object',
          title: t('Duplicate mode'),
          properties: {
            duplicateMode: {
              'x-decorator': 'FormItem',
              'x-component': 'Radio.Group',
              title: t('Duplicate mode'),
              default: fieldSchema['x-component-props']?.duplicateMode || 'quickDulicate',
              enum: [
                { value: 'quickDulicate', label: '{{t("Direct duplicate")}}' },
                { value: 'continueduplicate', label: '{{t("Copy into the form and continue to fill in")}}' },
              ],
            },
            collection: {
              type: 'string',
              title: '{{ t("Target collection") }}',
              required: true,
              description: t('If collection inherits, choose inherited collections as templates'),
              default: '{{ collectionName }}',
              'x-display': collectionList.length > 1 ? 'visible' : 'hidden',
              'x-decorator': 'FormItem',
              'x-component': 'Select',
              'x-component-props': {
                options: collectionList,
              },
              'x-reactions': [
                {
                  dependencies: ['.duplicateMode'],
                  fulfill: {
                    state: {
                      disabled: `{{ $deps[0]==="quickDulicate" }}`,
                      value: `{{ $deps[0]==="quickDulicate"? currentCollection:collectionName }}`,
                    },
                  },
                },
              ],
            },
            syncFromForm: {
              type: 'void',
              title: '{{ t("Sync from form fields") }}',
              'x-component': 'Action.Link',
              'x-component-props': {
                type: 'primary',
                style: { float: 'right', position: 'relative', zIndex: 1200 },
                useAction: () => {
                  const formSchema = useMemo(() => findFormBlock(fieldSchema), [fieldSchema]);
                  return useSyncFromForm(
                    formSchema,
                    fieldSchema['x-component-props']?.duplicateCollection || record?.__collection || name,
                    syncCallBack,
                  );
                },
              },
              'x-reactions': [
                {
                  dependencies: ['.duplicateMode'],
                  fulfill: {
                    state: {
                      visible: `{{ $deps[0]!=="quickDulicate" }}`,
                    },
                  },
                },
              ],
            },
            selectAll: {
              type: 'void',
              title: '{{ t("Select all") }}',
              'x-component': 'Action.Link',
              'x-reactions': [
                {
                  dependencies: ['.duplicateMode'],
                  fulfill: {
                    state: {
                      visible: `{{ $deps[0]==="quickDulicate"}}`,
                    },
                  },
                },
              ],
              'x-component-props': {
                type: 'primary',
                style: { float: 'right', position: 'relative', zIndex: 1200 },
                useAction: () => {
                  const from = useForm();
                  return useSelectAllFields(from);
                },
              },
            },
            unselectAll: {
              type: 'void',
              title: '{{ t("UnSelect all") }}',
              'x-component': 'Action.Link',
              'x-reactions': [
                {
                  dependencies: ['.duplicateMode', '.duplicateFields'],
                  fulfill: {
                    state: {
                      visible: `{{ $deps[0]==="quickDulicate"&&$form.getValuesIn('duplicateFields').length>0 }}`,
                    },
                  },
                },
              ],
              'x-component-props': {
                type: 'primary',
                style: { float: 'right', position: 'relative', zIndex: 1200, marginRight: '10px' },
                useAction: () => {
                  const from = useForm();
                  return useUnSelectAllFields(from);
                },
              },
            },
            duplicateFields: {
              type: 'array',
              title: '{{ t("Data fields") }}',
              required: true,
              description: t('Only the selected fields will be used as the initialization data for the form'),
              'x-decorator': 'FormItem',
              'x-component': Tree,
              'x-component-props': {
                defaultCheckedKeys: duplicateValues,
                treeData: [],
                checkable: true,
                checkStrictly: true,
                selectable: false,
                loadData: '{{ getOnLoadData($self) }}',
                onCheck: '{{ getOnCheck($self) }}',
                rootStyle: {
                  padding: '8px 0',
                  border: '1px solid #d9d9d9',
                  borderRadius: '2px',
                  maxHeight: '30vh',
                  overflow: 'auto',
                  margin: '2px 0',
                },
              },
              'x-reactions': [
                {
                  dependencies: ['.collection', '.duplicateMode'],
                  fulfill: {
                    state: {
                      disabled: '{{ !$deps[0] }}',
                      componentProps: {
                        treeData: '{{ getEnableFieldTree($deps[0], $self,treeData) }}',
                      },
                    },
                  },
                },
              ],
            },
          },
        } as ISchema
      }
      onSubmit={({ duplicateMode, collection, duplicateFields, treeData }) => {
        const fields = Array.isArray(duplicateFields) ? duplicateFields : duplicateFields.checked || [];
        field.componentProps.duplicateMode = duplicateMode;
        field.componentProps.duplicateFields = fields;
        fieldSchema['x-component-props'] = fieldSchema['x-component-props'] || {};
        fieldSchema['x-component-props'].duplicateMode = duplicateMode;
        fieldSchema['x-component-props'].duplicateFields = fields;
        fieldSchema['x-component-props'].duplicateCollection = collection;
        fieldSchema['x-component-props'].treeData = treeData || field.componentProps?.treeData;
        dn.emit('patch', {
          schema: {
            ['x-uid']: fieldSchema['x-uid'],
            'x-component-props': {
              ...fieldSchema['x-component-props'],
            },
          },
        });
        dn.refresh();
      }}
    />
  );
}

function UpdateMode() {
  const { dn } = useDesignable();
  const { t } = useTranslation();
  const fieldSchema = useFieldSchema();

  return (
    <SchemaSettings.SelectItem
      title={t('Data will be updated')}
      options={[
        { label: t('Selected'), value: 'selected' },
        { label: t('All'), value: 'all' },
      ]}
      value={fieldSchema?.['x-action-settings']?.['updateMode']}
      onChange={(value) => {
        fieldSchema['x-action-settings']['updateMode'] = value;
        dn.emit('patch', {
          schema: {
            'x-uid': fieldSchema['x-uid'],
            'x-action-settings': fieldSchema['x-action-settings'],
          },
        });
        dn.refresh();
      }}
    />
  );
}

function AssignedFieldValues() {
  const { dn } = useDesignable();
  const { t } = useTranslation();
  const fieldSchema = useFieldSchema();
  const field = useField();
  const [initialSchema, setInitialSchema] = useState<ISchema>();
  useEffect(() => {
    const schemaUid = uid();
    const schema: ISchema = {
      type: 'void',
      'x-uid': schemaUid,
      'x-component': 'Grid',
      'x-initializer': 'CustomFormItemInitializers',
    };
    setInitialSchema(schema);
  }, [field.address]);

  const tips = {
    'customize:update': t(
      'After clicking the custom button, the following fields of the current record will be saved according to the following form.',
    ),
    'customize:save': t(
      'After clicking the custom button, the following fields of the current record will be saved according to the following form.',
    ),
  };
  const actionType = fieldSchema['x-action'] ?? '';
  const onSubmit = useCallback(
    (assignedValues) => {
      fieldSchema['x-action-settings']['assignedValues'] = assignedValues;
      dn.emit('patch', {
        schema: {
          ['x-uid']: fieldSchema['x-uid'],
          'x-action-settings': fieldSchema['x-action-settings'],
        },
      });
    },
    [dn, fieldSchema],
  );

  return (
    <FlagProvider isInAssignFieldValues={true}>
      <DefaultValueProvider isAllowToSetDefaultValue={() => false}>
        <SchemaSettings.ActionModalItem
          title={t('Assign field values')}
          maskClosable={false}
          initialSchema={initialSchema}
          initialValues={fieldSchema?.['x-action-settings']?.assignedValues}
          modalTip={tips[actionType]}
          uid={fieldSchema?.['x-action-settings']?.schemaUid}
          onSubmit={onSubmit}
        />
      </DefaultValueProvider>
    </FlagProvider>
  );
}

function RequestSettings() {
  const { dn } = useDesignable();
  const { t } = useTranslation();
  const fieldSchema = useFieldSchema();

  return (
    <SchemaSettings.ActionModalItem
      title={t('Request settings')}
      schema={requestSettingsSchema}
      initialValues={fieldSchema?.['x-action-settings']?.requestSettings}
      onSubmit={(requestSettings) => {
        fieldSchema['x-action-settings']['requestSettings'] = requestSettings;
        dn.emit('patch', {
          schema: {
            ['x-uid']: fieldSchema['x-uid'],
            'x-action-settings': fieldSchema['x-action-settings'],
          },
        });
        dn.refresh();
      }}
    />
  );
}

function SkipValidation() {
  const { dn } = useDesignable();
  const { t } = useTranslation();
  const fieldSchema = useFieldSchema();

  return (
    <SchemaSettings.SwitchItem
      title={t('Skip required validation')}
      checked={!!fieldSchema?.['x-action-settings']?.skipValidator}
      onChange={(value) => {
        fieldSchema['x-action-settings'].skipValidator = value;
        dn.emit('patch', {
          schema: {
            ['x-uid']: fieldSchema['x-uid'],
            'x-action-settings': {
              ...fieldSchema['x-action-settings'],
            },
          },
        });
      }}
    />
  );
}

function AfterSuccess() {
  const { dn } = useDesignable();
  const { t } = useTranslation();
  const fieldSchema = useFieldSchema();
  return (
    <SchemaSettings.ModalItem
      title={t('After successful submission')}
      initialValues={fieldSchema?.['x-action-settings']?.['onSuccess']}
      schema={
        {
          type: 'object',
          title: t('After successful submission'),
          properties: {
            successMessage: {
              title: t('Popup message'),
              'x-decorator': 'FormItem',
              'x-component': 'Input.TextArea',
              'x-component-props': {},
            },
            manualClose: {
              title: t('Popup close method'),
              enum: [
                { label: t('Automatic close'), value: false },
                { label: t('Manually close'), value: true },
              ],
              'x-decorator': 'FormItem',
              'x-component': 'Radio.Group',
              'x-component-props': {},
            },
            redirecting: {
              title: t('Then'),
              enum: [
                { label: t('Stay on current page'), value: false },
                { label: t('Redirect to'), value: true },
              ],
              'x-decorator': 'FormItem',
              'x-component': 'Radio.Group',
              'x-component-props': {},
              'x-reactions': {
                target: 'redirectTo',
                fulfill: {
                  state: {
                    visible: '{{!!$self.value}}',
                  },
                },
              },
            },
            redirectTo: {
              title: t('Link'),
              'x-decorator': 'FormItem',
              'x-component': 'Input',
              'x-component-props': {},
            },
          },
        } as ISchema
      }
      onSubmit={(onSuccess) => {
        fieldSchema['x-action-settings']['onSuccess'] = onSuccess;
        dn.emit('patch', {
          schema: {
            ['x-uid']: fieldSchema['x-uid'],
            'x-action-settings': fieldSchema['x-action-settings'],
          },
        });
      }}
    />
  );
}

function RemoveButton(
  props: {
    onConfirmOk?: ModalProps['onOk'];
  } = {},
) {
  const { t } = useTranslation();
  const fieldSchema = useFieldSchema();
  const isDeletable = fieldSchema?.parent['x-component'] === 'CollectionField';
  return (
    !isDeletable && (
      <>
        <SchemaSettings.Divider />
        <SchemaSettings.Remove
          removeParentsIfNoChildren
          breakRemoveOn={(s) => {
            return s['x-component'] === 'Space' || s['x-component'].endsWith('ActionBar');
          }}
          confirm={{
            title: t('Delete action'),
            onOk: props.onConfirmOk,
          }}
        />
      </>
    )
  );
}

function WorkflowSelect({ types, ...props }) {
  const index = ArrayTable.useIndex();
  const { setValuesIn } = useForm();
  const baseCollection = useCollection();
  const { getCollection } = useCollectionManager();
  const [workflowCollection, setWorkflowCollection] = useState(baseCollection.name);
  useFormEffects(() => {
    onFieldValueChange(`group[${index}].context`, (field) => {
      let collection: CollectionOptions = baseCollection;
      if (field.value) {
        const paths = field.value.split('.');
        for (let i = 0; i < paths.length && collection; i++) {
          const path = paths[i];
          const associationField = collection.fields.find((f) => f.name === path);
          if (associationField) {
            collection = getCollection(associationField.target);
          }
        }
      }
      setWorkflowCollection(collection.name);
      setValuesIn(`group[${index}].workflowKey`, null);
    });
  });

  return (
    <RemoteSelect
      {...props}
      service={{
        resource: 'workflows',
        action: 'list',
        params: {
          filter: {
            type: types,
            enabled: true,
            'config.collection': workflowCollection,
          },
        },
      }}
    />
  );
}

function WorkflowConfig() {
  const { dn } = useDesignable();
  const { t } = useTranslation();
  const fieldSchema = useFieldSchema();
  const { name: collection } = useCollection();
  const workflowPlugin = usePlugin('workflow') as any;
  const workflowTypes = workflowPlugin.getTriggersOptions().filter((item) => {
    return typeof item.options.useActionTriggerable === 'function'
      ? item.options.useActionTriggerable()
      : item.options.useActionTriggerable;
  });
  const description = {
    submit: t('Workflow will be triggered after submitting succeeded.', { ns: 'workflow' }),
    'customize:save': t('Workflow will be triggered after saving succeeded.', { ns: 'workflow' }),
    'customize:triggerWorkflows': t('Workflow will be triggered directly once the button clicked.', { ns: 'workflow' }),
  }[fieldSchema?.['x-action']];

  return (
    <SchemaSettings.ModalItem
      title={t('Bind workflows', { ns: 'workflow' })}
      scope={{
        fieldFilter(field) {
          return ['belongsTo', 'hasOne'].includes(field.type);
        },
      }}
      components={{
        Alert,
        ArrayTable,
        WorkflowSelect,
      }}
      schema={
        {
          type: 'void',
          title: t('Bind workflows', { ns: 'workflow' }),
          properties: {
            description: description && {
              type: 'void',
              'x-component': 'Alert',
              'x-component-props': {
                message: description,
                style: {
                  marginBottom: '1em',
                },
              },
            },
            group: {
              type: 'array',
              'x-component': 'ArrayTable',
              'x-decorator': 'FormItem',
              items: {
                type: 'object',
                properties: {
                  context: {
                    type: 'void',
                    'x-component': 'ArrayTable.Column',
                    'x-component-props': {
                      title: t('Trigger data context', { ns: 'workflow' }),
                      width: 200,
                    },
                    properties: {
                      context: {
                        type: 'string',
                        'x-decorator': 'FormItem',
                        'x-component': 'AppendsTreeSelect',
                        'x-component-props': {
                          placeholder: t('Select context', { ns: 'workflow' }),
                          popupMatchSelectWidth: false,
                          collection,
                          filter: '{{ fieldFilter }}',
                          rootOption: {
                            label: t('Full form data', { ns: 'workflow' }),
                            value: '',
                          },
                          allowClear: false,
                        },
                        default: '',
                      },
                    },
                  },
                  workflowKey: {
                    type: 'void',
                    'x-component': 'ArrayTable.Column',
                    'x-component-props': {
                      title: t('Workflow', { ns: 'workflow' }),
                    },
                    properties: {
                      workflowKey: {
                        type: 'number',
                        'x-decorator': 'FormItem',
                        'x-component': 'WorkflowSelect',
                        'x-component-props': {
                          placeholder: t('Select workflow', { ns: 'workflow' }),
                          fieldNames: {
                            label: 'title',
                            value: 'key',
                          },
                          types: workflowTypes.map((item) => item.value),
                        },
                        required: true,
                      },
                    },
                  },
                  operations: {
                    type: 'void',
                    'x-component': 'ArrayTable.Column',
                    'x-component-props': {
                      width: 32,
                    },
                    properties: {
                      remove: {
                        type: 'void',
                        'x-component': 'ArrayTable.Remove',
                      },
                    },
                  },
                },
              },
              properties: {
                add: {
                  type: 'void',
                  title: t('Add workflow', { ns: 'workflow' }),
                  'x-component': 'ArrayTable.Addition',
                },
              },
            },
          },
        } as ISchema
      }
      initialValues={{ group: fieldSchema?.['x-action-settings']?.triggerWorkflows }}
      onSubmit={({ group }) => {
        fieldSchema['x-action-settings']['triggerWorkflows'] = group;
        dn.emit('patch', {
          schema: {
            ['x-uid']: fieldSchema['x-uid'],
            'x-action-settings': fieldSchema['x-action-settings'],
          },
        });
      }}
    />
  );
}

export const actionSettingsItems: SchemaSettingOptions['items'] = [
  {
    name: 'Customize',
    Component: MenuGroup,
    type: 'itemGroup',
    children: [
      {
        name: 'editButton',
        Component: ButtonEditor,
        useComponentProps() {
          const { buttonEditorProps } = useSchemaDesigner();
          return buttonEditorProps;
        },
      },
      {
        name: 'saveMode',
        Component: SaveMode,
        useVisible() {
          const fieldSchema = useFieldSchema();
          return (
            fieldSchema['x-action'] === 'submit' &&
            fieldSchema.parent?.['x-initializer'] === 'CreateFormActionInitializers'
          );
        },
      },
      {
        name: 'linkageRules',
        Component: SchemaSettings.LinkageRules,
        useVisible() {
          const isAction = useLinkageAction();
          const { linkageAction } = useSchemaDesigner();
          return linkageAction || isAction;
        },
        useComponentProps() {
          const { name } = useCollection();
          const { linkageRulesProps } = useSchemaDesigner();
          return {
            ...linkageRulesProps,
            collectionName: name,
          };
        },
      },
      {
        name: 'duplicationMode',
        Component: DuplicationMode,
        useVisible() {
          const fieldSchema = useFieldSchema();
          const isDuplicateAction = fieldSchema['x-action'] === 'duplicate';
          return isDuplicateAction;
        },
      },
      {
        name: 'openMode',
        Component: OpenModeSchemaItems,
        useComponentProps() {
          const fieldSchema = useFieldSchema();
          const isPopupAction = [
            'create',
            'update',
            'view',
            'customize:popup',
            'duplicate',
            'customize:create',
          ].includes(fieldSchema['x-action'] || '');

          return {
            openMode: isPopupAction,
            openSize: isPopupAction,
          };
        },
      },
      {
        name: 'updateMode',
        Component: UpdateMode,
        useVisible() {
          const fieldSchema = useFieldSchema();
          const isUpdateModePopupAction = ['customize:bulkUpdate', 'customize:bulkEdit'].includes(
            fieldSchema['x-action'],
          );
          return isUpdateModePopupAction;
        },
      },
      {
        name: 'assignFieldValues',
        Component: AssignedFieldValues,
        useVisible() {
          const fieldSchema = useFieldSchema();
          return isValid(fieldSchema?.['x-action-settings']?.assignedValues);
        },
      },
      {
        name: 'requestSettings',
        Component: RequestSettings,
        useVisible() {
          const fieldSchema = useFieldSchema();
          return isValid(fieldSchema?.['x-action-settings']?.requestSettings);
        },
      },
      {
        name: 'skipValidator',
        Component: SkipValidation,
        useVisible() {
          const fieldSchema = useFieldSchema();
          return isValid(fieldSchema?.['x-action-settings']?.skipValidator);
        },
      },
      {
        name: 'afterSuccess',
        Component: AfterSuccess,
        useVisible() {
          const fieldSchema = useFieldSchema();
          return isValid(fieldSchema?.['x-action-settings']?.onSuccess);
        },
      },
      {
        name: 'workflowConfig',
        Component: WorkflowConfig,
        useVisible() {
          const fieldSchema = useFieldSchema();
          return isValid(fieldSchema?.['x-action-settings']?.triggerWorkflows);
        },
      },
      {
        name: 'enableChildCollections',
        Component: SchemaSettings.LinkageRules,
        useVisible() {
          const fieldSchema = useFieldSchema();
          const { name } = useCollection();
          const { getChildrenCollections } = useCollectionManager();
          const isChildCollectionAction =
            getChildrenCollections(name).length > 0 && fieldSchema['x-action'] === 'create';
          return isChildCollectionAction;
        },
        useComponentProps() {
          const { name } = useCollection();
          return {
            collectionName: name,
          };
        },
      },
      {
        name: 'remove',
        sort: 100,
        Component: RemoveButton as any,
        useComponentProps() {
          const { removeButtonProps } = useSchemaDesigner();
          return removeButtonProps;
        },
        useVisible() {
          const fieldSchema = useFieldSchema();
          return fieldSchema?.['x-action-settings']?.removable !== false;
        },
      },
    ],
  },
];

export const actionSettings = new SchemaSetting({
  name: 'ActionSettings',
  items: actionSettingsItems,
});

export const ActionDesigner = (props) => {
  const {
    modalTip,
    linkageAction,
    removeButtonProps,
    buttonEditorProps,
    linkageRulesProps,
    schemaSettings = 'ActionSettings',
    ...restProps
  } = props;
  const fieldSchema = useFieldSchema();
  const isDraggable = fieldSchema?.parent['x-component'] !== 'CollectionField';

  return (
<<<<<<< HEAD
    <GeneralSchemaDesigner {...restProps} disableInitializer draggable={isDraggable}>
      <MenuGroup>
        <ButtonEditor {...buttonEditorProps} />
        {fieldSchema['x-action'] === 'submit' &&
          fieldSchema.parent?.['x-initializer'] === 'CreateFormActionInitializers' && <SaveMode />}
        {isLinkageAction && <SchemaSettings.LinkageRules {...linkageRulesProps} collectionName={name} />}
        {isDuplicateAction && <DuplicationMode />}
        <SchemaSettingOpenModeSchemaItems openMode={isPopupAction} openSize={isPopupAction} />
        {isUpdateModePopupAction && <UpdateMode />}
        {isValid(fieldSchema?.['x-action-settings']?.assignedValues) && <AssignedFieldValues />}
        {isValid(fieldSchema?.['x-action-settings']?.requestSettings) && <RequestSettings />}
        {isValid(fieldSchema?.['x-action-settings']?.skipValidator) && <SkipValidation />}
        {isValid(fieldSchema?.['x-action-settings']?.['onSuccess']) && <AfterSuccess />}
        {isValid(fieldSchema?.['x-action-settings']?.triggerWorkflows) && <WorkflowConfig />}
        {restProps.children}
        {isChildCollectionAction && <SchemaSettings.EnableChildCollections collectionName={name} />}

        {fieldSchema?.['x-action-settings']?.removable !== false && <RemoveButton {...removeButtonProps} />}
      </MenuGroup>
    </GeneralSchemaDesigner>
=======
    <GeneralSchemaDesigner
      schemaSettings={schemaSettings}
      contextValue={{ modalTip, linkageAction, removeButtonProps, buttonEditorProps, linkageRulesProps }}
      {...restProps}
      disableInitializer
      draggable={isDraggable}
    ></GeneralSchemaDesigner>
>>>>>>> be3dfc26
  );
};

ActionDesigner.ButtonEditor = ButtonEditor;<|MERGE_RESOLUTION|>--- conflicted
+++ resolved
@@ -10,14 +10,8 @@
 import { CollectionOptions, useCollection, useCollectionManager } from '../../../collection-manager';
 import { FlagProvider } from '../../../flag-provider';
 import { useRecord } from '../../../record-provider';
-<<<<<<< HEAD
-import { SchemaSettingOpenModeSchemaItems } from '../../../schema-items';
-import { GeneralSchemaDesigner, SchemaSettings } from '../../../schema-settings';
-=======
-import { OpenModeSchemaItems } from '../../../schema-items';
 import { SchemaSettings } from '../../../schema-settings/SchemaSettings';
 import { GeneralSchemaDesigner } from '../../../schema-settings/GeneralSchemaDesigner';
->>>>>>> be3dfc26
 import { useCollectionState } from '../../../schema-settings/DataTemplates/hooks/useCollectionState';
 import { useSyncFromForm } from '../../../schema-settings/DataTemplates/utils';
 import { DefaultValueProvider } from '../../../schema-settings/hooks/useIsAllowToSetDefaultValue';
@@ -26,6 +20,7 @@
 import { usePlugin } from '../../../application/hooks';
 import { SchemaSetting, SchemaSettingOptions } from '../../../application/schema-settings';
 import { useSchemaDesigner } from '../../../application/schema-designer';
+import { SchemaInitializerOpenModeSchemaItems } from '../../../schema-items';
 
 const Tree = connect(
   AntdTree,
@@ -959,7 +954,7 @@
       },
       {
         name: 'openMode',
-        Component: OpenModeSchemaItems,
+        Component: SchemaInitializerOpenModeSchemaItems,
         useComponentProps() {
           const fieldSchema = useFieldSchema();
           const isPopupAction = [
@@ -1082,28 +1077,6 @@
   const isDraggable = fieldSchema?.parent['x-component'] !== 'CollectionField';
 
   return (
-<<<<<<< HEAD
-    <GeneralSchemaDesigner {...restProps} disableInitializer draggable={isDraggable}>
-      <MenuGroup>
-        <ButtonEditor {...buttonEditorProps} />
-        {fieldSchema['x-action'] === 'submit' &&
-          fieldSchema.parent?.['x-initializer'] === 'CreateFormActionInitializers' && <SaveMode />}
-        {isLinkageAction && <SchemaSettings.LinkageRules {...linkageRulesProps} collectionName={name} />}
-        {isDuplicateAction && <DuplicationMode />}
-        <SchemaSettingOpenModeSchemaItems openMode={isPopupAction} openSize={isPopupAction} />
-        {isUpdateModePopupAction && <UpdateMode />}
-        {isValid(fieldSchema?.['x-action-settings']?.assignedValues) && <AssignedFieldValues />}
-        {isValid(fieldSchema?.['x-action-settings']?.requestSettings) && <RequestSettings />}
-        {isValid(fieldSchema?.['x-action-settings']?.skipValidator) && <SkipValidation />}
-        {isValid(fieldSchema?.['x-action-settings']?.['onSuccess']) && <AfterSuccess />}
-        {isValid(fieldSchema?.['x-action-settings']?.triggerWorkflows) && <WorkflowConfig />}
-        {restProps.children}
-        {isChildCollectionAction && <SchemaSettings.EnableChildCollections collectionName={name} />}
-
-        {fieldSchema?.['x-action-settings']?.removable !== false && <RemoveButton {...removeButtonProps} />}
-      </MenuGroup>
-    </GeneralSchemaDesigner>
-=======
     <GeneralSchemaDesigner
       schemaSettings={schemaSettings}
       contextValue={{ modalTip, linkageAction, removeButtonProps, buttonEditorProps, linkageRulesProps }}
@@ -1111,7 +1084,6 @@
       disableInitializer
       draggable={isDraggable}
     ></GeneralSchemaDesigner>
->>>>>>> be3dfc26
   );
 };
 
