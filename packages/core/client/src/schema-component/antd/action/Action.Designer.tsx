import { ArrayTable } from '@formily/antd-v5';
import { onFieldValueChange } from '@formily/core';
import { connect, ISchema, mapProps, useField, useFieldSchema, useForm, useFormEffects } from '@formily/react';
import { isValid, uid } from '@formily/shared';
import { Alert, Tree as AntdTree } from 'antd';
import { cloneDeep } from 'lodash';
import React, { useCallback, useEffect, useMemo, useState } from 'react';
import { useTranslation } from 'react-i18next';
import { RemoteSelect, useCompile, useDesignable } from '../..';
<<<<<<< HEAD
import { CollectionOptions, useCollection, useCollectionManager } from '../../../collection-manager';
=======
import { useCollection, useCollectionManager } from '../../../collection-manager';
>>>>>>> 15504c28
import { useRecord } from '../../../record-provider';
import { OpenModeSchemaItems } from '../../../schema-items';
import { GeneralSchemaDesigner, SchemaSettings } from '../../../schema-settings';
import { useCollectionState } from '../../../schema-settings/DataTemplates/hooks/useCollectionState';
import { useSyncFromForm } from '../../../schema-settings/DataTemplates/utils';
import { useLinkageAction } from './hooks';
import { requestSettingsSchema } from './utils';

const Tree = connect(
  AntdTree,
  mapProps((props, field: any) => {
    const [checkedKeys, setCheckedKeys] = useState(props.defaultCheckedKeys || []);
    const onCheck = (checkedKeys) => {
      setCheckedKeys(checkedKeys);
      field.value = checkedKeys;
    };
    field.onCheck = onCheck;
    return {
      ...props,
      checkedKeys,
      onCheck,
    };
  }),
);
const MenuGroup = (props) => {
  const fieldSchema = useFieldSchema();
  const { t } = useTranslation();
  const compile = useCompile();
  const actionTitle = fieldSchema.title ? compile(fieldSchema.title) : '';
  const actionType = fieldSchema['x-action'] ?? '';
  if (!actionType.startsWith('customize:') || !actionTitle) {
    return props.children;
  }
  return (
    <SchemaSettings.ItemGroup title={`${t('Customize')} > ${actionTitle}`}>{props.children}</SchemaSettings.ItemGroup>
  );
};

function ButtonEditor() {
  const field = useField();
  const fieldSchema = useFieldSchema();
  const { dn } = useDesignable();
  const { t } = useTranslation();
  const isLink = fieldSchema['x-component'] === 'Action.Link';

  return (
    <SchemaSettings.ModalItem
      title={t('Edit button')}
      schema={
        {
          type: 'object',
          title: t('Edit button'),
          properties: {
            title: {
              'x-decorator': 'FormItem',
              'x-component': 'Input',
              title: t('Button title'),
              default: fieldSchema.title,
              'x-component-props': {},
              // description: `原字段标题：${collectionField?.uiSchema?.title}`,
            },
            icon: {
              'x-decorator': 'FormItem',
              'x-component': 'IconPicker',
              title: t('Button icon'),
              default: fieldSchema?.['x-component-props']?.icon,
              'x-component-props': {},
              'x-visible': !isLink,
              // description: `原字段标题：${collectionField?.uiSchema?.title}`,
            },
            type: {
              'x-decorator': 'FormItem',
              'x-component': 'Radio.Group',
              title: t('Button background color'),
              default: fieldSchema?.['x-component-props']?.danger
                ? 'danger'
                : fieldSchema?.['x-component-props']?.type === 'primary'
                ? 'primary'
                : 'default',
              enum: [
                { value: 'default', label: '{{t("Default")}}' },
                { value: 'primary', label: '{{t("Highlight")}}' },
                { value: 'danger', label: '{{t("Danger red")}}' },
              ],
              'x-visible': !isLink,
            },
          },
        } as ISchema
      }
      onSubmit={({ title, icon, type }) => {
        fieldSchema.title = title;
        field.title = title;
        field.componentProps.icon = icon;
        field.componentProps.danger = type === 'danger';
        field.componentProps.type = type;
        fieldSchema['x-component-props'] = fieldSchema['x-component-props'] || {};
        fieldSchema['x-component-props'].icon = icon;
        fieldSchema['x-component-props'].danger = type === 'danger';
        fieldSchema['x-component-props'].type = type;
        dn.emit('patch', {
          schema: {
            ['x-uid']: fieldSchema['x-uid'],
            title,
            'x-component-props': {
              ...fieldSchema['x-component-props'],
            },
          },
        });
        dn.refresh();
      }}
    />
  );
}

function SaveMode() {
  const { dn } = useDesignable();
  const { t } = useTranslation();
  const field = useField();
  const fieldSchema = useFieldSchema();
  const { name } = useCollection();
  const { getEnableFieldTree, getOnLoadData } = useCollectionState(name);

  return (
    <SchemaSettings.ModalItem
      title={t('Save mode')}
      components={{ Tree }}
      scope={{ getEnableFieldTree, name, getOnLoadData }}
      schema={
        {
          type: 'object',
          title: t('Save mode'),
          properties: {
            saveMode: {
              'x-decorator': 'FormItem',
              'x-component': 'Radio.Group',
              // title: t('Save mode'),
              default: field.componentProps.saveMode || 'create',
              enum: [
                { value: 'create', label: '{{t("Insert")}}' },
                { value: 'firstOrCreate', label: '{{t("Insert if not exists")}}' },
                { value: 'updateOrCreate', label: '{{t("Insert if not exists, or update")}}' },
              ],
            },
            filterKeys: {
              type: 'array',
              title: '{{ t("Determine whether a record exists by the following fields") }}',
              required: true,
              default: field.componentProps.filterKeys,
              'x-decorator': 'FormItem',
              'x-component': 'Tree',
              'x-component-props': {
                treeData: [],
                checkable: true,
                checkStrictly: true,
                selectable: false,
                loadData: '{{ getOnLoadData($self) }}',
                defaultCheckedKeys: field.componentProps.filterKeys,
                rootStyle: {
                  padding: '8px 0',
                  border: '1px solid #d9d9d9',
                  borderRadius: '2px',
                  maxHeight: '30vh',
                  overflow: 'auto',
                  margin: '2px 0',
                },
              },
              'x-reactions': [
                {
                  dependencies: ['.saveMode'],
                  fulfill: {
                    state: {
                      hidden: '{{ $deps[0]==="create"}}',
                      componentProps: {
                        treeData: '{{ getEnableFieldTree(name, $self) }}',
                      },
                    },
                  },
                },
              ],
            },
          },
        } as ISchema
      }
      onSubmit={({ saveMode, filterKeys }) => {
        field.componentProps.saveMode = saveMode;
        field.componentProps.filterKeys = filterKeys;
        fieldSchema['x-component-props'] = fieldSchema['x-component-props'] || {};
        fieldSchema['x-component-props'].saveMode = saveMode;
        fieldSchema['x-component-props'].filterKeys = filterKeys;
        dn.emit('patch', {
          schema: {
            ['x-uid']: fieldSchema['x-uid'],
            'x-component-props': {
              ...fieldSchema['x-component-props'],
            },
          },
        });
        dn.refresh();
      }}
    />
  );
}

const findFormBlock = (schema) => {
  const formSchema = schema.reduceProperties((_, s) => {
    if (s['x-decorator'] === 'FormBlockProvider') {
      return s;
    } else {
      return findFormBlock(s);
    }
  }, null);
  return formSchema;
};

const getAllkeys = (data, result) => {
  for (let i = 0; i < data?.length; i++) {
    const { children, ...rest } = data[i];
    result.push(rest.key);
    if (children) {
      getAllkeys(children, result);
    }
  }
  return result;
};

function DuplicationMode() {
  const { dn } = useDesignable();
  const { t } = useTranslation();
  const field = useField();
  const fieldSchema = useFieldSchema();
  const { name } = useCollection();
  const { collectionList, getEnableFieldTree, getOnLoadData, getOnCheck } = useCollectionState(name);
  const duplicateValues = cloneDeep(fieldSchema['x-component-props'].duplicateFields || []);
  const record = useRecord();
  const syncCallBack = useCallback((treeData, selectFields, form) => {
    form.query('duplicateFields').take((f) => {
      f.componentProps.treeData = treeData;
      f.componentProps.defaultCheckedKeys = selectFields;
      f.setInitialValue(selectFields);
      f?.onCheck(selectFields);
      form.setValues({ ...form.values, treeData });
    });
  }, []);
  const useSelectAllFields = (form) => {
    return {
      async run() {
        form.query('duplicateFields').take((f) => {
          const selectFields = getAllkeys(f.componentProps.treeData, []);
          f.componentProps.defaultCheckedKeys = selectFields;
          f.setInitialValue(selectFields);
          f?.onCheck(selectFields);
        });
      },
    };
  };
  return (
    <SchemaSettings.ModalItem
      title={t('Duplicate mode')}
      components={{ Tree }}
      scope={{
        getEnableFieldTree,
        collectionName: fieldSchema['x-component-props']?.duplicateCollection || record?.__collection || name,
        currentCollection: record?.__collection || name,
        getOnLoadData,
        getOnCheck,
        treeData: fieldSchema['x-component-props']?.treeData,
      }}
      schema={
        {
          type: 'object',
          title: t('Duplicate mode'),
          properties: {
            duplicateMode: {
              'x-decorator': 'FormItem',
              'x-component': 'Radio.Group',
              title: t('Duplicate mode'),
              default: fieldSchema['x-component-props']?.duplicateMode || 'quickDulicate',
              enum: [
                { value: 'quickDulicate', label: '{{t("Direct duplicate")}}' },
                { value: 'continueduplicate', label: '{{t("Copy into the form and continue to fill in")}}' },
              ],
            },
            collection: {
              type: 'string',
              title: '{{ t("Target collection") }}',
              required: true,
              description: t('If collection inherits, choose inherited collections as templates'),
              default: '{{ collectionName }}',
              'x-display': collectionList.length > 1 ? 'visible' : 'hidden',
              'x-decorator': 'FormItem',
              'x-component': 'Select',
              'x-component-props': {
                options: collectionList,
              },
              'x-reactions': [
                {
                  dependencies: ['.duplicateMode'],
                  fulfill: {
                    state: {
                      disabled: `{{ $deps[0]==="quickDulicate" }}`,
                      value: `{{ $deps[0]==="quickDulicate"? currentCollection:collectionName }}`,
                    },
                  },
                },
              ],
            },
            syncFromForm: {
              type: 'void',
              title: '{{ t("Sync from form fields") }}',
              'x-component': 'Action.Link',
              'x-component-props': {
                type: 'primary',
                style: { float: 'right', position: 'relative', zIndex: 1200 },
                useAction: () => {
                  const formSchema = useMemo(() => findFormBlock(fieldSchema), [fieldSchema]);
                  return useSyncFromForm(
                    formSchema,
                    fieldSchema['x-component-props']?.duplicateCollection || record?.__collection || name,
                    syncCallBack,
                  );
                },
              },
              'x-reactions': [
                {
                  dependencies: ['.duplicateMode'],
                  fulfill: {
                    state: {
                      visible: `{{ $deps[0]!=="quickDulicate" }}`,
                    },
                  },
                },
              ],
            },
            selectAll: {
              type: 'void',
              title: '{{ t("Select all") }}',
              'x-component': 'Action.Link',
              'x-reactions': [
                {
                  dependencies: ['.duplicateMode'],
                  fulfill: {
                    state: {
                      visible: `{{ $deps[0]==="quickDulicate" }}`,
                    },
                  },
                },
              ],
              'x-component-props': {
                type: 'primary',
                style: { float: 'right', position: 'relative', zIndex: 1200 },
                useAction: () => {
                  const from = useForm();
                  return useSelectAllFields(from);
                },
              },
            },
            duplicateFields: {
              type: 'array',
              title: '{{ t("Data fields") }}',
              required: true,
              description: t('Only the selected fields will be used as the initialization data for the form'),
              'x-decorator': 'FormItem',
              'x-component': Tree,
              'x-component-props': {
                defaultCheckedKeys: duplicateValues,
                treeData: [],
                checkable: true,
                checkStrictly: true,
                selectable: false,
                loadData: '{{ getOnLoadData($self) }}',
                onCheck: '{{ getOnCheck($self) }}',
                rootStyle: {
                  padding: '8px 0',
                  border: '1px solid #d9d9d9',
                  borderRadius: '2px',
                  maxHeight: '30vh',
                  overflow: 'auto',
                  margin: '2px 0',
                },
              },
              'x-reactions': [
                {
                  dependencies: ['.collection'],
                  fulfill: {
                    state: {
                      disabled: '{{ !$deps[0] }}',
                      componentProps: {
                        treeData: '{{ getEnableFieldTree($deps[0], $self,treeData) }}',
                      },
                    },
                  },
                },
              ],
            },
          },
        } as ISchema
      }
      onSubmit={({ duplicateMode, collection, duplicateFields, treeData }) => {
        const fields = Array.isArray(duplicateFields) ? duplicateFields : duplicateFields.checked || [];
        field.componentProps.duplicateMode = duplicateMode;
        field.componentProps.duplicateFields = fields;
        fieldSchema['x-component-props'] = fieldSchema['x-component-props'] || {};
        fieldSchema['x-component-props'].duplicateMode = duplicateMode;
        fieldSchema['x-component-props'].duplicateFields = fields;
        fieldSchema['x-component-props'].duplicateCollection = collection;
        fieldSchema['x-component-props'].treeData = treeData;
        dn.emit('patch', {
          schema: {
            ['x-uid']: fieldSchema['x-uid'],
            'x-component-props': {
              ...fieldSchema['x-component-props'],
            },
          },
        });
        dn.refresh();
      }}
    />
  );
}

function UpdateMode() {
  const { dn } = useDesignable();
  const { t } = useTranslation();
  const fieldSchema = useFieldSchema();

  return (
    <SchemaSettings.SelectItem
      title={t('Data will be updated')}
      options={[
        { label: t('Selected'), value: 'selected' },
        { label: t('All'), value: 'all' },
      ]}
      value={fieldSchema?.['x-action-settings']?.['updateMode']}
      onChange={(value) => {
        fieldSchema['x-action-settings']['updateMode'] = value;
        dn.emit('patch', {
          schema: {
            'x-uid': fieldSchema['x-uid'],
            'x-action-settings': fieldSchema['x-action-settings'],
          },
        });
        dn.refresh();
      }}
    />
  );
}

function AssignedFieldValues() {
  const { dn } = useDesignable();
  const { t } = useTranslation();
  const fieldSchema = useFieldSchema();
  const field = useField();
  const [initialSchema, setInitialSchema] = useState<ISchema>();
  useEffect(() => {
    const schemaUid = uid();
    const schema: ISchema = {
      type: 'void',
      'x-uid': schemaUid,
      'x-component': 'Grid',
      'x-initializer': 'CustomFormItemInitializers',
    };
    setInitialSchema(schema);
  }, [field.address]);

  const tips = {
    'customize:update': t(
      'After clicking the custom button, the following fields of the current record will be saved according to the following form.',
    ),
    'customize:save': t(
      'After clicking the custom button, the following fields of the current record will be saved according to the following form.',
    ),
  };
  const actionType = fieldSchema['x-action'] ?? '';

  return (
    <SchemaSettings.ActionModalItem
      title={t('Assign field values')}
      initialSchema={initialSchema}
      initialValues={fieldSchema?.['x-action-settings']?.assignedValues}
      modalTip={tips[actionType]}
      uid={fieldSchema?.['x-action-settings']?.schemaUid}
      onSubmit={(assignedValues) => {
        fieldSchema['x-action-settings']['assignedValues'] = assignedValues;
        dn.emit('patch', {
          schema: {
            ['x-uid']: fieldSchema['x-uid'],
            'x-action-settings': fieldSchema['x-action-settings'],
          },
        });
        dn.refresh();
      }}
    />
  );
}

function RequestSettings() {
  const { dn } = useDesignable();
  const { t } = useTranslation();
  const fieldSchema = useFieldSchema();

  return (
    <SchemaSettings.ActionModalItem
      title={t('Request settings')}
      schema={requestSettingsSchema}
      initialValues={fieldSchema?.['x-action-settings']?.requestSettings}
      onSubmit={(requestSettings) => {
        fieldSchema['x-action-settings']['requestSettings'] = requestSettings;
        dn.emit('patch', {
          schema: {
            ['x-uid']: fieldSchema['x-uid'],
            'x-action-settings': fieldSchema['x-action-settings'],
          },
        });
        dn.refresh();
      }}
    />
  );
}

function SkipValidation() {
  const { dn } = useDesignable();
  const { t } = useTranslation();
  const fieldSchema = useFieldSchema();

  return (
    <SchemaSettings.SwitchItem
      title={t('Skip required validation')}
      checked={!!fieldSchema?.['x-action-settings']?.skipValidator}
      onChange={(value) => {
        fieldSchema['x-action-settings'].skipValidator = value;
        dn.emit('patch', {
          schema: {
            ['x-uid']: fieldSchema['x-uid'],
            'x-action-settings': {
              ...fieldSchema['x-action-settings'],
            },
          },
        });
      }}
    />
  );
}

function AfterSuccess() {
  const { dn } = useDesignable();
  const { t } = useTranslation();
  const fieldSchema = useFieldSchema();

  return (
    <SchemaSettings.ModalItem
      title={t('After successful submission')}
      initialValues={fieldSchema?.['x-action-settings']?.['onSuccess']}
      schema={
        {
          type: 'object',
          title: t('After successful submission'),
          properties: {
            successMessage: {
              title: t('Popup message'),
              'x-decorator': 'FormItem',
              'x-component': 'Input.TextArea',
              'x-component-props': {},
            },
            manualClose: {
              title: t('Popup close method'),
              default: false,
              enum: [
                { label: t('Automatic close'), value: false },
                { label: t('Manually close'), value: true },
              ],
              'x-decorator': 'FormItem',
              'x-component': 'Radio.Group',
              'x-component-props': {},
            },
            redirecting: {
              title: t('Then'),
              default: false,
              enum: [
                { label: t('Stay on current page'), value: false },
                { label: t('Redirect to'), value: true },
              ],
              'x-decorator': 'FormItem',
              'x-component': 'Radio.Group',
              'x-component-props': {},
              'x-reactions': {
                target: 'redirectTo',
                fulfill: {
                  state: {
                    visible: '{{!!$self.value}}',
                  },
                },
              },
            },
            redirectTo: {
              title: t('Link'),
              'x-decorator': 'FormItem',
              'x-component': 'Input',
              'x-component-props': {},
            },
          },
        } as ISchema
      }
      onSubmit={(onSuccess) => {
        fieldSchema['x-action-settings']['onSuccess'] = onSuccess;
        dn.emit('patch', {
          schema: {
            ['x-uid']: fieldSchema['x-uid'],
            'x-action-settings': fieldSchema['x-action-settings'],
          },
        });
      }}
    />
  );
}

function RemoveButton() {
  const { t } = useTranslation();
  const fieldSchema = useFieldSchema();
  const isDeletable = fieldSchema?.parent['x-component'] === 'CollectionField';
  return (
    !isDeletable && (
      <>
        <SchemaSettings.Divider />
        <SchemaSettings.Remove
          removeParentsIfNoChildren
          breakRemoveOn={(s) => {
            return s['x-component'] === 'Space' || s['x-component'].endsWith('ActionBar');
          }}
          confirm={{
            title: t('Delete action'),
          }}
        />
      </>
    )
  );
}

function FormWorkflowSelect(props) {
  const index = ArrayTable.useIndex();
  const { setValuesIn } = useForm();
  const baseCollection = useCollection();
  const { getCollection } = useCollectionManager();
  const [workflowCollection, setWorkflowCollection] = useState(baseCollection.name);
  useFormEffects(() => {
    onFieldValueChange(`group[${index}].context`, (field) => {
      let collection: CollectionOptions = baseCollection;
      if (field.value) {
        const paths = field.value.split('.');
        for (let i = 0; i < paths.length && collection; i++) {
          const path = paths[i];
          const associationField = collection.fields.find((f) => f.name === path);
          if (associationField) {
            collection = getCollection(associationField.target);
          }
        }
      }
      setWorkflowCollection(collection.name);
      setValuesIn(`group[${index}].workflowKey`, null);
    });
  });

  return (
    <RemoteSelect
      {...props}
      service={{
        resource: 'workflows',
        action: 'list',
        params: {
          filter: {
            type: 'form',
            enabled: true,
            'config.collection': workflowCollection,
          },
        },
      }}
    />
  );
}

function WorkflowConfig() {
  const { dn } = useDesignable();
  const { t } = useTranslation();
  const fieldSchema = useFieldSchema();
  const { name: collection } = useCollection();
  const description = {
    submit: t('Workflow will be triggered after submitting succeeded.', { ns: 'workflow' }),
    'customize:save': t('Workflow will be triggered after saving succeeded.', { ns: 'workflow' }),
    'customize:triggerWorkflows': t('Workflow will be triggered directly once the button clicked.', { ns: 'workflow' }),
  }[fieldSchema?.['x-action']];

  return (
    <SchemaSettings.ModalItem
      title={t('Bind workflows', { ns: 'workflow' })}
      scope={{
        fieldFilter(field) {
          return ['belongsTo', 'hasOne'].includes(field.type);
        },
      }}
      components={{
        Alert,
        ArrayTable,
        FormWorkflowSelect,
      }}
      schema={
        {
          type: 'void',
          title: t('Bind workflows', { ns: 'workflow' }),
          properties: {
            description: description && {
              type: 'void',
              'x-component': 'Alert',
              'x-component-props': {
                message: description,
                style: {
                  marginBottom: '1em',
                },
              },
            },
            group: {
              type: 'array',
              'x-component': 'ArrayTable',
              'x-decorator': 'FormItem',
              items: {
                type: 'object',
                properties: {
                  context: {
                    type: 'void',
                    'x-component': 'ArrayTable.Column',
                    'x-component-props': {
                      title: t('Trigger data context', { ns: 'workflow' }),
                      width: 200,
                    },
                    properties: {
                      context: {
                        type: 'string',
                        'x-decorator': 'FormItem',
                        'x-component': 'AppendsTreeSelect',
                        'x-component-props': {
                          placeholder: t('Select context', { ns: 'workflow' }),
                          popupMatchSelectWidth: false,
                          collection,
                          filter: '{{ fieldFilter }}',
                          rootOption: {
                            label: t('Full form data', { ns: 'workflow' }),
                            value: '',
                          },
                          allowClear: false,
                        },
                        default: '',
                      },
                    },
                  },
                  workflowKey: {
                    type: 'void',
                    'x-component': 'ArrayTable.Column',
                    'x-component-props': {
                      title: t('Workflow', { ns: 'workflow' }),
                    },
                    properties: {
                      workflowKey: {
                        type: 'number',
                        'x-decorator': 'FormItem',
                        'x-component': 'FormWorkflowSelect',
                        'x-component-props': {
                          placeholder: t('Select workflow', { ns: 'workflow' }),
                          fieldNames: {
                            label: 'title',
                            value: 'key',
                          },
                        },
                        required: true,
                      },
                    },
                  },
                  operations: {
                    type: 'void',
                    'x-component': 'ArrayTable.Column',
                    'x-component-props': {
                      width: 32,
                    },
                    properties: {
                      remove: {
                        type: 'void',
                        'x-decorator': 'FormItem',
                        'x-component': 'ArrayTable.Remove',
                      },
                    },
                  },
                },
              },
              properties: {
                add: {
                  type: 'void',
                  title: t('Add workflow', { ns: 'workflow' }),
                  'x-component': 'ArrayTable.Addition',
                },
              },
            },
          },
        } as ISchema
      }
      initialValues={{ group: fieldSchema?.['x-action-settings']?.triggerWorkflows }}
      onSubmit={({ group }) => {
        fieldSchema['x-action-settings']['triggerWorkflows'] = group;
        dn.emit('patch', {
          schema: {
            ['x-uid']: fieldSchema['x-uid'],
            'x-action-settings': fieldSchema['x-action-settings'],
          },
        });
      }}
    />
  );
}

export const ActionDesigner = (props) => {
  const { modalTip, linkageAction, ...restProps } = props;
  const fieldSchema = useFieldSchema();
  const { name } = useCollection();
  const { getChildrenCollections } = useCollectionManager();
  const isAction = useLinkageAction();
  const isPopupAction = ['create', 'update', 'view', 'customize:popup', 'duplicate', 'customize:create'].includes(
    fieldSchema['x-action'] || '',
  );
  const isUpdateModePopupAction = ['customize:bulkUpdate', 'customize:bulkEdit'].includes(fieldSchema['x-action']);
  const isLinkageAction = linkageAction || isAction;
  const isChildCollectionAction = getChildrenCollections(name).length > 0 && fieldSchema['x-action'] === 'create';
  const isDraggable = fieldSchema?.parent['x-component'] !== 'CollectionField';
  const isDuplicateAction = fieldSchema['x-action'] === 'duplicate';

  return (
    <GeneralSchemaDesigner {...restProps} disableInitializer draggable={isDraggable}>
      <MenuGroup>
        <ButtonEditor />
        {fieldSchema['x-action'] === 'submit' &&
          fieldSchema.parent?.['x-initializer'] === 'CreateFormActionInitializers' && <SaveMode />}
        {isLinkageAction && <SchemaSettings.LinkageRules collectionName={name} />}
        {isDuplicateAction && <DuplicationMode />}
        <OpenModeSchemaItems openMode={isPopupAction} openSize={isPopupAction} />
        {isUpdateModePopupAction && <UpdateMode />}
        {isValid(fieldSchema?.['x-action-settings']?.assignedValues) && <AssignedFieldValues />}
        {isValid(fieldSchema?.['x-action-settings']?.requestSettings) && <RequestSettings />}
        {isValid(fieldSchema?.['x-action-settings']?.skipValidator) && <SkipValidation />}
        {isValid(fieldSchema?.['x-action-settings']?.['onSuccess']) && <AfterSuccess />}
        {isValid(fieldSchema?.['x-action-settings']?.triggerWorkflows) && <WorkflowConfig />}

        {isChildCollectionAction && <SchemaSettings.EnableChildCollections collectionName={name} />}

        {<RemoveButton />}
      </MenuGroup>
    </GeneralSchemaDesigner>
  );
};

ActionDesigner.ButtonEditor = ButtonEditor;<|MERGE_RESOLUTION|>--- conflicted
+++ resolved
@@ -7,11 +7,7 @@
 import React, { useCallback, useEffect, useMemo, useState } from 'react';
 import { useTranslation } from 'react-i18next';
 import { RemoteSelect, useCompile, useDesignable } from '../..';
-<<<<<<< HEAD
 import { CollectionOptions, useCollection, useCollectionManager } from '../../../collection-manager';
-=======
-import { useCollection, useCollectionManager } from '../../../collection-manager';
->>>>>>> 15504c28
 import { useRecord } from '../../../record-provider';
 import { OpenModeSchemaItems } from '../../../schema-items';
 import { GeneralSchemaDesigner, SchemaSettings } from '../../../schema-settings';
