import { ISchema, useField, useFieldSchema } from '@formily/react';
import { isValid, uid } from '@formily/shared';
import { Menu, Select } from 'antd';
import React, { useEffect, useState } from 'react';
import { useTranslation } from 'react-i18next';
import { useDesignable } from '../..';
import { GeneralSchemaDesigner, SchemaSettings } from '../../../schema-settings';
import { useCollection, useCollectionManager } from '../../../collection-manager';
import { useRecord } from '../../../record-provider';
import { useFormBlockContext } from '../../../block-provider/FormBlockProvider';
import { OpenModeSchemaItems } from '../../../schema-items';

import { requestSettingsSchema } from './utils';

const MenuGroup = (props) => {
  const fieldSchema = useFieldSchema();
  const actionType = fieldSchema['x-action'] || '';
  const { t } = useTranslation();
  const actionTitles = {
    'customize:popup': t('Popup'),
    'customize:update': t('Update record'),
    'customize:save': t('Save record'),
    'customize:table:request': t('Custom request'),
    'customize:form:request': t('Custom request'),
  };
  if (
    ![
      'customize:popup',
      'customize:update',
      'customize:save',
      'customize:table:request',
      'customize:form:request',
    ].includes(actionType)
  ) {
    return <>{props.children}</>;
  }
  return <Menu.ItemGroup title={`${t('Customize')} > ${actionTitles[actionType]}`}>{props.children}</Menu.ItemGroup>;
};

export const ActionDesigner = (props) => {
  const { modalTip, ...restProps } = props;
  const field = useField();
  const fieldSchema = useFieldSchema();
  const { name } = useCollection();
  const { getChildrenCollections } = useCollectionManager();
  const { dn } = useDesignable();
  const { t } = useTranslation();
  const isPopupAction = ['create', 'update', 'view', 'customize:popup'].includes(fieldSchema['x-action'] || '');
  const isUpdateModePopupAction = ['customize:bulkUpdate', 'customize:bulkEdit'].includes(fieldSchema['x-action']);
  const [initialSchema, setInitialSchema] = useState<ISchema>();
  const actionType = fieldSchema['x-action'] ?? '';
<<<<<<< HEAD
  const isLinkageAction =
    (Object.keys(useFormBlockContext()).length > 0 && Object.keys(useRecord()).length > 0) ||
    fieldSchema.parent['x-initializer'] === 'DetailsActionInitializers';

=======
  const isLinkageAction = Object.keys(useFormBlockContext()).length > 0 && Object.keys(useRecord()).length > 0;
  const isChildCollectionAction = getChildrenCollections(name).length > 0 && fieldSchema['x-action'] === 'create';
  const isSupportEditButton = fieldSchema['x-action'] !== 'expandAll';
  const isLink = fieldSchema['x-component'] === 'Action.Link';
>>>>>>> 35d34bb4
  useEffect(() => {
    const schemaUid = uid();
    const schema: ISchema = {
      type: 'void',
      'x-uid': schemaUid,
      'x-component': 'Grid',
      'x-initializer': 'CustomFormItemInitializers',
    };
    setInitialSchema(schema);
  }, [field.address]);

  const tips = {
    'customize:update': t(
      'After clicking the custom button, the following fields of the current record will be saved according to the following form.',
    ),
    'customize:save': t(
      'After clicking the custom button, the following fields of the current record will be saved according to the following form.',
    ),
  };
  return (
    <GeneralSchemaDesigner {...restProps} disableInitializer>
      <MenuGroup>
        <SchemaSettings.ModalItem
          title={t('Edit button')}
          schema={
            {
              type: 'object',
              title: t('Edit button'),
              properties: {
                title: {
                  'x-decorator': 'FormItem',
                  'x-component': 'Input',
                  title: t('Button title'),
                  default: fieldSchema.title,
                  'x-component-props': {},
                  'x-visible': isSupportEditButton,
                  // description: `原字段标题：${collectionField?.uiSchema?.title}`,
                },
                icon: {
                  'x-decorator': 'FormItem',
                  'x-component': 'IconPicker',
                  title: t('Button icon'),
                  default: fieldSchema?.['x-component-props']?.icon,
                  'x-component-props': {},
                  'x-visible': isSupportEditButton && !isLink,
                  // description: `原字段标题：${collectionField?.uiSchema?.title}`,
                },
                type: {
                  'x-decorator': 'FormItem',
                  'x-component': 'Radio.Group',
                  title: t('Button background color'),
                  default: fieldSchema?.['x-component-props']?.danger
                    ? 'danger'
                    : fieldSchema?.['x-component-props']?.type === 'primary'
                    ? 'primary'
                    : 'default',
                  enum: [
                    { value: 'default', label: '{{t("Default")}}' },
                    { value: 'primary', label: '{{t("Highlight")}}' },
                    { value: 'danger', label: '{{t("Danger red")}}' },
                  ],
                  'x-visible': !isLink,
                },
              },
            } as ISchema
          }
          onSubmit={({ title, icon, type }) => {
            fieldSchema.title = title;
            field.title = title;
            field.componentProps.icon = icon;
            field.componentProps.danger = type === 'danger';
            field.componentProps.type = type;
            fieldSchema['x-component-props'] = fieldSchema['x-component-props'] || {};
            fieldSchema['x-component-props'].icon = icon;
            fieldSchema['x-component-props'].danger = type === 'danger';
            fieldSchema['x-component-props'].type = type;
            dn.emit('patch', {
              schema: {
                ['x-uid']: fieldSchema['x-uid'],
                title,
                'x-component-props': {
                  ...fieldSchema['x-component-props'],
                },
              },
            });
            dn.refresh();
          }}
        />
        {isLinkageAction && <SchemaSettings.LinkageRules collectionName={name} />}
        <OpenModeSchemaItems openMode={isPopupAction} openSize={isPopupAction}></OpenModeSchemaItems>
        {isUpdateModePopupAction && (
          <SchemaSettings.SelectItem
            title={t('Data will be updated')}
            options={[
              { label: t('Selected'), value: 'selected' },
              { label: t('All'), value: 'all' },
            ]}
            value={fieldSchema?.['x-action-settings']?.['updateMode']}
            onChange={(value) => {
              fieldSchema['x-action-settings']['updateMode'] = value;
              dn.emit('patch', {
                schema: {
                  'x-uid': fieldSchema['x-uid'],
                  'x-action-settings': fieldSchema['x-action-settings'],
                },
              });
              dn.refresh();
            }}
          />
        )}

        {isValid(fieldSchema?.['x-action-settings']?.assignedValues) && (
          <SchemaSettings.ActionModalItem
            title={t('Assign field values')}
            initialSchema={initialSchema}
            initialValues={fieldSchema?.['x-action-settings']?.assignedValues}
            modalTip={tips[actionType]}
            uid={fieldSchema?.['x-action-settings']?.schemaUid}
            onSubmit={(assignedValues) => {
              fieldSchema['x-action-settings']['assignedValues'] = assignedValues;
              dn.emit('patch', {
                schema: {
                  ['x-uid']: fieldSchema['x-uid'],
                  'x-action-settings': fieldSchema['x-action-settings'],
                },
              });
              dn.refresh();
            }}
          />
        )}
        {isValid(fieldSchema?.['x-action-settings']?.requestSettings) && (
          <SchemaSettings.ActionModalItem
            title={t('Request settings')}
            schema={requestSettingsSchema}
            initialValues={fieldSchema?.['x-action-settings']?.requestSettings}
            onSubmit={(requestSettings) => {
              fieldSchema['x-action-settings']['requestSettings'] = requestSettings;
              dn.emit('patch', {
                schema: {
                  ['x-uid']: fieldSchema['x-uid'],
                  'x-action-settings': fieldSchema['x-action-settings'],
                },
              });
              dn.refresh();
            }}
          />
        )}
        {isValid(fieldSchema?.['x-action-settings']?.skipValidator) && (
          <SchemaSettings.SwitchItem
            title={t('Skip required validation')}
            checked={!!fieldSchema?.['x-action-settings']?.skipValidator}
            onChange={(value) => {
              fieldSchema['x-action-settings'].skipValidator = value;
              dn.emit('patch', {
                schema: {
                  ['x-uid']: fieldSchema['x-uid'],
                  'x-action-settings': {
                    ...fieldSchema['x-action-settings'],
                  },
                },
              });
            }}
          />
        )}
        {/* {isValid(fieldSchema?.['x-action-settings']?.overwriteValues) && (
          <SchemaSettings.ModalItem
            title={t('Form values')}
            schema={
              {
                type: 'object',
                properties: {
                  overwriteValues: {
                    title: t('When submitting the following fields, the saved values are'),
                    'x-decorator': 'FormItem',
                    'x-component': 'Input.TextArea',
                    default: JSON.stringify(fieldSchema?.['x-action-settings']?.overwriteValues),
                  },
                },
              } as ISchema
            }
            onSubmit={({ overwriteValues }) => {
              try {
                const values = JSON.parse(overwriteValues);
                fieldSchema['x-action-settings'].overwriteValues = values;
                dn.emit('patch', {
                  schema: {
                    ['x-uid']: fieldSchema['x-uid'],
                    'x-action-settings': {
                      ...fieldSchema['x-action-settings'],
                    },
                  },
                });
                dn.refresh();
              } catch (e) {}
            }}
          />
        )} */}
        {isValid(fieldSchema?.['x-action-settings']?.['onSuccess']) && (
          <SchemaSettings.ModalItem
            title={
              {
                'customize:save': t('After successful save'),
                'customize:update': t('After successful update'),
                'customize:table:request': t('After successful request'),
                'customize:form:request': t('After successful request'),
                'customize:bulkUpdate': t('After successful bulk update'),
              }[actionType]
            }
            initialValues={fieldSchema?.['x-action-settings']?.['onSuccess']}
            schema={
              {
                type: 'object',
                title: {
                  'customize:save': t('After successful save'),
                  'customize:update': t('After successful update'),
                  'customize:table:request': t('After successful request'),
                  'customize:form:request': t('After successful request'),
                  'customize:bulkUpdate': t('After successful bulk update'),
                }[actionType],
                properties: {
                  successMessage: {
                    title: t('Popup message'),
                    'x-decorator': 'FormItem',
                    'x-component': 'Input.TextArea',
                    'x-component-props': {},
                  },
                  manualClose: {
                    title: t('Popup close method'),
                    default: false,
                    enum: [
                      { label: t('Automatic close'), value: false },
                      { label: t('Manually close'), value: true },
                    ],
                    'x-decorator': 'FormItem',
                    'x-component': 'Radio.Group',
                    'x-component-props': {},
                  },
                  redirecting: {
                    title: t('Then'),
                    default: false,
                    enum: [
                      { label: t('Stay on current page'), value: false },
                      { label: t('Redirect to'), value: true },
                    ],
                    'x-decorator': 'FormItem',
                    'x-component': 'Radio.Group',
                    'x-component-props': {},
                    'x-reactions': {
                      target: 'redirectTo',
                      fulfill: {
                        state: {
                          visible: '{{!!$self.value}}',
                        },
                      },
                    },
                  },
                  redirectTo: {
                    title: t('Link'),
                    'x-decorator': 'FormItem',
                    'x-component': 'Input',
                    'x-component-props': {},
                  },
                },
              } as ISchema
            }
            onSubmit={(onSuccess) => {
              fieldSchema['x-action-settings']['onSuccess'] = onSuccess;
              dn.emit('patch', {
                schema: {
                  ['x-uid']: fieldSchema['x-uid'],
                  'x-action-settings': fieldSchema['x-action-settings'],
                },
              });
            }}
          />
        )}

        {isChildCollectionAction && <SchemaSettings.EnableChildCollections collectionName={name} />}
        <SchemaSettings.Divider />
        <SchemaSettings.Remove
          removeParentsIfNoChildren
          breakRemoveOn={(s) => {
            return s['x-component'] === 'Space' || s['x-component'].endsWith('ActionBar');
          }}
          confirm={{
            title: t('Delete action'),
          }}
        />
      </MenuGroup>
    </GeneralSchemaDesigner>
  );
};<|MERGE_RESOLUTION|>--- conflicted
+++ resolved
@@ -1,14 +1,14 @@
 import { ISchema, useField, useFieldSchema } from '@formily/react';
 import { isValid, uid } from '@formily/shared';
-import { Menu, Select } from 'antd';
+import { Menu } from 'antd';
 import React, { useEffect, useState } from 'react';
 import { useTranslation } from 'react-i18next';
 import { useDesignable } from '../..';
-import { GeneralSchemaDesigner, SchemaSettings } from '../../../schema-settings';
+import { useFormBlockContext } from '../../../block-provider/FormBlockProvider';
 import { useCollection, useCollectionManager } from '../../../collection-manager';
 import { useRecord } from '../../../record-provider';
-import { useFormBlockContext } from '../../../block-provider/FormBlockProvider';
 import { OpenModeSchemaItems } from '../../../schema-items';
+import { GeneralSchemaDesigner, SchemaSettings } from '../../../schema-settings';
 
 import { requestSettingsSchema } from './utils';
 
@@ -49,17 +49,12 @@
   const isUpdateModePopupAction = ['customize:bulkUpdate', 'customize:bulkEdit'].includes(fieldSchema['x-action']);
   const [initialSchema, setInitialSchema] = useState<ISchema>();
   const actionType = fieldSchema['x-action'] ?? '';
-<<<<<<< HEAD
   const isLinkageAction =
     (Object.keys(useFormBlockContext()).length > 0 && Object.keys(useRecord()).length > 0) ||
-    fieldSchema.parent['x-initializer'] === 'DetailsActionInitializers';
-
-=======
-  const isLinkageAction = Object.keys(useFormBlockContext()).length > 0 && Object.keys(useRecord()).length > 0;
+    fieldSchema?.parent?.['x-initializer'] === 'DetailsActionInitializers';
   const isChildCollectionAction = getChildrenCollections(name).length > 0 && fieldSchema['x-action'] === 'create';
   const isSupportEditButton = fieldSchema['x-action'] !== 'expandAll';
   const isLink = fieldSchema['x-component'] === 'Action.Link';
->>>>>>> 35d34bb4
   useEffect(() => {
     const schemaUid = uid();
     const schema: ISchema = {
