/**
 * This file is part of the NocoBase (R) project.
 * Copyright (c) 2020-2024 NocoBase Co., Ltd.
 * Authors: NocoBase Team.
 *
 * This project is dual-licensed under AGPL-3.0 and NocoBase Commercial License.
 * For more information, please refer to: https://www.nocobase.com/agreement.
 */

import { observer, RecursionField, useField, useFieldSchema } from '@formily/react';
import React from 'react';
import { useActionContext } from '.';
import { useOpenModeContext } from '../../../modules/popup/OpenModeProvider';
import { useCurrentPopupContext } from '../page/PagePopups';
import { ComposedActionDrawer } from './types';

export const ActionContainer: ComposedActionDrawer = observer(
  (props: any) => {
<<<<<<< HEAD
    const { openMode } = useActionContext();
    const { getComponentByOpenMode } = useOpenModeContext();
=======
    const { getComponentByOpenMode, defaultOpenMode } = useOpenModeContext();
    const { openMode = defaultOpenMode } = useActionContext();
>>>>>>> f696c67b
    const { currentLevel } = useCurrentPopupContext();

    const Component = getComponentByOpenMode(openMode);

    return <Component footerNodeName={'Action.Container.Footer'} level={currentLevel} {...props} />;
  },
  { displayName: 'ActionContainer' },
);

ActionContainer.Footer = observer(
  () => {
    const field = useField();
    const schema = useFieldSchema();
    return <RecursionField basePath={field.address} schema={schema} onlyRenderProperties />;
  },
  { displayName: 'ActionContainer.Footer' },
);

export default ActionContainer;<|MERGE_RESOLUTION|>--- conflicted
+++ resolved
@@ -16,13 +16,8 @@
 
 export const ActionContainer: ComposedActionDrawer = observer(
   (props: any) => {
-<<<<<<< HEAD
-    const { openMode } = useActionContext();
-    const { getComponentByOpenMode } = useOpenModeContext();
-=======
     const { getComponentByOpenMode, defaultOpenMode } = useOpenModeContext();
     const { openMode = defaultOpenMode } = useActionContext();
->>>>>>> f696c67b
     const { currentLevel } = useCurrentPopupContext();
 
     const Component = getComponentByOpenMode(openMode);
