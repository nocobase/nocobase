import { observer } from '@formily/react';
import React from 'react';
import Action from './Action';
import { ComposedAction } from './types';

<<<<<<< HEAD
export const ActionLink: ComposedAction = observer((props: any) => {
  return <Action {...props} component={props.component || 'a'} className={'nb-action-link'} />;
});
=======
export const ActionLink: ComposedAction = observer(
  (props: any) => {
    return <Action {...props} component={'a'} className={'nb-action-link'} />;
  },
  { displayName: 'ActionLink' },
);
>>>>>>> 42ad77da
<|MERGE_RESOLUTION|>--- conflicted
+++ resolved
@@ -3,15 +3,9 @@
 import Action from './Action';
 import { ComposedAction } from './types';
 
-<<<<<<< HEAD
-export const ActionLink: ComposedAction = observer((props: any) => {
-  return <Action {...props} component={props.component || 'a'} className={'nb-action-link'} />;
-});
-=======
 export const ActionLink: ComposedAction = observer(
   (props: any) => {
-    return <Action {...props} component={'a'} className={'nb-action-link'} />;
+    return <Action {...props} component={props.component || 'a'} className={'nb-action-link'} />;
   },
   { displayName: 'ActionLink' },
-);
->>>>>>> 42ad77da
+);