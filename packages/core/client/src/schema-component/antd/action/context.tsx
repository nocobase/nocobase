--- conflicted
+++ resolved
@@ -1,5 +1,3 @@
-<<<<<<< HEAD
-=======
 /**
  * This file is part of the NocoBase (R) project.
  * Copyright (c) 2020-2024 NocoBase Co., Ltd.
@@ -9,9 +7,6 @@
  * For more information, please refer to: https://www.nocobase.com/agreement.
  */
 
-import { Schema } from '@formily/react';
-import { DrawerProps, ModalProps } from 'antd';
->>>>>>> 62b2b5c6
 import React, { createContext, useEffect, useRef, useState } from 'react';
 import { useActionContext } from './hooks';
 import { useDataBlockRequest } from '../../../data-source';
