--- conflicted
+++ resolved
@@ -43,25 +43,11 @@
 
 const useBlockServiceInActionButton = () => {
   const { params } = useCurrentPopupContext();
-<<<<<<< HEAD
-=======
   const fieldSchema = useFieldSchema();
->>>>>>> f696c67b
   const popupUidWithoutOpened = useFieldSchema()?.['x-uid'];
   const service = useDataBlockRequest();
   const currentPopupUid = params?.popupuid;
 
-<<<<<<< HEAD
-  // By using caching, we solve the problem of not being able to obtain the correct service when closing a popup through a URL
-  useEffect(() => {
-    // This case refers to when the current button is rendered on a page or in a popup
-    if (popupUidWithoutOpened && currentPopupUid !== popupUidWithoutOpened) {
-      storeBlockService(popupUidWithoutOpened, { service });
-    }
-  }, [popupUidWithoutOpened, service, currentPopupUid]);
-
-  // This case refers to when the current button is closed as a popup (the button's uid is the same as the popup's uid)
-=======
   // 把 service 存起来
   useEffect(() => {
     if (popupUidWithoutOpened && currentPopupUid !== popupUidWithoutOpened) {
@@ -70,7 +56,6 @@
   }, [popupUidWithoutOpened, service, currentPopupUid, fieldSchema]);
 
   // 关闭弹窗时，获取到对应的 service
->>>>>>> f696c67b
   if (currentPopupUid === popupUidWithoutOpened) {
     return getBlockService(currentPopupUid)?.service || service;
   }
