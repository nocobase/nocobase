--- conflicted
+++ resolved
@@ -1,10 +1,6 @@
 import { observer, RecursionField, useField, useFieldSchema, useForm } from '@formily/react';
-<<<<<<< HEAD
 import { isPortalInBody } from '@nocobase/utils/client';
-import { App, Button } from 'antd';
-=======
 import { App, Button, Popover } from 'antd';
->>>>>>> 176d3803
 import classnames from 'classnames';
 import lodash from 'lodash';
 import React, { useEffect, useState } from 'react';
