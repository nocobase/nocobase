import { observer, RecursionField, useField, useFieldSchema, useForm } from '@formily/react';
import { isPortalInBody } from '@nocobase/utils/client';
import { App, Button } from 'antd';
import classnames from 'classnames';
import { default as lodash } from 'lodash';
import React, { useCallback, useEffect, useMemo, useRef, useState } from 'react';
import { useTranslation } from 'react-i18next';
import { StablePopover, useActionContext } from '../..';
import { useDesignable } from '../../';
import { useACLActionParamsContext } from '../../../acl';
import { Icon } from '../../../icon';
import { RecordProvider, useRecord } from '../../../record-provider';
import { useLocalVariables, useVariables } from '../../../variables';
import { SortableItem } from '../../common';
import { useCompile, useComponent, useDesigner } from '../../hooks';
import { useProps } from '../../hooks/useProps';
import ActionContainer from './Action.Container';
import { ActionDesigner } from './Action.Designer';
import { ActionDrawer } from './Action.Drawer';
import { ActionLink } from './Action.Link';
import { ActionModal } from './Action.Modal';
import { ActionPage } from './Action.Page';
import useStyles from './Action.style';
import { ActionContextProvider } from './context';
import { useA } from './hooks';
import { useGetAriaLabelOfAction } from './hooks/useGetAriaLabelOfAction';
import { ComposedAction } from './types';
import { linkageAction } from './utils';
<<<<<<< HEAD
import { useDataBlockRequest } from '../../../data-source';
=======
import { withDynamicSchemaProps } from '../../../application/hoc/withDynamicSchemaProps';
>>>>>>> 6fd456fa

export const Action: ComposedAction = withDynamicSchemaProps(
  observer((props: any) => {
    const {
      popover,
      confirm,
      openMode: om,
      containerRefKey,
      component,
      useAction = useA,
      className,
      icon,
      title,
      onClick,
      style,
      openSize: os,
      disabled: propsDisabled,
      actionCallback,
      /** 如果为 true 则说明该按钮是树表格的 Add child 按钮 */
      addChild,
      onMouseEnter,
      ...others
    } = useProps(props); // 新版 UISchema（1.0 之后）中已经废弃了 useProps，这里之所以继续保留是为了兼容旧版的 UISchema
    const aclCtx = useACLActionParamsContext();
    const { wrapSSR, componentCls, hashId } = useStyles();
    const { t } = useTranslation();
    const [visible, setVisible] = useState(false);
    const [formValueChanged, setFormValueChanged] = useState(false);
    const Designer = useDesigner();
    const field = useField<any>();
    const { run, element } = useAction(actionCallback);
    const fieldSchema = useFieldSchema();
    const compile = useCompile();
    const form = useForm();
    const record = useRecord();
    const designerProps = fieldSchema['x-designer-props'];
    const openMode = fieldSchema?.['x-component-props']?.['openMode'];
    const openSize = fieldSchema?.['x-component-props']?.['openSize'];
    const refreshDataBlockRequest = fieldSchema?.['x-component-props']?.['refreshDataBlockRequest'];

    const disabled = form.disabled || field.disabled || field.data?.disabled || propsDisabled;
    const linkageRules = useMemo(() => fieldSchema?.['x-linkage-rules'] || [], [fieldSchema?.['x-linkage-rules']]);
    const { designable } = useDesignable();
    const tarComponent = useComponent(component) || component;
    const { modal } = App.useApp();
    const variables = useVariables();
    const localVariables = useLocalVariables({ currentForm: { values: record } as any });
    const { getAriaLabel } = useGetAriaLabelOfAction(title);
    const [btnHover, setBtnHover] = useState(popover);
    const service = useDataBlockRequest();
    useEffect(() => {
      if (popover) {
        setBtnHover(true);
      }
    }, [popover]);

    const actionTitle = useMemo(() => {
      const res = title || compile(fieldSchema.title);
      return lodash.isString(res) ? t(res) : res;
    }, [title, fieldSchema.title, t]);

    useEffect(() => {
      if (!btnHover) return;
      field.stateOfLinkageRules = {};
      linkageRules
        .filter((k) => !k.disabled)
        .forEach((v) => {
          v.actions?.forEach((h) => {
            linkageAction({
              operator: h.operator,
              field,
              condition: v.condition,
              variables,
              localVariables,
            });
          });
        });
    }, [btnHover, field, linkageRules, localVariables, record, variables]);

    const handleButtonClick = useCallback(
      (e: React.MouseEvent) => {
        if (isPortalInBody(e.target as Element)) {
          return;
        }
        setBtnHover(true);

        e.preventDefault();
        e.stopPropagation();

        if (!disabled && aclCtx) {
          const onOk = () => {
            if (onClick) {
              onClick(e, () => {
                if (refreshDataBlockRequest !== false) {
                  service?.refresh?.();
                }
              });
            } else {
              setVisible(true);
              run();
            }
          };
          if (confirm?.content) {
            modal.confirm({
              title: t(confirm.title, { title: actionTitle }),
              content: t(confirm.content, { title: actionTitle }),
              onOk,
            });
          } else {
            onOk();
          }
        }
      },
      [confirm, disabled, modal, onClick, run],
    );

    const buttonStyle = useMemo(() => {
      return {
        ...style,
        opacity: designable && (field?.data?.hidden || !aclCtx) && 0.1,
      };
    }, [designable, field?.data?.hidden, style]);

    const handleMouseEnter = useCallback(
      (e) => {
        setBtnHover(true);
        onMouseEnter?.(e);
      },
      [onMouseEnter],
    );
    const renderButton = () => {
      if (!designable && (field?.data?.hidden || !aclCtx)) {
        return null;
      }

      return (
        <SortableItem
          role="button"
          aria-label={getAriaLabel()}
          {...others}
          onMouseEnter={handleMouseEnter}
          loading={field?.data?.loading}
          icon={icon ? <Icon type={icon} /> : null}
          disabled={disabled}
          style={buttonStyle}
          onClick={handleButtonClick}
          component={tarComponent || Button}
          className={classnames(componentCls, hashId, className, 'nb-action')}
          type={props.type === 'danger' ? undefined : props.type}
        >
          {actionTitle}
          <Designer {...designerProps} />
        </SortableItem>
      );
    };

    const buttonElement = renderButton();

    // if (!btnHover) {
    //   return buttonElement;
    // }

    const result = (
      <ActionContextProvider
        button={buttonElement}
        visible={visible}
        setVisible={setVisible}
        formValueChanged={formValueChanged}
        setFormValueChanged={setFormValueChanged}
        openMode={openMode}
        openSize={openSize}
        containerRefKey={containerRefKey}
        fieldSchema={fieldSchema}
      >
        {popover && <RecursionField basePath={field.address} onlyRenderProperties schema={fieldSchema} />}
        {!popover && renderButton()}
        {!popover && props.children}
        {element}
      </ActionContextProvider>
    );

    // fix https://nocobase.height.app/T-3235/description
    if (addChild) {
      return wrapSSR(
        <RecordProvider record={null} parent={record}>
          {result}
        </RecordProvider>,
      );
    }

    return wrapSSR(result);
  }),
  { displayName: 'Action' },
);

Action.Popover = observer(
  (props) => {
    const { button, visible, setVisible } = useActionContext();
    return (
      <StablePopover
        {...props}
        destroyTooltipOnHide
        open={visible}
        onOpenChange={(visible) => {
          setVisible(visible);
        }}
        content={props.children}
      >
        {button}
      </StablePopover>
    );
  },
  { displayName: 'Action.Popover' },
);

Action.Popover.Footer = observer(
  (props) => {
    return (
      <div
        style={{
          display: 'flex',
          justifyContent: 'flex-end',
          width: '100%',
        }}
      >
        {props.children}
      </div>
    );
  },
  { displayName: 'Action.Popover.Footer' },
);

Action.Link = ActionLink;
Action.Designer = ActionDesigner;
Action.Drawer = ActionDrawer;
Action.Modal = ActionModal;
Action.Container = ActionContainer;
Action.Page = ActionPage;

export default Action;<|MERGE_RESOLUTION|>--- conflicted
+++ resolved
@@ -26,11 +26,8 @@
 import { useGetAriaLabelOfAction } from './hooks/useGetAriaLabelOfAction';
 import { ComposedAction } from './types';
 import { linkageAction } from './utils';
-<<<<<<< HEAD
+import { withDynamicSchemaProps } from '../../../application/hoc/withDynamicSchemaProps';
 import { useDataBlockRequest } from '../../../data-source';
-=======
-import { withDynamicSchemaProps } from '../../../application/hoc/withDynamicSchemaProps';
->>>>>>> 6fd456fa
 
 export const Action: ComposedAction = withDynamicSchemaProps(
   observer((props: any) => {
