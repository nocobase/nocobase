--- conflicted
+++ resolved
@@ -173,11 +173,8 @@
       run,
       confirm,
       modal,
-<<<<<<< HEAD
+      setSubmitted: setParentSubmitted,
       confirmTitle,
-=======
-      setSubmitted: setParentSubmitted,
->>>>>>> e1aa2e9e
     };
 
     const buttonElement = RenderButton(buttonProps);
@@ -310,11 +307,8 @@
   run,
   confirm,
   modal,
-<<<<<<< HEAD
+  setSubmitted,
   confirmTitle,
-=======
-  setSubmitted,
->>>>>>> e1aa2e9e
 }) {
   const { t } = useTranslation();
   const { isPopupVisibleControlledByURL } = usePopupSettings();
