--- conflicted
+++ resolved
@@ -89,11 +89,8 @@
   const form = useForm();
   const designerProps = fieldSchema['x-designer-props'];
   const openMode = fieldSchema?.['x-component-props']?.['openMode'];
-<<<<<<< HEAD
   const disabled = form.disabled || fieldSchema['x-disabled'];
-=======
   const openSize = fieldSchema?.['x-component-props']?.['openSize'];
->>>>>>> 4d90bc87
   const renderButton = () => (
     <SortableItem
       {...others}
