--- conflicted
+++ resolved
@@ -477,12 +477,8 @@
   const { t } = useTranslation();
   const { isPopupVisibleControlledByURL } = usePopupSettings();
   const { openPopup } = usePopupUtils();
-<<<<<<< HEAD
   const variables = useVariables();
   const localVariables = useLocalVariables();
-=======
-  const form = useForm();
->>>>>>> 997ced98
   const openPopupRef = useRef(null);
   const compile = useCompile();
   openPopupRef.current = openPopup;
