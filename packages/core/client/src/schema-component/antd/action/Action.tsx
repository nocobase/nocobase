import { css } from '@emotion/css';
import { observer, RecursionField, useField, useFieldSchema, useForm } from '@formily/react';
import { Button, Modal, Popover } from 'antd';
import classnames from 'classnames';
import React, { useEffect, useMemo, useState } from 'react';
import { useActionContext } from '../..';
import { useDesignable } from '../../';
import { Icon } from '../../../icon';
import { useRecord } from '../../../record-provider';
import { SortableItem } from '../../common';
import { useCompile, useComponent, useDesigner } from '../../hooks';
import { useProps } from '../../hooks/useProps';
import ActionContainer from './Action.Container';
import { ActionDesigner } from './Action.Designer';
import { ActionDrawer } from './Action.Drawer';
import { ActionLink } from './Action.Link';
import { ActionModal } from './Action.Modal';
import { ActionPage } from './Action.Page';
import { ActionContextProvider } from './context';
import { useA } from './hooks';
import { ComposedAction } from './types';
import { linkageAction } from './utils';

export const actionDesignerCss = css`
  position: relative;
  &:hover {
    > .general-schema-designer {
      display: block;
    }
  }
  &.nb-action-link {
    > .general-schema-designer {
      top: -10px;
      bottom: -10px;
      left: -10px;
      right: -10px;
    }
  }
  > .general-schema-designer {
    position: absolute;
    z-index: 999;
    top: 0;
    bottom: 0;
    left: 0;
    right: 0;
    display: none;
    background: rgba(241, 139, 98, 0.06);
    border: 0;
    pointer-events: none;
    > .general-schema-designer-icons {
      position: absolute;
      right: 2px;
      top: 2px;
      line-height: 16px;
      pointer-events: all;
      .ant-space-item {
        background-color: #f18b62;
        color: #fff;
        line-height: 16px;
        width: 16px;
        padding-left: 1px;
      }
    }
  }
`;

export const Action: ComposedAction = observer(
  (props: any) => {
    const {
      popover,
      confirm,
      openMode: om,
      containerRefKey,
      component,
      useAction = useA,
      className,
      icon,
      title,
      ...others
    } = props;
    const { onClick } = useProps(props);
    const [visible, setVisible] = useState(false);
    const [formValueChanged, setFormValueChanged] = useState(false);
    const Designer = useDesigner();
    const field = useField<any>();
    const { run } = useAction();
    const fieldSchema = useFieldSchema();
    const compile = useCompile();
    const form = useForm();
    const values = useRecord();
    const designerProps = fieldSchema['x-designer-props'];
    const openMode = fieldSchema?.['x-component-props']?.['openMode'];
    const disabled = form.disabled || field.disabled || props.disabled;
    const openSize = fieldSchema?.['x-component-props']?.['openSize'];
    const linkageRules = fieldSchema?.['x-linkage-rules'] || [];
    const { designable } = useDesignable();
    const tarComponent = useComponent(component) || component;
    const renderTitle = useMemo(() => {
      if (title) {
        return title;
      }
      if (fieldSchema.title) {
        return compile(fieldSchema.title);
      }
      return null;
    }, [compile, fieldSchema.title, title]);

    useEffect(() => {
      field.linkageProperty = {};
      linkageRules
        .filter((k) => !k.disabled)
        .forEach((v) => {
          return v.actions?.map((h) => {
            linkageAction(h.operator, field, v.condition, values);
          });
        });
    }, [linkageRules, values, designable]);

<<<<<<< HEAD
  const renderButton = () => {
    if (!designable && field?.data?.hidden) {
      return null;
    }
    return (
      <SortableItem
        {...others}
        loading={field?.data?.loading}
        icon={<Icon type={icon} />}
        disabled={disabled}
        style={{
          ...others.style,
          opacity: designable && field?.data?.hidden && 0.1,
        }}
        onClick={(e: React.MouseEvent) => {
          if (!disabled) {
            e.preventDefault();
            e.stopPropagation();
            const onOk = () => {
              onClick?.(e);
              setVisible(true);
              run();
            };
            if (confirm) {
              Modal.confirm({
                ...confirm,
                onOk,
              });
            } else {
              onOk();
=======
    const renderButton = () => {
      if (!designable && field?.data?.hidden) {
        return null;
      }
      return (
        <SortableItem
          {...others}
          loading={field?.data?.loading}
          icon={<Icon type={icon} />}
          disabled={disabled}
          style={{
            opacity: designable && field?.data?.hidden && 0.1,
          }}
          onClick={(e: React.MouseEvent) => {
            if (!disabled) {
              e.preventDefault();
              e.stopPropagation();
              const onOk = () => {
                onClick?.(e);
                setVisible(true);
                run();
              };
              if (confirm) {
                Modal.confirm({
                  ...confirm,
                  onOk,
                });
              } else {
                onOk();
              }
>>>>>>> 24601aa6
            }
          }}
          component={tarComponent || Button}
          className={classnames(className, actionDesignerCss)}
        >
          {renderTitle}
          <Designer {...designerProps} />
        </SortableItem>
      );
    };

    return (
      <ActionContext.Provider
        value={{
          button: renderButton(),
          visible,
          setVisible,
          formValueChanged,
          setFormValueChanged,
          openMode,
          openSize,
          containerRefKey,
          fieldSchema,
        }}
      >
        {popover && <RecursionField basePath={field.address} onlyRenderProperties schema={fieldSchema} />}
        {!popover && renderButton()}
        {!popover && props.children}
      </ActionContext.Provider>
    );
<<<<<<< HEAD
  };

  return (
    <ActionContextProvider
      button={renderButton()}
      visible={visible}
      setVisible={setVisible}
      formValueChanged={formValueChanged}
      setFormValueChanged={setFormValueChanged}
      openMode={openMode}
      openSize={openSize}
      containerRefKey={containerRefKey}
      fieldSchema={fieldSchema}
    >
      {popover && <RecursionField basePath={field.address} onlyRenderProperties schema={fieldSchema} />}
      {!popover && renderButton()}
      {!popover && props.children}
    </ActionContextProvider>
  );
});
=======
  },
  { displayName: 'Action' },
);
>>>>>>> 24601aa6

Action.Popover = observer(
  (props) => {
    const { button, visible, setVisible } = useActionContext();
    return (
      <Popover
        {...props}
        destroyTooltipOnHide
        open={visible}
        onOpenChange={(visible) => {
          setVisible(visible);
        }}
        content={props.children}
      >
        {button}
      </Popover>
    );
  },
  { displayName: 'Action.Popover' },
);

Action.Popover.Footer = observer(
  (props) => {
    return (
      <div
        className={css`
          display: flex;
          justify-content: flex-end;
          width: 100%;
        `}
      >
        {props.children}
      </div>
    );
  },
  { displayName: 'Action.Popover.Footer' },
);

Action.Link = ActionLink;
Action.Designer = ActionDesigner;
Action.Drawer = ActionDrawer;
Action.Modal = ActionModal;
Action.Container = ActionContainer;
Action.Page = ActionPage;

export default Action;<|MERGE_RESOLUTION|>--- conflicted
+++ resolved
@@ -2,7 +2,7 @@
 import { observer, RecursionField, useField, useFieldSchema, useForm } from '@formily/react';
 import { Button, Modal, Popover } from 'antd';
 import classnames from 'classnames';
-import React, { useEffect, useMemo, useState } from 'react';
+import React, { useEffect, useState } from 'react';
 import { useActionContext } from '../..';
 import { useDesignable } from '../../';
 import { Icon } from '../../../icon';
@@ -95,16 +95,6 @@
     const linkageRules = fieldSchema?.['x-linkage-rules'] || [];
     const { designable } = useDesignable();
     const tarComponent = useComponent(component) || component;
-    const renderTitle = useMemo(() => {
-      if (title) {
-        return title;
-      }
-      if (fieldSchema.title) {
-        return compile(fieldSchema.title);
-      }
-      return null;
-    }, [compile, fieldSchema.title, title]);
-
     useEffect(() => {
       field.linkageProperty = {};
       linkageRules
@@ -116,38 +106,6 @@
         });
     }, [linkageRules, values, designable]);
 
-<<<<<<< HEAD
-  const renderButton = () => {
-    if (!designable && field?.data?.hidden) {
-      return null;
-    }
-    return (
-      <SortableItem
-        {...others}
-        loading={field?.data?.loading}
-        icon={<Icon type={icon} />}
-        disabled={disabled}
-        style={{
-          ...others.style,
-          opacity: designable && field?.data?.hidden && 0.1,
-        }}
-        onClick={(e: React.MouseEvent) => {
-          if (!disabled) {
-            e.preventDefault();
-            e.stopPropagation();
-            const onOk = () => {
-              onClick?.(e);
-              setVisible(true);
-              run();
-            };
-            if (confirm) {
-              Modal.confirm({
-                ...confirm,
-                onOk,
-              });
-            } else {
-              onOk();
-=======
     const renderButton = () => {
       if (!designable && field?.data?.hidden) {
         return null;
@@ -159,6 +117,7 @@
           icon={<Icon type={icon} />}
           disabled={disabled}
           style={{
+            ...others.style,
             opacity: designable && field?.data?.hidden && 0.1,
           }}
           onClick={(e: React.MouseEvent) => {
@@ -178,63 +137,37 @@
               } else {
                 onOk();
               }
->>>>>>> 24601aa6
             }
           }}
           component={tarComponent || Button}
           className={classnames(className, actionDesignerCss)}
         >
-          {renderTitle}
+          {title || compile(fieldSchema.title)}
           <Designer {...designerProps} />
         </SortableItem>
       );
     };
 
     return (
-      <ActionContext.Provider
-        value={{
-          button: renderButton(),
-          visible,
-          setVisible,
-          formValueChanged,
-          setFormValueChanged,
-          openMode,
-          openSize,
-          containerRefKey,
-          fieldSchema,
-        }}
+      <ActionContextProvider
+        button={renderButton()}
+        visible={visible}
+        setVisible={setVisible}
+        formValueChanged={formValueChanged}
+        setFormValueChanged={setFormValueChanged}
+        openMode={openMode}
+        openSize={openSize}
+        containerRefKey={containerRefKey}
+        fieldSchema={fieldSchema}
       >
         {popover && <RecursionField basePath={field.address} onlyRenderProperties schema={fieldSchema} />}
         {!popover && renderButton()}
         {!popover && props.children}
-      </ActionContext.Provider>
+      </ActionContextProvider>
     );
-<<<<<<< HEAD
-  };
-
-  return (
-    <ActionContextProvider
-      button={renderButton()}
-      visible={visible}
-      setVisible={setVisible}
-      formValueChanged={formValueChanged}
-      setFormValueChanged={setFormValueChanged}
-      openMode={openMode}
-      openSize={openSize}
-      containerRefKey={containerRefKey}
-      fieldSchema={fieldSchema}
-    >
-      {popover && <RecursionField basePath={field.address} onlyRenderProperties schema={fieldSchema} />}
-      {!popover && renderButton()}
-      {!popover && props.children}
-    </ActionContextProvider>
-  );
-});
-=======
   },
   { displayName: 'Action' },
 );
->>>>>>> 24601aa6
 
 Action.Popover = observer(
   (props) => {
