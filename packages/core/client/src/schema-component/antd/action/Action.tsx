/**
 * This file is part of the NocoBase (R) project.
 * Copyright (c) 2020-2024 NocoBase Co., Ltd.
 * Authors: NocoBase Team.
 *
 * This project is dual-licensed under AGPL-3.0 and NocoBase Commercial License.
 * For more information, please refer to: https://www.nocobase.com/agreement.
 */

import { Field } from '@formily/core';
import { observer, RecursionField, Schema, useField, useFieldSchema, useForm } from '@formily/react';
import { isPortalInBody } from '@nocobase/utils/client';
import { App, Button } from 'antd';
import classnames from 'classnames';
import { default as lodash } from 'lodash';
import React, { useCallback, useEffect, useMemo, useRef, useState } from 'react';
import { ErrorBoundary } from 'react-error-boundary';
import { useTranslation } from 'react-i18next';
import { ErrorFallback, StablePopover, TabsContextProvider, useActionContext } from '../..';
import { useDesignable } from '../../';
import { useACLActionParamsContext } from '../../../acl';
import { useCollectionParentRecordData, useCollectionRecordData, useDataBlockRequest } from '../../../data-source';
import { withDynamicSchemaProps } from '../../../hoc/withDynamicSchemaProps';
import { Icon } from '../../../icon';
import { TreeRecordProvider } from '../../../modules/blocks/data-blocks/table/TreeRecordProvider';
import { VariablePopupRecordProvider } from '../../../modules/variable/variablesProvider/VariablePopupRecordProvider';
import { RecordProvider } from '../../../record-provider';
import { useLocalVariables, useVariables } from '../../../variables';
import { SortableItem } from '../../common';
import { useCompile, useComponent, useDesigner } from '../../hooks';
import { useProps } from '../../hooks/useProps';
import { PopupVisibleProvider } from '../page/PagePopups';
import { usePopupUtils } from '../page/pagePopupUtils';
import { usePopupSettings } from '../page/PopupSettingsProvider';
import ActionContainer from './Action.Container';
import { ActionDesigner } from './Action.Designer';
import { ActionDrawer } from './Action.Drawer';
import { ActionLink } from './Action.Link';
import { ActionModal } from './Action.Modal';
import { ActionPage } from './Action.Page';
import useStyles from './Action.style';
import { ActionContextProvider } from './context';
import { useGetAriaLabelOfAction } from './hooks/useGetAriaLabelOfAction';
import { ActionContextProps, ActionProps, ComposedAction } from './types';
import { linkageAction, setInitialActionState } from './utils';

const useA = () => {
  return {
    async run() {},
  };
};

const handleError = (err) => console.log(err);

export const Action: ComposedAction = withDynamicSchemaProps(
  observer((props: ActionProps) => {
    const {
      popover,
      containerRefKey,
      component,
      useAction = useA,
      className,
      icon,
      title,
      onClick,
      style,
      loading,
      openSize: os,
      disabled: propsDisabled,
      actionCallback,
      confirm: propsConfirm,
      /** 如果为 true 则说明该按钮是树表格的 Add child 按钮 */
      addChild,
      onMouseEnter,
      refreshDataBlockRequest: propsRefreshDataBlockRequest,
      confirmTitle,
      ...others
    } = useProps(props); // 新版 UISchema（1.0 之后）中已经废弃了 useProps，这里之所以继续保留是为了兼容旧版的 UISchema
    const { t } = useTranslation();
    const Designer = useDesigner();
    const field = useField<any>();
    const fieldSchema = useFieldSchema();
    const compile = useCompile();
    const recordData = useCollectionRecordData();
    const confirm = compile(fieldSchema['x-component-props']?.confirm) || propsConfirm;
    const linkageRules = useMemo(() => fieldSchema?.['x-linkage-rules'] || [], [fieldSchema?.['x-linkage-rules']]);
    const { designable } = useDesignable();
    const tarComponent = useComponent(component) || component;
    const variables = useVariables();
    const localVariables = useLocalVariables({ currentForm: { values: recordData, readPretty: false } as any });
    const { visibleWithURL, setVisibleWithURL } = usePopupUtils();
    const { setSubmitted } = useActionContext();
    const { getAriaLabel } = useGetAriaLabelOfAction(title);
    const parentRecordData = useCollectionParentRecordData();

    const actionTitle = useMemo(() => {
      const res = title || compile(fieldSchema.title);
      return lodash.isString(res) ? t(res) : res;
    }, [title, fieldSchema.title, t]);

    useEffect(() => {
      if (field.stateOfLinkageRules) {
        setInitialActionState(field);
      }
      field.stateOfLinkageRules = {};
      linkageRules
        .filter((k) => !k.disabled)
        .forEach((v) => {
          v.actions?.forEach((h) => {
            linkageAction({
              operator: h.operator,
              field,
              condition: v.condition,
              variables,
              localVariables,
            });
          });
        });
    }, [field, linkageRules, localVariables, variables]);

    const handleMouseEnter = useCallback(
      (e) => {
        onMouseEnter?.(e);
      },
      [onMouseEnter],
    );

    return (
      <InternalAction
        containerRefKey={containerRefKey}
        fieldSchema={fieldSchema}
        designable={designable}
        field={field}
        actionTitle={actionTitle}
        icon={icon}
        loading={loading}
        handleMouseEnter={handleMouseEnter}
        tarComponent={tarComponent}
        className={className}
        type={props.type}
        Designer={Designer}
        onClick={onClick}
        confirm={confirm}
        confirmTitle={confirmTitle}
        popover={popover}
        addChild={addChild}
        recordData={recordData}
        title={title}
        style={style}
        propsDisabled={propsDisabled}
        useAction={useAction}
        visibleWithURL={visibleWithURL}
        setVisibleWithURL={setVisibleWithURL}
        setSubmitted={setSubmitted}
        getAriaLabel={getAriaLabel}
        parentRecordData={parentRecordData}
        {...others}
      />
    );
  }),
  { displayName: 'Action' },
);

interface InternalActionProps {
  containerRefKey: ActionContextProps['containerRefKey'];
  fieldSchema: Schema;
  designable: boolean;
  field: Field;
  actionTitle: string;
  icon: string;
  loading: boolean;
  handleMouseEnter: (e: React.MouseEvent) => void;
  tarComponent: React.ElementType;
  className: string;
  type: string;
  Designer: React.ElementType;
  onClick: (e: React.MouseEvent) => void;
  confirm: {
    enable: boolean;
    content: string;
    title: string;
  };
  confirmTitle: string;
  popover: boolean;
  addChild: boolean;
  recordData: any;
  title: string;
  style: React.CSSProperties;
  propsDisabled: boolean;
  useAction: (actionCallback: (...args: any[]) => any) => {
    run: () => void;
    element: React.ReactNode;
    disabled: boolean;
  };
  actionCallback: (...args: any[]) => any;
  visibleWithURL: boolean;
  setVisibleWithURL: (visible: boolean) => void;
  setSubmitted: (v: boolean) => void;
  getAriaLabel: (postfix?: string) => string;
  parentRecordData: any;
}

const InternalAction: React.FC<InternalActionProps> = React.memo((props) => {
  const {
    containerRefKey,
    fieldSchema,
    designable,
    field,
    actionTitle,
    icon,
    loading,
    handleMouseEnter,
    tarComponent,
    className,
    type,
    Designer,
    onClick,
    confirm,
    confirmTitle,
    popover,
    addChild,
    recordData,
    title,
    style,
    propsDisabled,
    useAction,
    actionCallback,
    visibleWithURL,
    setVisibleWithURL,
    setSubmitted,
    getAriaLabel,
    parentRecordData,
    ...others
  } = props;
  const [visible, setVisible] = useState(false);
  const { wrapSSR, componentCls, hashId } = useStyles();
  const [formValueChanged, setFormValueChanged] = useState(false);
  const designerProps = fieldSchema['x-toolbar-props'] || fieldSchema['x-designer-props'];
  const openMode = fieldSchema?.['x-component-props']?.['openMode'];
  const openSize = fieldSchema?.['x-component-props']?.['openSize'];
  const refreshDataBlockRequest = fieldSchema?.['x-component-props']?.['refreshDataBlockRequest'];
  const { modal } = App.useApp();
  const form = useForm();
  const aclCtx = useACLActionParamsContext();
  const { run, element, disabled: disableAction } = useAction?.(actionCallback) || ({} as any);
  const disabled = form.disabled || field.disabled || field.data?.disabled || propsDisabled || disableAction;

  const buttonStyle = useMemo(() => {
    return {
      ...style,
      opacity: designable && (field?.data?.hidden || !aclCtx) && 0.1,
      color: disabled ? 'rgba(0, 0, 0, 0.25)' : style?.color,
    };
  }, [aclCtx, designable, field?.data?.hidden, style, disabled]);

  const buttonProps = {
    designable,
    field,
    aclCtx,
    actionTitle,
    icon,
    loading,
    disabled,
    buttonStyle,
    handleMouseEnter,
    tarComponent,
    designerProps,
    componentCls,
    hashId,
    className,
    others,
    getAriaLabel,
    type,
    Designer,
    openMode,
    onClick,
    refreshDataBlockRequest,
    fieldSchema,
    setVisible,
    run,
    confirm,
    modal,
    setSubmitted,
    confirmTitle,
  };

<<<<<<< HEAD
  const result = (
    <PopupVisibleProvider visible={false}>
      <ActionContextProvider
        visible={visible || visibleWithURL}
        setVisible={(value) => {
          setVisible?.(value);
          setVisibleWithURL?.(value);
        }}
        formValueChanged={formValueChanged}
        setFormValueChanged={setFormValueChanged}
        openMode={openMode}
        openSize={openSize}
        containerRefKey={containerRefKey}
        fieldSchema={fieldSchema}
        setSubmitted={setSubmitted}
      >
        {popover && <RecursionField basePath={field.address} onlyRenderProperties schema={fieldSchema} />}
        {!popover && <RenderButton {...buttonProps} />}
        <VariablePopupRecordProvider>{!popover && props.children}</VariablePopupRecordProvider>
        {element}
      </ActionContextProvider>
    </PopupVisibleProvider>
  );

  if (addChild) {
    return wrapSSR(
      <RecordProvider record={null} parent={parentRecordData}>
        <TreeRecordProvider parent={recordData}>{result}</TreeRecordProvider>
      </RecordProvider>,
    ) as React.ReactElement;
  }
=======
    let result = (
      <PopupVisibleProvider visible={false}>
        <ActionContextProvider
          button={buttonElement}
          visible={visible || visibleWithURL}
          setVisible={(value) => {
            setVisible?.(value);
            setVisibleWithURL?.(value);
          }}
          formValueChanged={formValueChanged}
          setFormValueChanged={setFormValueChanged}
          openMode={openMode}
          openSize={openSize}
          containerRefKey={containerRefKey}
          fieldSchema={fieldSchema}
          setSubmitted={setParentSubmitted}
        >
          {popover && <RecursionField basePath={field.address} onlyRenderProperties schema={fieldSchema} />}
          {!popover && <RenderButton {...buttonProps} />}
          <VariablePopupRecordProvider>{!popover && props.children}</VariablePopupRecordProvider>
          {element}
        </ActionContextProvider>
      </PopupVisibleProvider>
    );

    if (isBulkEditAction(fieldSchema)) {
      // Clear the context of Tabs to avoid affecting the Tabs of the upper-level popup
      result = <TabsContextProvider>{result}</TabsContextProvider>;
    }

    // fix https://nocobase.height.app/T-3235/description
    if (addChild) {
      return wrapSSR(
        // fix https://nocobase.height.app/T-3966
        <RecordProvider record={null} parent={parentRecordData}>
          <TreeRecordProvider parent={recordData}>{result}</TreeRecordProvider>
        </RecordProvider>,
      );
    }
>>>>>>> 88b8782d

  return wrapSSR(result) as React.ReactElement;
});

InternalAction.displayName = 'InternalAction';

Action.Popover = observer(
  (props) => {
    const { button, visible, setVisible } = useActionContext();
    const content = (
      <ErrorBoundary FallbackComponent={ErrorFallback} onError={handleError}>
        {props.children}
      </ErrorBoundary>
    );
    return (
      <StablePopover
        {...props}
        destroyTooltipOnHide
        open={visible}
        onOpenChange={(visible) => {
          setVisible(visible);
        }}
        content={content}
      >
        {button}
      </StablePopover>
    );
  },
  { displayName: 'Action.Popover' },
);

Action.Popover.Footer = observer(
  (props) => {
    return (
      <div
        style={{
          display: 'flex',
          justifyContent: 'flex-end',
          width: '100%',
        }}
      >
        {props.children}
      </div>
    );
  },
  { displayName: 'Action.Popover.Footer' },
);

Action.Link = ActionLink;
Action.Designer = ActionDesigner;
Action.Drawer = ActionDrawer;
Action.Modal = ActionModal;
Action.Container = ActionContainer;
Action.Page = ActionPage;

export default Action;

// TODO: Plugin-related code should not exist in the core. It would be better to implement it by modifying the schema, but it would cause incompatibility.
function isBulkEditAction(fieldSchema) {
  return fieldSchema['x-action'] === 'customize:bulkEdit';
}

function RenderButton({
  designable,
  field,
  aclCtx,
  actionTitle,
  icon,
  loading,
  disabled,
  buttonStyle,
  handleMouseEnter,
  tarComponent,
  designerProps,
  componentCls,
  hashId,
  className,
  others,
  getAriaLabel,
  type,
  Designer,
  openMode,
  onClick,
  refreshDataBlockRequest,
  fieldSchema,
  setVisible,
  run,
  confirm,
  modal,
  setSubmitted,
  confirmTitle,
}) {
  const service = useDataBlockRequest();
  const { t } = useTranslation();
  const { isPopupVisibleControlledByURL } = usePopupSettings();
  const { openPopup } = usePopupUtils();

  const serviceRef = useRef(null);
  serviceRef.current = service;

  const openPopupRef = useRef(null);
  openPopupRef.current = openPopup;

  const handleButtonClick = useCallback(
    (e: React.MouseEvent, checkPortal = true) => {
      if (checkPortal && isPortalInBody(e.target as Element)) {
        return;
      }
      e.preventDefault();
      e.stopPropagation();

      if (!disabled && aclCtx) {
        const onOk = () => {
          if (onClick) {
            onClick(e, () => {
              if (refreshDataBlockRequest !== false) {
                setSubmitted?.(true);
                serviceRef.current?.refresh?.();
              }
            });
          } else if (isBulkEditAction(fieldSchema) || !isPopupVisibleControlledByURL()) {
            setVisible(true);
            run?.();
          } else {
            // Currently, only buttons of these types can control the visibility of popups through URLs.
            if (
              ['view', 'update', 'create', 'customize:popup'].includes(fieldSchema['x-action']) &&
              fieldSchema['x-uid']
            ) {
              openPopupRef.current();
            } else {
              setVisible(true);
              run?.();
            }
          }
        };
        if (confirm?.enable !== false && confirm?.content) {
          modal.confirm({
            title: t(confirm.title, { title: confirmTitle || actionTitle }),
            content: t(confirm.content, { title: confirmTitle || actionTitle }),
            onOk,
          });
        } else {
          onOk();
        }
      }
    },
    [
      disabled,
      aclCtx,
      confirm?.enable,
      confirm?.content,
      confirm?.title,
      onClick,
      fieldSchema,
      isPopupVisibleControlledByURL,
      refreshDataBlockRequest,
      setSubmitted,
      setVisible,
      run,
      modal,
      t,
      confirmTitle,
      actionTitle,
    ],
  );

  return (
    <RenderButtonInner
      designable={designable}
      field={field}
      aclCtx={aclCtx}
      actionTitle={actionTitle}
      icon={icon}
      loading={loading}
      disabled={disabled}
      buttonStyle={buttonStyle}
      handleMouseEnter={handleMouseEnter}
      getAriaLabel={getAriaLabel}
      handleButtonClick={handleButtonClick}
      tarComponent={tarComponent}
      componentCls={componentCls}
      hashId={hashId}
      className={className}
      type={type}
      Designer={Designer}
      designerProps={designerProps}
      {...others}
    />
  );
}

const RenderButtonInner = React.memo(
  (props: {
    designable: boolean;
    field: Field;
    aclCtx: any;
    actionTitle: string;
    icon: string;
    loading: boolean;
    disabled: boolean;
    buttonStyle: React.CSSProperties;
    handleMouseEnter: (e: React.MouseEvent) => void;
    getAriaLabel: (postfix?: string) => string;
    handleButtonClick: (e: React.MouseEvent) => void;
    tarComponent: React.ElementType;
    componentCls: string;
    hashId: string;
    className: string;
    type: string;
    Designer: React.ElementType;
    designerProps: any;
  }) => {
    const {
      designable,
      field,
      aclCtx,
      actionTitle,
      icon,
      loading,
      disabled,
      buttonStyle,
      handleMouseEnter,
      getAriaLabel,
      handleButtonClick,
      tarComponent,
      componentCls,
      hashId,
      className,
      type,
      Designer,
      designerProps,
      ...others
    } = props;

    if (!designable && (field?.data?.hidden || !aclCtx)) {
      return null;
    }

    return (
      <SortableItem
        role="button"
        aria-label={getAriaLabel()}
        {...others}
        onMouseEnter={handleMouseEnter}
        // @ts-ignore
        loading={field?.data?.loading || loading}
        icon={typeof icon === 'string' ? <Icon type={icon} /> : icon}
        disabled={disabled}
        style={buttonStyle}
        onClick={handleButtonClick}
        component={tarComponent || Button}
        className={classnames(componentCls, hashId, className, 'nb-action')}
        type={type === 'danger' ? undefined : type}
      >
        {actionTitle && <span className={icon ? 'nb-action-title' : null}>{actionTitle}</span>}
        <Designer {...designerProps} />
      </SortableItem>
    );
  },
);

RenderButtonInner.displayName = 'RenderButtonInner';<|MERGE_RESOLUTION|>--- conflicted
+++ resolved
@@ -284,8 +284,7 @@
     confirmTitle,
   };
 
-<<<<<<< HEAD
-  const result = (
+  let result = (
     <PopupVisibleProvider visible={false}>
       <ActionContextProvider
         visible={visible || visibleWithURL}
@@ -309,6 +308,11 @@
     </PopupVisibleProvider>
   );
 
+  if (isBulkEditAction(fieldSchema)) {
+    // Clear the context of Tabs to avoid affecting the Tabs of the upper-level popup
+    result = <TabsContextProvider>{result}</TabsContextProvider>;
+  }
+
   if (addChild) {
     return wrapSSR(
       <RecordProvider record={null} parent={parentRecordData}>
@@ -316,47 +320,6 @@
       </RecordProvider>,
     ) as React.ReactElement;
   }
-=======
-    let result = (
-      <PopupVisibleProvider visible={false}>
-        <ActionContextProvider
-          button={buttonElement}
-          visible={visible || visibleWithURL}
-          setVisible={(value) => {
-            setVisible?.(value);
-            setVisibleWithURL?.(value);
-          }}
-          formValueChanged={formValueChanged}
-          setFormValueChanged={setFormValueChanged}
-          openMode={openMode}
-          openSize={openSize}
-          containerRefKey={containerRefKey}
-          fieldSchema={fieldSchema}
-          setSubmitted={setParentSubmitted}
-        >
-          {popover && <RecursionField basePath={field.address} onlyRenderProperties schema={fieldSchema} />}
-          {!popover && <RenderButton {...buttonProps} />}
-          <VariablePopupRecordProvider>{!popover && props.children}</VariablePopupRecordProvider>
-          {element}
-        </ActionContextProvider>
-      </PopupVisibleProvider>
-    );
-
-    if (isBulkEditAction(fieldSchema)) {
-      // Clear the context of Tabs to avoid affecting the Tabs of the upper-level popup
-      result = <TabsContextProvider>{result}</TabsContextProvider>;
-    }
-
-    // fix https://nocobase.height.app/T-3235/description
-    if (addChild) {
-      return wrapSSR(
-        // fix https://nocobase.height.app/T-3966
-        <RecordProvider record={null} parent={parentRecordData}>
-          <TreeRecordProvider parent={recordData}>{result}</TreeRecordProvider>
-        </RecordProvider>,
-      );
-    }
->>>>>>> 88b8782d
 
   return wrapSSR(result) as React.ReactElement;
 });
