--- conflicted
+++ resolved
@@ -182,7 +182,6 @@
         </SortableItem>
       );
     };
-<<<<<<< HEAD
 
     const buttonElement = renderButton();
 
@@ -190,8 +189,6 @@
       return buttonElement;
     }
 
-=======
->>>>>>> 6665aca6
     const result = (
       <ActionContextProvider
         button={buttonElement}
