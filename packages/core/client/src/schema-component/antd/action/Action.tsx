--- conflicted
+++ resolved
@@ -75,15 +75,8 @@
     const variables = useVariables();
     const localVariables = useLocalVariables({ currentForm: { values: record } as any });
     const { getAriaLabel } = useGetAriaLabelOfAction(title);
-<<<<<<< HEAD
-    let actionTitle = title || compile(fieldSchema.title);
-    actionTitle = lodash.isString(actionTitle) ? t(actionTitle) : actionTitle;
+    const [btnHover, setBtnHover] = useState(popover);
     const service = useDataBlockRequest();
-    console.log(refreshDataBlockRequest);
-=======
-    const [btnHover, setBtnHover] = useState(popover);
-
->>>>>>> 79f14d90
     useEffect(() => {
       if (popover) {
         setBtnHover(true);
