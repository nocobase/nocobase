/**
 * This file is part of the NocoBase (R) project.
 * Copyright (c) 2020-2024 NocoBase Co., Ltd.
 * Authors: NocoBase Team.
 *
 * This project is dual-licensed under AGPL-3.0 and NocoBase Commercial License.
 * For more information, please refer to: https://www.nocobase.com/agreement.
 */

import { observer, RecursionField, useField, useFieldSchema, useForm } from '@formily/react';
import { isPortalInBody } from '@nocobase/utils/client';
import { App, Button } from 'antd';
import classnames from 'classnames';
import _, { default as lodash } from 'lodash';
import React, { useCallback, useEffect, useMemo, useState } from 'react';
import { ErrorBoundary } from 'react-error-boundary';
import { useTranslation } from 'react-i18next';
import { ErrorFallback, StablePopover, useActionContext } from '../..';
import { useDesignable } from '../../';
import { useACLActionParamsContext } from '../../../acl';
import { useCollectionParentRecordData, useCollectionRecordData, useDataBlockRequest } from '../../../data-source';
import { withDynamicSchemaProps } from '../../../hoc/withDynamicSchemaProps';
import { Icon } from '../../../icon';
import { TreeRecordProvider } from '../../../modules/blocks/data-blocks/table/TreeRecordProvider';
import { VariablePopupRecordProvider } from '../../../modules/variable/variablesProvider/VariablePopupRecordProvider';
import { RecordProvider } from '../../../record-provider';
import { useLocalVariables, useVariables } from '../../../variables';
import { SortableItem } from '../../common';
import { useCompile, useComponent, useDesigner } from '../../hooks';
import { useProps } from '../../hooks/useProps';
import { PopupVisibleProvider } from '../page/PagePopups';
import { usePagePopup } from '../page/pagePopupUtils';
import { usePopupSettings } from '../page/PopupSettingsProvider';
<<<<<<< HEAD
import { useNavigateTOSubPage } from '../page/SubPages';
=======
>>>>>>> 33b1fedd
import ActionContainer from './Action.Container';
import { ActionDesigner } from './Action.Designer';
import { ActionDrawer } from './Action.Drawer';
import { ActionLink } from './Action.Link';
import { ActionModal } from './Action.Modal';
import { ActionPage } from './Action.Page';
import useStyles from './Action.style';
import { ActionContextProvider } from './context';
import { useGetAriaLabelOfAction } from './hooks/useGetAriaLabelOfAction';
import { ActionProps, ComposedAction } from './types';
import { linkageAction, setInitialActionState } from './utils';

const useA = () => {
  return {
    async run() {},
  };
};

const handleError = (err) => console.log(err);

export const Action: ComposedAction = withDynamicSchemaProps(
  observer((props: ActionProps) => {
    const {
      popover,
      confirm,
      containerRefKey,
      component,
      useAction = useA,
      className,
      icon,
      title,
      onClick,
      style,
      loading,
      openSize: os,
      disabled: propsDisabled,
      actionCallback,
      /** 如果为 true 则说明该按钮是树表格的 Add child 按钮 */
      addChild,
      onMouseEnter,
      refreshDataBlockRequest: propsRefreshDataBlockRequest,
      ...others
    } = useProps(props); // 新版 UISchema（1.0 之后）中已经废弃了 useProps，这里之所以继续保留是为了兼容旧版的 UISchema
    const aclCtx = useACLActionParamsContext();
    const { wrapSSR, componentCls, hashId } = useStyles();
    const { t } = useTranslation();
    const { visibleWithURL, setVisibleWithURL } = usePagePopup();
    const [visible, setVisible] = useState(false);
    const [formValueChanged, setFormValueChanged] = useState(false);
    const { setSubmitted: setParentSubmitted } = useActionContext();
    const Designer = useDesigner();
    const field = useField<any>();
    const { run, element, disabled: disableAction } = _.isFunction(useAction) ? useAction(actionCallback) : ({} as any);
    const fieldSchema = useFieldSchema();
    const compile = useCompile();
    const form = useForm();
    const recordData = useCollectionRecordData();
    const parentRecordData = useCollectionParentRecordData();
    const designerProps = fieldSchema['x-toolbar-props'] || fieldSchema['x-designer-props'];
    const openMode = fieldSchema?.['x-component-props']?.['openMode'];
    const openSize = fieldSchema?.['x-component-props']?.['openSize'];
    const refreshDataBlockRequest = fieldSchema?.['x-component-props']?.['refreshDataBlockRequest'];

    const disabled = form.disabled || field.disabled || field.data?.disabled || propsDisabled || disableAction;
    const linkageRules = useMemo(() => fieldSchema?.['x-linkage-rules'] || [], [fieldSchema?.['x-linkage-rules']]);
    const { designable } = useDesignable();
    const tarComponent = useComponent(component) || component;
    const { modal } = App.useApp();
    const variables = useVariables();
    const localVariables = useLocalVariables({ currentForm: { values: recordData } as any });
    const { getAriaLabel } = useGetAriaLabelOfAction(title);
    const service = useDataBlockRequest();

    const actionTitle = useMemo(() => {
      const res = title || compile(fieldSchema.title);
      return lodash.isString(res) ? t(res) : res;
    }, [title, fieldSchema.title, t]);

    useEffect(() => {
      if (field.stateOfLinkageRules) {
        setInitialActionState(field);
      }
      field.stateOfLinkageRules = {};
      linkageRules
        .filter((k) => !k.disabled)
        .forEach((v) => {
          v.actions?.forEach((h) => {
            linkageAction({
              operator: h.operator,
              field,
              condition: v.condition,
              variables,
              localVariables,
            });
          });
        });
    }, [field, linkageRules, localVariables, variables]);

    const buttonStyle = useMemo(() => {
      return {
        ...style,
        opacity: designable && (field?.data?.hidden || !aclCtx) && 0.1,
      };
    }, [aclCtx, designable, field?.data?.hidden, style]);

    const handleMouseEnter = useCallback(
      (e) => {
        onMouseEnter?.(e);
      },
      [onMouseEnter],
    );

    const buttonProps = {
      designable,
      field,
      aclCtx,
      actionTitle,
      icon,
      loading,
      disabled,
      buttonStyle,
      handleMouseEnter,
      tarComponent,
      designerProps,
      componentCls,
      hashId,
      className,
      others,
      getAriaLabel,
      type: props.type,
      Designer,
      openMode,
      onClick,
      refreshDataBlockRequest,
      service,
      fieldSchema,
      setVisible,
      run,
      confirm,
      modal,
    };

    const buttonElement = RenderButton(buttonProps);

    // if (!btnHover) {
    //   return buttonElement;
    // }

    const result = (
      <PopupVisibleProvider visible={false}>
        <ActionContextProvider
          button={buttonElement}
          visible={visible || visibleWithURL}
          setVisible={(value) => {
            setVisible?.(value);
            setVisibleWithURL?.(value);
          }}
          formValueChanged={formValueChanged}
          setFormValueChanged={setFormValueChanged}
          openMode={openMode}
          openSize={openSize}
          containerRefKey={containerRefKey}
          fieldSchema={fieldSchema}
          setSubmitted={setParentSubmitted}
        >
          {popover && <RecursionField basePath={field.address} onlyRenderProperties schema={fieldSchema} />}
          {!popover && <RenderButton {...buttonProps} />}
          <VariablePopupRecordProvider>{!popover && props.children}</VariablePopupRecordProvider>
          {element}
        </ActionContextProvider>
      </PopupVisibleProvider>
    );

    // fix https://nocobase.height.app/T-3235/description
    if (addChild) {
      return wrapSSR(
        // fix https://nocobase.height.app/T-3966
        <RecordProvider record={null} parent={parentRecordData}>
          <TreeRecordProvider parent={recordData}>{result}</TreeRecordProvider>
        </RecordProvider>,
      );
    }

    return wrapSSR(result);
  }),
  { displayName: 'Action' },
);

Action.Popover = observer(
  (props) => {
    const { button, visible, setVisible } = useActionContext();
    const content = (
      <ErrorBoundary FallbackComponent={ErrorFallback} onError={handleError}>
        {props.children}
      </ErrorBoundary>
    );
    return (
      <StablePopover
        {...props}
        destroyTooltipOnHide
        open={visible}
        onOpenChange={(visible) => {
          setVisible(visible);
        }}
        content={content}
      >
        {button}
      </StablePopover>
    );
  },
  { displayName: 'Action.Popover' },
);

Action.Popover.Footer = observer(
  (props) => {
    return (
      <div
        style={{
          display: 'flex',
          justifyContent: 'flex-end',
          width: '100%',
        }}
      >
        {props.children}
      </div>
    );
  },
  { displayName: 'Action.Popover.Footer' },
);

Action.Link = ActionLink;
Action.Designer = ActionDesigner;
Action.Drawer = ActionDrawer;
Action.Modal = ActionModal;
Action.Container = ActionContainer;
Action.Page = ActionPage;

export default Action;

// TODO: Plugin-related code should not exist in the core. It would be better to implement it by modifying the schema, but it would cause incompatibility.
function isBulkEditAction(fieldSchema) {
  return fieldSchema['x-action'] === 'customize:bulkEdit';
}

function RenderButton({
  designable,
  field,
  aclCtx,
  actionTitle,
  icon,
  loading,
  disabled,
  buttonStyle,
  handleMouseEnter,
  tarComponent,
  designerProps,
  componentCls,
  hashId,
  className,
  others,
  getAriaLabel,
  type,
  Designer,
  openMode,
  onClick,
  refreshDataBlockRequest,
  service,
  fieldSchema,
  setVisible,
  run,
  confirm,
  modal,
}) {
  const { t } = useTranslation();
<<<<<<< HEAD
  const { navigateToSubPage } = useNavigateTOSubPage();
=======
>>>>>>> 33b1fedd
  const { isPopupVisibleControlledByURL } = usePopupSettings();
  const { openPopup } = usePagePopup();

  const handleButtonClick = useCallback(
    (e: React.MouseEvent, checkPortal = true) => {
      if (checkPortal && isPortalInBody(e.target as Element)) {
        return;
      }
      e.preventDefault();
      e.stopPropagation();

      if (!disabled && aclCtx) {
        const onOk = () => {
<<<<<<< HEAD
          if (openMode === 'page') {
            return navigateToSubPage();
          }
=======
>>>>>>> 33b1fedd
          if (onClick) {
            onClick(e, () => {
              if (refreshDataBlockRequest !== false) {
                service?.refresh?.();
              }
            });
<<<<<<< HEAD
          } else if (isBulkEditAction(fieldSchema) || !isPopupVisibleControlledByURL) {
=======
          } else if (isBulkEditAction(fieldSchema) || !isPopupVisibleControlledByURL()) {
>>>>>>> 33b1fedd
            setVisible(true);
            run?.();
          } else {
            if (
<<<<<<< HEAD
=======
              // Currently, only buttons of these types can control the visibility of popups through URLs.
>>>>>>> 33b1fedd
              ['view', 'update', 'create', 'customize:popup'].includes(fieldSchema['x-action']) &&
              fieldSchema['x-uid']
            ) {
              openPopup();
            } else {
              setVisible(true);
              run?.();
            }
          }
        };
        if (confirm?.content) {
          modal.confirm({
            title: t(confirm.title, { title: actionTitle }),
            content: t(confirm.content, { title: actionTitle }),
            onOk,
          });
        } else {
          onOk();
        }
      }
    },
    [
      aclCtx,
      actionTitle,
      confirm?.content,
      confirm?.title,
      disabled,
      modal,
      onClick,
      openPopup,
      refreshDataBlockRequest,
      run,
      service,
      setVisible,
      t,
    ],
  );

  if (!designable && (field?.data?.hidden || !aclCtx)) {
    return null;
  }

  return (
    <SortableItem
      role="button"
      aria-label={getAriaLabel()}
      {...others}
      onMouseEnter={handleMouseEnter}
      loading={field?.data?.loading || loading}
      icon={typeof icon === 'string' ? <Icon type={icon} /> : icon}
      disabled={disabled}
      style={buttonStyle}
      onClick={handleButtonClick}
      component={tarComponent || Button}
      className={classnames(componentCls, hashId, className, 'nb-action')}
      type={type === 'danger' ? undefined : type}
    >
      {actionTitle}
      <Designer {...designerProps} />
    </SortableItem>
  );
}<|MERGE_RESOLUTION|>--- conflicted
+++ resolved
@@ -31,10 +31,6 @@
 import { PopupVisibleProvider } from '../page/PagePopups';
 import { usePagePopup } from '../page/pagePopupUtils';
 import { usePopupSettings } from '../page/PopupSettingsProvider';
-<<<<<<< HEAD
-import { useNavigateTOSubPage } from '../page/SubPages';
-=======
->>>>>>> 33b1fedd
 import ActionContainer from './Action.Container';
 import { ActionDesigner } from './Action.Designer';
 import { ActionDrawer } from './Action.Drawer';
@@ -309,10 +305,6 @@
   modal,
 }) {
   const { t } = useTranslation();
-<<<<<<< HEAD
-  const { navigateToSubPage } = useNavigateTOSubPage();
-=======
->>>>>>> 33b1fedd
   const { isPopupVisibleControlledByURL } = usePopupSettings();
   const { openPopup } = usePagePopup();
 
@@ -326,31 +318,18 @@
 
       if (!disabled && aclCtx) {
         const onOk = () => {
-<<<<<<< HEAD
-          if (openMode === 'page') {
-            return navigateToSubPage();
-          }
-=======
->>>>>>> 33b1fedd
           if (onClick) {
             onClick(e, () => {
               if (refreshDataBlockRequest !== false) {
                 service?.refresh?.();
               }
             });
-<<<<<<< HEAD
-          } else if (isBulkEditAction(fieldSchema) || !isPopupVisibleControlledByURL) {
-=======
           } else if (isBulkEditAction(fieldSchema) || !isPopupVisibleControlledByURL()) {
->>>>>>> 33b1fedd
             setVisible(true);
             run?.();
           } else {
             if (
-<<<<<<< HEAD
-=======
               // Currently, only buttons of these types can control the visibility of popups through URLs.
->>>>>>> 33b1fedd
               ['view', 'update', 'create', 'customize:popup'].includes(fieldSchema['x-action']) &&
               fieldSchema['x-uid']
             ) {
