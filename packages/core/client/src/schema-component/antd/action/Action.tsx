import { css } from '@emotion/css';
import { observer, RecursionField, useField, useFieldSchema, useForm } from '@formily/react';
import { Button, Modal, Popover } from 'antd';
import classnames from 'classnames';
import React, { useState, useEffect } from 'react';
import { useActionContext } from '../..';
import { Icon } from '../../../icon';
import { SortableItem } from '../../common';
import { useCompile, useComponent, useDesigner } from '../../hooks';
import { useProps } from '../../hooks/useProps';
import { useRecord } from '../../../record-provider';
import ActionContainer from './Action.Container';
import { ActionDesigner } from './Action.Designer';
import { ActionDrawer } from './Action.Drawer';
import { ActionLink } from './Action.Link';
import { ActionModal } from './Action.Modal';
import { ActionPage } from './Action.Page';
import { ActionContext } from './context';
import { useA } from './hooks';
import { ComposedAction } from './types';
import { useDesignable } from '../../';
import { linkageAction } from './utils';

export const actionDesignerCss = css`
  position: relative;
  &:hover {
    > .general-schema-designer {
      display: block;
    }
  }
  &.nb-action-link {
    > .general-schema-designer {
      top: -10px;
      bottom: -10px;
      left: -10px;
      right: -10px;
    }
  }
  > .general-schema-designer {
    position: absolute;
    z-index: 999;
    top: 0;
    bottom: 0;
    left: 0;
    right: 0;
    display: none;
    background: rgba(241, 139, 98, 0.06);
    border: 0;
    top: 0;
    bottom: 0;
    left: 0;
    right: 0;
    pointer-events: none;
    > .general-schema-designer-icons {
      position: absolute;
      right: 2px;
      top: 2px;
      line-height: 16px;
      pointer-events: all;
      .ant-space-item {
        background-color: #f18b62;
        color: #fff;
        line-height: 16px;
        width: 16px;
        padding-left: 1px;
      }
    }
  }
`;

export const Action: ComposedAction = observer((props: any) => {
  const {
    popover,
    confirm,
    openMode: om,
    containerRefKey,
    component,
    useAction = useA,
    className,
    icon,
    title,
    ...others
  } = props;
  const { onClick } = useProps(props);
  const [visible, setVisible] = useState(false);
  const [formValueChanged, setFormValueChanged] = useState(false);
  const Designer = useDesigner();
  const field = useField<any>();
  const { run } = useAction();
  const fieldSchema = useFieldSchema();
  const compile = useCompile();
  const form = useForm();
  const values = useRecord();
  const designerProps = fieldSchema['x-designer-props'];
  const openMode = fieldSchema?.['x-component-props']?.['openMode'];
  const disabled = form.disabled || field.disabled;
  const openSize = fieldSchema?.['x-component-props']?.['openSize'];
  const linkageRules = fieldSchema?.['x-linkage-rules'] || [];
  const { designable } = useDesignable();
  const tarComponent = useComponent(component) || component;
  useEffect(() => {
    field.linkageProperty = {};
<<<<<<< HEAD
    linkageRules
      .filter((k) => !k.disabled)
      .map((v) => {
        return v.actions?.map((h) => {
          linkageAction(h.operator, field, v.condition, values);
        });
      });
=======
    linkageRules.map((v) => {
      return v.actions?.map((h) => {
        linkageAction(h.operator, field, v.condition, values);
      });
    });
>>>>>>> e7d0e49b
  }, [linkageRules, values]);
  const renderButton = () => (
    <SortableItem
      {...others}
      loading={field?.data?.loading}
      icon={<Icon type={icon} />}
      disabled={disabled}
      style={{
        display: !designable && field?.data?.hidden && 'none',
        opacity: designable && field?.data?.hidden && 0.1,
      }}
      onClick={(e: React.MouseEvent) => {
        if (!disabled) {
          e.preventDefault();
          e.stopPropagation();
          const onOk = () => {
            onClick?.(e);
            setVisible(true);
            run();
          };
          if (confirm) {
            Modal.confirm({
              ...confirm,
              onOk,
            });
          } else {
            onOk();
          }
        }
      }}
      component={tarComponent || Button}
      className={classnames(className, actionDesignerCss)}
    >
      {title || compile(fieldSchema.title)}
      <Designer {...designerProps} />
    </SortableItem>
  );

  return (
    <ActionContext.Provider
      value={{
        button: renderButton(),
        visible,
        setVisible,
        formValueChanged,
        setFormValueChanged,
        openMode,
        openSize,
        containerRefKey,
        fieldSchema,
      }}
    >
      {popover && <RecursionField basePath={field.address} onlyRenderProperties schema={fieldSchema} />}
      {!popover && renderButton()}
      {!popover && props.children}
    </ActionContext.Provider>
  );
});

Action.Popover = observer((props) => {
  const { button, visible, setVisible } = useActionContext();
  return (
    <Popover
      {...props}
      destroyTooltipOnHide
      visible={visible}
      onVisibleChange={(visible) => {
        setVisible(visible);
      }}
      content={props.children}
    >
      {button}
    </Popover>
  );
});

Action.Popover.Footer = observer((props) => {
  return (
    <div
      className={css`
        display: flex;
        justify-content: flex-end;
        width: 100%;
      `}
    >
      {props.children}
    </div>
  );
});

Action.Link = ActionLink;
Action.Designer = ActionDesigner;
Action.Drawer = ActionDrawer;
Action.Modal = ActionModal;
Action.Container = ActionContainer;
Action.Page = ActionPage;

export default Action;<|MERGE_RESOLUTION|>--- conflicted
+++ resolved
@@ -2,13 +2,14 @@
 import { observer, RecursionField, useField, useFieldSchema, useForm } from '@formily/react';
 import { Button, Modal, Popover } from 'antd';
 import classnames from 'classnames';
-import React, { useState, useEffect } from 'react';
+import React, { useEffect, useState } from 'react';
 import { useActionContext } from '../..';
+import { useDesignable } from '../../';
 import { Icon } from '../../../icon';
+import { useRecord } from '../../../record-provider';
 import { SortableItem } from '../../common';
 import { useCompile, useComponent, useDesigner } from '../../hooks';
 import { useProps } from '../../hooks/useProps';
-import { useRecord } from '../../../record-provider';
 import ActionContainer from './Action.Container';
 import { ActionDesigner } from './Action.Designer';
 import { ActionDrawer } from './Action.Drawer';
@@ -18,7 +19,6 @@
 import { ActionContext } from './context';
 import { useA } from './hooks';
 import { ComposedAction } from './types';
-import { useDesignable } from '../../';
 import { linkageAction } from './utils';
 
 export const actionDesignerCss = css`
@@ -100,7 +100,6 @@
   const tarComponent = useComponent(component) || component;
   useEffect(() => {
     field.linkageProperty = {};
-<<<<<<< HEAD
     linkageRules
       .filter((k) => !k.disabled)
       .map((v) => {
@@ -108,13 +107,6 @@
           linkageAction(h.operator, field, v.condition, values);
         });
       });
-=======
-    linkageRules.map((v) => {
-      return v.actions?.map((h) => {
-        linkageAction(h.operator, field, v.condition, values);
-      });
-    });
->>>>>>> e7d0e49b
   }, [linkageRules, values]);
   const renderButton = () => (
     <SortableItem
