/**
 * This file is part of the NocoBase (R) project.
 * Copyright (c) 2020-2024 NocoBase Co., Ltd.
 * Authors: NocoBase Team.
 *
 * This project is dual-licensed under AGPL-3.0 and NocoBase Commercial License.
 * For more information, please refer to: https://www.nocobase.com/agreement.
 */

import { observer, RecursionField, useField, useFieldSchema, useForm } from '@formily/react';
import { isPortalInBody } from '@nocobase/utils/client';
import { App, Button } from 'antd';
import classnames from 'classnames';
import _, { default as lodash } from 'lodash';
import React, { useCallback, useEffect, useMemo, useState } from 'react';
import { ErrorBoundary } from 'react-error-boundary';
import { useTranslation } from 'react-i18next';
import { ErrorFallback, StablePopover, useActionContext } from '../..';
import { useDesignable } from '../../';
import { useACLActionParamsContext } from '../../../acl';
import { useCollectionParentRecordData, useCollectionRecordData, useDataBlockRequest } from '../../../data-source';
import { withDynamicSchemaProps } from '../../../hoc/withDynamicSchemaProps';
import { Icon } from '../../../icon';
import { TreeRecordProvider } from '../../../modules/blocks/data-blocks/table/TreeRecordProvider';
import { VariablePopupRecordProvider } from '../../../modules/variable/variablesProvider/VariablePopupRecordProvider';
import { RecordProvider } from '../../../record-provider';
import { useLocalVariables, useVariables } from '../../../variables';
import { SortableItem } from '../../common';
import { useCompile, useComponent, useDesigner } from '../../hooks';
import { useProps } from '../../hooks/useProps';
import { PopupVisibleProvider } from '../page/PagePopups';
import { usePagePopup } from '../page/pagePopupUtils';
import { usePopupSettings } from '../page/PopupSettingsProvider';
import ActionContainer from './Action.Container';
import { ActionDesigner } from './Action.Designer';
import { ActionDrawer } from './Action.Drawer';
import { ActionLink } from './Action.Link';
import { ActionModal } from './Action.Modal';
import { ActionPage } from './Action.Page';
import useStyles from './Action.style';
import { ActionContextProvider } from './context';
import { useGetAriaLabelOfAction } from './hooks/useGetAriaLabelOfAction';
import { ActionProps, ComposedAction } from './types';
import { linkageAction, setInitialActionState } from './utils';

const useA = () => {
  return {
    async run() {},
  };
};

const handleError = (err) => console.log(err);

export const Action: ComposedAction = withDynamicSchemaProps(
  observer((props: ActionProps) => {
    const {
      popover,
      confirm,
      containerRefKey,
      component,
      useAction = useA,
      className,
      icon,
      title,
      onClick,
      style,
      loading,
      openSize: os,
      disabled: propsDisabled,
      actionCallback,
      /** 如果为 true 则说明该按钮是树表格的 Add child 按钮 */
      addChild,
      onMouseEnter,
      refreshDataBlockRequest: propsRefreshDataBlockRequest,
      ...others
    } = useProps(props); // 新版 UISchema（1.0 之后）中已经废弃了 useProps，这里之所以继续保留是为了兼容旧版的 UISchema
    const aclCtx = useACLActionParamsContext();
    const { wrapSSR, componentCls, hashId } = useStyles();
    const { t } = useTranslation();
    const { visibleWithURL, setVisibleWithURL } = usePagePopup();
    const [visible, setVisible] = useState(false);
    const [formValueChanged, setFormValueChanged] = useState(false);
    const { setSubmitted: setParentSubmitted } = useActionContext();
    const Designer = useDesigner();
    const field = useField<any>();
    const { run, element, disabled: disableAction } = _.isFunction(useAction) ? useAction(actionCallback) : ({} as any);
    const fieldSchema = useFieldSchema();
    const compile = useCompile();
    const form = useForm();
    const recordData = useCollectionRecordData();
    const parentRecordData = useCollectionParentRecordData();
    const designerProps = fieldSchema['x-toolbar-props'] || fieldSchema['x-designer-props'];
    const openMode = fieldSchema?.['x-component-props']?.['openMode'];
    const openSize = fieldSchema?.['x-component-props']?.['openSize'];
    const refreshDataBlockRequest = fieldSchema?.['x-component-props']?.['refreshDataBlockRequest'];

    const disabled = form.disabled || field.disabled || field.data?.disabled || propsDisabled || disableAction;
    const linkageRules = useMemo(() => fieldSchema?.['x-linkage-rules'] || [], [fieldSchema?.['x-linkage-rules']]);
    const { designable } = useDesignable();
    const tarComponent = useComponent(component) || component;
    const { modal } = App.useApp();
    const variables = useVariables();
    const localVariables = useLocalVariables({ currentForm: { values: recordData } as any });
    const { getAriaLabel } = useGetAriaLabelOfAction(title);
    const service = useDataBlockRequest();

    const actionTitle = useMemo(() => {
      const res = title || compile(fieldSchema.title);
      return lodash.isString(res) ? t(res) : res;
    }, [title, fieldSchema.title, t]);

    useEffect(() => {
      if (field.stateOfLinkageRules) {
        setInitialActionState(field);
      }
      field.stateOfLinkageRules = {};
      linkageRules
        .filter((k) => !k.disabled)
        .forEach((v) => {
          v.actions?.forEach((h) => {
            linkageAction({
              operator: h.operator,
              field,
              condition: v.condition,
              variables,
              localVariables,
            });
          });
        });
    }, [field, linkageRules, localVariables, variables]);

    const buttonStyle = useMemo(() => {
      return {
        ...style,
        opacity: designable && (field?.data?.hidden || !aclCtx) && 0.1,
        color: disabled ? 'rgba(0, 0, 0, 0.25)' : null,
      };
<<<<<<< HEAD
    }, [aclCtx, designable, field?.data?.hidden, style]);
=======
    }, [designable, field?.data?.hidden, style, disabled]);
>>>>>>> bed4f292

    const handleMouseEnter = useCallback(
      (e) => {
        onMouseEnter?.(e);
      },
      [onMouseEnter],
    );

    const buttonProps = {
      designable,
      field,
      aclCtx,
      actionTitle,
      icon,
      loading,
      disabled,
      buttonStyle,
      handleMouseEnter,
      tarComponent,
      designerProps,
      componentCls,
      hashId,
      className,
      others,
      getAriaLabel,
      type: props.type,
      Designer,
      openMode,
      onClick,
      refreshDataBlockRequest,
      service,
      fieldSchema,
      setVisible,
      run,
      confirm,
      modal,
    };

    const buttonElement = RenderButton(buttonProps);

    // if (!btnHover) {
    //   return buttonElement;
    // }

    const result = (
      <PopupVisibleProvider visible={false}>
        <ActionContextProvider
          button={buttonElement}
          visible={visible || visibleWithURL}
          setVisible={(value) => {
            setVisible?.(value);
            setVisibleWithURL?.(value);
          }}
          formValueChanged={formValueChanged}
          setFormValueChanged={setFormValueChanged}
          openMode={openMode}
          openSize={openSize}
          containerRefKey={containerRefKey}
          fieldSchema={fieldSchema}
          setSubmitted={setParentSubmitted}
        >
          {popover && <RecursionField basePath={field.address} onlyRenderProperties schema={fieldSchema} />}
          {!popover && <RenderButton {...buttonProps} />}
          <VariablePopupRecordProvider>{!popover && props.children}</VariablePopupRecordProvider>
          {element}
        </ActionContextProvider>
      </PopupVisibleProvider>
    );

    // fix https://nocobase.height.app/T-3235/description
    if (addChild) {
      return wrapSSR(
        // fix https://nocobase.height.app/T-3966
        <RecordProvider record={null} parent={parentRecordData}>
          <TreeRecordProvider parent={recordData}>{result}</TreeRecordProvider>
        </RecordProvider>,
      );
    }

    return wrapSSR(result);
  }),
  { displayName: 'Action' },
);

Action.Popover = observer(
  (props) => {
    const { button, visible, setVisible } = useActionContext();
    const content = (
      <ErrorBoundary FallbackComponent={ErrorFallback} onError={handleError}>
        {props.children}
      </ErrorBoundary>
    );
    return (
      <StablePopover
        {...props}
        destroyTooltipOnHide
        open={visible}
        onOpenChange={(visible) => {
          setVisible(visible);
        }}
        content={content}
      >
        {button}
      </StablePopover>
    );
  },
  { displayName: 'Action.Popover' },
);

Action.Popover.Footer = observer(
  (props) => {
    return (
      <div
        style={{
          display: 'flex',
          justifyContent: 'flex-end',
          width: '100%',
        }}
      >
        {props.children}
      </div>
    );
  },
  { displayName: 'Action.Popover.Footer' },
);

Action.Link = ActionLink;
Action.Designer = ActionDesigner;
Action.Drawer = ActionDrawer;
Action.Modal = ActionModal;
Action.Container = ActionContainer;
Action.Page = ActionPage;

export default Action;

// TODO: Plugin-related code should not exist in the core. It would be better to implement it by modifying the schema, but it would cause incompatibility.
function isBulkEditAction(fieldSchema) {
  return fieldSchema['x-action'] === 'customize:bulkEdit';
}

function RenderButton({
  designable,
  field,
  aclCtx,
  actionTitle,
  icon,
  loading,
  disabled,
  buttonStyle,
  handleMouseEnter,
  tarComponent,
  designerProps,
  componentCls,
  hashId,
  className,
  others,
  getAriaLabel,
  type,
  Designer,
  openMode,
  onClick,
  refreshDataBlockRequest,
  service,
  fieldSchema,
  setVisible,
  run,
  confirm,
  modal,
}) {
  const { t } = useTranslation();
  const { isPopupVisibleControlledByURL } = usePopupSettings();
  const { openPopup } = usePagePopup();

  const handleButtonClick = useCallback(
    (e: React.MouseEvent, checkPortal = true) => {
      if (checkPortal && isPortalInBody(e.target as Element)) {
        return;
      }
      e.preventDefault();
      e.stopPropagation();

      if (!disabled && aclCtx) {
        const onOk = () => {
          if (onClick) {
            onClick(e, () => {
              if (refreshDataBlockRequest !== false) {
                service?.refresh?.();
              }
            });
          } else if (isBulkEditAction(fieldSchema) || !isPopupVisibleControlledByURL()) {
            setVisible(true);
            run?.();
          } else {
            if (
              // Currently, only buttons of these types can control the visibility of popups through URLs.
              ['view', 'update', 'create', 'customize:popup'].includes(fieldSchema['x-action']) &&
              fieldSchema['x-uid']
            ) {
              openPopup();
            } else {
              setVisible(true);
              run?.();
            }
          }
        };
        if (confirm?.content) {
          modal.confirm({
            title: t(confirm.title, { title: actionTitle }),
            content: t(confirm.content, { title: actionTitle }),
            onOk,
          });
        } else {
          onOk();
        }
      }
    },
    [
      aclCtx,
      actionTitle,
      confirm?.content,
      confirm?.title,
      disabled,
      modal,
      onClick,
      openPopup,
      refreshDataBlockRequest,
      run,
      service,
      setVisible,
      t,
    ],
  );

  if (!designable && (field?.data?.hidden || !aclCtx)) {
    return null;
  }

  return (
    <SortableItem
      role="button"
      aria-label={getAriaLabel()}
      {...others}
      onMouseEnter={handleMouseEnter}
      loading={field?.data?.loading || loading}
      icon={typeof icon === 'string' ? <Icon type={icon} /> : icon}
      disabled={disabled}
      style={buttonStyle}
      onClick={handleButtonClick}
      component={tarComponent || Button}
      className={classnames(componentCls, hashId, className, 'nb-action')}
      type={type === 'danger' ? undefined : type}
    >
      {actionTitle}
      <Designer {...designerProps} />
    </SortableItem>
  );
}<|MERGE_RESOLUTION|>--- conflicted
+++ resolved
@@ -135,11 +135,7 @@
         opacity: designable && (field?.data?.hidden || !aclCtx) && 0.1,
         color: disabled ? 'rgba(0, 0, 0, 0.25)' : null,
       };
-<<<<<<< HEAD
-    }, [aclCtx, designable, field?.data?.hidden, style]);
-=======
-    }, [designable, field?.data?.hidden, style, disabled]);
->>>>>>> bed4f292
+    }, [aclCtx, designable, field?.data?.hidden, style, disabled]);
 
     const handleMouseEnter = useCallback(
       (e) => {
