import { observer, RecursionField, useField, useFieldSchema, useForm } from '@formily/react';
import { isPortalInBody } from '@nocobase/utils/client';
import { App, Button, Popover } from 'antd';
import classnames from 'classnames';
<<<<<<< HEAD
import { default as _, default as lodash } from 'lodash';
=======
import { default as lodash } from 'lodash';
>>>>>>> a5a69505
import React, { useCallback, useEffect, useMemo, useState } from 'react';
import { useTranslation } from 'react-i18next';
import { useActionContext } from '../..';
import { useDesignable } from '../../';
import { Icon } from '../../../icon';
import { RecordProvider, useRecord } from '../../../record-provider';
import { useLocalVariables, useVariables } from '../../../variables';
import { SortableItem } from '../../common';
import { useCompile, useComponent, useDesigner } from '../../hooks';
import { useProps } from '../../hooks/useProps';
import ActionContainer from './Action.Container';
import { ActionDesigner } from './Action.Designer';
import { ActionDrawer } from './Action.Drawer';
import { ActionLink } from './Action.Link';
import { ActionModal } from './Action.Modal';
import { ActionPage } from './Action.Page';
import useStyles from './Action.style';
import { ActionContextProvider } from './context';
import { useA } from './hooks';
import { useGetAriaLabelOfAction } from './hooks/useGetAriaLabelOfAction';
import { ComposedAction } from './types';
import { linkageAction } from './utils';

export const Action: ComposedAction = observer(
  (props: any) => {
    const {
      popover,
      confirm,
      openMode: om,
      containerRefKey,
      component,
      useAction = useA,
      className,
      icon,
      title,
      onClick,
      style,
      openSize,
      ...others
    } = useProps(props);
    const { wrapSSR, componentCls, hashId } = useStyles();
    const { t } = useTranslation();
    const [visible, setVisible] = useState(false);
    const [formValueChanged, setFormValueChanged] = useState(false);
    const Designer = useDesigner();
    const field = useField<any>();
    const { run, element } = useAction();
    const fieldSchema = useFieldSchema();
    const compile = useCompile();
    const form = useForm();
    const record = useRecord();
    const designerProps = fieldSchema['x-designer-props'];
    const openMode = fieldSchema?.['x-component-props']?.['openMode'];
    const disabled = form.disabled || field.disabled || field.data?.disabled || props.disabled;
    const linkageRules = fieldSchema?.['x-linkage-rules'] || [];
    const { designable } = useDesignable();
    const tarComponent = useComponent(component) || component;
    const { modal } = App.useApp();
    const variables = useVariables();
    const localVariables = useLocalVariables({ currentForm: { values: record } as any });
    const { getAriaLabel } = useGetAriaLabelOfAction(title);

    let actionTitle = title || compile(fieldSchema.title);
    actionTitle = lodash.isString(actionTitle) ? t(actionTitle) : actionTitle;

    // fix https://nocobase.height.app/T-2259
    const shouldResetRecord = ['create', 'customize:bulkUpdate', 'customize:bulkEdit', 'customize:create'].includes(
      fieldSchema['x-action'],
    );

    useEffect(() => {
      field.linkageProperty = {};
      linkageRules
        .filter((k) => !k.disabled)
        .forEach((v) => {
          v.actions?.forEach((h) => {
            linkageAction({
              operator: h.operator,
              field,
              condition: v.condition,
              values: record,
              variables,
              localVariables,
            });
          });
        });
    }, [JSON.stringify(linkageRules), record, designable, field]);

    const handleButtonClick = useCallback(
      (e: React.MouseEvent) => {
        if (isPortalInBody(e.target as Element)) {
          return;
        }

        e.preventDefault();
        e.stopPropagation();

        if (!disabled) {
          const onOk = () => {
            onClick?.(e);
            setVisible(true);
            run();
          };
          if (confirm) {
            modal.confirm({
              ...confirm,
              onOk,
            });
          } else {
            onOk();
          }
        }
      },
      [confirm, disabled, modal, onClick, run],
    );

    const buttonStyle = useMemo(() => {
      return {
        ...style,
        opacity: designable && field?.data?.hidden && 0.1,
      };
    }, [designable, field?.data?.hidden, style]);

    const renderButton = () => {
      if (!designable && field?.data?.hidden) {
        return null;
      }

      const label = _.isString(actionTitle) ? actionTitle : fieldSchema['x-action'] || fieldSchema.name;

      return (
        <SortableItem
          role="button"
<<<<<<< HEAD
          aria-label={label}
=======
          aria-label={getAriaLabel()}
>>>>>>> a5a69505
          {...others}
          loading={field?.data?.loading}
          icon={icon ? <Icon type={icon} /> : null}
          disabled={disabled}
          style={buttonStyle}
          onClick={handleButtonClick}
          component={tarComponent || Button}
          className={classnames(componentCls, hashId, className, 'nb-action')}
          type={props.type === 'danger' ? undefined : props.type}
        >
          {actionTitle}
          <Designer {...designerProps} />
        </SortableItem>
      );
    };

    const result = (
      <ActionContextProvider
        button={renderButton()}
        visible={visible}
        setVisible={setVisible}
        formValueChanged={formValueChanged}
        setFormValueChanged={setFormValueChanged}
        openMode={openMode}
        openSize={openSize}
        containerRefKey={containerRefKey}
        fieldSchema={fieldSchema}
      >
        {popover && <RecursionField basePath={field.address} onlyRenderProperties schema={fieldSchema} />}
        {!popover && renderButton()}
        {!popover && props.children}
        {element}
      </ActionContextProvider>
    );

    return wrapSSR(
      shouldResetRecord ? (
        <RecordProvider parent={record} record={{}}>
          {result}
        </RecordProvider>
      ) : (
        result
      ),
    );
  },
  { displayName: 'Action' },
);

Action.Popover = observer(
  (props) => {
    const { button, visible, setVisible } = useActionContext();
    return (
      <Popover
        {...props}
        destroyTooltipOnHide
        open={visible}
        onOpenChange={(visible) => {
          setVisible(visible);
        }}
        content={props.children}
      >
        {button}
      </Popover>
    );
  },
  { displayName: 'Action.Popover' },
);

Action.Popover.Footer = observer(
  (props) => {
    return (
      <div
        style={{
          display: 'flex',
          justifyContent: 'flex-end',
          width: '100%',
        }}
      >
        {props.children}
      </div>
    );
  },
  { displayName: 'Action.Popover.Footer' },
);

Action.Link = ActionLink;
Action.Designer = ActionDesigner;
Action.Drawer = ActionDrawer;
Action.Modal = ActionModal;
Action.Container = ActionContainer;
Action.Page = ActionPage;

export default Action;<|MERGE_RESOLUTION|>--- conflicted
+++ resolved
@@ -2,11 +2,7 @@
 import { isPortalInBody } from '@nocobase/utils/client';
 import { App, Button, Popover } from 'antd';
 import classnames from 'classnames';
-<<<<<<< HEAD
-import { default as _, default as lodash } from 'lodash';
-=======
 import { default as lodash } from 'lodash';
->>>>>>> a5a69505
 import React, { useCallback, useEffect, useMemo, useState } from 'react';
 import { useTranslation } from 'react-i18next';
 import { useActionContext } from '../..';
@@ -135,16 +131,10 @@
         return null;
       }
 
-      const label = _.isString(actionTitle) ? actionTitle : fieldSchema['x-action'] || fieldSchema.name;
-
       return (
         <SortableItem
           role="button"
-<<<<<<< HEAD
-          aria-label={label}
-=======
           aria-label={getAriaLabel()}
->>>>>>> a5a69505
           {...others}
           loading={field?.data?.loading}
           icon={icon ? <Icon type={icon} /> : null}
