import { EditOutlined } from '@ant-design/icons';
import { css } from '@emotion/css';
import { FormItem } from '@formily/antd';
import { createForm } from '@formily/core';
import { FormContext, RecursionField, observer, useField, useFieldSchema } from '@formily/react';
import { Popover } from 'antd';
import React, { useMemo } from 'react';
import { useCollectionManager } from '../../../collection-manager';

export const QuickEdit = observer((props) => {
  const field: any = useField();
  const { getCollectionJoinField } = useCollectionManager();
  const fieldSchema = useFieldSchema();
  const collectionField = getCollectionJoinField(fieldSchema['x-collection-field']);
  if (!collectionField) {
    return null;
  }
  const schema: any = {
    name: fieldSchema.name,
    'x-collection-field': fieldSchema['x-collection-field'],
    'x-component': 'CollectionField',
    'x-read-pretty': true,
    default: field.value,
    'x-component-props': fieldSchema['x-component-props'],
  };
  const form = useMemo(
    () =>
      createForm({
        values: {
          [fieldSchema.name]: field.value,
        },
      }),
    [field.value, fieldSchema['x-component-props']],
  );
  return (
    <FormItem labelStyle={{ display: 'none' }}>
      <Popover
<<<<<<< HEAD
        zIndex={1001}
        content={<div style={{ width: '100%', height: '100%', minWidth: 500 }}>{props.children}</div>}
=======
        content={<div style={{ width: '100%', height: '100%', minWidth: 300 }}>{props.children}</div>}
>>>>>>> 7a9c0b8c
        trigger="click"
        placement={'bottomLeft'}
        overlayClassName={css`
          padding-top: 0;
          .ant-popover-arrow {
            display: none;
          }
        `}
      >
        <span>
          <span style={{ display: 'inline', float: 'left', cursor: 'pointer' }}>
            <EditOutlined style={{ margin: '0 8px', color: !field.valid ? 'red' : null }} />
          </span>
          <FormContext.Provider value={form}>
            <RecursionField schema={schema} name={fieldSchema.name} />
          </FormContext.Provider>
          <div style={{ clear: 'both' }}></div>
        </span>
      </Popover>
    </FormItem>
  );
});<|MERGE_RESOLUTION|>--- conflicted
+++ resolved
@@ -35,12 +35,7 @@
   return (
     <FormItem labelStyle={{ display: 'none' }}>
       <Popover
-<<<<<<< HEAD
-        zIndex={1001}
         content={<div style={{ width: '100%', height: '100%', minWidth: 500 }}>{props.children}</div>}
-=======
-        content={<div style={{ width: '100%', height: '100%', minWidth: 300 }}>{props.children}</div>}
->>>>>>> 7a9c0b8c
         trigger="click"
         placement={'bottomLeft'}
         overlayClassName={css`
