/**
 * This file is part of the NocoBase (R) project.
 * Copyright (c) 2020-2024 NocoBase Co., Ltd.
 * Authors: NocoBase Team.
 *
 * This project is dual-licensed under AGPL-3.0 and NocoBase Commercial License.
 * For more information, please refer to: https://www.nocobase.com/agreement.
 */

import { createForm } from '@formily/core';
import { Schema } from '@formily/react';
import { Spin } from 'antd';
<<<<<<< HEAD
import React, { useMemo } from 'react';
import { useRequest } from '../../api-client';
import { useComponent, useSchemaComponentContext } from '../hooks';
=======
import React, { memo, useMemo } from 'react';
import { useSchemaComponentContext } from '../hooks';
>>>>>>> eb20d0be
import { FormProvider } from './FormProvider';
import { SchemaComponent } from './SchemaComponent';
import { useRequestSchema } from './useRequestSchema';

export interface RemoteSchemaComponentProps {
  scope?: any;
  uid?: string;
  onSuccess?: any;
  components?: any;
  schemaTransform?: (schema: Schema) => Schema;
  render?: any;
  hidden?: any;
  onlyRenderProperties?: boolean;
  noForm?: boolean;
  /**
   * @default true
   */
  memoized?: boolean;
  NotFoundPage?: React.ComponentType | string;
}

const defaultTransform = (s: Schema) => s;

const RequestSchemaComponent: React.FC<RemoteSchemaComponentProps> = (props) => {
  const {
    noForm,
    onlyRenderProperties,
    hidden,
    scope,
    uid,
    memoized,
    components,
    onSuccess,
    NotFoundPage,
    schemaTransform = defaultTransform,
  } = props;
  const { reset } = useSchemaComponentContext();
  const type = onlyRenderProperties ? 'getProperties' : 'getJsonSchema';
  const conf = {
    url: `/uiSchemas:${type}/${uid}`,
  };
  const form = useMemo(() => createForm(), [uid]);
  const { schema, loading } = useRequestSchema({
    uid,
    type,
    onSuccess: (data) => {
      onSuccess && onSuccess(data);
      reset && reset();
    },
  });
  const NotFoundComponent = useComponent(NotFoundPage);
  if (loading || hidden) {
    return (
      <div style={{ textAlign: 'center', marginTop: 20 }}>
        <Spin />
      </div>
    );
  }

  if (Object.keys(data?.data).length === 0) {
    return NotFoundComponent ? <NotFoundComponent /> : null;
  }

  return noForm ? (
<<<<<<< HEAD
    <SchemaComponent
      memoized={memoized}
      components={components}
      scope={scope}
      schema={schemaTransform(data?.data || {})}
    />
  ) : (
    <FormProvider form={form}>
      <SchemaComponent
        memoized={memoized}
        components={components}
        scope={scope}
        schema={schemaTransform(data?.data || {})}
      />
=======
    <SchemaComponent memoized components={components} scope={scope} schema={schemaTransform(schema || {})} />
  ) : (
    <FormProvider form={form}>
      <SchemaComponent memoized components={components} scope={scope} schema={schemaTransform(schema || {})} />
>>>>>>> eb20d0be
    </FormProvider>
  );
};

export const RemoteSchemaComponent: React.FC<RemoteSchemaComponentProps> = memo((props) => {
  return props.uid ? <RequestSchemaComponent {...props} /> : null;
});
RemoteSchemaComponent.displayName = 'RemoteSchemaComponent';<|MERGE_RESOLUTION|>--- conflicted
+++ resolved
@@ -10,14 +10,8 @@
 import { createForm } from '@formily/core';
 import { Schema } from '@formily/react';
 import { Spin } from 'antd';
-<<<<<<< HEAD
-import React, { useMemo } from 'react';
-import { useRequest } from '../../api-client';
+import React, { memo, useMemo } from 'react';
 import { useComponent, useSchemaComponentContext } from '../hooks';
-=======
-import React, { memo, useMemo } from 'react';
-import { useSchemaComponentContext } from '../hooks';
->>>>>>> eb20d0be
 import { FormProvider } from './FormProvider';
 import { SchemaComponent } from './SchemaComponent';
 import { useRequestSchema } from './useRequestSchema';
@@ -77,32 +71,15 @@
     );
   }
 
-  if (Object.keys(data?.data).length === 0) {
+  if (Object.keys(schema).length === 0) {
     return NotFoundComponent ? <NotFoundComponent /> : null;
   }
 
   return noForm ? (
-<<<<<<< HEAD
-    <SchemaComponent
-      memoized={memoized}
-      components={components}
-      scope={scope}
-      schema={schemaTransform(data?.data || {})}
-    />
+    <SchemaComponent memoized={memoized} components={components} scope={scope} schema={schemaTransform(schema || {})} />
   ) : (
     <FormProvider form={form}>
-      <SchemaComponent
-        memoized={memoized}
-        components={components}
-        scope={scope}
-        schema={schemaTransform(data?.data || {})}
-      />
-=======
-    <SchemaComponent memoized components={components} scope={scope} schema={schemaTransform(schema || {})} />
-  ) : (
-    <FormProvider form={form}>
-      <SchemaComponent memoized components={components} scope={scope} schema={schemaTransform(schema || {})} />
->>>>>>> eb20d0be
+        <SchemaComponent memoized={memoized} components={components} scope={scope} schema={schemaTransform(schema || {})} />
     </FormProvider>
   );
 };
