--- conflicted
+++ resolved
@@ -108,17 +108,12 @@
 };
 
 // 常规数据区块高度计算
-<<<<<<< HEAD
 interface UseDataBlockHeightOptions {
   removeBlockHeaderHeight?: boolean;
   innerExtraHeight?: number;
 }
 export const useDataBlockHeight = (options?: UseDataBlockHeightOptions) => {
-  const { heightProps } = useDataBlock();
-=======
-export const useDataBlockHeight = () => {
   const { heightProps } = useBlockHeightProps();
->>>>>>> 7d4ae69f
   const pageFullScreenHeight = useFullScreenHeight();
   const { token } = theme.useToken();
 
