--- conflicted
+++ resolved
@@ -13,12 +13,7 @@
 import { debounce } from 'lodash';
 import { useCallback, useMemo, useRef, useState } from 'react';
 import { useDesignable } from '..';
-<<<<<<< HEAD
 import { useDataBlockRequest } from '../../';
-=======
-import { getPageSchema, useDataBlockRequest } from '../../';
-import { useDataBlock } from '../../data-source';
->>>>>>> 1dc6a25a
 import { HeightMode } from '../../schema-settings/SchemaSettingsBlockHeightItem';
 import { useBlockHeightProps, getPageSchema } from '../../block-provider/hooks';
 
