--- conflicted
+++ resolved
@@ -314,11 +314,7 @@
       } else if (mergeKeys[key]) {
         Object.keys(schema[key]).forEach((key2) => {
           set(this.current, [key, key2], schema[key][key2]);
-<<<<<<< HEAD
-          this.updateModel([replaceKeys[key], key2], schema[key][key2]);
-=======
           this.updateModel([mergeKeys[key], key2], schema[key][key2]);
->>>>>>> 5b4f4dea
         });
       } else {
         this.current[key] = schema[key];
