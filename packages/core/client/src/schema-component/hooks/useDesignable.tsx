--- conflicted
+++ resolved
@@ -18,11 +18,8 @@
 import React, { ComponentType, useCallback, useContext, useEffect, useMemo } from 'react';
 import { useTranslation } from 'react-i18next';
 import { APIClient, useAPIClient } from '../../api-client';
-<<<<<<< HEAD
 import { useRefreshComponent, useRefreshFieldSchema } from '../../formily/NocoBaseRecursionField';
-=======
 import { LAZY_COMPONENT_KEY } from '../../lazy-helper';
->>>>>>> e35768ce
 import { SchemaComponentContext } from '../context';
 import { addAppVersion } from './addAppVersion';
 
