import { useField, useFieldSchema, useForm } from '@formily/react';
import { useMemo } from 'react';
import { useTranslation } from 'react-i18next';
import { useCollection_deprecated, useCollectionManager_deprecated } from '../../collection-manager';

export const useFieldModeOptions = (props?) => {
<<<<<<< HEAD
  const { getCollectionJoinField, getCollection } = useCollectionManager_deprecated();
=======
  const { t } = useTranslation();
  const { getCollectionJoinField, getCollection } = useCollectionManager();
>>>>>>> b333938e
  const currentFieldSchema = useFieldSchema();
  const fieldSchema = props?.fieldSchema || currentFieldSchema;
  const field = useField();
  const form = useForm();
<<<<<<< HEAD
  const isReadPretty = field.readPretty || form.readPretty;
  const isSubTableField = props?.fieldSchema;
  const { getField } = useCollection_deprecated();
  const collectionField = getField(fieldSchema['name']) || getCollectionJoinField(fieldSchema['x-collection-field']);
  const { t } = useTranslation();
=======
  const isReadPretty = fieldSchema?.['x-read-pretty'] || field.readPretty || form.readPretty;
  const isTableField = props?.fieldSchema;
  const { getField } = useCollection();
  const collectionField =
    props?.collectionField ||
    getField(fieldSchema['name']) ||
    getCollectionJoinField(fieldSchema['x-collection-field']);
>>>>>>> b333938e
  const { label } = fieldSchema['x-component-props']?.fieldNames || {};
  const fieldModeOptions = useMemo(() => {
    if (!collectionField || !collectionField?.interface) {
      return;
    }
    if (
      !['o2o', 'oho', 'obo', 'o2m', 'linkTo', 'm2o', 'm2m', 'updatedBy', 'createdBy'].includes(
        collectionField.interface,
      )
    )
      return;
    const collection = getCollection(collectionField.target);
    if (collection?.template === 'file') {
      return isReadPretty
        ? [
            { label: t('Title'), value: 'Select' },
            { label: t('File manager'), value: 'FileManager' },
            { label: t('Tag'), value: 'Tag' },
          ]
        : [
            { label: t('Select'), value: 'Select' },
            { label: t('Record picker'), value: 'Picker' },
            { label: t('File manager'), value: 'FileManager' },
          ];
    }
    if (collection?.template === 'tree' && ['m2m', 'o2m', 'm2o'].includes(collectionField.interface)) {
      return isReadPretty
        ? [
            { label: t('Title'), value: 'Select' },
            { label: t('Tag'), value: 'Tag' },
          ]
        : [
            { label: t('Select'), value: 'Select' },
            { label: t('Record picker'), value: 'Picker' },
            ['m2m', 'o2m'].includes(collectionField.interface) && { label: t('Sub-table'), value: 'SubTable' },
            { label: t('Cascade Select'), value: 'CascadeSelect' },
            !isTableField && { label: t('Sub-form'), value: 'Nester' },
            { label: t('Sub-form(Popover)'), value: 'PopoverNester' },
          ];
    }
    switch (collectionField.interface) {
      case 'o2m':
        return isReadPretty
          ? [
              { label: t('Title'), value: 'Select' },
              { label: t('Tag'), value: 'Tag' },
              !isTableField && { label: t('Sub-table'), value: 'SubTable' },
              !isTableField && { label: t('Sub-details'), value: 'Nester' },
            ]
          : [
              { label: t('Select'), value: 'Select' },
              { label: t('Record picker'), value: 'Picker' },
              !isTableField && { label: t('Sub-form'), value: 'Nester' },
              { label: t('Sub-form(Popover)'), value: 'PopoverNester' },
              !isTableField && { label: t('Sub-table'), value: 'SubTable' },
            ];
      case 'm2m':
        return isReadPretty
          ? [
              { label: t('Title'), value: 'Select' },
              { label: t('Tag'), value: 'Tag' },
              !isTableField && { label: t('Sub-details'), value: 'Nester' },
              !isTableField && { label: t('Sub-table'), value: 'SubTable' },
            ]
          : [
              { label: t('Select'), value: 'Select' },
              { label: t('Record picker'), value: 'Picker' },
              !isTableField && { label: t('Sub-table'), value: 'SubTable' },
              !isTableField && { label: t('Sub-form'), value: 'Nester' },
              { label: t('Sub-form(Popover)'), value: 'PopoverNester' },
            ];
      case 'm2o':
      case 'linkTo':
        return isReadPretty
          ? [
              { label: t('Title'), value: 'Select' },
              { label: t('Tag'), value: 'Tag' },
              !isTableField && { label: t('Sub-details'), value: 'Nester' },
            ]
          : [
              { label: t('Select'), value: 'Select' },
              { label: t('Record picker'), value: 'Picker' },
              !isTableField && { label: t('Sub-form'), value: 'Nester' },
              { label: t('Sub-form(Popover)'), value: 'PopoverNester' },
            ];

      default:
        return isReadPretty
          ? [
              { label: t('Title'), value: 'Select' },
              { label: t('Tag'), value: 'Tag' },
              !isTableField && { label: t('Sub-details'), value: 'Nester' },
            ]
          : [
              { label: t('Select'), value: 'Select' },
              { label: t('Record picker'), value: 'Picker' },
              !isTableField && { label: t('Sub-form'), value: 'Nester' },
              { label: t('Sub-form(Popover)'), value: 'PopoverNester' },
            ];
    }
  }, [t, collectionField?.interface, label]);
  return (fieldModeOptions || []).filter(Boolean);
};<|MERGE_RESOLUTION|>--- conflicted
+++ resolved
@@ -4,31 +4,19 @@
 import { useCollection_deprecated, useCollectionManager_deprecated } from '../../collection-manager';
 
 export const useFieldModeOptions = (props?) => {
-<<<<<<< HEAD
+  const { t } = useTranslation();
   const { getCollectionJoinField, getCollection } = useCollectionManager_deprecated();
-=======
-  const { t } = useTranslation();
-  const { getCollectionJoinField, getCollection } = useCollectionManager();
->>>>>>> b333938e
   const currentFieldSchema = useFieldSchema();
   const fieldSchema = props?.fieldSchema || currentFieldSchema;
   const field = useField();
   const form = useForm();
-<<<<<<< HEAD
-  const isReadPretty = field.readPretty || form.readPretty;
-  const isSubTableField = props?.fieldSchema;
-  const { getField } = useCollection_deprecated();
-  const collectionField = getField(fieldSchema['name']) || getCollectionJoinField(fieldSchema['x-collection-field']);
-  const { t } = useTranslation();
-=======
   const isReadPretty = fieldSchema?.['x-read-pretty'] || field.readPretty || form.readPretty;
   const isTableField = props?.fieldSchema;
-  const { getField } = useCollection();
+  const { getField } = useCollection_deprecated();
   const collectionField =
     props?.collectionField ||
     getField(fieldSchema['name']) ||
     getCollectionJoinField(fieldSchema['x-collection-field']);
->>>>>>> b333938e
   const { label } = fieldSchema['x-component-props']?.fieldNames || {};
   const fieldModeOptions = useMemo(() => {
     if (!collectionField || !collectionField?.interface) {
