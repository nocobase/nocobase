--- conflicted
+++ resolved
@@ -32,7 +32,6 @@
       return;
     }
     if (
-<<<<<<< HEAD
       ![
         'o2o',
         'oho',
@@ -44,132 +43,128 @@
         'updatedBy',
         'createdBy',
         'mbm',
+        'attachmentURL',
         'JSONDocObject',
         'JSONDocArray',
       ].includes(collectionField.interface)
-=======
-      !['o2o', 'oho', 'obo', 'o2m', 'linkTo', 'm2o', 'm2m', 'updatedBy', 'createdBy', 'mbm', 'attachmentURL'].includes(
-        collectionField.interface,
-      )
->>>>>>> f490ecf7
     )
       return;
     const collection = getCollection(collectionField.target);
     if (collection?.template === 'file') {
       return isReadPretty
         ? [
-            { label: t('Title'), value: 'Select' },
-            { label: t('File manager'), value: 'FileManager' },
-            { label: t('Tag'), value: 'Tag' },
-          ]
+          { label: t('Title'), value: 'Select' },
+          { label: t('File manager'), value: 'FileManager' },
+          { label: t('Tag'), value: 'Tag' },
+        ]
         : [
-            { label: t('Select'), value: 'Select' },
-            { label: t('Record picker'), value: 'Picker' },
-            { label: t('File manager'), value: 'FileManager' },
-          ];
+          { label: t('Select'), value: 'Select' },
+          { label: t('Record picker'), value: 'Picker' },
+          { label: t('File manager'), value: 'FileManager' },
+        ];
     }
     if (collection?.template === 'tree' && ['m2m', 'o2m', 'm2o'].includes(collectionField.interface)) {
       return isReadPretty
         ? [
+          { label: t('Title'), value: 'Select' },
+          { label: t('Tag'), value: 'Tag' },
+          !isTableField && { label: t('Sub-details'), value: 'Nester' },
+          !isTableField && { label: t('Sub-table'), value: 'SubTable' },
+        ]
+        : [
+          { label: t('Select'), value: 'Select' },
+          { label: t('Record picker'), value: 'Picker' },
+          !isTableField &&
+          ['m2m', 'o2m'].includes(collectionField.interface) && { label: t('Sub-table'), value: 'SubTable' },
+          !isTableField && { label: t('Cascade Select'), value: 'CascadeSelect' },
+          !isTableField && { label: t('Sub-form'), value: 'Nester' },
+          { label: t('Sub-form(Popover)'), value: 'PopoverNester' },
+        ];
+    }
+    switch (collectionField.interface) {
+      case 'o2m':
+        return isReadPretty
+          ? [
+            { label: t('Title'), value: 'Select' },
+            { label: t('Tag'), value: 'Tag' },
+            !isTableField && { label: t('Sub-table'), value: 'SubTable' },
+            !isTableField && { label: t('Sub-details'), value: 'Nester' },
+          ]
+          : [
+            { label: t('Select'), value: 'Select' },
+            { label: t('Record picker'), value: 'Picker' },
+            !isTableField && { label: t('Sub-form'), value: 'Nester' },
+            { label: t('Sub-form(Popover)'), value: 'PopoverNester' },
+            !isTableField && { label: t('Sub-table'), value: 'SubTable' },
+          ];
+      case 'm2m':
+      case 'mbm':
+        return isReadPretty
+          ? [
             { label: t('Title'), value: 'Select' },
             { label: t('Tag'), value: 'Tag' },
             !isTableField && { label: t('Sub-details'), value: 'Nester' },
             !isTableField && { label: t('Sub-table'), value: 'SubTable' },
           ]
-        : [
+          : [
             { label: t('Select'), value: 'Select' },
             { label: t('Record picker'), value: 'Picker' },
-            !isTableField &&
-              ['m2m', 'o2m'].includes(collectionField.interface) && { label: t('Sub-table'), value: 'SubTable' },
-            !isTableField && { label: t('Cascade Select'), value: 'CascadeSelect' },
+            !isTableField && { label: t('Sub-table'), value: 'SubTable' },
+            !isTableField && { label: t('Sub-form'), value: 'Nester' },
+            { label: t('Sub-form(Popover)'), value: 'PopoverNester' },
+          ];
+      case 'm2o':
+      case 'linkTo':
+        return isReadPretty
+          ? [
+            { label: t('Title'), value: 'Select' },
+            { label: t('Tag'), value: 'Tag' },
+            !isTableField && { label: t('Sub-details'), value: 'Nester' },
+          ]
+          : [
+            { label: t('Select'), value: 'Select' },
+            { label: t('Record picker'), value: 'Picker' },
+            !isTableField && { label: t('Sub-form'), value: 'Nester' },
+            { label: t('Sub-form(Popover)'), value: 'PopoverNester' },
+          ];
+      case 'JSONDocObject':
+        return isReadPretty
+          ? [
+            { label: t('Title'), value: 'Select' },
+            { label: t('Tag'), value: 'Tag' },
+            !isTableField && { label: t('Sub-details'), value: 'Nester' },
+          ]
+          : [
+            !isTableField && { label: t('Sub-form'), value: 'Nester' },
+            { label: t('Sub-form(Popover)'), value: 'PopoverNester' },
+          ];
+      case 'JSONDocArray':
+        return isReadPretty
+          ? [
+            { label: t('Title'), value: 'Select' },
+            { label: t('Tag'), value: 'Tag' },
+            !isTableField && { label: t('Sub-details'), value: 'Nester' },
+          ]
+          : [
+            !isTableField && { label: t('Sub-form'), value: 'Nester' },
+            !isTableField && { label: t('Sub-table'), value: 'SubTable' },
+            { label: t('Sub-form(Popover)'), value: 'PopoverNester' },
+          ];
+
+      default:
+        return isReadPretty
+          ? [
+            { label: t('Title'), value: 'Select' },
+            { label: t('Tag'), value: 'Tag' },
+            !isTableField && { label: t('Sub-details'), value: 'Nester' },
+          ]
+          : [
+            { label: t('Select'), value: 'Select' },
+            { label: t('Record picker'), value: 'Picker' },
             !isTableField && { label: t('Sub-form'), value: 'Nester' },
             { label: t('Sub-form(Popover)'), value: 'PopoverNester' },
           ];
     }
-    switch (collectionField.interface) {
-      case 'o2m':
-        return isReadPretty
-          ? [
-              { label: t('Title'), value: 'Select' },
-              { label: t('Tag'), value: 'Tag' },
-              !isTableField && { label: t('Sub-table'), value: 'SubTable' },
-              !isTableField && { label: t('Sub-details'), value: 'Nester' },
-            ]
-          : [
-              { label: t('Select'), value: 'Select' },
-              { label: t('Record picker'), value: 'Picker' },
-              !isTableField && { label: t('Sub-form'), value: 'Nester' },
-              { label: t('Sub-form(Popover)'), value: 'PopoverNester' },
-              !isTableField && { label: t('Sub-table'), value: 'SubTable' },
-            ];
-      case 'm2m':
-      case 'mbm':
-        return isReadPretty
-          ? [
-              { label: t('Title'), value: 'Select' },
-              { label: t('Tag'), value: 'Tag' },
-              !isTableField && { label: t('Sub-details'), value: 'Nester' },
-              !isTableField && { label: t('Sub-table'), value: 'SubTable' },
-            ]
-          : [
-              { label: t('Select'), value: 'Select' },
-              { label: t('Record picker'), value: 'Picker' },
-              !isTableField && { label: t('Sub-table'), value: 'SubTable' },
-              !isTableField && { label: t('Sub-form'), value: 'Nester' },
-              { label: t('Sub-form(Popover)'), value: 'PopoverNester' },
-            ];
-      case 'm2o':
-      case 'linkTo':
-        return isReadPretty
-          ? [
-              { label: t('Title'), value: 'Select' },
-              { label: t('Tag'), value: 'Tag' },
-              !isTableField && { label: t('Sub-details'), value: 'Nester' },
-            ]
-          : [
-              { label: t('Select'), value: 'Select' },
-              { label: t('Record picker'), value: 'Picker' },
-              !isTableField && { label: t('Sub-form'), value: 'Nester' },
-              { label: t('Sub-form(Popover)'), value: 'PopoverNester' },
-            ];
-      case 'JSONDocObject':
-        return isReadPretty
-          ? [
-              { label: t('Title'), value: 'Select' },
-              { label: t('Tag'), value: 'Tag' },
-              !isTableField && { label: t('Sub-details'), value: 'Nester' },
-            ]
-          : [
-              !isTableField && { label: t('Sub-form'), value: 'Nester' },
-              { label: t('Sub-form(Popover)'), value: 'PopoverNester' },
-            ];
-      case 'JSONDocArray':
-        return isReadPretty
-          ? [
-              { label: t('Title'), value: 'Select' },
-              { label: t('Tag'), value: 'Tag' },
-              !isTableField && { label: t('Sub-details'), value: 'Nester' },
-            ]
-          : [
-              !isTableField && { label: t('Sub-form'), value: 'Nester' },
-              !isTableField && { label: t('Sub-table'), value: 'SubTable' },
-              { label: t('Sub-form(Popover)'), value: 'PopoverNester' },
-            ];
-
-      default:
-        return isReadPretty
-          ? [
-              { label: t('Title'), value: 'Select' },
-              { label: t('Tag'), value: 'Tag' },
-              !isTableField && { label: t('Sub-details'), value: 'Nester' },
-            ]
-          : [
-              { label: t('Select'), value: 'Select' },
-              { label: t('Record picker'), value: 'Picker' },
-              !isTableField && { label: t('Sub-form'), value: 'Nester' },
-              { label: t('Sub-form(Popover)'), value: 'PopoverNester' },
-            ];
-    }
   }, [t, collectionField?.interface, label]);
   return (fieldModeOptions || []).filter(Boolean);
 };