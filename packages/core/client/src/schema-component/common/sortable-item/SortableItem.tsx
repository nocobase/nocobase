--- conflicted
+++ resolved
@@ -59,12 +59,12 @@
   return field.address.toString();
 };
 
-<<<<<<< HEAD
 export const SortableItem: React.FC<HTMLAttributes<HTMLDivElement> & { eid?: string; schema?: Schema }> = observer(
   (props) => {
     const { schema, id, eid, ...others } = useSortableItemProps(props);
+    const removeParentsIfNoChildren = others.removeParentsIfNoChildren ?? true;
     return (
-      <SortableProvider id={id} data={{ insertAdjacent: 'afterEnd', schema: schema }}>
+      <SortableProvider id={id} data={{ insertAdjacent: 'afterEnd', schema: schema, removeParentsIfNoChildren }}>
         <Sortable id={eid} {...others}>
           {props.children}
         </Sortable>
@@ -72,17 +72,6 @@
     );
   },
 );
-=======
-export const SortableItem: React.FC<any> = observer((props) => {
-  const { schema, id, ...others } = useSortableItemProps(props);
-  const removeParentsIfNoChildren = others.removeParentsIfNoChildren ?? true;
-  return (
-    <SortableProvider id={id} data={{ insertAdjacent: 'afterEnd', schema: schema, removeParentsIfNoChildren }}>
-      <Sortable {...others}>{props.children}</Sortable>
-    </SortableProvider>
-  );
-});
->>>>>>> ecd7540f
 
 export const DragHandler = (props) => {
   const { draggable } = useContext(SortableContext);
