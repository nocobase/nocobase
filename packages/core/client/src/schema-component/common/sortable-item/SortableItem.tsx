import { useDraggable, useDroppable } from '@dnd-kit/core';
import { cx } from '@emotion/css';
import { Schema, observer, useField, useFieldSchema } from '@formily/react';
import React, { HTMLAttributes, createContext, useContext } from 'react';

export const DraggableContext = createContext(null);
export const SortableContext = createContext(null);

export const SortableProvider = (props) => {
  const { id, data, children } = props;
  const draggable = useDraggable({
    id,
    data,
  });
  const droppable = useDroppable({
    id,
    data,
  });
  return <SortableContext.Provider value={{ draggable, droppable }}>{children}</SortableContext.Provider>;
};

export const Sortable = (props: any) => {
  const { component, overStyle, style, children, openMode, ...others } = props;
  const { draggable, droppable } = useContext(SortableContext);
  const { isOver, setNodeRef } = droppable;
  const droppableStyle = { ...style };

  if (isOver && draggable?.active?.id !== droppable?.over?.id) {
    droppableStyle[component === 'a' ? 'color' : 'background'] = 'rgba(241, 139, 98, .15)';
    Object.assign(droppableStyle, overStyle);
  }

  return React.createElement(
    component || 'div',
    {
      ...others,
      className: cx('nb-sortable-designer', props.className),
      ref: setNodeRef,
      style: droppableStyle,
    },
    children,
  );
};

const useSortableItemProps = (props) => {
  const id = useSortableItemId(props);
  if (props.schema) {
    return { ...props, id };
  }
  const schema = useFieldSchema();
  return { ...props, id, schema };
};

const useSortableItemId = (props) => {
  if (props.id) {
    return props.id;
  }
  const field = useField();
  return field.address.toString();
};

<<<<<<< HEAD
interface SortableItemProps extends HTMLAttributes<HTMLDivElement> {
  eid?: string;
  schema?: Schema;
  removeParentsIfNoChildren?: boolean;
}

export const SortableItem: React.FC<SortableItemProps> = observer((props) => {
  const { schema, id, eid, ...others } = useSortableItemProps(props);
  const removeParentsIfNoChildren = others.removeParentsIfNoChildren ?? true;
  return (
    <SortableProvider id={id} data={{ insertAdjacent: 'afterEnd', schema: schema, removeParentsIfNoChildren }}>
      <Sortable id={eid} {...others}>
        {props.children}
      </Sortable>
=======
export const SortableItem: React.FC<any> = observer((props) => {
  const { schema, id, removeParentsIfNoChildren, ...others } = useSortableItemProps(props);
  return (
    <SortableProvider
      id={id}
      data={{
        insertAdjacent: 'afterEnd',
        schema: schema,
        removeParentsIfNoChildren: removeParentsIfNoChildren ?? true,
      }}
    >
      <Sortable {...others}>{props.children}</Sortable>
>>>>>>> ea6f7acc
    </SortableProvider>
  );
});

export const DragHandler = (props) => {
  const { draggable } = useContext(SortableContext);
  const { isDragging, attributes, listeners, setNodeRef, transform } = draggable;
  const style = transform
    ? {
        transform: `translate3d(${transform.x}px, ${transform.y}px, 0)`,
      }
    : undefined;

  return (
    <div
      style={{
        display: 'inline-block',
        width: 12,
        height: 12,
        lineHeight: '12px',
        textAlign: 'left',
      }}
    >
      <div
        ref={setNodeRef}
        style={{
          // ...style,
          position: 'relative',
          zIndex: 1,
          // backgroundColor: '#333',
          lineHeight: 0,
          height: 2,
          width: 2,
          fontSize: 0,
          display: 'inline-block',
        }}
        {...listeners}
        {...attributes}
      >
        <span style={{ cursor: 'move', fontSize: 14 }}>{props.children}</span>
      </div>
    </div>
  );
};<|MERGE_RESOLUTION|>--- conflicted
+++ resolved
@@ -59,7 +59,6 @@
   return field.address.toString();
 };
 
-<<<<<<< HEAD
 interface SortableItemProps extends HTMLAttributes<HTMLDivElement> {
   eid?: string;
   schema?: Schema;
@@ -67,16 +66,7 @@
 }
 
 export const SortableItem: React.FC<SortableItemProps> = observer((props) => {
-  const { schema, id, eid, ...others } = useSortableItemProps(props);
-  const removeParentsIfNoChildren = others.removeParentsIfNoChildren ?? true;
-  return (
-    <SortableProvider id={id} data={{ insertAdjacent: 'afterEnd', schema: schema, removeParentsIfNoChildren }}>
-      <Sortable id={eid} {...others}>
-        {props.children}
-      </Sortable>
-=======
-export const SortableItem: React.FC<any> = observer((props) => {
-  const { schema, id, removeParentsIfNoChildren, ...others } = useSortableItemProps(props);
+  const { schema, id, eid, removeParentsIfNoChildren, ...others } = useSortableItemProps(props);
   return (
     <SortableProvider
       id={id}
@@ -86,8 +76,9 @@
         removeParentsIfNoChildren: removeParentsIfNoChildren ?? true,
       }}
     >
-      <Sortable {...others}>{props.children}</Sortable>
->>>>>>> ea6f7acc
+      <Sortable id={eid} {...others}>
+        {props.children}
+      </Sortable>
     </SortableProvider>
   );
 });
