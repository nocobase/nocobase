--- conflicted
+++ resolved
@@ -1,7 +1,7 @@
 import { useDraggable, useDroppable } from '@dnd-kit/core';
 import { cx } from '@emotion/css';
-import { Schema, observer, useField, useFieldSchema } from '@formily/react';
-import React, { HTMLAttributes, createContext, useContext } from 'react';
+import { observer, Schema, useField, useFieldSchema } from '@formily/react';
+import React, { createContext, HTMLAttributes, useContext } from 'react';
 
 export const DraggableContext = createContext(null);
 export const SortableContext = createContext(null);
@@ -59,34 +59,15 @@
   return field.address.toString();
 };
 
-<<<<<<< HEAD
 interface SortableItemProps extends HTMLAttributes<HTMLDivElement> {
   eid?: string;
   schema?: Schema;
   removeParentsIfNoChildren?: boolean;
 }
 
-export const SortableItem: React.FC<SortableItemProps> = observer((props) => {
-  const { schema, id, eid, removeParentsIfNoChildren, ...others } = useSortableItemProps(props);
-  return (
-    <SortableProvider
-      id={id}
-      data={{
-        insertAdjacent: 'afterEnd',
-        schema: schema,
-        removeParentsIfNoChildren: removeParentsIfNoChildren ?? true,
-      }}
-    >
-      <Sortable id={eid} {...others}>
-        {props.children}
-      </Sortable>
-    </SortableProvider>
-  );
-});
-=======
-export const SortableItem: React.FC<any> = observer(
+export const SortableItem: React.FC<SortableItemProps> = observer(
   (props) => {
-    const { schema, id, removeParentsIfNoChildren, ...others } = useSortableItemProps(props);
+    const { schema, id, eid, removeParentsIfNoChildren, ...others } = useSortableItemProps(props);
     return (
       <SortableProvider
         id={id}
@@ -96,13 +77,14 @@
           removeParentsIfNoChildren: removeParentsIfNoChildren ?? true,
         }}
       >
-        <Sortable {...others}>{props.children}</Sortable>
+        <Sortable id={eid} {...others}>
+          {props.children}
+        </Sortable>
       </SortableProvider>
     );
   },
   { displayName: 'SortableItem' },
 );
->>>>>>> 24601aa6
 
 export const DragHandler = (props) => {
   const { draggable } = useContext(SortableContext);
