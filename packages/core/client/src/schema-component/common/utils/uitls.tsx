/**
 * This file is part of the NocoBase (R) project.
 * Copyright (c) 2020-2024 NocoBase Co., Ltd.
 * Authors: NocoBase Team.
 *
 * This project is dual-licensed under AGPL-3.0 and NocoBase Commercial License.
 * For more information, please refer to: https://www.nocobase.com/agreement.
 */

import _, { every, findIndex, some } from 'lodash';
import Handlebars from 'handlebars';
import { VariableOption, VariablesContextType } from '../../../variables/types';
import { isVariable } from '../../../variables/utils/isVariable';
import { transformVariableValue } from '../../../variables/utils/transformVariableValue';
import { getJsonLogic } from '../../common/utils/logic';
import { replaceVariableValue } from '../../../block-provider/hooks';

type VariablesCtx = {
  /** 当前登录的用户 */
  $user?: Record<string, any>;
  $date?: Record<string, any>;
  $form?: Record<string, any>;
};

export const parseVariables = (str: string, ctx: VariablesCtx | any) => {
  const regex = /{{(.*?)}}/;
  const matches = str?.match?.(regex);
  if (matches) {
    const result = _.get(ctx, matches[1]);
    return _.isFunction(result) ? result() : result;
  } else {
    return str;
  }
};

export function getInnermostKeyAndValue(obj) {
  if (typeof obj !== 'object' || obj === null) {
    return null;
  }
  for (const key in obj) {
    if (Object.prototype.hasOwnProperty.call(obj, key)) {
      if (Object.prototype.toString.call(obj[key]) === '[object Object]' && obj[key] !== null) {
        return getInnermostKeyAndValue(obj[key]);
      } else {
        return { key, value: obj[key] };
      }
    }
  }
  return null;
}

export const getTargetField = (obj) => {
  const keys = getAllKeys(obj);
  const index = findIndex(keys, (key, index, keys) => {
    if (key.includes('$') && index > 0) {
      return true;
    }
  });
  const result = keys.slice(0, index);
  return result;
};

function getAllKeys(obj) {
  const keys = [];
  function traverse(o) {
    Object.keys(o)
      .sort()
      .forEach(function (key) {
        keys.push(key);
        if (o[key] && typeof o[key] === 'object') {
          traverse(o[key]);
        }
      });
  }
  traverse(obj);
  return keys;
}

export const conditionAnalyses = async ({
  ruleGroup,
  variables,
  localVariables,
}: {
  ruleGroup;
  variables: VariablesContextType;
  localVariables: VariableOption[];
}) => {
  const type = Object.keys(ruleGroup)[0] || '$and';
  const conditions = ruleGroup[type];

  let results = conditions.map(async (condition) => {
    // fix https://nocobase.height.app/T-3152
    if ('$and' in condition || '$or' in condition) {
      return await conditionAnalyses({ ruleGroup: condition, variables, localVariables });
    }

    const jsonlogic = getInnermostKeyAndValue(condition);
    const operator = jsonlogic?.key;

    if (!operator) {
      return true;
    }

    const targetVariableName = targetFieldToVariableString(getTargetField(condition));
    const targetValue = variables.parseVariable(targetVariableName, localVariables);

    const parsingResult = isVariable(jsonlogic?.value)
      ? [variables.parseVariable(jsonlogic?.value, localVariables), targetValue]
      : [jsonlogic?.value, targetValue];

    try {
      const jsonLogic = getJsonLogic();
      const [value, targetValue] = await Promise.all(parsingResult);
      const targetCollectionField = await variables.getCollectionField(targetVariableName, localVariables);
      return jsonLogic.apply({
        [operator]: [
          transformVariableValue(targetValue, { targetCollectionField }),
          transformVariableValue(value, { targetCollectionField }),
        ],
      });
    } catch (error) {
      throw error;
    }
  });
  results = await Promise.all(results);

  if (type === '$and') {
    return every(results, (v) => v);
  } else {
    return some(results, (v) => v);
  }
};

/**
 * 转化成变量字符串，方便解析出值
 * @param targetField
 * @returns
 */
export function targetFieldToVariableString(targetField: string[]) {
  // Action 中的联动规则虽然没有 form 上下文但是在这里也使用的是 `$nForm` 变量，这样实现更简单
  return `{{ $nForm.${targetField.join('.')} }}`;
}

const getVariablesData = (localVariables) => {
  const data = {};
  localVariables.map((v) => {
    data[v.name] = v.ctx;
  });
  return data;
};

export async function getRenderContent(templateEngine, content, variables, localVariables, defaultParse) {
  if (content && templateEngine === 'handlebars') {
    const renderedContent = Handlebars.compile(content);
    // 处理渲染后的内容
    try {
      const data = getVariablesData(localVariables);
<<<<<<< HEAD
      return renderedContent({ ...variables.ctxRef.current, ...data });
=======
      const html = renderedContent({ ...variables.ctxRef.current, ...data });
      return await defaultParse(html);
>>>>>>> f696c67b
    } catch (error) {
      console.log(error);
      return content;
    }
  } else {
    try {
      const html = await replaceVariableValue(content, variables, localVariables);
      return await defaultParse(html);
    } catch (error) {
      return content;
    }
  }
}<|MERGE_RESOLUTION|>--- conflicted
+++ resolved
@@ -155,12 +155,8 @@
     // 处理渲染后的内容
     try {
       const data = getVariablesData(localVariables);
-<<<<<<< HEAD
-      return renderedContent({ ...variables.ctxRef.current, ...data });
-=======
       const html = renderedContent({ ...variables.ctxRef.current, ...data });
       return await defaultParse(html);
->>>>>>> f696c67b
     } catch (error) {
       console.log(error);
       return content;
