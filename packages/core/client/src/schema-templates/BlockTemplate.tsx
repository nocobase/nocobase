import { observer, useField, useFieldSchema,Schema } from '@formily/react';
import React, { createContext, useContext, useMemo } from 'react';
import { useTranslation } from 'react-i18next';
import { RemoteSchemaComponent, useDesignable } from '..';
import { useSchemaTemplateManager } from './SchemaTemplateManagerProvider';

const BlockTemplateContext = createContext<any>({});

export const useBlockTemplateContext = () => {
  return useContext(BlockTemplateContext);
};

<<<<<<< HEAD
export const BlockTemplate = observer((props: any) => {
  const { templateId } = props;
  const { getTemplateById } = useSchemaTemplateManager();
  const field = useField();
  const fieldSchema = useFieldSchema();
  const { dn } = useDesignable();
  const { t } = useTranslation();
  const template = useMemo(() => getTemplateById(templateId), [templateId]);
  const onSuccess = (data) => {
    fieldSchema['x-linkage-rules'] = data?.data?.['x-linkage-rules'] || [];
    fieldSchema.setProperties(data?.data?.properties)
  };
  return template ? (
    <BlockTemplateContext.Provider value={{ dn, field, fieldSchema, template }}>
      <RemoteSchemaComponent noForm uid={template?.uid} onSuccess={onSuccess} />
    </BlockTemplateContext.Provider>
  ) : null;
});
=======
export const BlockTemplate = observer(
  (props: any) => {
    const { templateId } = props;
    const { getTemplateById } = useSchemaTemplateManager();
    const field = useField();
    const fieldSchema = useFieldSchema();
    const { dn } = useDesignable();
    const { t } = useTranslation();
    const template = useMemo(() => getTemplateById(templateId), [templateId]);
    const onSuccess = (data) => {
      fieldSchema['x-linkage-rules'] = data?.data?.['x-linkage-rules'] || [];
      fieldSchema.setProperties(data?.data?.properties);
    };
    return template ? (
      <BlockTemplateContext.Provider value={{ dn, field, fieldSchema, template }}>
        <RemoteSchemaComponent noForm uid={template?.uid} onSuccess={onSuccess} />
      </BlockTemplateContext.Provider>
    ) : null;
  },
  { displayName: 'BlockTemplate' },
);
>>>>>>> c3c02d89
<|MERGE_RESOLUTION|>--- conflicted
+++ resolved
@@ -10,26 +10,6 @@
   return useContext(BlockTemplateContext);
 };
 
-<<<<<<< HEAD
-export const BlockTemplate = observer((props: any) => {
-  const { templateId } = props;
-  const { getTemplateById } = useSchemaTemplateManager();
-  const field = useField();
-  const fieldSchema = useFieldSchema();
-  const { dn } = useDesignable();
-  const { t } = useTranslation();
-  const template = useMemo(() => getTemplateById(templateId), [templateId]);
-  const onSuccess = (data) => {
-    fieldSchema['x-linkage-rules'] = data?.data?.['x-linkage-rules'] || [];
-    fieldSchema.setProperties(data?.data?.properties)
-  };
-  return template ? (
-    <BlockTemplateContext.Provider value={{ dn, field, fieldSchema, template }}>
-      <RemoteSchemaComponent noForm uid={template?.uid} onSuccess={onSuccess} />
-    </BlockTemplateContext.Provider>
-  ) : null;
-});
-=======
 export const BlockTemplate = observer(
   (props: any) => {
     const { templateId } = props;
@@ -50,5 +30,4 @@
     ) : null;
   },
   { displayName: 'BlockTemplate' },
-);
->>>>>>> c3c02d89
+);