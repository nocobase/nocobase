--- conflicted
+++ resolved
@@ -78,12 +78,8 @@
     ...requestOptions,
     manual: dataLoadingMode === 'manual',
     ready: !!action,
-<<<<<<< HEAD
-    refreshDeps: [action, JSONParams, JSONRecord, resource, association, parentRecord, sourceId, templateFinished],
+    refreshDeps: [action, JSONParams, JSONRecord, resource, association, parentRecord, sourceId],
     defaultParams: [params],
-=======
-    refreshDeps: [action, JSONParams, JSONRecord, resource, association, parentRecord, sourceId],
->>>>>>> 02bcf477
   });
 
   return request;
