--- conflicted
+++ resolved
@@ -7,18 +7,11 @@
  * For more information, please refer to: https://www.nocobase.com/agreement.
  */
 
-import { Field } from '@formily/core';
-import { connect, useField, useFieldSchema } from '@formily/react';
+import { connect, useFieldSchema } from '@formily/react';
 import React from 'react';
 import { useDynamicComponentProps } from '../../hoc/withDynamicSchemaProps';
-<<<<<<< HEAD
 import { useComponent } from '../../schema-component';
-import { CollectionFieldOriginalContext, useCollectionField } from './CollectionFieldProvider';
-=======
-import { ErrorFallback, useCompile, useComponent } from '../../schema-component';
-import { useIsAllowToSetDefaultValue } from '../../schema-settings/hooks/useIsAllowToSetDefaultValue';
-import { CollectionFieldProvider, useCollectionField } from './CollectionFieldProvider';
->>>>>>> f218c0b1
+import { useCollectionField } from './CollectionFieldProvider';
 
 const CollectionFieldInternalField = (props) => {
   const fieldSchema = useFieldSchema();
@@ -34,21 +27,7 @@
 };
 
 export const CollectionField = connect((props) => {
-  const fieldSchema = useFieldSchema();
-  const field = useField<Field>();
-  return (
-<<<<<<< HEAD
-    <CollectionFieldOriginalContext.Provider value={{ fieldSchema, field }}>
-      <CollectionFieldInternalField {...props} />
-    </CollectionFieldOriginalContext.Provider>
-=======
-    <ErrorBoundary FallbackComponent={ErrorFallback.Modal} onError={(err) => console.log(err)}>
-      <CollectionFieldProvider name={fieldSchema.name}>
-        <CollectionFieldInternalField {...props} />
-      </CollectionFieldProvider>
-    </ErrorBoundary>
->>>>>>> f218c0b1
-  );
+  return <CollectionFieldInternalField {...props} />;
 });
 
 CollectionField.displayName = 'CollectionField';