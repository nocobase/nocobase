/**
 * This file is part of the NocoBase (R) project.
 * Copyright (c) 2020-2024 NocoBase Co., Ltd.
 * Authors: NocoBase Team.
 *
 * This project is dual-licensed under AGPL-3.0 and NocoBase Commercial License.
 * For more information, please refer to: https://www.nocobase.com/agreement.
 */

import { connect, useFieldSchema } from '@formily/react';
import React from 'react';
import { useDynamicComponentProps } from '../../hoc/withDynamicSchemaProps';
<<<<<<< HEAD
import { useComponent } from '../../schema-component';
import { useCollectionField } from './CollectionFieldProvider';
=======
import { ErrorFallback, useCompile, useComponent } from '../../schema-component';
import { useIsAllowToSetDefaultValue } from '../../schema-settings/hooks/useIsAllowToSetDefaultValue';
import { CollectionFieldOriginalContext, CollectionFieldProvider, useCollectionField } from './CollectionFieldProvider';
>>>>>>> 4394f72b

const CollectionFieldInternalField = (props) => {
  const fieldSchema = useFieldSchema();
  const { uiSchema } = useCollectionField();
  const Component = useComponent(
    fieldSchema['x-component-props']?.['component'] || uiSchema?.['x-component'] || 'Input',
  );
  const dynamicProps = useDynamicComponentProps(uiSchema?.['x-use-component-props'], props);

  if (!uiSchema) return null;

  return <Component {...props} {...dynamicProps} />;
};

export const CollectionField = connect((props) => {
<<<<<<< HEAD
  return <CollectionFieldInternalField {...props} />;
=======
  const fieldSchema = useFieldSchema();
  const field = useField<Field>();
  return (
    <ErrorBoundary FallbackComponent={ErrorFallback.Modal} onError={(err) => console.log(err)}>
      <CollectionFieldOriginalContext.Provider value={{ fieldSchema, field }}>
        <CollectionFieldProvider name={fieldSchema.name}>
          <CollectionFieldInternalField {...props} />
        </CollectionFieldProvider>
      </CollectionFieldOriginalContext.Provider>
    </ErrorBoundary>
  );
>>>>>>> 4394f72b
});

CollectionField.displayName = 'CollectionField';<|MERGE_RESOLUTION|>--- conflicted
+++ resolved
@@ -7,17 +7,12 @@
  * For more information, please refer to: https://www.nocobase.com/agreement.
  */
 
-import { connect, useFieldSchema } from '@formily/react';
+import { Field } from '@formily/core';
+import { connect, useField, useFieldSchema } from '@formily/react';
 import React from 'react';
 import { useDynamicComponentProps } from '../../hoc/withDynamicSchemaProps';
-<<<<<<< HEAD
 import { useComponent } from '../../schema-component';
-import { useCollectionField } from './CollectionFieldProvider';
-=======
-import { ErrorFallback, useCompile, useComponent } from '../../schema-component';
-import { useIsAllowToSetDefaultValue } from '../../schema-settings/hooks/useIsAllowToSetDefaultValue';
-import { CollectionFieldOriginalContext, CollectionFieldProvider, useCollectionField } from './CollectionFieldProvider';
->>>>>>> 4394f72b
+import { CollectionFieldOriginalContext, useCollectionField } from './CollectionFieldProvider';
 
 const CollectionFieldInternalField = (props) => {
   const fieldSchema = useFieldSchema();
@@ -33,21 +28,13 @@
 };
 
 export const CollectionField = connect((props) => {
-<<<<<<< HEAD
-  return <CollectionFieldInternalField {...props} />;
-=======
   const fieldSchema = useFieldSchema();
   const field = useField<Field>();
   return (
-    <ErrorBoundary FallbackComponent={ErrorFallback.Modal} onError={(err) => console.log(err)}>
-      <CollectionFieldOriginalContext.Provider value={{ fieldSchema, field }}>
-        <CollectionFieldProvider name={fieldSchema.name}>
-          <CollectionFieldInternalField {...props} />
-        </CollectionFieldProvider>
-      </CollectionFieldOriginalContext.Provider>
-    </ErrorBoundary>
+    <CollectionFieldOriginalContext.Provider value={{ fieldSchema, field }}>
+      <CollectionFieldInternalField {...props} />
+    </CollectionFieldOriginalContext.Provider>
   );
->>>>>>> 4394f72b
 });
 
 CollectionField.displayName = 'CollectionField';