import { DisconnectOutlined, LoadingOutlined } from '@ant-design/icons';
import { css } from '@emotion/css';
import { observer } from '@formily/reactive-react';
import { Button, Modal, Result, Spin } from 'antd';
import React, { FC } from 'react';
import { Navigate, useNavigate } from 'react-router-dom';
import { ACLPlugin } from '../acl';
import { Application, useApp } from '../application';
import { Plugin } from '../application/Plugin';
import { SigninPage, SigninPageExtensionPlugin, SignupPage } from '../auth';
import { BlockSchemaComponentPlugin } from '../block-provider';
import { RemoteDocumentTitlePlugin } from '../document-title';
<<<<<<< HEAD
import { AntdAppProvider } from '../global-theme';
=======
>>>>>>> 34e026ce
import { PinnedListPlugin } from '../plugin-manager';
import { PMPlugin } from '../pm';
import { AdminLayoutPlugin, AuthLayout, RouteSchemaComponent } from '../route-switch';
import {
  AntdSchemaComponentPlugin,
  KanbanPlugin,
  SchemaComponentPlugin,
  menuItemInitializer,
} from '../schema-component';
import { ErrorFallback } from '../schema-component/antd/error-fallback';
import { AssociationFilterPlugin, SchemaInitializerPlugin } from '../schema-initializer';
import { BlockTemplateDetails, BlockTemplatePage } from '../schema-templates';
import { SystemSettingsPlugin } from '../system-settings';
import { CurrentUserProvider, CurrentUserSettingsMenuProvider } from '../user';
import { LocalePlugin } from './plugins/LocalePlugin';

const AppSpin = () => {
  return (
    <Spin style={{ position: 'fixed', top: '50%', left: '50%', fontSize: 72, transform: 'translate(-50%, -50%)' }} />
  );
};

const AppError: FC<{ error: Error; app: Application }> = observer(({ app, error }) => {
  return (
    <div>
      <Result
        className={css`
          top: 50%;
          position: absolute;
          width: 100%;
          transform: translate(0, -50%);
        `}
        status="error"
        title={app.i18n.t('Failed to load plugin')}
        subTitle={app.i18n.t(error?.message)}
        extra={[
          <Button type="primary" key="try" onClick={() => window.location.reload()}>
            {app.i18n.t('Try again')}
          </Button>,
        ]}
      />
    </div>
  );
});

const getProps = (app: Application) => {
  if (app.ws.serverDown) {
    return {
      status: 'error',
      icon: <DisconnectOutlined />,
      title: "You're offline",
      subTitle: 'Please check the server status or network connection status',
    };
  }

  if (!app.error) {
    return {};
  }

  if (app.error.code === 'APP_NOT_FOUND') {
    return {
      status: 'warning',
      title: 'App not found',
      subTitle: app.error?.message,
    };
  }

  if (app.error.code === 'APP_INITIALIZING') {
    return {
      status: 'info',
      icon: <LoadingOutlined />,
      title: 'App initializing',
      subTitle: app.error?.message,
    };
  }

  if (app.error.code === 'APP_INITIALIZED') {
    return {
      status: 'warning',
      title: 'App initialized',
      subTitle: app.error?.message,
    };
  }

  if (app.error.code === 'APP_ERROR') {
    return {
      status: 'error',
      title: 'App error',
      subTitle: app.error?.message,
    };
  }

  if (app.error.code === 'APP_NOT_INSTALLED_ERROR') {
    return {
      status: 'warning',
      title: 'App not installed',
      subTitle: app.error?.message,
    };
  }

  if (app.error.code === 'APP_STOPPED') {
    return {
      status: 'warning',
      title: 'App stopped',
      subTitle: app.error?.message,
    };
  }

  if (app.error.code === 'APP_COMMANDING') {
    const props = {
      status: 'info',
      icon: <LoadingOutlined />,
      title: app.error?.command?.name,
      subTitle: app.error?.message,
    };
    const commands = {
      start: {
        title: 'App starting',
      },
      restart: {
        title: 'App restarting',
      },
      install: {
        title: 'App installing',
      },
      upgrade: {
        title: 'App upgrading',
      },
      'pm.add': {
        title: 'Adding plugin',
      },
      'pm.update': {
        title: 'Updating plugin',
      },
      'pm.enable': {
        title: 'Enabling plugin',
      },
      'pm.disable': {
        title: 'Disabling plugin',
      },
      'pm.remove': {
        title: 'Removing plugin',
      },
    };
    return { ...props, ...commands[app.error?.command?.name] };
  }

  return {};
};

const AppMaintaining: FC<{ app: Application; error: Error }> = observer(({ app }) => {
  const { icon, status, title, subTitle } = getProps(app);
  return (
    <div>
      <Result
        className={css`
          top: 50%;
          position: absolute;
          width: 100%;
          transform: translate(0, -50%);
        `}
        icon={icon}
        status={status}
        title={app.i18n.t(title)}
        subTitle={app.i18n.t(subTitle)}
        // extra={[
        //   <Button type="primary" key="try" onClick={() => window.location.reload()}>
        //     {app.i18n.t('Try again')}
        //   </Button>,
        // ]}
      />
    </div>
  );
});

const AppMaintainingDialog: FC<{ app: Application; error: Error }> = observer(({ app }) => {
  const { icon, status, title, subTitle } = getProps(app);
  return (
    <Modal open={true} footer={null} closable={false}>
      <Result icon={icon} status={status} title={app.i18n.t(title)} subTitle={app.i18n.t(subTitle)} />
    </Modal>
  );
});

const AppNotFound = () => {
  const navigate = useNavigate();
  return (
    <Result
      status="404"
      title="404"
      subTitle="Sorry, the page you visited does not exist."
      extra={
        <Button onClick={() => navigate('/', { replace: true })} type="primary">
          Back Home
        </Button>
      }
    />
  );
};

export class NocoBaseBuildInPlugin extends Plugin {
  async afterAdd() {
    this.app.addComponents({
      AppSpin,
      AppError,
      AppMaintaining,
      AppMaintainingDialog,
      AppNotFound,
    });
    await this.addPlugins();
  }

  async load() {
    this.addComponents();
    this.addRoutes();

    this.app.use(CurrentUserProvider);
<<<<<<< HEAD
    this.app.use(AntdAppProvider);
=======
>>>>>>> 34e026ce
    this.app.use(CurrentUserSettingsMenuProvider);

    this.app.schemaInitializerManager.add(menuItemInitializer);
  }

  addRoutes() {
    this.router.add('root', {
      path: '/',
      element: <Navigate replace to="/admin" />,
    });

    this.router.add('not-found', {
      path: '*',
      Component: AppNotFound,
    });

    this.router.add('admin', {
      path: '/admin',
      Component: 'AdminLayout',
    });
    this.router.add('admin.page', {
      path: '/admin/:name',
      Component: 'RouteSchemaComponent',
    });

    this.router.add('auth', {
      Component: 'AuthLayout',
    });
    this.router.add('auth.signin', {
      path: '/signin',
      Component: 'SigninPage',
    });
    this.router.add('auth.signup', {
      path: '/signup',
      Component: 'SignupPage',
    });
  }

  addComponents() {
    this.app.addComponents({
      AuthLayout,
      SigninPage,
      SignupPage,
      ErrorFallback,
      RouteSchemaComponent,
      BlockTemplatePage,
      BlockTemplateDetails,
    });
  }
  async addPlugins() {
    await this.app.pm.add(AssociationFilterPlugin);
    await this.app.pm.add(KanbanPlugin);
    await this.app.pm.add(LocalePlugin, { name: 'builtin-locale' });
    await this.app.pm.add(AdminLayoutPlugin, { name: 'admin-layout' });
    await this.app.pm.add(SystemSettingsPlugin, { name: 'system-setting' });
    await this.app.pm.add(PinnedListPlugin, {
      name: 'pinned-list',
      config: {
        items: {
          ui: { order: 100, component: 'DesignableSwitch', pin: true, snippet: 'ui.*' },
          pm: { order: 200, component: 'PluginManagerLink', pin: true, snippet: 'pm' },
          sc: { order: 300, component: 'SettingsCenterDropdown', pin: true, snippet: 'pm.*' },
        },
      },
    });
    await this.app.pm.add(SchemaComponentPlugin, { name: 'schema-component' });
    await this.app.pm.add(SchemaInitializerPlugin, { name: 'schema-initializer' });
    await this.app.pm.add(BlockSchemaComponentPlugin, { name: 'block-schema-component' });
    await this.app.pm.add(AntdSchemaComponentPlugin, { name: 'antd-schema-component' });
    await this.app.pm.add(SigninPageExtensionPlugin, { name: 'signin-page-extension' });
    await this.app.pm.add(ACLPlugin, { name: 'builtin-acl' });
    await this.app.pm.add(RemoteDocumentTitlePlugin, { name: 'remote-document-title' });
    await this.app.pm.add(PMPlugin, { name: 'builtin-pm' });
  }
}<|MERGE_RESOLUTION|>--- conflicted
+++ resolved
@@ -10,10 +10,6 @@
 import { SigninPage, SigninPageExtensionPlugin, SignupPage } from '../auth';
 import { BlockSchemaComponentPlugin } from '../block-provider';
 import { RemoteDocumentTitlePlugin } from '../document-title';
-<<<<<<< HEAD
-import { AntdAppProvider } from '../global-theme';
-=======
->>>>>>> 34e026ce
 import { PinnedListPlugin } from '../plugin-manager';
 import { PMPlugin } from '../pm';
 import { AdminLayoutPlugin, AuthLayout, RouteSchemaComponent } from '../route-switch';
@@ -231,10 +227,6 @@
     this.addRoutes();
 
     this.app.use(CurrentUserProvider);
-<<<<<<< HEAD
-    this.app.use(AntdAppProvider);
-=======
->>>>>>> 34e026ce
     this.app.use(CurrentUserSettingsMenuProvider);
 
     this.app.schemaInitializerManager.add(menuItemInitializer);
