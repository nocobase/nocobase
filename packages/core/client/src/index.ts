--- conflicted
+++ resolved
@@ -41,6 +41,7 @@
 export * from './hooks';
 export * from './i18n';
 export * from './icon';
+export * from './lazy-helper';
 export { default as locale } from './locale';
 export * from './nocobase-buildin-plugin';
 export * from './plugin-manager';
@@ -58,7 +59,6 @@
 export * from './testUtils';
 export * from './user';
 export * from './variables';
-export * from './lazy-helper';
 
 export { withDynamicSchemaProps } from './hoc/withDynamicSchemaProps';
 export { withSkeletonComponent } from './hoc/withSkeletonComponent';
@@ -82,12 +82,9 @@
 export { languageCodes } from './locale';
 
 // Override Formily API
-<<<<<<< HEAD
-export { NocoBaseRecursionField, useRefreshFieldSchema } from './formily/NocoBaseRecursionField';
-=======
 export {
-  NocoBaseRecursionField,
   CollectionFieldUISchemaProvider,
   IsInNocoBaseRecursionFieldContext,
-} from './formily/NocoBaseRecursionField';
->>>>>>> e35768ce
+  NocoBaseRecursionField,
+  useRefreshFieldSchema,
+} from './formily/NocoBaseRecursionField';