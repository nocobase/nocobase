--- conflicted
+++ resolved
@@ -1,11 +1,7 @@
 import { message } from 'antd';
 import React, { useContext, createContext, FunctionComponent, createElement } from 'react';
 import { useTranslation } from 'react-i18next';
-<<<<<<< HEAD
-import { Link, useNavigate, useLocation, useParams } from 'react-router-dom';
-=======
 import { Link, useNavigate, useSearchParams } from 'react-router-dom';
->>>>>>> 64070b81
 import { useAPIClient, useCurrentDocumentTitle, useViewport } from '..';
 import { useForm } from '@formily/react';
 
