--- conflicted
+++ resolved
@@ -1,13 +1,8 @@
 import { message } from 'antd';
 import React, { useContext, createContext, FunctionComponent, createElement } from 'react';
 import { useTranslation } from 'react-i18next';
-<<<<<<< HEAD
 import { Link, useNavigate, useLocation, useParams } from 'react-router-dom';
-import { useAPIClient, useCurrentDocumentTitle } from '..';
-=======
-import { Link, useHistory, useLocation, useParams } from 'react-router-dom';
 import { useAPIClient, useCurrentDocumentTitle, useViewport } from '..';
->>>>>>> b64ce6a2
 import { useForm } from '@formily/react';
 
 export const SignupPageContext = createContext<{
