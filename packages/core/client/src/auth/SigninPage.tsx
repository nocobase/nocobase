import { Space, Tabs } from 'antd';
import React, {
  useCallback,
  useContext,
  createContext,
  FunctionComponent,
  createElement,
  useState,
  FunctionComponentElement,
} from 'react';
import { css } from '@emotion/css';
import { useTranslation } from 'react-i18next';
import { useNavigate, useLocation } from 'react-router-dom';
import { useAPIClient, useCurrentDocumentTitle, useRequest } from '..';
import { useSigninPageExtension } from './SigninPageExtension';
import { useForm } from '@formily/react';

const SigninPageContext = createContext<{
  [authType: string]: {
    component: FunctionComponent;
    tabTitle?: string;
  };
}>({});

export const SigninPageProvider: React.FC<{
  authType: string;
  component: FunctionComponent<{ authenticator: Authenticator }>;
  tabTitle?: string;
}> = (props) => {
  const components = useContext(SigninPageContext);
  components[props.authType] = {
    component: props.component,
    tabTitle: props.tabTitle,
  };
  return <SigninPageContext.Provider value={components}>{props.children}</SigninPageContext.Provider>;
};

export type Authenticator = {
  name: string;
  authType: string;
  title?: string;
  options?: {
    [key: string]: any;
  };
  sort?: number;
};

export const AuthenticatorsContext = createContext<Authenticator[]>([]);

export function useRedirect(next = '/admin') {
  const location = useLocation();
  const navigate = useNavigate();
  const redirect = location?.['query']?.redirect;
  return useCallback(() => {
<<<<<<< HEAD
    navigate(redirect || '/admin');
  }, [navigate, redirect]);
=======
    history.replace(redirect || '/admin');
  }, [redirect, history]);
>>>>>>> 4ac01b28
}

export const useSignIn = (authenticator) => {
  const form = useForm();
  const api = useAPIClient();
  const redirect = useRedirect();
  return {
    async run() {
      await form.submit();
      await api.auth.signIn(form.values, authenticator);
      redirect();
    },
  };
};

export const SigninPage = () => {
  const { t } = useTranslation();
  useCurrentDocumentTitle('Signin');
  const signInPages = useContext(SigninPageContext);
  const api = useAPIClient();
  const [authenticators, setAuthenticators] = useState<Authenticator[]>([]);
  const [tabs, setTabs] = useState<
    (Authenticator & {
      component: FunctionComponentElement<{ authenticator: Authenticator }>;
      tabTitle: string;
    })[]
  >([]);
  const signinExtension = useSigninPageExtension(authenticators);

  const handleAuthenticators = (authenticators: Authenticator[]) => {
    const tabs = authenticators
      .map((authenticator) => {
        const page = signInPages[authenticator.authType];
        if (!page) {
          return;
        }
        return {
          component: createElement<{
            authenticator: Authenticator;
          }>(page.component, { authenticator }),
          tabTitle: authenticator.title || page.tabTitle || authenticator.name,
          ...authenticator,
        };
      })
      .filter((i) => i);

    setAuthenticators(authenticators);
    setTabs(tabs);
  };

  useRequest(
    () =>
      api
        .resource('authenticators')
        .publicList()
        .then((res) => {
          return res?.data?.data || [];
        }),
    {
      onSuccess: (data) => {
        handleAuthenticators(data);
      },
    },
  );

  if (!authenticators.length) {
    return <div style={{ color: '#ccc' }}>{t('Oops! No authentication methods available.')}</div>;
  }

  return (
    <AuthenticatorsContext.Provider value={authenticators}>
      <Space
        direction="vertical"
        className={css`
          display: flex;
        `}
      >
        {tabs.length > 1 ? (
          <Tabs>
            {tabs.map((tab) => (
              <Tabs.TabPane tab={tab.tabTitle} key={tab.name}>
                {tab.component}
              </Tabs.TabPane>
            ))}
          </Tabs>
        ) : tabs.length ? (
          <div>{tabs[0].component}</div>
        ) : (
          <></>
        )}
        <Space
          direction="vertical"
          className={css`
            display: flex;
          `}
        >
          {signinExtension}
        </Space>
      </Space>
    </AuthenticatorsContext.Provider>
  );
};<|MERGE_RESOLUTION|>--- conflicted
+++ resolved
@@ -52,13 +52,8 @@
   const navigate = useNavigate();
   const redirect = location?.['query']?.redirect;
   return useCallback(() => {
-<<<<<<< HEAD
-    navigate(redirect || '/admin');
-  }, [navigate, redirect]);
-=======
-    history.replace(redirect || '/admin');
-  }, [redirect, history]);
->>>>>>> 4ac01b28
+    navigate(redirect || '/admin', { replace: true });
+  }, [redirect, navigate]);
 }
 
 export const useSignIn = (authenticator) => {
