import { ISchema } from '@formily/react';
import { uid } from '@formily/shared';
import { Card } from 'antd';
<<<<<<< HEAD
import React, { useState } from 'react';
import { useTranslation } from 'react-i18next';
import { useNavigate } from 'react-router-dom';
import { PluginManager } from '../plugin-manager';
import { ActionContextProvider, SchemaComponent } from '../schema-component';
=======
import React from 'react';
import { SchemaComponent } from '../schema-component';
>>>>>>> b64ce6a2
import * as components from './Configuration';

const schema2: ISchema = {
  type: 'object',
  properties: {
    [uid()]: {
      'x-component': 'RoleTable',
    },
  },
};

export const ACLPane = () => {
  return (
    <Card bordered={false}>
      <SchemaComponent components={components} schema={schema2} />
    </Card>
  );
<<<<<<< HEAD
};

export const ACLShortcut = () => {
  const { t } = useTranslation();
  const navigate = useNavigate();
  return (
    <PluginManager.Toolbar.Item
      icon={<LockOutlined />}
      title={t('Roles & Permissions')}
      onClick={() => {
        navigate('/admin/settings/acl/roles');
      }}
    />
  );
};

export const ACLShortcut2 = () => {
  const [visible, setVisible] = useState(false);
  const { t } = useTranslation();
  return (
    <ActionContextProvider value={{ visible, setVisible }}>
      <PluginManager.Toolbar.Item
        icon={<LockOutlined />}
        title={t('Roles & Permissions')}
        onClick={() => {
          setVisible(true);
        }}
      />
      <SchemaComponent components={components} schema={schema} />
    </ActionContextProvider>
  );
=======
>>>>>>> b64ce6a2
};<|MERGE_RESOLUTION|>--- conflicted
+++ resolved
@@ -1,16 +1,8 @@
 import { ISchema } from '@formily/react';
 import { uid } from '@formily/shared';
 import { Card } from 'antd';
-<<<<<<< HEAD
-import React, { useState } from 'react';
-import { useTranslation } from 'react-i18next';
-import { useNavigate } from 'react-router-dom';
-import { PluginManager } from '../plugin-manager';
-import { ActionContextProvider, SchemaComponent } from '../schema-component';
-=======
 import React from 'react';
 import { SchemaComponent } from '../schema-component';
->>>>>>> b64ce6a2
 import * as components from './Configuration';
 
 const schema2: ISchema = {
@@ -28,38 +20,4 @@
       <SchemaComponent components={components} schema={schema2} />
     </Card>
   );
-<<<<<<< HEAD
-};
-
-export const ACLShortcut = () => {
-  const { t } = useTranslation();
-  const navigate = useNavigate();
-  return (
-    <PluginManager.Toolbar.Item
-      icon={<LockOutlined />}
-      title={t('Roles & Permissions')}
-      onClick={() => {
-        navigate('/admin/settings/acl/roles');
-      }}
-    />
-  );
-};
-
-export const ACLShortcut2 = () => {
-  const [visible, setVisible] = useState(false);
-  const { t } = useTranslation();
-  return (
-    <ActionContextProvider value={{ visible, setVisible }}>
-      <PluginManager.Toolbar.Item
-        icon={<LockOutlined />}
-        title={t('Roles & Permissions')}
-        onClick={() => {
-          setVisible(true);
-        }}
-      />
-      <SchemaComponent components={components} schema={schema} />
-    </ActionContextProvider>
-  );
-=======
->>>>>>> b64ce6a2
 };