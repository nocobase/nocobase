import { useFieldSchema } from '@formily/react';
import { Spin } from 'antd';
import React, { createContext, useContext } from 'react';
import { Redirect } from 'react-router-dom';
import { useAPIClient, useRequest } from '../api-client';
import { useCollection } from '../collection-manager';
import { useRecordIsOwn } from '../record-provider';
<<<<<<< HEAD
import { SchemaComponentOptions, useDesignable, FormItem } from '../schema-component';
=======
import { useRecord } from '../record-provider';
import { SchemaComponentOptions, useDesignable, FormItem } from '../schema-component';
import { useBlockRequestContext } from '../block-provider/BlockProvider';
import { useResourceActionContext } from '../collection-manager/ResourceActionProvider';
>>>>>>> 7359e008

export const ACLContext = createContext(null);

export const ACLProvider = (props) => {
  return (
    <SchemaComponentOptions
      components={{ ACLCollectionFieldProvider, ACLActionProvider, ACLMenuItemProvider, ACLCollectionProvider }}
    >
      {props.children}
    </SchemaComponentOptions>
  );
};

export const ACLRolesCheckProvider = (props) => {
  const { setDesignable } = useDesignable();
  const api = useAPIClient();
  const result = useRequest(
    {
      url: 'roles:check',
    },
    {
      onSuccess(data) {
        if (!data?.data?.allowConfigure && !data?.data?.allowAll) {
          setDesignable(false);
        }
        if (data?.data?.role !== api.auth.role) {
          api.auth.setRole(data?.data?.role);
        }
      },
    },
  );
  if (result.loading) {
    return <Spin />;
  }
  if (result.error) {
    return <Redirect to={'/signin'} />;
  }
  return <ACLContext.Provider value={result}>{props.children}</ACLContext.Provider>;
};

export const useRoleRecheck = () => {
  const ctx = useContext(ACLContext);
  const { allowAll, allowConfigure } = useACLRoleContext();
  return () => {
    if (allowAll || allowConfigure) {
      return;
    }
    ctx.refresh();
  };
};

export const useACLContext = () => {
  return useContext(ACLContext);
};

export const useACLRoleContext = () => {
  const ctx = useContext(ACLContext);
  const data = ctx.data?.data;

  return {
    ...data,
    getActionParams(path: string, { skipOwnCheck, isOwn }) {
      const [resourceName, act] = path.split(':');
      const currentAction = data?.actionAlias?.[act] || act;
      const hasResource = data?.resources?.includes(resourceName);
      const params = data?.actions?.[`${resourceName}:${currentAction}`] || data?.actions?.[`${resourceName}:${act}`];
      if (hasResource) {
        if (!skipOwnCheck && params?.own) {
          return isOwn ? params : null;
        }
        return params;
      }
      const strategyActions = data?.strategy?.actions || [];
      const strategyAction = strategyActions?.find((action) => {
        const [value] = action.split(':');
        return value === currentAction;
      });
      if (!strategyAction) {
        return;
      }
      if (skipOwnCheck) {
        return {};
      }
      const [, actionScope] = strategyAction.split(':');
      if (actionScope === 'own') {
        return isOwn;
      }
      return {};
    },
  };
};

export const ACLAllowConfigure = (props) => {
  const { allowAll, allowConfigure } = useACLRoleContext();
  if (allowAll || allowConfigure) {
    return <>{props.children}</>;
  }
  return null;
};

const ACLActionParamsContext = createContext<any>({});

export const ACLCollectionProvider = (props) => {
  const { allowAll, allowConfigure, getActionParams } = useACLRoleContext();
  const fieldSchema = useFieldSchema();
  const isOwn = useRecordIsOwn();
  if (allowAll || allowConfigure) {
    return <>{props.children}</>;
  }
  const path = fieldSchema['x-acl-action'];
  const skipScopeCheck = fieldSchema['x-acl-action-props']?.skipScopeCheck;
  if (!path) {
    return <>{props.children}</>;
  }
  const params = getActionParams(path, { isOwn, skipOwnCheck: skipScopeCheck === false ? false : true });
  if (!params) {
    return null;
  }
  return <ACLActionParamsContext.Provider value={params}>{props.children}</ACLActionParamsContext.Provider>;
};

const isBlockRequest = (schema) => {
  if (schema['x-decorator'] === 'TableBlockProvider') {
    return true;
  } else {
    return schema.parent && isBlockRequest(schema.parent);
  }
};

export const ACLActionProvider = (props) => {
  const fieldSchema = useFieldSchema();
  const record = useRecord();
  const { name, getPrimaryKeyField } = useCollection();
  const { service } = isBlockRequest(fieldSchema) ? useBlockRequestContext() : { service: useResourceActionContext() };
  const { meta } = service?.data || {};
  const { allowedActions } = meta || {};
  const isOwn = useRecordIsOwn();
  const { allowAll, allowConfigure, getActionParams } = useACLRoleContext();
  const actionName = fieldSchema['x-action'];
  const path = fieldSchema['x-acl-action'] || `${name}:${actionName}`;
  const actionScope = allowedActions?.[path.split(':')[1]];
  const actionScopeCheck = actionScope ? actionScope?.includes(record[getPrimaryKeyField(name).name]) : true;
  const skipScopeCheck = fieldSchema['x-acl-action-props']?.skipScopeCheck;
  fieldSchema['x-disabled'] = !actionScopeCheck;
  if (!name || allowAll || allowConfigure) {
    return <>{props.children}</>;
  }
  const params = getActionParams(path, { skipOwnCheck: skipScopeCheck, isOwn });
  fieldSchema['x-disabled'] = !params || !actionScopeCheck;
  return <ACLActionParamsContext.Provider value={params}>{props.children}</ACLActionParamsContext.Provider>;
};

export const ACLCollectionFieldProvider = (props) => {
  const { name } = useCollection();
  const fieldSchema = useFieldSchema();
  const { allowAll, allowConfigure, getActionParams, resources } = useACLRoleContext();
  const actionName = fieldSchema['x-action'] || 'view';
  const findAclAction = (schema) => {
    if (schema?.['x-collection-field']?.includes(name)) {
      if (schema['x-acl-action']) {
        return schema['x-acl-action'];
      } else {
        return schema.parent ? findAclAction(schema.parent) : `${name}:${actionName}`;
      }
    }
    return `${name}:${actionName}`;
  };
  const path = findAclAction(fieldSchema);
  const skipScopeCheck = fieldSchema['x-acl-action-props']?.skipScopeCheck;
  const isOwn = useRecordIsOwn();
  if (!name || allowAll || allowConfigure) {
    return <FormItem>{props.children}</FormItem>;
  }
  if (resources.includes(name)) {
    const params = getActionParams(path, { skipOwnCheck: skipScopeCheck, isOwn });
    const { whitelist, fields } = params;
    const aclFieldCheck = (whitelist || fields).includes(fieldSchema.name);
    if (!aclFieldCheck) {
      return null;
    }
    return (
      <ACLActionParamsContext.Provider value={params}>
        <FormItem>{props.children}</FormItem>
      </ACLActionParamsContext.Provider>
    );
  }
  return <FormItem>{props.children}</FormItem>;
};

export const ACLMenuItemProvider = (props) => {
  const { allowAll, allowConfigure, allowMenuItemIds = [] } = useACLRoleContext();
  const fieldSchema = useFieldSchema();
  if (allowAll || allowConfigure) {
    return <>{props.children}</>;
  }
  if (!fieldSchema['x-uid']) {
    return <>{props.children}</>;
  }
  if (allowMenuItemIds.includes(fieldSchema['x-uid'])) {
    return <>{props.children}</>;
  }
  return null;
};

export default ACLProvider;<|MERGE_RESOLUTION|>--- conflicted
+++ resolved
@@ -5,14 +5,10 @@
 import { useAPIClient, useRequest } from '../api-client';
 import { useCollection } from '../collection-manager';
 import { useRecordIsOwn } from '../record-provider';
-<<<<<<< HEAD
-import { SchemaComponentOptions, useDesignable, FormItem } from '../schema-component';
-=======
 import { useRecord } from '../record-provider';
 import { SchemaComponentOptions, useDesignable, FormItem } from '../schema-component';
 import { useBlockRequestContext } from '../block-provider/BlockProvider';
 import { useResourceActionContext } from '../collection-manager/ResourceActionProvider';
->>>>>>> 7359e008
 
 export const ACLContext = createContext(null);
 
