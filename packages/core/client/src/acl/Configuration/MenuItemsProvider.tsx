--- conflicted
+++ resolved
@@ -1,11 +1,7 @@
 import { Spin } from 'antd';
 import React, { createContext, useContext } from 'react';
 import { useRequest } from '../../api-client';
-<<<<<<< HEAD
 import { useAdminSchemaUid } from '../../hooks';
-=======
-import { useSystemSettings } from '../../system-settings';
->>>>>>> daa48302
 
 const MenuItemsContext = createContext(null);
 
