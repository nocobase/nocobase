export default {
  "Display <1><0>10</0><1>20</1><2>50</2><3>100</3></1> items per page": "每页显示 <1><0>10</0><1>20</1><2>50</2><3>100</3></1> 条",
  "Meet <1><0>All</0><1>Any</1></1> conditions in the group": "满足组内 <1><0>全部</0><1>任意</1></1> 条件",
  "Open in<1><0>Modal</0><1>Drawer</1><2>Window</2></1>": "在 <1><0>对话框</0><1>抽屉</1><2>窗口</2></1> 内打开",
  "{{count}} filter items": "{{count}} 个筛选项",
  "{{count}} more items": "还有 {{count}} 项",
  "Total {{count}} items": "总共 {{count}} 条",
  "Today": "今天",
  "Month": "月",
  "Week": "周",
  "Work week": "工作日",
  "Day": "天",
  "Agenda": "列表",
  "Date": "日期",
  "Time": "时间",
  "Event": "事件",
  "None": "无",
  "System settings": "系统设置",
  "System title": "系统名称",
  "Logo": "Logo",
  "Add menu item": "添加菜单项",
  "Page": "页面",
  "Name": "名称",
  "Icon": "图标",
  "Group": "分组",
  "Link": "链接",
  "Save conditions": "保存筛选条件",
  "Edit menu item": "编辑菜单项",
  "Move to": "移动到",
  "Insert left": "在左边插入",
  "Insert right": "在右边插入",
  "Insert inner": "在里面插入",
  "Delete": "删除",
  "UI editor": "界面配置",
  "Collection": "数据表",
  "Collections & Fields": "数据表配置",
  "Roles & Permissions": "角色和权限",
  "Edit profile": "个人资料",
  "Change password": "修改密码",
  "Old password": "旧密码",
  "New password": "新密码",
  "Switch role": "切换角色",
  "Super admin": "超级管理员",
  "Language": "语言设置",
  "Allow sign up": "允许注册",
  "Enable SMS authentication": "启用短信登录和注册",
  "Sign out": "注销",
  "Cancel": "取消",
  "Submit": "提交",
  "Close": "关闭",
  "Set the data scope": "设置数据范围",
  "Data blocks": "数据区块",
  "Table": "表格",
  "Form": "表单",
  "Select data source": "选择数据源",
  "Calendar": "日历",
  'Delete events': '删除日程',
  'This event': '此日程',
  'This and following events': '此日程及后续日程',
  'All events': '所有日程',
  'Delete this event?': '是否删除这个日程？',
  'Delete Event': '删除日程',
  "Kanban": "看板",
  "Select grouping field": "选择分组字段",
  "Media": "多媒体",
  "Markdown": "Markdown",
  "Wysiwyg": "富文本",
  "Chart blocks": "图表区块",
  "Column chart": "柱状图",
  "Bar chart": "条形图",
  "Line chart": "折线图",
  "Pie chart": "饼图",
  "Area chart": "面积图",
  "Other chart": "其他图表",
  "Other blocks": "其他区块",
  "In configuration": "配置中",
  "Chart title": "图表标题",
  "Chart type": "图表类型",
  "Chart config": "图表配置",
  "Templates": "模板",
  "Select template": "选择模板",
  "Action logs": "操作日志",
  "Create template": "创建模板",
  "Edit markdown": "编辑 Markdown",
  "Add block": "创建区块",
  "Add new": "添加",
  "Add record": "添加数据",
  "Custom field display name": "自定义字段名称",
  "Display fields": "显示字段",
  "Edit record": "编辑数据",
  "Delete menu item": "删除菜单项",
  "Add page": "添加页面",
  "Add group": "添加分组",
  "Add link": "添加链接",
  "Insert above": "在上面插入",
  "Insert below": "在下面插入",
  "Save": "保存",
  "Delete block": "删除区块",
  "Are you sure you want to delete it?": "你确定要删除吗？",
  "This is a demo text, **supports Markdown syntax**.": "这是一段演示文本，**支持 Markdown 语法**。",

  "Filter": "筛选",
  "Action type": "操作类型",
  "Actions": "操作",
  "Insert": "新增",
  "Update": "更新",
  "View": "查看",
  "View record": "查看数据",
  "Refresh": "刷新",

  "Data changes": "数据变更",
  "Field name": "字段标识",
  "Before change": "变更前",
  "After change": "变更后",

  "Delete record": "删除数据",
  "Create collection": "创建数据表",
  "Collection display name": "数据表名称",
  "Collection name": "数据表标识",
  "Randomly generated and can be modified. Support letters, numbers and underscores, must start with an letter.": "随机生成，可修改。支持英文、数字和下划线，必须以英文字母开头。",
  "Storage type": "存储类型",
  "Edit": "编辑",
  "Edit collection": "编辑数据表",
  "Configure fields": "配置字段",
  "Configure columns": "配置字段",
  "Edit field": "编辑字段",
  "Configure fields of {{title}}": "「{{title}}」的字段配置",
<<<<<<< HEAD
  "Primary key & Foreign key fields": "主外键字段",
  "Relation fields": "关系字段",
=======
  "PK & FK fields": "主外键字段",
  "Association fields": "关系字段",
>>>>>>> acc9f1df
  "System fields": "系统字段",
  "General fields": "普通字段",
  "Basic": "基本类型",
  "Single line text": "单行文本",
  "Long text": "多行文本",
  "Phone": "手机号码",
  "Email": "电子邮箱",
  "Number": "数字",
  "Integer": "整数",
  "Percent": "百分比",
  "Password": "密码",
  "Formula": "公式",
  "Formula description": "基于同一条记录中的其他字段计算出一个值。",
  "Sequence": "自动编码",
  "Sequence rules": "编号规则",
  "Add rule": "添加规则",
  "Type": "类型",
  "Autoincrement": "自增数字",
  "Fixed text": "固定文本",
  "Text content": "文本内容",
  "Rule content": "规则内容",
  "{{value}} Digits": "{{value}} 位数字",
  "Digits": "位数",
  "Start from": "起始于",
  "Starts from {{value}}": "从 {{value}} 开始",
  "Reset cycle": "重置周期",
  "No reset": "不重置",
  "Daily": "每天",
  "Every Monday": "每周一",
  "Monthly": "每月",
  "Yearly": "每年",
  "Operations": "操作",
  "Choices": "选择类型",
  "Checkbox": "勾选",
  "Single select": "下拉菜单（单选）",
  "Multiple select": "下拉菜单（多选）",
  "Radio group": "单选框",
  "Checkbox group": "复选框",
  "China region": "中国行政区",
  "Attachment": "附件",
  "Date & Time": "日期 & 时间",
  "Datetime": "日期",
  "Relation": "关系类型",
  "Link to": "关联",
  "Link to description": "用于快速创建表关系，可兼容大多数普通场景。适合非开发人员使用。作为字段存在时，它是一个下拉选择用于选择目标数据表的数据。创建后，将同时在目标数据表中生成当前数据表的关联字段。",
  "Sub-table": "子表格",
  "System info": "系统信息",
  "Created at": "创建日期",
  "Last updated at": "最后修改日期",
  "Created by": "创建人",
  "Last updated by": "最后修改人",
  "Add field": "添加字段",
  "Field display name": "字段名称",
  "Field type": "字段类型",
  "Field interface": "字段类型",
  "Date format": "日期格式",
  "Year/Month/Day": "年/月/日",
  "Year-Month-Day": "年-月-日",
  "Day/Month/Year": "日/月/年",
  "Show time": "显示时间",
  "Time format": "时间格式",
  "12 hour": "12 小时制",
  "24 hour": "24 小时制",
  "Relationship type": "关系类型",
  "Inverse relationship type": "反向关系类型",
  "Source collection": "源数据表",
  "Source key": "源数据表字段标识",
  "Target collection": "目标数据表",
  "Through collection": "中间数据表",
  "Target key": "目标数据表字段标识",
  "Foreign key": "外键",
  "One to one": "一对一",
  "One to many": "一对多",
  "Many to one": "多对一",
  "Many to many": "多对多",
  "Foreign key 1": "外键1",
  "Foreign key 2": "外键2",
  "One to one description": "用于创建一对一关系，比如一个用户会有一套个人资料。",
  "One to many description": "用于创建一对多关系，比如一个国家会有多个城市。作为字段存在时，它是一个子表格用于显示目标数据表的数据。创建后，会在目标数据表里自动生成一个多对一字段。",
  "Many to one description": "用于创建多对一关系，比如一个城市只能属于一个国家，一个国家可以有多个城市。作为字段存在时，它是一个下拉选择用于选择目标数据表的数据。创建后，会在目标数据表里自动生成一个多对一字段。",
  "Many to many description": "用于创建多对多关系，比如一个学生会有多个老师，一个老师也会有多个学生。作为字段存在时，它是一个下拉选择用于选择目标数据表的数据。",
  "Generated automatically if left blank": "留空时，自动生成中间表",
  "Display association fields": "显示关联表的字段",
  "Field component": "字段组件",
  "Subtable": "子表格",
  "Subform": "子表单",
  "Record picker": "数据选择器",
  "Toggles the subfield mode": "切换子字段模式",
  "Selector mode": "选择器模式",
  "Subtable mode": "子表格模式",
  "Subform mode": "子表单模式",
  "Edit block title": "编辑区块标题",
  "Block title": "区块标题",
  "Pattern": "模式",
  "Editable": "可编辑",
  "Readonly": "只读（禁止编辑）",
  "Easy-reading": "只读（阅读模式）",
  "Sortable": "可排序",
  "Add filter": "添加筛选条件",
  "Add filter group": "添加筛选分组",
  "is": "等于",
  "is not": "不等于",
  "is variable": "为动态变量",
  "contains": "包含",
  "does not contain": "不包含",
  "starts with": "开头是",
  "not starts with": "开头不是",
  "ends with": "结尾是",
  "not ends with": "结尾不是",
  "is empty": "为空",
  "is not empty": "不为空",
  "Edit chart": "编辑图表",
  "Add text": "添加文本",
  "Filterable fields": "可筛选字段",
  "Edit button": "编辑按钮",
  "Hide": "隐藏",
  "Enable actions": "启用操作",
  "Import": "导入",
  "Export": "导出",
  "Customize": "自定义",
  "Function": "Function",
  "Popup form": "Popup form",
  "Flexible popup": "Flexible popup",
  "Configure actions": "配置操作",
  "Display order number": "显示序号",
  "Enable drag and drop sorting": "启用拖拽排序",
  "Triggered when the row is clicked": "点击表格行时触发",
  "Add tab": "添加标签页",
  "Disable tabs": "禁用标签页",
  "Details": "详情",
  "Edit tab": "编辑标签页",
  "Relationship blocks": "关系数据区块",
  "Select record": "选择数据",
  "Display name": "显示名称",
  "Select icon": "选择图标",
  "Custom column name": "自定义列名称",
  "Edit description": "编辑描述",
  "Required": "必填",
  "Unique": "不允许重复",
  "Label field": "标签字段",
  "Default is the ID field": "默认为 ID 字段",
  "Set default sorting rules": "设置排序规则",

  "Set validation rules": "设置验证规则",
  "Max length": "最大长度",
  "Min length": "最小长度",
  "Maximum": "最大值",
  "Minimum": "最小值",
  "Max length must greater than min length": "最大长度必须大于最小长度",
  "Min length must less than max length": "最小长度必须小于最大长度",
  "Maximum must greater than minimum": "最大值必须大于最小值",
  "Minimum must less than maximum": "最小值必须小于最大值",
  "Validation rule": "验证规则",
  "Add validation rule": "新增验证规则",
  "Format": "格式",
  "Regular expression": "正则表达式",
  "Error message": "错误消息",
  "Length": "长度",
  "The field value cannot be greater than ": "数值不能大于",
  "The field value cannot be less than ": "数值不能小于",
  "The field value is not an integer number": "数字不是整数",
  "Set default value": "设置默认值",
  "Default value": "默认值",

  "is before": "早于",
  "is after": "晚于",
  "is on or after": "不早于",
  "is on or before": "不晚于",

  "Upload": "上传",

  "Select level": "选择层级",
  "Province": "省",
  "City": "市",
  "Area": "区/县",
  "Street": "乡镇/街道",
  "Village": "村/居委会",
  "Must select to the last level": "必须选到最后一级",

  "Move {{title}} to": "将 {{title}} 移动到",
  "Target position": "目标位置",
  "After": "之后",
  "Before": "之前",

  "Add {{type}} before \"{{title}}\"": "在 \"{{title}}\" 前插入{{type}}",
  "Add {{type}} after \"{{title}}\"": "在 \"{{title}}\" 前插入{{type}}",
  "Add {{type}} in \"{{title}}\"": "在 \"{{title}}\" 里插入{{type}}",

  "Original name": "原名称",
  "Custom name": "自定义名称",
  "Custom Title": "自定义标题",

  "Options": "选项",
  "Option value": "选项值",
  "Option label": "选项标签",
  "Color": "颜色",
  "Add option": "添加选项",
  "Related collection": "关系表",
  "Allow linking to multiple records": "允许关联多条记录",
  "Allow uploading multiple files": "允许上传多个文件",

  "Configure calendar": "配置日历",
  "Title field": "标题字段",
  "Show lunar": "展示农历",
  "Start date field": "开始日期字段",
  "End date field": "结束日期字段",
  "Navigate": "分页",
  "Title": "标题",
  "Select view": "切换视图",
  "Reset": "重置",
  "Importable fields": "可导入字段",
  "Exportable fields": "可导出字段",
  "Saved successfully": "保存成功",
  "Nickname": "昵称",
  "Sign in": "登录",
  "Sign in via account": "账号密码登录",
  "Sign in via phone": "手机号登录",
  "Create an account": "注册账号",
  "Sign up": "注册",
  "Confirm password": "确认密码",
  "Log in with an existing account": "使用已有账号登录",
  "Signed up successfully. It will jump to the login page.": "注册成功，将跳转登录页。",
  "Password mismatch": "重复密码不匹配",
  "Users": "用户",
  "Verification code": "验证码",
  "Send code": "发送验证码",
  "Retry after {{count}} seconds": "{{count}} 秒后重试",

  "Roles": "角色",
  "Add role": "添加角色",
  "Role name": "角色名称",
  "Configure": "配置",
  "Configure permissions": "配置权限",
  "Edit role": "编辑角色",

  "Action permissions": "数据表操作权限",
  "Menu permissions": "菜单访问权限",

  "Menu item name": "菜单名称",
  "Allow access": "允许访问",

  "Action name": "操作名称",
  "Allow action": "允许操作",
  "Action scope": "可操作数据范围",
  "Operate on new data": "对新增数据操作",
  "Operate on existing data": "对已有数据操作",

  "Yes": "是",
  "No": "否",

  "Red": "薄暮",
  "Magenta": "法式洋红",
  "Volcano": "火山",
  "Orange": "日暮",
  "Gold": "金盏花",
  "Lime": "青柠",
  "Green": "极光绿",
  "Cyan": "明青",
  "Blue": "拂晓蓝",
  "Geek Blue": "极客蓝",
  "Purple": "酱紫",
  "Default": "默认",

  "Add card": "添加卡片",
  "edit title": "修改标题",
  "Turn pages": "翻页",
  "Others": "其他",
  "Save as template": "保存为模板",
  "Block templates": "区块模板",
  "Convert reference to duplicate": "模板引用转为复制",
  "Template name": "模板名称",
  "Block type": "区块类型",
  "Action column": "操作列",
  "Records per page": "每页显示数量",
  "(Fields only)": "（仅字段）",
  "Button title":  "按钮标题",
  "Button icon":  "按钮图标",
  "Submitted successfully": "提交成功",
  "Operation succeeded": "操作成功",
  "Operation failed": "操作失败",
  "Open mode": "打开方式",
  'Menu item title': '菜单项名称',
  'Menu item icon': '菜单项图标',
  'Target': '目标',
  'Position': '位置',
  'Insert before': '在前面插入',
  'Insert after': '在后面插入',
  'UI Editor': '界面配置',
  'ASC': '升序',
  'DESC': '降序',
  'Add sort field': '添加排序字段',
  'ID': 'ID',
  'Drawer': '抽屉',
  'Dialog': '对话框',
  'Delete action': '删除操作',
  'Custom column title': '自定义列标题',
  'Original title: ': '原始标题: ',
  'Delete table column': '删除列',

  'Skip required validation': '跳过必填校验',
  'Form values': '表单值',
  'Fields values': '字段值',
  'When submitting the following fields, the saved values are': '提交以下字段时，保存的值为',
  'After successful submission': '提交成功后',
  'Then': '然后',
  'Stay on current page': '停留在当前页面',
  'Redirect to': '跳转到',
  'Save action': '保存操作',

  'Exists': '存在',
  'Filename': '文件名',
  'Add condition': '添加条件',
  'Add condition group': '添加条件分组',
  'exists': '存在',
  'not exists': '不存在',
  'is current logged-in user': '为当前登录用户',
  '=': '=',
  '≠': '≠',
  '>': '>',
  '≥': '≥',
  '<': '<',
  '≤': '≤',
  'Role UID': '角色标识',

  'Precision': '精确度',
  'Formula mode': '计算方式',
  'Expression': '表达式',
  'Input +, -, *, /, ( ) to calculate, input @ to open field variables.': '英文输入+、-、*、/、( ) 进行运算，输入@打开可用字段变量。',
  'Formula error.': '公式验证错误。',
  'Accept': '文件格式',
  'Rich Text': '富文本',
  'Junction collection': '中间表',
  'Leave it blank, unless you need a custom intermediate table': '默认留空，除非你需要一个自定义的中间表',
  'Fields': '字段',
  'Edit field title': '编辑字段标题',
  'Field title': '字段标题',
  'Original field title: ': '原始字段标题：',
  'Edit tooltip': '编辑提示信息',
  'Delete field': '删除字段',

  'Select collection': '选择数据表',
  'Blank block': '空区块',
  'Duplicate template': '复制模板',
  'Reference template': '引用模板',

  'Create calendar block': '创建日历区块',
  'Create kanban block': '创建看板区块',
  'Grouping field': '分组字段',
  'Single select and radio fields can be used as the grouping field': '数据表的单选字段可以作为分组字段',
  'Tab name': '标签名称',
  'Current record blocks': '当前数据区块',

  'Popup message': '弹窗提示消息',

  'Delete role': '删除角色',

  'Role display name': '角色名称',
  'Default role': '默认角色',
  'All collections use general action permissions by default; permission configured individually will override the default one.': '所有数据表都默认使用通用数据操作权限；同时，可以针对每个数据表单独配置权限。',
  'Allows configuration of the whole system, including UI, collections, permissions, etc.': '允许配置系统，包括界面配置、数据表配置、权限配置、系统配置等全部配置项',
  'New menu items are allowed to be accessed by default.': '新增菜单项默认允许访问',
  'Global permissions': '全局配置',
  'General permissions': '通用配置',
  'Global action permissions': '全局操作权限',
  'General action permissions': '通用操作权限',
  'Action display name': '操作名称',
  'Allow': '允许',
  'Data scope': '数据范围',
  'Action on new records': '对新增数据操作',
  'Action on existing records': '对已有数据操作',
  'All records': '所有数据',
  'Own records': '自己的数据',
  'Permission policy': '权限策略',
  'Individual': '单独配置',
  'General': '通用配置',
  'Accessible': '允许访问',
  'Configure permission': '配置权限',
  'Action permission': '操作权限',
  'Field permission': '字段权限',
  'Scope name': '数据范围名称',

  'File storages': '文件存储',
  'Storage display name': '文件存储名称',
  'Storage name': '文件存储标识',
  'Default storage': '默认存储',
  'Add storage': '添加文件存储',
  'Edit storage': '编辑文件存储',
  'Storage base URL': 'Base URL',
  'Destination': '存储路径（绝对）',
  'Use the built-in static file server': '使用内置静态文件服务',
  'Local storage': '本地存储',
  'Aliyun OSS': '阿里云 OSS',
  'Amazon S3': '亚马逊 S3',
  'Tencent COS': '腾讯云 COS',
  'Region': '区域',
  'Bucket': '存储桶',
  'Path': '路径（相对）',

  // plugins/workflow
  'Workflow': '工作流',
  'Execution history': '执行历史',
  'Trigger type': '触发方式',
  'Description': '描述',
  'Status': '状态',
  'On': '启用',
  'Off': '停用',
  'Version': '版本',
  'Copy to new version': '复制到新版本',

  'Loading': '加载中',
  'Load failed': '加载失败',

  'Trigger': '触发器',
  'Triggered at': '触发时间',
  'Collection event': '数据表事件',
  'Trigger on': '触发时机',
  'After record added': '新增数据后',
  'After record updated': '更新数据后',
  'After record added or updated': '新增或更新数据后',
  'After record deleted': '删除数据后',
  'Changed fields': '发生变动的字段',
  'Triggered only if one of the selected fields changes. If unselected, it means that it will be triggered when any field changes. When record is added or deleted, any field is considered to have been changed.': '只有被选中的某个字段发生变动时才会触发。如果不选择，则表示任何字段变动时都会触发。新增或删除数据时，任意字段都被认为发生变动。',
  'Only triggers when match conditions': '满足以下条件才触发',

  'Schedule event': '定时任务',
  'Trigger mode': '触发模式',
  'Based on certain date': '自定义时间',
  'Based on date field of collection': '根据数据表时间字段',
  'Starts on': '开始于',
  'Ends on': '结束于',
  'Exactly at': '当时',
  'Repeat mode': '重复模式',
  'Repeat limit': '重复次数',
  'No limit': '不限',
  'Seconds': '秒',
  'Minutes': '分钟',
  'Hours': '小时',
  'Days': '天',
  'Weeks': '周',
  'Months': '月',

  'No repeat': '不重复',
  'Every': '每',

  'By minute': '按分钟',
  'By hour': '按小时',
  'By day': '按天',
  'By week': '按周',
  'By month': '按月',

  'By field': '数据表字段',
  'By custom date': '自定义时间',

  'Advanced': '高级模式',
  'Advanced type': '高级类型',

  'End': '结束',

  'Trigger context': '触发数据',
  'Node result': '节点数据',
  'Constant': '常量',

  'Boolean': '逻辑值',
  'String': '字符串',

  'Calculator': '运算',
  'Comparison': '值比较',
  'Arithmetic calculation': '算术运算',
  'String operation': '字符串',

  'Executed at': '执行于',

  'Queueing': '队列中',
  'On going': '进行中',
  'Succeeded': '成功',
  'Failed': '失败',
  'Pending': '等待处理',
  'Canceled': '已取消',

  'This node contains branches, deleting will also be preformed to them, are you sure?': '节点包含分支，将同时删除其所有分支下的子节点，确定继续？',

  'Control': '流程控制',
  'Collection operations': '数据表操作',

  'Node type': '节点类型',

  'Calculation': '运算',
  'Configure calculation': '配置运算',
  'Calculation result': '运算结果',
  'True': '真',
  'False': '假',
  'concat': '连接',

  'Condition': '条件判断',
  'Mode': '模式',
  'Continue when "Yes"': '“是”则继续',
  'Branch into "Yes" and "No"': '“是”和“否”分别继续',
  'Conditions': '条件配置',

  'Parallel branch': '分支',
  'Add branch': '增加分支',
  'All succeeded': '全部成功',
  'Any succeeded': '任意成功',
  'Any succeeded or failed': '任意成功或失败',
  'Continue after all branches succeeded': '全部分支都成功后才能继续',
  'Continue after any branch succeeded': '任意分支成功后就继续',
  'Continue after any branch succeeded, or exit after any branch failed': '任意分支成功继续，或失败后退出',

  'Delay': '延时',
  'Duration': '时长',
  'End Status': '到时状态',
  'Select status': '选择状态',
  'Succeed and continue': '通过并继续',
  'Fail and exit': '失败并退出',

  'Create record': '新增数据',
  'Update record': '更新数据',
  'Query record': '查询数据',
  'Multiple records': '多条数据',
  'Please select collection first': '请先选择数据表',
  'Only update records matching conditions': '只更新满足条件的数据',
  'Fields that are not assigned a value will be set to the default value, and those that do not have a default value are set to null.': '未被赋值的字段将被设置为默认值，没有默认值的设置为空值。',
  'Trigger in executed workflow cannot be modified': '已经执行过工作流的触发器不能被修改',
  'Node in executed workflow cannot be modified': '已经执行过工作流中的节点不能被修改',

  'Unsaved changes': '未保存修改',
  'Are you sure you don\'t want to save?': '你确定不保存修改吗？',
  'Dragging': '拖拽中',

  'Popup': '打开弹窗',
  'Trigger workflow': '触发工作流',
  'Request API': '请求API',
  'Assign field values': '字段赋值',
  'Constant value': '静态值',
  'Dynamic value': '动态值',
  'Current user': '当前用户',
  'Current record': '当前记录',
  'Current time': '当前时间',
  'Popup close method': '弹窗关闭方式',
  'Automatic close': '自动关闭',
  'Manually close': '手动关闭',
  'After successful update': '更新成功后',
  'Save record': '保存数据',
  'Updated successfully': '更新成功',
  'After successful save': '保存成功后',
  'After clicking the custom button, the following field values will be assigned according to the following form.': '点击当前自定义按钮时，以下字段值将按照以下表单赋值。',
  'After clicking the custom button, the following fields of the current record will be saved according to the following form.': '点击当前自定义按钮时，当前数据以下字段将按照以下表单保存。',
  'Button background color': '按钮颜色',
  'Highlight': '高亮',
  'Danger red': '红色',
  'Custom request': '自定义请求',
  'Request settings': '请求设置',
  'Request URL': '请求地址',
  'Request method': '请求方法',
  'Request query parameters': '请求查询参数(JSON格式)',
  'Request headers': '请求头参数(JSON格式)',
  'Request body': '请求体(JSON格式)',
  'Request success': '请求成功',
  'Invalid JSON format': '非法JSON格式',
  'After successful request': '请求成功之后',
  'Add exportable field': '添加可导出字段',
  // 'Custom column title': '自定义列标题',
  "Audit logs": "操作记录",
  "Record ID": "数据 ID",
  "User": "用户",
  "Field": "字段",
  "Select": "选择",
  "Select Field": "选择字段",
  "Field value changes": "变更记录",
  "One to one (has one)": "一对一（has one）",
  "One to one (belongs to)": "一对一（belongs to）",
  "Use the same time zone (GMT) for all users": "所有用户使用同一时区 (格林尼治标准时间)",
  "Province/city/area name": "省市区名称",
  "Enabled languages": "启用的语言",
  "View all plugins": "查看所有插件",
  "Print": "打印",
  "Done": "完成",
  'Sign up successfully, and automatically jump to the sign in page': '注册成功，即将跳转到登录页面',
  'File manager': '文件管理器',
  'ACL': '访问控制',
  'Collection manager': '数据表管理',
  'Plugin manager': '插件管理器',
  'Local': '本地',
  'Built-in': '内置',
  'Marketplace': '插件市场',
  'Coming soon...': '敬请期待...',
  'Settings center': '配置中心',
  'Bookmark': '书签',
  'Manage all settings': '管理所有配置',
  'Create inverse field in the target collection': '在目标数据表里创建反向关系字段',
  'Inverse field name': '反向关系字段标识',
  'Inverse field display name': '反向关系字段名称',
  "Bulk update": "批量更新",
  "After successful bulk update": "批量成功更新后",
  "Bulk edit": "批量编辑",
  "Data will be updated": "更新的数据",
  "Selected": "选中",
  "All": "所有",
  "Update selected data?": "更新选中的数据吗？",
  "Update all data?": "更新全部数据吗？",
  "Remains the same": "不更新",
  "Changed to": "修改为",
  "Clear":"清空",
  "Add attach":"增加关联",
  "Please select the records to be updated": "请选择要更新的记录"
}<|MERGE_RESOLUTION|>--- conflicted
+++ resolved
@@ -125,13 +125,8 @@
   "Configure columns": "配置字段",
   "Edit field": "编辑字段",
   "Configure fields of {{title}}": "「{{title}}」的字段配置",
-<<<<<<< HEAD
-  "Primary key & Foreign key fields": "主外键字段",
-  "Relation fields": "关系字段",
-=======
   "PK & FK fields": "主外键字段",
   "Association fields": "关系字段",
->>>>>>> acc9f1df
   "System fields": "系统字段",
   "General fields": "普通字段",
   "Basic": "基本类型",
