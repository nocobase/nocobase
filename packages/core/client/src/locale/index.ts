import antdEnUS from 'antd/lib/locale/en_US';
import antdJaJP from 'antd/lib/locale/ja_JP';
<<<<<<< HEAD
import antdZhCN from 'antd/lib/locale/zh_CN';
import antdRuRU from 'antd/lib/locale/ru_RU';
import enUS from './en_US';
import jaJP from './ja_JP';
import zhCN from './zh_CN';
import ruRU from './ru_RU';
=======
import antdRuRU from 'antd/lib/locale/ru_RU';
import antdTrTR from 'antd/lib/locale/tr_TR';
import antdZhCN from 'antd/lib/locale/zh_CN';
import enUS from './en_US';
import jaJP from './ja_JP';
import ruRU from './ru_RU';
import trTR from './tr_TR';
import zhCN from './zh_CN';
>>>>>>> f67afba9

export type LocaleOptions = {
  label: string;
  moment: string;
  antd: any;
  resources?: any;
};

export default {
  'en-US': {
    label: 'English',
    // https://github.com/moment/moment/blob/develop/locale/en.js
    moment: 'en',
    // https://github.com/ant-design/ant-design/tree/master/components/locale/en_US
    antd: antdEnUS,
    resources: {
      client: {
        ...enUS,
      },
    },
  },
  'ja-JP': {
    label: '日本語',
    // https://github.com/moment/moment/blob/develop/locale/ja.js
    moment: 'ja',
    // https://github.com/ant-design/ant-design/tree/master/components/locale/ja_JP
    antd: antdJaJP,
    resources: {
      client: {
        ...jaJP,
      },
    },
  },
  'zh-CN': {
    label: '简体中文',
    // https://github.com/moment/moment/blob/develop/locale/zh-cn.js
    moment: 'zh-cn',
    // https://github.com/ant-design/ant-design/tree/master/components/locale/zh_CN
    antd: antdZhCN,
    // i18next
    resources: {
      client: {
        ...zhCN,
      },
    },
  },
  'ru-RU': {
    label: 'Русский',
    // https://github.com/moment/moment/blob/develop/locale/ru.js
    moment: 'ru',
    // https://github.com/ant-design/ant-design/tree/master/components/locale/ru_RU
    antd: antdRuRU,
    resources: {
      client: {
        ...ruRU,
      },
    },
  },
<<<<<<< HEAD
=======
  'tr-TR': {
    label: 'Türkçe',
    // https://github.com/moment/moment/blob/develop/locale/tr.js
    moment: 'tr',
    // https://github.com/ant-design/ant-design/tree/master/components/locale/tr_TR
    antd: antdTrTR,
    resources: {
      client: {
        ...trTR,
      },
    },
  },
>>>>>>> f67afba9
} as Record<string, LocaleOptions>;
<|MERGE_RESOLUTION|>--- conflicted
+++ resolved
@@ -1,93 +1,81 @@
-import antdEnUS from 'antd/lib/locale/en_US';
-import antdJaJP from 'antd/lib/locale/ja_JP';
-<<<<<<< HEAD
-import antdZhCN from 'antd/lib/locale/zh_CN';
-import antdRuRU from 'antd/lib/locale/ru_RU';
-import enUS from './en_US';
-import jaJP from './ja_JP';
-import zhCN from './zh_CN';
-import ruRU from './ru_RU';
-=======
-import antdRuRU from 'antd/lib/locale/ru_RU';
-import antdTrTR from 'antd/lib/locale/tr_TR';
-import antdZhCN from 'antd/lib/locale/zh_CN';
-import enUS from './en_US';
-import jaJP from './ja_JP';
-import ruRU from './ru_RU';
-import trTR from './tr_TR';
-import zhCN from './zh_CN';
->>>>>>> f67afba9
-
-export type LocaleOptions = {
-  label: string;
-  moment: string;
-  antd: any;
-  resources?: any;
-};
-
-export default {
-  'en-US': {
-    label: 'English',
-    // https://github.com/moment/moment/blob/develop/locale/en.js
-    moment: 'en',
-    // https://github.com/ant-design/ant-design/tree/master/components/locale/en_US
-    antd: antdEnUS,
-    resources: {
-      client: {
-        ...enUS,
-      },
-    },
-  },
-  'ja-JP': {
-    label: '日本語',
-    // https://github.com/moment/moment/blob/develop/locale/ja.js
-    moment: 'ja',
-    // https://github.com/ant-design/ant-design/tree/master/components/locale/ja_JP
-    antd: antdJaJP,
-    resources: {
-      client: {
-        ...jaJP,
-      },
-    },
-  },
-  'zh-CN': {
-    label: '简体中文',
-    // https://github.com/moment/moment/blob/develop/locale/zh-cn.js
-    moment: 'zh-cn',
-    // https://github.com/ant-design/ant-design/tree/master/components/locale/zh_CN
-    antd: antdZhCN,
-    // i18next
-    resources: {
-      client: {
-        ...zhCN,
-      },
-    },
-  },
-  'ru-RU': {
-    label: 'Русский',
-    // https://github.com/moment/moment/blob/develop/locale/ru.js
-    moment: 'ru',
-    // https://github.com/ant-design/ant-design/tree/master/components/locale/ru_RU
-    antd: antdRuRU,
-    resources: {
-      client: {
-        ...ruRU,
-      },
-    },
-  },
-<<<<<<< HEAD
-=======
-  'tr-TR': {
-    label: 'Türkçe',
-    // https://github.com/moment/moment/blob/develop/locale/tr.js
-    moment: 'tr',
-    // https://github.com/ant-design/ant-design/tree/master/components/locale/tr_TR
-    antd: antdTrTR,
-    resources: {
-      client: {
-        ...trTR,
-      },
-    },
-  },
->>>>>>> f67afba9
-} as Record<string, LocaleOptions>;
+import antdEnUS from 'antd/lib/locale/en_US';
+import antdJaJP from 'antd/lib/locale/ja_JP';
+import antdRuRU from 'antd/lib/locale/ru_RU';
+import antdTrTR from 'antd/lib/locale/tr_TR';
+import antdZhCN from 'antd/lib/locale/zh_CN';
+import enUS from './en_US';
+import jaJP from './ja_JP';
+import ruRU from './ru_RU';
+import trTR from './tr_TR';
+import zhCN from './zh_CN';
+
+export type LocaleOptions = {
+  label: string;
+  moment: string;
+  antd: any;
+  resources?: any;
+};
+
+export default {
+  'en-US': {
+    label: 'English',
+    // https://github.com/moment/moment/blob/develop/locale/en.js
+    moment: 'en',
+    // https://github.com/ant-design/ant-design/tree/master/components/locale/en_US
+    antd: antdEnUS,
+    resources: {
+      client: {
+        ...enUS,
+      },
+    },
+  },
+  'ja-JP': {
+    label: '日本語',
+    // https://github.com/moment/moment/blob/develop/locale/ja.js
+    moment: 'ja',
+    // https://github.com/ant-design/ant-design/tree/master/components/locale/ja_JP
+    antd: antdJaJP,
+    resources: {
+      client: {
+        ...jaJP,
+      },
+    },
+  },
+  'zh-CN': {
+    label: '简体中文',
+    // https://github.com/moment/moment/blob/develop/locale/zh-cn.js
+    moment: 'zh-cn',
+    // https://github.com/ant-design/ant-design/tree/master/components/locale/zh_CN
+    antd: antdZhCN,
+    // i18next
+    resources: {
+      client: {
+        ...zhCN,
+      },
+    },
+  },
+  'ru-RU': {
+    label: 'Русский',
+    // https://github.com/moment/moment/blob/develop/locale/ru.js
+    moment: 'ru',
+    // https://github.com/ant-design/ant-design/tree/master/components/locale/ru_RU
+    antd: antdRuRU,
+    resources: {
+      client: {
+        ...ruRU,
+      },
+    },
+  },
+  'tr-TR': {
+    label: 'Türkçe',
+    // https://github.com/moment/moment/blob/develop/locale/tr.js
+    moment: 'tr',
+    // https://github.com/ant-design/ant-design/tree/master/components/locale/tr_TR
+    antd: antdTrTR,
+    resources: {
+      client: {
+        ...trTR,
+      },
+    },
+  },
+} as Record<string, LocaleOptions>;