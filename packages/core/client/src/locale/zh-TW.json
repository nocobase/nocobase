--- conflicted
+++ resolved
@@ -875,9 +875,6 @@
   "Clear default value": "清除預設值",
   "Open in new window": "新窗口打開",
   "Sorry, the page you visited does not exist.": "抱歉，你訪問的頁面不存在。",
-<<<<<<< HEAD
+  "Allow multiple selection": "允許多選",
   "Parent object": "上級物件"
-=======
-  "Allow multiple selection": "允許多選"
->>>>>>> 361558a0
 }