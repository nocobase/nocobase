--- conflicted
+++ resolved
@@ -965,9 +965,6 @@
   "Expand All": "展开全部",
   "Search": "搜索",
   "Clear default value": "清除默认值",
-<<<<<<< HEAD
+  "Open in new window": "新窗口打开",
   "Sorry, the page you visited does not exist.": "抱歉，你访问的页面不存在。"
-=======
-  "Open in new window": "新窗口打开"
->>>>>>> b634774f
 }