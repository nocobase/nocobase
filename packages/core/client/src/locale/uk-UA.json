{
  "Display <1><0>10</0><1>20</1><2>50</2><3>100</3></1> items per page": "Відображати <1><0>10</0><1>20</1><2>50</2><3>100</3></1> предметів на сторінку",
  "Meet <1><0>All</0><1>Any</1></1> conditions in the group": "Виконувати <1><0>усі</0><1>будь-які</1></1> умови в групі",
  "Open in<1><0>Modal</0><1>Drawer</1><2>Window</2></1>": "Відкрити в<1><0>Модалі</0><1>Шухляді</1><2>Вікні</2></1>",
  "{{count}} filter items": "{{count}} предметів для фільтрації",
  "{{count}} more items": "Ще {{count}} предметів",
  "Total {{count}} items": "Всього {{count}} предметів",
  "Today": "Сьогодні",
  "Yesterday": "Вчора",
  "Tomorrow": "Завтра",
  "Month": "Місяць",
  "Week": "Тиждень",
  "This week": "Цей тиждень",
  "This month": "Цей місяць",
  "This year": "Цей рік",
  "Next year": "Наступний рік",
  "Last week": "Минулий тиждень",
  "Next week": "Наступний тиждень",
  "Last month": "Минулий місяць",
  "Next month": "Наступний місяць",
  "Last quarter": "Минулий квартал",
  "This quarter": "Цей квартал",
  "Next quarter": "Наступний квартал",
  "Last year": "Минулий рік",
  "Last 7 days": "Минулі 7 днів",
  "Last 30 days": "Минулі 30 днів",
  "Last 90 days": "Минулі 90 днів",
  "Next 7 days": "Наступні 7 днів",
  "Next 30 days": "Наступні 30 днів",
  "Next 90 days": "Наступні 90 днів",
  "Work week": "Робочий тиждень",
  "Day": "День",
  "Agenda": "Порядок денний",
  "Date": "Дата",
  "Time": "Час",
  "Event": "Подія",
  "None": "Немає",
  "Unconnected": "Не з'єднаний",
  "System settings": "Системні налаштування",
  "System title": "Системний заголовок",
  "Logo": "Логотип",
  "Add menu item": "Додати елемент меню",
  "Page": "Сторінка",
  "Tab": "Таб",
  "Name": "Ім'я",
  "Icon": "Іконка",
  "Group": "Група",
  "Link": "Посилання",
  "Save conditions": "Зберегти умови",
  "Edit menu item": "Редагувати елемент меню",
  "Move to": "Перемістити до",
  "Insert left": "Вставити зліва",
  "Insert right": "Вставити справа",
  "Insert inner": "Вставити всередину",
  "Delete": "Видалити",
  "Disassociate": "Роз'єднати",
  "Disassociate record": "Роз'єднати запис",
  "Are you sure you want to disassociate it?": "Ви впевнені, що хочете роз'єднати це?",
  "UI editor": "Редактор UI",
  "Collection": "Колекція",
  "Collections & Fields": "Колекції та поля",
  "All collections": "Всі колекції",
  "Add category": "Додати категорію",
  "Enable child collections": "Увімкнути дочірні колекції",
  "Allow adding records to the current collection": "Дозволити додавання записів до поточної колекції",
  "Delete category": "Видалити категорію",
  "Edit category": "Редагувати категорію",
  "Collection category": "Категорія колекції",
  "Collection template": "Шаблон колекції",
  "Sort": "Сортувати",
  "Categories": "Категорії",
  "Visible": "Видимо",
  "Read only": "Тільки для читання",
  "Easy reading": "Легке читання",
  "Hidden": "Приховано",
  "Hidden(reserved value)": "Приховано (зарезервоване значення)",
  "Not required": "Не обов'язково",
  "Value": "Значення",
  "Disabled": "Вимкнено",
  "Enabled": "Увімкнено",
  "On": "Увімк.",
  "Off": "Вимк.",
  "Empty": "Порожньо",
  "Linkage rule": "Правило зв'язку",
  "Linkage rules": "Правила зв'язку",
  "Condition": "Умова",
  "Properties": "Властивості",
  "Add linkage rule": "Додати правило зв'язку",
  "Add property": "Додати властивість",
  "Category name": "Назва категорії",
  "Roles & Permissions": "Ролі та дозволи",
  "Edit profile": "Редагувати профіль",
  "Change password": "Змінити пароль",
  "Old password": "Старий пароль",
  "New password": "Новий пароль",
  "Switch role": "Перемкнути роль",
  "Super admin": "Суперадміністратор",
  "Language": "Мова",
  "Allow sign up": "Дозволити реєстрацію",
  "Enable SMS authentication": "Увімкнути аутентифікацію за допомогою SMS",
  "Sign out": "Вийти",
  "Cancel": "Скасувати",
  "Submit": "Відправити",
  "Close": "Закрити",
  "Set the data scope": "Встановити обсяг даних",
  "Data loading mode": "Режим завантаження даних",
  "Set data loading mode": "Встановити режим завантаження даних",
  "Load all data when filter is empty": "Завантажувати всі дані, коли фільтр порожній",
  "Do not load data when filter is empty": "Не завантажувати дані, коли фільтр порожній",
  "Data blocks": "Блоки даних",
  "Filter blocks": "Блоки фільтрів",
  "Table": "Таблиця",
  "Table OID(Inheritance)": "Таблиця OID (спадковість)",
  "Form": "Форма",
  "List": "Список",
  "Grid Card": "Сітка карток",
  "pixels": "пікселів",
  "Screen size": "Розмір екрану",
  "Display title": "Заголовок відображення",
  "Set the count of columns displayed in a row": "Встановити кількість стовпців, відображених у рядку",
  "Column": "Стовпець",
  "Phone device": "Пристрій для телефона",
  "Tablet device": "Планшетний пристрій",
  "Desktop device": "Пристрій для настільного комп'ютера",
  "Large screen device": "Пристрій з великим екраном",
  "Collapse": "Згорнути",
  "Select data source": "Вибрати джерело даних",
  "Calendar": "Календар",
  "Delete events": "Видалити події",
  "This event": "Ця подія",
  "This and following events": "Ця та наступні події",
  "All events": "Усі події",
  "Delete this event?": "Видалити цю подію?",
  "Delete Event": "Видалити подію",
  "Kanban": "Канбан",
  "Gantt": "Гант",
  "Create gantt block": "Створити блок Ганта",
  "Progress field": "Поле прогресу",
  "Time scale": "Масштаб часу",
  "Hour": "Година",
  "Quarter of day": "Чверть дня",
  "Half of day": "Половина дня",
  "Year": "Рік",
  "QuarterYear": "Квартал/рік",
  "Select grouping field": "Вибрати поле групування",
  "Media": "Медіа",
  "Markdown": "Markdown",
  "Wysiwyg": "Wysiwyg",
  "Chart blocks": "Блоки діаграм",
  "Column chart": "Стовпчаста діаграма",
  "Bar chart": "Гістограма",
  "Line chart": "Лінійна діаграма",
  "Pie chart": "Кругова діаграма",
  "Area chart": "Площинна діаграма",
  "Other chart": "Інша діаграма",
  "Other blocks": "Інші блоки",
  "In configuration": "У конфігурації",
  "Chart title": "Заголовок діаграми",
  "Chart type": "Тип діаграми",
  "Chart config": "Налаштування діаграми",
  "Templates": "Шаблони",
  "Template": "Шаблон",
  "Select template": "Вибрати шаблон",
  "Action logs": "Журнал дій",
  "Create template": "Створити шаблон",
  "Edit markdown": "Редагувати Markdown",
  "Add block": "Додати блок",
  "Add new": "Додати новий",
  "Add record": "Додати запис",
  "Add child": "Додати дочірній",
  "Collapse all": "Згорнути все",
  "Expand all": "Розгорнути все",
  "Expand/Collapse": "Розгорнути/згорнути",
  "Default collapse": "Згорнути за замовчуванням",
  "Tree table": "Деревовидна таблиця",
  "Custom field display name": "Спеціальне ім'я відображення поля",
  "Display fields": "Відображати поля колекції",
  "Edit record": "Редагувати запис",
  "Delete menu item": "Видалити пункт меню",
  "Add page": "Додати сторінку",
  "Add group": "Додати групу",
  "Add link": "Додати посилання",
  "Insert above": "Вставити вище",
  "Insert below": "Вставити нижче",
  "Save": "Зберегти",
  "Delete block": "Видалити блок",
  "Are you sure you want to delete it?": "Ви впевнені, що хочете видалити це?",
  "This is a demo text, **supports Markdown syntax**.": "Це демонстраційний текст, **підтримує синтаксис Markdown**.",
  "Filter": "Фільтр",
  "Connect data blocks": "Підключити блоки даних",
  "Action type": "Тип дії",
  "Actions": "Дії",
  "Insert": "Вставити",
  "Update": "Оновити",
  "View": "Переглянути",
  "View record": "Переглянути запис",
  "Refresh": "Оновити",
  "Data changes": "Зміни даних",
  "Field name": "Назва поля",
  "Before change": "Перед зміною",
  "After change": "Після зміни",
  "Delete record": "Видалити запис",
  "Create collection": "Створити колекцію",
  "Collection display name": "Відображуване ім'я колекції",
  "Collection name": "Ім'я колекції",
  "Inherits": "Наслідує",
  "Primary key, unique identifier, self growth": "Основний ключ, унікальний ідентифікатор, самовирост",
  "Store the creation user of each record": "Зберігати користувача, який створив кожний запис",
  "Store the last update user of each record": "Зберігати користувача останнього оновлення кожного запису",
  "Store the creation time of each record": "Зберігати час створення кожного запису",
  "Store the last update time of each record": "Зберігати час останнього оновлення кожного запису",
  "More options": "Більше опцій",
  "Records can be sorted": "Записи можна сортувати",
  "Calendar collection": "Календарна колекція",
  "General collection": "Загальна колекція",
  "Connect to database view": "Підключити до перегляду бази даних",
  "Source collections": "Вихідні колекції",
  "Field source": "Джерело поля",
  "Preview": "Попередній перегляд",
  "Randomly generated and can be modified. Support letters, numbers and underscores, must start with an letter.": "Випадково генерується і може бути змінено. Підтримує літери, цифри і підкреслення, повинно починатися з літери.",
  "Storage type": "Тип зберігання",
  "Edit": "Редагувати",
  "Edit collection": "Редагувати колекцію",
  "Configure fields": "Налаштувати поля",
  "Configure columns": "Налаштувати стовпці",
  "Edit field": "Редагувати поле",
  "Override": "Замінити",
  "Override field": "Замінити поле",
  "Configure fields of {{title}}": "Налаштувати поля для {{title}}",
  "Association fields filter": "Фільтр асоціативних полів",
  "PK & FK fields": "PK & FK поля",
  "Association fields": "Асоціативні поля",
  "Choices fields": "Поля з вибором",
  "System fields": "Системні поля",
  "General fields": "Загальні поля",
  "Inherited fields": "Успадковані поля",
  "Parent collection fields": "Поля батьківської колекції",
  "Basic": "Основні",
  "Single line text": "Однорядковий текст",
  "Long text": "Довгий текст",
  "Phone": "Телефон",
  "Email": "Електронна пошта",
  "Number": "Число",
  "Integer": "Ціле число",
  "Percent": "Відсоток",
  "Password": "Пароль",
  "Advanced type": "Розширений",
  "Formula": "Формула",
  "Formula description": "Обчислення значення для кожного запису на основі інших полів у тому ж записі.",
  "Choices": "Вибір",
  "Checkbox": "Прапорець",
  "Single select": "Одиночний вибір",
  "Multiple select": "Множинний вибір",
  "Radio group": "Група радіокнопок",
  "Checkbox group": "Група прапорців",
  "China region": "Регіон Китаю",
  "Attachment": "Вкладення",
  "Date & Time": "Дата та час",
  "Datetime": "Дата та час",
  "Relation": "Відношення",
  "Link to": "Посилання на",
  "Link to description": "Використовується для швидкого створення взаємозв'язків між колекціями та сумісний з найпоширенішими сценаріями. Підходить для використання не програмістами. Якщо присутнє як поле, це список випадаючого вибору, за допомогою якого вибираються записи з цільової колекції. Після створення відбувається одночасне створення пов'язаних полів поточної колекції в цільовій колекції.",
  "Sub-table": "Підтаблиця",
  "Sub-details": "Підрозділи",
  "System info": "Системна інформація",
  "Created at": "Створено о",
  "Last updated at": "Останнє оновлення о",
  "Created by": "Створено користувачем",
  "Last updated by": "Останнє оновлення користувачем",
  "Add field": "Додати поле",
  "Field display name": "Відображуване ім'я поля",
  "Field type": "Тип поля",
  "Field interface": "Інтерфейс поля",
  "Date format": "Формат дати",
  "Year/Month/Day": "Рік/Місяць/День",
  "Year-Month-Day": "Рік-Місяць-День",
  "Day/Month/Year": "День/Місяць/Рік",
  "Show time": "Показати час",
  "Time format": "Формат часу",
  "12 hour": "12-годинний",
  "24 hour": "24-годинний",
  "Relationship type": "Тип відношення",
  "Inverse relationship type": "Зворотний тип відношення",
  "Source collection": "Вихідна колекція",
  "Source key": "Ключ вихідної колекції",
  "Target collection": "Цільова колекція",
  "Through collection": "Проміжна колекція",
  "Target key": "Ключ цільової колекції",
  "Foreign key": "Зовнішній ключ",
  "One to one": "Один до одного",
  "One to many": "Один до багатьох",
  "Many to one": "Багато до одного",
  "Many to many": "Багато до багатьох",
  "Foreign key 1": "Зовнішній ключ 1",
  "Foreign key 2": "Зовнішній ключ 2",
  "One to one description": "Використовується для створення взаємозв'язку один до одного. Наприклад, у користувача є профіль.",
  "One to many description": "Використовується для створення взаємозв'язку один до багатьох. Наприклад, у країни є багато міст, а місто може належати лише одній країні. Якщо присутнє як поле, це підтаблиця, яка відображає записи пов'язаної колекції. При створенні автоматично створюється поле 'Багато до одного' у пов'язаній колекції.",
  "Many to one description": "Використовується для створення взаємозв'язку багато до одного. Наприклад, місто може належати лише одній країні, а країна може мати багато міст. Якщо присутнє як поле, це список випадаючого вибору, за допомогою якого вибирається запис з пов'язаної колекції. При створенні автоматично створюється поле 'Один до багатьох' у пов'язаній колекції.",
  "Many to many description": "Використовується для створення взаємозв'язку багато до багатьох. Наприклад, у студента може бути багато викладачів, а викладач може мати багато студентів. Якщо присутнє як поле, це список випадаючого вибору, за допомогою якого вибираються записи з пов'язаної колекції.",
  "Generated automatically if left blank": "Генерується автоматично, якщо залишити порожнім",
  "Display association fields": "Відображати асоціативні поля",
  "Display field title": "Відображати назву поля",
  "Field component": "Компонент поля",
  "Allow multiple": "Дозволити декілька",
  "Quick upload": "Швидке завантаження",
  "Select file": "Вибрати файл",
  "Subtable": "Підтаблиця",
  "Subform": "Підформа",
  "Field mode": "Режим поля",
  "Allow add new data": "Дозволити додавання нових даних",
  "Record picker": "Вибір запису",
  "Toggles the subfield mode": "Переключає режим підполя",
  "Selector mode": "Режим селектора",
  "Subtable mode": "Режим підтаблиці",
  "Subform mode": "Режим підформи",
  "Edit block title": "Редагувати заголовок блоку",
  "Block title": "Заголовок блоку",
  "Pattern": "Шаблон",
  "Operator": "Оператор",
  "Editable": "Редагований",
  "Readonly": "Тільки для читання",
  "Easy-reading": "Зручне читання",
  "Add filter": "Додати фільтр",
  "Add filter group": "Додати групу фільтрів",
  "Comparison": "Порівняння",
  "is": "є",
  "is not": "не є",
  "contains": "містить",
  "does not contain": "не містить",
  "starts with": "починається з",
  "not starts with": "не починається з",
  "ends with": "закінчується на",
  "not ends with": "не закінчується на",
  "is empty": "є порожнім",
  "is not empty": "не є порожнім",
  "Edit chart": "Редагувати діаграму",
  "Add text": "Додати текст",
  "Filterable fields": "Поля для фільтрації",
  "Edit button": "Редагувати кнопку",
  "Hide": "Приховати",
  "Enable actions": "Увімкнути дії",
  "Import": "Імпортувати",
  "Export": "Експортувати",
  "Customize": "Налаштувати",
  "Custom": "Власний",
  "Function": "Функція",
  "Popup form": "Виринаюча форма",
  "Flexible popup": "Гнучка виринаюча форма",
  "Configure actions": "Налаштувати дії",
  "Display order number": "Відображати номер порядку",
  "Enable drag and drop sorting": "Увімкнути сортування перетягуванням",
  "Triggered when the row is clicked": "Спрацьовує при кліці на рядок",
  "Add tab": "Додати вкладку",
  "Disable tabs": "Вимкнути вкладки",
  "Details": "Деталі",
  "Edit form": "Редагувати форму",
  "Create form": "Створити форму",
  "Form (Edit)": "Форма (Редагувати)",
  "Form (Add new)": "Форма (Додати новий)",
  "Edit tab": "Редагувати вкладку",
  "Relationship blocks": "Блоки відношень",
  "Select record": "Вибрати запис",
  "Display name": "Відображуване ім'я",
  "Select icon": "Вибрати значок",
  "Custom column name": "Власна назва стовпця",
  "Edit description": "Редагувати опис",
  "Required": "Обов'язкове",
  "Unique": "Унікальне",
  "Label field": "Поле мітки",
  "Default is the ID field": "За замовчуванням - це поле ID",
  "Set default sorting rules": "Встановити правила сортування за замовчуванням",
  "Set validation rules": "Встановити правила перевірки",
  "Max length": "Максимальна довжина",
  "Min length": "Мінімальна довжина",
  "Maximum": "Максимум",
  "Minimum": "Мінімум",
  "Max length must greater than min length": "Максимальна довжина повинна бути більшою за мінімальну довжину",
  "Min length must less than max length": "Мінімальна довжина повинна бути меншою за максимальну довжину",
  "Maximum must greater than minimum": "Максимум повинен бути більшим за мінімум",
  "Minimum must less than maximum": "Мінімум повинен бути меншим за максимум",
  "Validation rule": "Правило перевірки",
  "Add validation rule": "Додати правило перевірки",
  "Format": "Формат",
  "Regular expression": "Регулярний вираз",
  "Error message": "Повідомлення про помилку",
  "Length": "Довжина",
  "The field value cannot be greater than ": "Значення поля не може бути більше ніж ",
  "The field value cannot be less than ": "Значення поля не може бути менше ніж ",
  "The field value is not an integer number": "Значення поля не є цілим числом",
  "Set default value": "Встановити значення за замовчуванням",
  "Default value": "Значення за замовчуванням",
  "is before": "перед",
  "is after": "після",
  "is on or after": "включно після",
  "is on or before": "включно перед",
  "is between": "між",
  "Upload": "Завантажити",
  "Select level": "Вибрати рівень",
  "Province": "Область",
  "City": "Місто",
  "Area": "Район",
  "Street": "Вулиця",
  "Village": "Село",
  "Must select to the last level": "Потрібно вибрати до останнього рівня",
  "Move {{title}} to": "Перемістити {{title}} до",
  "Target position": "Цільове положення",
  "After": "Після",
  "Before": "Перед",
  "Add {{type}} before \"{{title}}\"": "Додати {{type}} перед \"{{title}}\"",
  "Add {{type}} after \"{{title}}\"": "Додати {{type}} після \"{{title}}\"",
  "Add {{type}} in \"{{title}}\"": "Додати {{type}} у \"{{title}}\"",
  "Original name": "Оригінальна назва",
  "Custom name": "Власна назва",
  "Custom Title": "Власний заголовок",
  "Options": "Опції",
  "Option value": "Значення опції",
  "Option label": "Позначення опції",
  "Color": "Колір",
  "Add option": "Додати опцію",
  "Related collection": "Пов'язана колекція",
  "Allow linking to multiple records": "Дозволити посилання на кілька записів",
  "Allow uploading multiple files": "Дозволити завантаження кількох файлів",
  "Configure calendar": "Налаштувати календар",
  "Title field": "Поле заголовка",
  "Custom title": "Власний заголовок",
  "Daily": "Щоденно",
  "Weekly": "Щотижня",
  "Monthly": "Щомісяця",
  "Yearly": "Щороку",
  "Repeats": "Повторюється",
  "Show lunar": "Показати місячний календар",
  "Start date field": "Поле початкової дати",
  "End date field": "Поле кінцевої дати",
  "Navigate": "Навігація",
  "Title": "Заголовок",
  "Description": "Опис",
  "Select view": "Вибрати перегляд",
  "Reset": "Скинути",
  "Importable fields": "Поля, які можна імпортувати",
  "Exportable fields": "Поля, які можна експортувати",
  "Saved successfully": "Успішно збережено",
  "Nickname": "Нікнейм",
  "Sign in": "Увійти",
  "Sign in via account": "Увійти через обліковий запис",
  "Sign in via phone": "Увійти через телефон",
  "Create an account": "Створити обліковий запис",
  "Sign up": "Зареєструватися",
  "Confirm password": "Підтвердити пароль",
  "Log in with an existing account": "Увійти з існуючим обліковим записом",
  "Signed up successfully. It will jump to the login page.": "Успішно зареєстровано. Відбудеться перехід на сторінку входу.",
  "Password mismatch": "Невідповідність паролів",
  "Users": "Користувачі",
  "Verification code": "Код перевірки",
  "Send code": "Відправити код",
  "Retry after {{count}} seconds": "Повторіть спробу через {{count}} секунд",
  "Roles": "Ролі",
  "Add role": "Додати роль",
  "Role name": "Назва ролі",
  "Configure": "Налаштувати",
  "Configure permissions": "Налаштувати дозволи",
  "Edit role": "Редагувати роль",
  "Action permissions": "Дозволи дій",
  "Menu permissions": "Дозволи меню",
  "Menu item name": "Назва пункту меню",
  "Allow access": "Дозволити доступ",
  "Action name": "Назва дії",
  "Allow action": "Дозволити дію",
  "Action scope": "Область дії",
  "Operate on new data": "Виконувати дії з новими даними",
  "Operate on existing data": "Виконувати дії з існуючими даними",
  "Yes": "Так",
  "No": "Ні",
  "Red": "Червоний",
  "Magenta": "Пурпурний",
  "Volcano": "Вулкан",
  "Orange": "Помаранчевий",
  "Gold": "Золотий",
  "Lime": "Лайм",
  "Green": "Зелений",
  "Cyan": "Бірюзовий",
  "Blue": "Синій",
  "Geek blue": "Гік-синій",
  "Purple": "Фіолетовий",
  "Default": "За замовчуванням",
  "Add card": "Додати картку",
  "edit title": "редагувати назву",
  "Turn pages": "Переключати сторінки",
  "Others": "Інші",
  "Other records": "Інші записи",
  "Save as template": "Зберегти як шаблон",
  "Save as block template": "Зберегти як шаблон блока",
  "Block templates": "Шаблони блоків",
  "Block template": "Шаблон блока",
  "Convert reference to duplicate": "Конвертувати посилання на дублікат",
  "Template name": "Назва шаблону",
  "Block type": "Тип блока",
  "No blocks to connect": "Немає блоків для підключення",
  "Action column": "Стовпець дій",
  "Records per page": "Записів на сторінці",
  "(Fields only)": "(Тільки поля)",
  "Button title": "Заголовок кнопки",
  "Button icon": "Значок кнопки",
  "Submitted successfully": "Успішно надіслано",
  "Operation succeeded": "Операція успішна",
  "Operation failed": "Операція не вдалася",
  "Open mode": "Режим відкриття",
  "Popup size": "Розмір спливаючого вікна",
  "Small": "Малий",
  "Middle": "Середній",
  "Large": "Великий",
  "Size": "Розмір",
  "Oversized": "Великий",
  "Auto": "Авто",
  "Object Fit": "Пристосування",
  "Cover": "Накрити",
  "Fill": "Наповнення",
  "Contain": "Вмістити",
  "Scale Down": "Зменшити",
  "Menu item title": "Заголовок пункту меню",
  "Menu item icon": "Значок пункту меню",
  "Target": "Ціль",
  "Position": "Позиція",
  "Insert before": "Вставити перед",
  "Insert after": "Вставити після",
  "UI Editor": "Редактор інтерфейсу",
  "ASC": "ASC",
  "DESC": "DESC",
  "Add sort field": "Додати поле сортування",
  "ID": "ID",
  "Identifier for program usage. Support letters, numbers and underscores, must start with an letter.": "Ідентифікатор для використання в програмі. Підтримує літери, цифри і підкреслення, повинен починатися з літери.",
  "Drawer": "Висувний блок",
  "Dialog": "Діалогове вікно",
  "Delete action": "Видалити дію",
  "Custom column title": "Власний заголовок стовпця",
  "Column title": "Заголовок стовпця'",
  "Original title: ": "Оригінальний заголовок: ",
  "Delete table column": "Видалити стовпець таблиці",
  "Skip required validation": "Пропустити обов'язкову перевірку",
  "Form values": "Значення форми",
  "Fields values": "Значення полів",
  "The field has been deleted": "Поле було видалено",
  "When submitting the following fields, the saved values are": "При поданні наступних полів збережені значення:",
  "After successful submission": "Після успішної подачі",
  "Then": "Тоді",
  "Stay on current page": "Залишитися на поточній сторінці",
  "Redirect to": "Перенаправити на",
  "Save action": "Зберегти дію",
  "Exists": "Існує",
  "Filename": "Ім'я файлу",
  "Add condition": "Додати умову",
  "Add condition group": "Додати групу умов",
  "exists": "існує",
  "not exists": "не існує",
  "=": "=",
  "≠": "≠",
  ">": ">",
  "≥": "≥",
  "<": "<",
  "≤": "≤",
  "Role UID": "UID ролі",
  "Precision": "Точність",
  "Formula mode": "Режим формули",
  "Expression": "Вираз",
  "Input +, -, *, /, ( ) to calculate, input @ to open field variables.": "Введіть +, -, *, /, ( ), щоб виконувати обчислення, введіть @, щоб відкрити змінні поля.",
  "Formula error.": "Помилка формули.",
  "Accept": "Прийняти",
  "Rich Text": "Розширений текст",
  "Junction collection": "Колекція перетину",
  "Leave it blank, unless you need a custom intermediate table": "Залиште його порожнім, якщо вам не потрібна власна проміжна таблиця",
  "Fields": "Поля",
  "Edit field title": "Редагувати заголовок поля",
  "Field title": "Заголовок поля",
  "Original field title: ": "Оригінальний заголовок поля: ",
  "Edit tooltip": "Редагувати підказку",
  "Delete field": "Видалити поле",
  "Select collection": "Вибрати колекцію",
  "Blank block": "Порожній блок",
  "Duplicate template": "Дублювати шаблон",
  "Reference template": "Посилання на шаблон",
  "Create calendar block": "Створити блок календаря",
  "Create kanban block": "Створити блок канбану",
  "Grouping field": "Поле для групування",
  "Single select and radio fields can be used as the grouping field": "Одиночні поля вибору та поля радіокнопок можуть бути використані як поле для групування",
  "Tab name": "Назва вкладки",
  "Current record blocks": "Блоки поточного запису",
  "Popup message": "Повідомлення у спливаючому вікні",
  "Delete role": "Видалити роль",
  "Role display name": "Назва ролі",
  "Default role": "Роль за замовчуванням",
  "All collections use general action permissions by default; permission configured individually will override the default one.": "За замовчуванням всі колекції використовують загальні права доступу до дій; індивідуально налаштовані дозволи перезапишуть загальні.",
  "Allows configuration of the whole system, including UI, collections, permissions, etc.": "Дозволяє налаштування всієї системи, включаючи інтерфейс, колекції, дозволи тощо.",
  "New menu items are allowed to be accessed by default.": "Новим пунктам меню дозволяється доступ за замовчуванням.",
  "Global permissions": "Глобальні дозволи",
  "General permissions": "Загальні дозволи",
  "Global action permissions": "Глобальні дозволи на дії",
  "General action permissions": "Загальні дозволи на дії",
  "Plugin settings permissions": "Дозволи на налаштування плагінів",
  "Allow to desgin pages": "Дозволяє створювати сторінки",
  "Allow to manage plugins": "Дозволяє керувати плагінами",
  "Allow to configure plugins": "Дозволяє налаштовувати плагіни",
  "Allows to configure interface": "Дозволяє налаштовувати інтерфейс",
  "Allows to install, activate, disable plugins": "Дозволяє встановлювати, активувати та вимикати плагіни",
  "Allows to configure plugins": "Дозволяє налаштовувати плагіни",
  "Action display name": "Назва дії",
  "Allow": "Дозволити",
  "Data scope": "Обсяг даних",
  "Action on new records": "Дія для нових записів",
  "Action on existing records": "Дія для існуючих записів",
  "All records": "Всі записи",
  "Own records": "Власні записи",
  "Permission policy": "Політика дозволів",
  "Individual": "Індивідуальна",
  "General": "Загальна",
  "Accessible": "Доступно",
  "Configure permission": "Налаштувати дозвіл",
  "Action permission": "Дозвіл на дію",
  "Field permission": "Дозвіл на поле",
  "Scope name": "Назва обсягу",
  "File storages": "Сховища файлів",
  "Storage display name": "Назва сховища",
  "Storage name": "Назва сховища",
  "Default storage": "Сховище за замовчуванням",
  "Add storage": "Додати сховище",
  "Edit storage": "Редагувати сховище",
  "Storage base URL": "Базовий URL сховища",
  "Destination": "Призначення",
  "Use the built-in static file server": "Використовувати вбудований статичний файловий сервер",
  "Local storage": "Локальне сховище",
  "Aliyun OSS": "Aliyun OSS",
  "Amazon S3": "Amazon S3",
  "Tencent COS": "Tencent COS",
  "Region": "Регіон",
  "Bucket": "Bucket",
  "Path": "Шлях",
  "Unsaved changes": "Незбережені зміни",
  "Are you sure you don't want to save?": "Ви впевнені, що не бажаєте зберегти?",
  "Dragging": "Перетягування",
  "Popup": "Спливаюче вікно",
  "Trigger workflow": "Тригер робочого процесу",
  "Request API": "Запит API",
  "Assign field values": "Присвоїти значення полям",
  "Constant value": "Константне значення",
  "Dynamic value": "Динамічне значення",
  "Current user": "Поточний користувач",
  "Current role": "Поточна роль",
  "Current record": "Поточний запис",
  "Current collection": "Поточна колекція",
  "Other collections": "Інші колекції",
  "Current popup record": "Поточний запис спливаючого вікна",
  "Parent popup record": "Батьківський запис спливаючого вікна",
  "Associated records": "Пов'язані записи",
  "Parent record": "Батьківський запис",
  "Current time": "Поточний час",
  "System variables": "Системні змінні",
  "Date variables": "Змінні дати",
  "Popup close method": "Метод закриття спливаючого вікна",
  "Automatic close": "Автоматичне закриття",
  "Manually close": "Закрити вручну",
  "After successful update": "Після успішного оновлення",
  "Save record": "Зберегти запис",
  "Updated successfully": "Оновлено успішно",
  "After successful save": "Після успішного збереження",
  "After clicking the custom button, the following field values will be assigned according to the following form.": "Після натискання на власну кнопку, наступні значення полів будуть присвоєні згідно з наступною формою.",
  "After clicking the custom button, the following fields of the current record will be saved according to the following form.": "Після натискання на власну кнопку, наступні поля поточного запису будуть збережені згідно з наступною формою.",
  "Button background color": "Колір фону кнопки",
  "Highlight": "Виділення",
  "Danger red": "Небезпечний червоний",
  "Custom request": "Власний запит",
  "Request settings": "Налаштування запиту",
  "Request URL": "URL запиту",
  "Request method": "Метод запиту",
  "Request query parameters": "Параметри запиту",
  "Request headers": "Заголовки запиту",
  "Request body": "Тіло запиту",
  "Request success": "Успішний запит",
  "Invalid JSON format": "Недійсний формат JSON",
  "After successful request": "Після успішного запиту",
  "Add exportable field": "Додати експортоване поле",
  "Audit logs": "Журнал аудиту",
  "Record ID": "ID запису",
  "User": "Користувач",
  "Field": "Поле",
  "Select": "Вибрати",
  "Select Field": "Вибрати поле",
  "Field value changes": "Зміни значення поля",
  "One to one (has one)": "Один до одного (має один)",
  "One to one (belongs to)": "Один до одного (належить до)",
  "Use the same time zone (GMT) for all users": "Використовувати одну і ту ж часову зону (GMT) для всіх користувачів",
  "Province/city/area name": "Назва провінції/міста/району",
  "Enabled languages": "Включені мови",
  "View all plugins": "Переглянути всі плагіни",
  "Print": "Друк",
  "Done": "Готово",
  "Sign up successfully, and automatically jump to the sign in page": "Успішна реєстрація, автоматичне перехід на сторінку входу",
  "File manager": "Менеджер файлів",
  "ACL": "ACL",
  "Collection manager": "Менеджер колекцій",
  "Plugin manager": "Менеджер плагінів",
  "Local": "Локальний",
  "Built-in": "Вбудований",
  "Marketplace": "Маркетплейс",
  "New plugin": "Новий плагін",
  "Upgrade": "Оновити",
  "Dependencies check failed": "Перевірка залежностей не вдалася",
  "More details": "Детальніше",
  "Upload new version": "Завантажити нову версію",
  "Official plugin": "Офіційний плагін",
  "Version": "Версія",
  "Npm package": "Npm пакет",
  "Upload plugin": "Завантажити плагін",
  "Npm package name": "Ім'я пакета npm",
  "Add type": "Додати тип",
  "Changelog": "Журнал змін",
  "Dependencies check": "Перевірка залежностей",
  "Update plugin": "Оновити плагін",
  "Installing": "Встановлення",
  "The deletion was successful.": "Видалення пройшло успішно.",
  "Plugin Zip File": "Файл плагіна Zip",
  "Compressed file url": "URL стислого файлу",
  "Last updated": "Останнє оновлення",
  "PackageName": "Назва пакунка",
  "DisplayName": "Відображуване ім'я",
  "Readme": "Інструкція",
  "Dependencies compatibility check": "Перевірка сумісності залежностей",
  "Plugin dependencies check failed, you should change the dependent version to meet the version requirements.": "Якщо перевірка сумісності не вдається, вам слід змінити залежну версію, щоб вона відповідала вимогам до версії.",
  "Version range": "Діапазон версій",
  "Plugin's version": "Версія плагіна",
  "Result": "Результат",
  "No CHANGELOG.md file": "Файл CHANGELOG.md відсутній",
  "No README.md file": "Файл README.md відсутній",
  "Homepage": "Домашня сторінка",
  "Drag and drop the file here or click to upload, file size should not exceed 30M": "Перетягніть файл сюди або натисніть, щоб завантажити, розмір файлу не повинен перевищувати 10 Мб",
  "Dependencies check failed, can't enable.": "Перевірка залежностей не вдалась, неможливо увімкнути.",
  "Plugin starting...": "Запуск плагіна...",
  "Plugin stopping...": "Зупинка плагіна...",
  "Are you sure to delete this plugin?": "Ви впевнені, що хочете видалити цей плагін?",
  "re-download file": "перезавантажити файл",
  "Not enabled": "Не увімкнено",
  "Search plugin": "Пошук плагіна",
  "Author": "Автор",
  "Plugin loading failed. Please check the server logs.": "Не вдалося завантажити плагін. Будь ласка, перевірте журнали сервера.",
  "Coming soon...": "Скоро буде...",
  "All plugin settings": "Всі налаштування плагінів",
  "Bookmark": "Закладка",
  "Manage all settings": "Керування всіма налаштуваннями",
  "Create inverse field in the target collection": "Створити зворотнє поле у цільовій колекції",
  "Inverse field name": "Назва зворотнього поля",
  "Inverse field display name": "Назва відображення зворотнього поля",
  "Bulk update": "Масове оновлення",
  "After successful bulk update": "Після успішного масового оновлення",
  "Bulk edit": "Масове редагування",
  "Data will be updated": "Дані будуть оновлені",
  "Selected": "Вибрані",
  "All": "Всі",
  "Update selected data?": "Оновити вибрані дані?",
  "Update all data?": "Оновити всі дані?",
  "Remains the same": "Залишається незмінним",
  "Changed to": "Змінено на",
  "Clear": "Очистити",
  "Add attach": "Додати вкладення",
  "Please select the records to be updated": "Будь ласка, виберіть записи, які потрібно оновити",
  "Selector": "Селектор",
  "Inner": "Внутрішній",
  "Search and select collection": "Пошук та вибір колекції",
  "Please fill in the iframe URL": "Будь ласка, заповніть URL-адресу iframe",
  "Fix block": "Виправити блок",
  "Plugin name": "Назва плагіна",
  "Plugin tab name": "Назва вкладки плагіна",
  "AutoGenId": "Автоматично створюване поле ID",
  "CreatedBy": "Запис користувача, що створив рядок",
  "UpdatedBy": "Запис користувача, що відредагував останній рядок",
  "CreatedAt": "Запис часу створення рядка",
  "UpdatedAt": "Запис часу останнього оновлення рядка",
  "Column width": "Ширина стовпця",
  "Sortable": "Сортований",
  "Enable link": "Включити посилання",
  "This is likely a NocoBase internals bug. Please open an issue at <1>here</1>": "Це, ймовірно, помилка внутрішніх компонентів NocoBase. Будь ласка, створіть проблему <1>тут</1>",
  "Render Failed": "Помилка відображення",
  "Feedback": "Зворотній зв'язок",
  "Try again": "Спробуйте ще раз",
  "Data template": "Шаблон даних",
  "Template fields have been removed and need to be reconfigured": "Поля шаблону були видалені і потребують повторної конфігурації",
  "loading": "завантаження",
  "name is required": "ім'я обов'язкове",
  "data source": "джерело даних",
  "Data source": "джерело даних",
  "DataSource": "Джерело даних",
  "The {{type}} \"{{name}}\" may have been deleted. Please remove this {{blockType}}.": "{{type}} \"{{name}}\" може бути видалено. Будь ласка, видаліть цей {{blockType}}.",
  "Home page": "Домашня сторінка",
  "Handbook": "Посібник користувача",
  "License": "Ліцензія",
  "This variable has been deprecated and can be replaced with \"Current form\"": "Змінна була застарілою; \"Поточна форма\" може бути використана як заміна",
  "The value of this variable is derived from the query string of the page URL. This variable can only be used normally when the page has a query string.": "Значення цієї змінної походить з рядка запиту URL-адреси сторінки. Цю змінну можна використовувати нормально лише тоді, коли у сторінки є рядок запиту.",
  "URL search params": "Параметри пошуку URL",
  "Expand All": "Розгорнути все",
  "Clear default value": "Очистити значення за замовчуванням",
  "Open in new window": "Відкрити в новому вікні",
  "Sorry, the page you visited does not exist.": "Вибачте, сторінка, яку ви відвідали, не існує.",
  "Allow multiple selection": "Дозволити множинний вибір",
  "Parent object": "Батьківський об'єкт",
  "Ellipsis overflow content": "Вміст з багатокрапкою при переповненні",
  "Hide column": "Сховати стовпець",
  "In configuration mode, the entire column becomes transparent. In non-configuration mode, the entire column will be hidden. Even if the entire column is hidden, its configured default values and other settings will still take effect.": "В режимі конфігурації вся колонка стає прозорою. В режимі не конфігурації вся колонка буде прихована. Якщо вся колонка буде прихована, її налаштовані значення за замовчуванням і інші налаштування все одно будуть діяти.",
  "Desktop routes": "Маршрути робочого столу",
  "Route permissions": "Права доступу до маршрутів",
  "New routes are allowed to be accessed by default": "Нові маршрути дозволені доступатися за замовчуванням",
  "Route name": "Ім'я маршруту",
  "Mobile routes": "Мобільні маршрути",
  "Show in menu": "Показати в меню",
  "Hide in menu": "Сховати в меню",
  "Path": "Шлях",
  "Type": "Тип",
  "Access": "Доступ",
  "Routes": "Маршрути",
  "Add child route": "Додати дочірній маршрут",
  "Delete routes": "Видалити маршрути",
  "Delete route": "Видалити маршрут",
  "Are you sure you want to hide these routes in menu?": "Ви впевнені, що хочете приховати ці маршрути в меню?",
  "Are you sure you want to show these routes in menu?": "Ви впевнені, що хочете показати ці маршрути в меню?",
  "Are you sure you want to hide this menu?": "Ви впевнені, що хочете приховати це меню?",
  "After hiding, this menu will no longer appear in the menu bar. To show it again, you need to go to the route management page to configure it.": "Після приховування цього меню він більше не з'явиться в меню. Щоб знову показати його, вам потрібно перейти на сторінку керування маршрутами і налаштувати його.",
  "If selected, the page will display Tab pages.": "Якщо вибрано, сторінка відобразить сторінки з вкладками.",
  "If selected, the route will be displayed in the menu.": "Якщо вибрано, маршрут буде відображений в меню.",
  "Are you sure you want to hide this tab?": "Ви впевнені, що хочете приховати цю вкладку?",
  "After hiding, this tab will no longer appear in the tab bar. To show it again, you need to go to the route management page to set it.": "Після приховування цієї вкладки вона більше не з'явиться в панелі вкладок. Щоб знову показати її, вам потрібно перейти на сторінку керування маршрутами, щоб налаштувати її.",
<<<<<<< HEAD
  "Deprecated": "Застаріло",
  "The following old template features have been deprecated and will be removed in next version.": "Наступні старі функції шаблонів були застарілі і будуть видалені в наступній версії.",
  "Full permissions": "Повні права"
=======
  "No pages yet, please configure first": "Ще немає сторінок, будь ласка, спочатку налаштуйте",
  "Click the \"UI Editor\" icon in the upper right corner to enter the UI Editor mode": "Натисніть на значок \"Редактор користувацького інтерфейсу\" в правому верхньому куті, щоб увійти в режим редактора користувацького інтерфейсу."
>>>>>>> 49a9c636
}<|MERGE_RESOLUTION|>--- conflicted
+++ resolved
@@ -823,12 +823,9 @@
   "If selected, the route will be displayed in the menu.": "Якщо вибрано, маршрут буде відображений в меню.",
   "Are you sure you want to hide this tab?": "Ви впевнені, що хочете приховати цю вкладку?",
   "After hiding, this tab will no longer appear in the tab bar. To show it again, you need to go to the route management page to set it.": "Після приховування цієї вкладки вона більше не з'явиться в панелі вкладок. Щоб знову показати її, вам потрібно перейти на сторінку керування маршрутами, щоб налаштувати її.",
-<<<<<<< HEAD
   "Deprecated": "Застаріло",
   "The following old template features have been deprecated and will be removed in next version.": "Наступні старі функції шаблонів були застарілі і будуть видалені в наступній версії.",
-  "Full permissions": "Повні права"
-=======
+  "Full permissions": "Повні права",
   "No pages yet, please configure first": "Ще немає сторінок, будь ласка, спочатку налаштуйте",
   "Click the \"UI Editor\" icon in the upper right corner to enter the UI Editor mode": "Натисніть на значок \"Редактор користувацького інтерфейсу\" в правому верхньому куті, щоб увійти в режим редактора користувацького інтерфейсу."
->>>>>>> 49a9c636
 }