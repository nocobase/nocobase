--- conflicted
+++ resolved
@@ -767,9 +767,6 @@
   "Open in new window": "Abrir en una nueva ventana",
   "Sorry, the page you visited does not exist.": "Lo siento, la página que visitaste no existe.",
   "Allow multiple selection": "Permitir selección múltiple",
-<<<<<<< HEAD
+  "Parent object": "Objeto padre",
   "Ellipsis overflow content": "Contenido de desbordamiento de elipsis"
-=======
-  "Parent object": "Objeto padre"
->>>>>>> dd71cdaa
 }