{
  "Display <1><0>10</0><1>20</1><2>50</2><3>100</3></1> items per page": "Mostrar <1><0>10</0><1>20</1><2>50</2><3>100</3></1> itens por página",
  "Meet <1><0>All</0><1>Any</1></1> conditions in the group": "Atender <1><0>Todas</0><1>Qualquer</1></1> as condições no grupo",
  "Open in<1><0>Modal</0><1>Drawer</1><2>Window</2></1>": "Abrir em<1><0>Modal</0><1>Drawer</1><2>Janela</2></1>",
  "{{count}} filter items": "{{count}} itens de filtro",
  "{{count}} more items": "{{count}} itens a mais",
  "Total {{count}} items": "Total de {{count}} itens",
  "Today": "Hoje",
  "Month": "Mês",
  "Week": "Semana",
  "Work week": "Semana de trabalho",
  "Day": "Dia",
  "Agenda": "Agenda",
  "Date": "Data",
  "Time": "Hora",
  "Event": "Evento",
  "None": "Nenhum",
  "Unconnected": "Desconectado",
  "System settings": "Configurações do sistema",
  "System title": "Título do sistema",
  "Logo": "Logo",
  "Add menu item": "Adicionar item de menu",
  "Page": "Página",
  "Tab": "Aba",
  "Name": "Nome",
  "Icon": "Ícone",
  "Group": "Grupo",
  "Link": "Link",
  "Save conditions": "Salvar condições",
  "Edit menu item": "Editar item de menu",
  "Move to": "Mover para",
  "Insert left": "Inserir à esquerda",
  "Insert right": "Inserir à direita",
  "Insert inner": "Inserir interno",
  "Delete": "Excluir",
  "Disassociate": "Desassociar",
  "Disassociate record": "Desassociar registro",
  "Are you sure you want to disassociate it?": "Tem certeza de que deseja desassociá-lo?",
  "UI editor": "Editor de UI",
  "Collection": "Coleção",
  "Collections & Fields": "Coleções e campos",
  "All collections": "Todas as coleções",
  "Add category": "Adicionar categoria",
  "Delete category": "Excluir categoria",
  "Edit category": "Editar categoria",
  "Collection category": "Categoria da coleção",
  "Sort": "Ordenar",
  "Categories": "Categorias",
  "Visible": "Visível",
  "Read only": "Somente leitura",
  "Easy reading": "Leitura fácil",
  "Hidden": "Oculto",
  "Hidden(reserved value)": "Oculto (valor reservado)",
  "Not required": "Não obrigatório",
  "Value": "Valor",
  "Disabled": "Desabilitado",
  "Enabled": "Habilitado",
  "Linkage rule": "Regra de ligação",
  "Linkage rules": "Regras de ligação",
  "Condition": "Condição",
  "Properties": "Propriedades",
  "Add linkage rule": "Adicionar regra de ligação",
  "Add property": "Adicionar propriedade",
  "Category name": "Nome da categoria",
  "Roles & Permissions": "Funções e permissões",
  "Edit profile": "Editar perfil",
  "Change password": "Alterar senha",
  "Old password": "Senha antiga",
  "New password": "Nova senha",
  "Switch role": "Mudar papel",
  "Super admin": "Super administrador",
  "Language": "Idioma",
  "Allow sign up": "Permitir registro",
  "Enable SMS authentication": "Habilitar autenticação SMS",
  "Sign out": "Sair",
  "Cancel": "Cancelar",
  "Submit": "Enviar",
  "Close": "Fechar",
  "Set the data scope": "Definir o escopo de dados",
  "Data loading mode": "Modo de carregamento de dados",
  "Set data loading mode": "Definir modo de carregamento de dados",
  "Load all data when filter is empty": "Carregar todos os dados quando o filtro estiver vazio",
  "Do not load data when filter is empty": "Não carregar dados quando o filtro estiver vazio",
  "Data blocks": "Blocos de dados",
  "Filter blocks": "Blocos de filtro",
  "Table": "Tabela",
  "Form": "Formulário",
  "Collapse": "Recolher",
  "Select data source": "Selecionar fonte de dados",
  "Calendar": "Calendário",
  "Delete events": "Excluir eventos",
  "This event": "Este evento",
  "This and following events": "Este e os próximos eventos",
  "All events": "Todos os eventos",
  "Delete this event?": "Excluir este evento?",
  "Delete Event": "Excluir Evento",
  "Kanban": "Kanban",
  "Select grouping field": "Selecionar campo de agrupamento",
  "Media": "Mídia",
  "Markdown": "Markdown",
  "Wysiwyg": "Wysiwyg",
  "Chart blocks": "Blocos de gráfico",
  "Column chart": "Gráfico de colunas",
  "Bar chart": "Gráfico de barras",
  "Line chart": "Gráfico de linhas",
  "Pie chart": "Gráfico de pizza",
  "Area chart": "Gráfico de área",
  "Other chart": "Outro gráfico",
  "Other blocks": "Outros blocos",
  "In configuration": "Em configuração",
  "Chart title": "Título do gráfico",
  "Chart type": "Tipo de gráfico",
  "Chart config": "Configuração do gráfico",
  "Templates": "Modelos",
  "Template": "Modelo",
  "Select template": "Selecione um modelo",
  "Action logs": "Registros de ação",
  "Create template": "Criar modelo",
  "Edit markdown": "Editar markdown",
  "Add block": "Adicionar bloco",
  "Add new": "Adicionar novo",
  "Add record": "Adicionar registro",
  "Add child": "Adicionar filho",
  "Collapse all": "Colapsar tudo",
  "Expand all": "Expandir tudo",
  "Expand/Collapse": "Expandir/Colapsar",
  "Tree table": "Tabela em árvore",
  "Custom field display name": "Nome personalizado para exibição do campo",
  "Display fields": "Exibir campos da coleção",
  "Edit record": "Editar registro",
  "Delete menu item": "Excluir item do menu",
  "Add page": "Adicionar página",
  "Add group": "Adicionar grupo",
  "Add link": "Adicionar link",
  "Insert above": "Inserir acima",
  "Insert below": "Inserir abaixo",
  "Save": "Salvar",
  "Delete block": "Excluir bloco",
  "Are you sure you want to delete it?": "Tem certeza de que deseja excluir isso?",
  "This is a demo text, **supports Markdown syntax**.": "Este é um texto de demonstração, **suporta a sintaxe do Markdown**.",
  "Filter": "Filtro",
  "Connect data blocks": "Conectar blocos de dados",
  "Action type": "Tipo de ação",
  "Actions": "Ações",
  "Insert": "Inserir",
  "Update": "Atualizar",
  "View": "Visualizar",
  "View record": "Visualizar registro",
  "Refresh": "Atualizar",
  "Data changes": "Alterações nos dados",
  "Field name": "Nome do campo",
  "Before change": "Antes da alteração",
  "After change": "Depois da alteração",
  "Delete record": "Excluir registro",
  "Create collection": "Criar coleção",
  "Collection display name": "Nome para exibição da coleção",
  "Collection name": "Nome da coleção",
  "Inherits": "Herdado",
  "Primary key, unique identifier, self growth": "Chave primária, identificador único, crescimento próprio",
  "Store the creation user of each record": "Armazenar o usuário criador de cada registro",
  "Store the last update user of each record": "Armazenar o último usuário que atualizou cada registro",
  "Store the creation time of each record": "Armazenar a hora de criação de cada registro",
  "Store the last update time of each record": "Armazenar a última hora de atualização de cada registro",
  "More options": "Mais opções",
  "Records can be sorted": "Os registros podem ser classificados",
  "Collection template": "Modelo de coleção",
  "Calendar collection": "Coleção de calendário",
  "General collection": "Coleção geral",
  "Randomly generated and can be modified. Support letters, numbers and underscores, must start with an letter.": "Gerado aleatoriamente e pode ser modificado. Aceita letras, números e sublinhados e deve começar com uma letra.",
  "Storage type": "Tipo de armazenamento",
  "Edit": "Editar",
  "Edit collection": "Editar coleção",
  "Configure fields": "Configurar campos",
  "Configure columns": "Configurar colunas",
  "Edit field": "Editar campo",
  "Override": "Sobrescrever",
  "Override field": "Sobrescrever campo",
  "Configure fields of {{title}}": "Configurar campos de {{title}}",
  "Association fields filter": "Filtro de campos de associação",
  "PK & FK fields": "Campos PK & FK",
  "Association fields": "Campos de associação",
  "Choices fields": "Campos de opções",
  "System fields": "Campos do sistema",
  "General fields": "Campos gerais",
  "Inherited fields": "Campos herdados",
  "Parent collection fields": "Campos da coleção pai",
  "Basic": "Básico",
  "Single line text": "Texto de uma linha",
  "Long text": "Texto longo",
  "Phone": "Telefone",
  "Email": "E-mail",
  "Number": "Número",
  "Integer": "Inteiro",
  "Percent": "Porcentagem",
  "Password": "Senha",
  "Advanced type": "Tipo avançado",
  "Formula": "Fórmula",
  "Formula description": "Calcula um valor em cada registro com base em outros campos no mesmo registro.",
  "Choices": "Opções",
  "Checkbox": "Caixa de seleção",
  "Single select": "Seleção única",
  "Multiple select": "Seleção múltipla",
  "Radio group": "Grupo de opções",
  "Checkbox group": "Grupo de caixas de seleção",
  "China region": "Região da China",
  "Attachment": "Anexo",
  "Date & Time": "Data e hora",
  "Datetime": "Data e hora",
  "Relation": "Relação",
  "Link to": "Link para",
  "Link to description": "Usado para criar relacionamentos de coleções rapidamente e compatível com a maioria dos cenários comuns. Adequado para uso não desenvolvedor. Quando presente como campo, é uma seleção suspensa usada para selecionar registros da coleção de destino. Uma vez criado, ele irá gerar simultaneamente os campos associados da coleção atual na coleção de destino.",
  "Sub-table": "Subtabela",
  "System info": "Informação do sistema",
  "Created at": "Criado em",
  "Last updated at": "Última atualização em",
  "Created by": "Criado por",
  "Last updated by": "Última atualização por",
  "Add field": "Adicionar campo",
  "Field display name": "Nome de exibição do campo",
  "Field type": "Tipo de campo",
  "Field interface": "Interface de campo",
  "Date format": "Formato de data",
  "Year/Month/Day": "Ano/Mês/Dia",
  "Year-Month-Day": "Ano-Mês-Dia",
  "Day/Month/Year": "Dia/Mês/Ano",
  "Show time": "Exibir hora",
  "Time format": "Formato de hora",
  "12 hour": "12 horas",
  "24 hour": "24 horas",
  "Relationship type": "Tipo de relacionamento",
  "Inverse relationship type": "Tipo de relacionamento inverso",
  "Source collection": "Coleção de origem",
  "Source key": "Chave de origem",
  "Target collection": "Coleção de destino",
  "Through collection": "Através da coleção",
  "Target key": "Chave de destino",
  "Foreign key": "Chave estrangeira",
  "One to one": "Um para um",
  "One to many": "Um para muitos",
  "Many to one": "Muitos para um",
  "Many to many": "Muitos para muitos",
  "Foreign key 1": "Chave estrangeira 1",
  "Foreign key 2": "Chave estrangeira 2",
  "One to one description": "Usado para criar relacionamentos um-para-um. Por exemplo, um usuário tem um perfil.",
  "One to many description": "Usado para criar um relacionamento um-para-muitos. Por exemplo, um país terá muitas cidades e uma cidade só pode estar em um país. Quando presente como um campo, é uma sub-tabela que exibe os registros da coleção associada. Quando criado, um campo muitos-para-um é automaticamente gerado na coleção associada.",
  "Many to one description": "Usado para criar relacionamentos muitos-para-um. Por exemplo, uma cidade pode pertencer a apenas um país e um país pode ter muitas cidades. Quando presente como um campo, é uma seleção suspensa usada para selecionar um registro da coleção associada. Uma vez criado, um campo um-para-muitos é automaticamente gerado na coleção associada.",
  "Many to many description": "Usado para criar relacionamentos muitos-para-muitos. Por exemplo, um aluno terá muitos professores e um professor terá muitos alunos. Quando presente como um campo, é uma seleção suspensa usada para selecionar registros da coleção associada.",
  "Generated automatically if left blank": "Gerado automaticamente se deixado em branco",
  "Display association fields": "Exibir campos de associação",
  "Display field title": "Exibir título do campo",
  "Field component": "Componente de campo",
  "Quick upload": "Upload rápido",
  "Select file": "Selecionar arquivo",
  "Allow multiple": "Permitir múltiplos",
  "Subtable": "Subtabela",
  "Sub-form": "Subformulário",
  "Record picker": "Selecionador de registros",
  "Toggles the subfield mode": "Alterna o modo de subcampo",
  "Selector mode": "Modo de seleção",
  "Subtable mode": "Modo de subtabela",
  "Subform mode": "Modo de subformulário",
  "Edit block title": "Editar título do bloco",
  "Block title": "Título do bloco",
  "Pattern": "Padrão",
  "Operator": "Operador",
  "Editable": "Editável",
  "Readonly": "Somente leitura",
  "Easy-reading": "Fácil leitura",
  "Add filter": "Adicionar filtro",
  "Add filter group": "Adicionar grupo de filtro",
  "Comparision": "Comparação",
  "is": "é",
  "is not": "não é",
  "is variable": "é uma variável",
  "contains": "contém",
  "does not contain": "não contém",
  "starts with": "começa com",
  "not starts with": "não começa com",
  "ends with": "termina com",
  "not ends with": "não termina com",
  "is empty": "está vazio",
  "is not empty": "não está vazio",
  "Edit chart": "Editar gráfico",
  "Add text": "Adicionar texto",
  "Filterable fields": "Campos filtráveis",
  "Edit button": "Editar botão",
  "Hide": "Ocultar",
  "Enable actions": "Ativar ações",
  "Import": "Importar",
  "Export": "Exportar",
  "Customize": "Customizar",
  "Custom": "Personalizado",
  "Function": "Função",
  "Popup form": "Formulário pop-up",
  "Flexible popup": "Pop-up flexível",
  "Configure actions": "Configurar ações",
  "Display order number": "Mostrar número de ordem",
  "Enable drag and drop sorting": "Habilitar classificação de arrastar e soltar",
  "Triggered when the row is clicked": "Disparado quando a linha é clicada",
  "Add tab": "Adicionar guia",
  "Disable tabs": "Desativar guias",
  "Details": "Detalhes",
  "Edit form": "Editar formulário",
  "Create form": "Criar formulário",
  "Form (Edit)": "Formulário (Editar)",
  "Form (Add new)": "Formulário (Adicionar novo)",
  "Edit tab": "Editar guia",
  "Relationship blocks": "Blocos de relacionamento",
  "Select record": "Selecionar registro",
  "Display name": "Nome de exibição",
  "Select icon": "Selecionar ícone",
  "Custom column name": "Nome personalizado da coluna",
  "Edit description": "Editar descrição",
  "Required": "Obrigatório",
  "Unique": "Único",
  "Label field": "Campo de etiqueta",
  "Default is the ID field": "O padrão é o campo ID",
  "Set default sorting rules": "Definir regras de classificação padrão",
  "Set validation rules": "Definir regras de validação",
  "Max length": "Comprimento máximo",
  "Min length": "Comprimento mínimo",
  "Maximum": "Máximo",
  "Minimum": "Mínimo",
  "Max length must greater than min length": "O comprimento máximo deve ser maior que o comprimento mínimo",
  "Min length must less than max length": "O comprimento mínimo deve ser menor que o comprimento máximo",
  "Maximum must greater than minimum": "O máximo deve ser maior que o mínimo",
  "Minimum must less than maximum": "O mínimo deve ser menor que o máximo",
  "Validation rule": "Regra de validação",
  "Add validation rule": "Adicionar regra de validação",
  "Format": "Formato",
  "Regular expression": "Expressão regular",
  "Error message": "Mensagem de erro",
  "Length": "Comprimento",
  "The field value cannot be greater than ": "O valor do campo não pode ser maior que ",
  "The field value cannot be less than ": "O valor do campo não pode ser menor que ",
  "The field value is not an integer number": "O valor do campo não é um número inteiro",
  "Set default value": "Definir valor padrão",
  "Default value": "Valor padrão",
  "is before": "é antes",
  "is after": "é depois",
  "is on or after": "é em ou depois",
  "is on or before": "é em ou antes",
  "Upload": "Carregar",
  "Select level": "Selecionar nível",
  "Province": "Província",
  "City": "Cidade",
  "Area": "Área",
  "Street": "Rua",
  "Village": "Bairro",
  "Must select to the last level": "Deve selecionar até o último nível",
  "Move {{title}} to": "Mover {{title}} para",
  "Target position": "Posição alvo",
  "After": "Depois",
  "Before": "Antes",
  "Add {{type}} before \"{{title}}\"": "Adicionar {{type}} antes \"{{title}}\"",
  "Add {{type}} after \"{{title}}\"": "Adicionar {{type}} depois \"{{title}}\"",
  "Add {{type}} in \"{{title}}\"": "Adicionar {{type}} em \"{{title}}\"",
  "Original name": "Nome original",
  "Custom name": "Nome personalizado",
  "Custom Title": "Título personalizado",
  "Options": "Opções",
  "Option value": "Valor da opção",
  "Option label": "Rótulo da opção",
  "Color": "Cor",
  "Add option": "Adicionar opção",
  "Related collection": "Coleção relacionada",
  "Allow linking to multiple records": "Permitir vinculação a vários registros",
  "Allow uploading multiple files": "Permitir upload de vários arquivos",
  "Configure calendar": "Configurar calendário",
  "Title field": "Campo de título",
  "Custom title": "Título personalizado",
  "Daily": "Diário",
  "Weekly": "Semanal",
  "Monthly": "Mensal",
  "Yearly": "Anual",
  "Repeats": "Repete",
  "Show lunar": "Mostrar calendário lunar",
  "Start date field": "Campo de data de início",
  "End date field": "Campo de data de término",
  "Navigate": "Navegar",
  "Title": "Título",
  "Description": "Descrição",
  "Select view": "Selecionar visualização",
  "Reset": "Reiniciar",
  "Importable fields": "Campos importáveis",
  "Exportable fields": "Campos exportáveis",
  "Saved successfully": "Salvo com sucesso",
  "Nickname": "Apelido",
  "Sign in": "Entrar",
  "Sign in via account": "Entrar via conta",
  "Sign in via phone": "Entrar via telefone",
  "Create an account": "Criar uma conta",
  "Sign up": "Registrar-se",
  "Confirm password": "Confirmar senha",
  "Log in with an existing account": "Fazer login com uma conta existente",
  "Signed up successfully. It will jump to the login page.": "Registrado com sucesso. Será redirecionado para a página de login.",
  "Password mismatch": "As senhas não correspondem",
  "Users": "Usuários",
  "Verification code": "Código de verificação",
  "Send code": "Enviar código",
  "Retry after {{count}} seconds": "Tentar novamente após {{count}} segundos",
  "Roles": "Funções",
  "Add role": "Adicionar função",
  "Role name": "Nome da função",
  "Configure": "Configurar",
  "Configure permissions": "Configurar permissões",
  "Edit role": "Editar função",
  "Action permissions": "Permissões de ação",
  "Menu permissions": "Permissões de menu",
  "Menu item name": "Nome do item do menu",
  "Allow access": "Permitir acesso",
  "Action name": "Nome da ação",
  "Allow action": "Permitir ação",
  "Action scope": "Escopo da ação",
  "Operate on new data": "Operar em novos dados",
  "Operate on existing data": "Operar em dados existentes",
  "Yes": "Sim",
  "No": "Não",
  "Red": "Vermelho",
  "Magenta": "Magenta",
  "Volcano": "Vulcão",
  "Orange": "Laranja",
  "Gold": "Dourado",
  "Lime": "Lima",
  "Green": "Verde",
  "Cyan": "Ciano",
  "Blue": "Azul",
  "Geek blue": "Azul geek",
  "Purple": "Roxo",
  "Default": "Padrão",
  "Add card": "Adicionar cartão",
  "edit title": "editar título",
  "Turn pages": "Virar páginas",
  "Others": "Outros",
  "Other records": "Outros registros",
  "Save as template": "Salvar como modelo",
  "Save as block template": "Salvar como modelo de bloco",
  "Block templates": "Modelos de bloco",
  "Block template": "Modelo de bloco",
  "Convert reference to duplicate": "Converter referência em duplicado",
  "Template name": "Nome do modelo",
  "Block type": "Tipo de bloco",
  "No blocks to connect": "Não há blocos para conectar",
  "Action column": "Coluna de ação",
  "Records per page": "Registros por página",
  "(Fields only)": "(Apenas campos)",
  "Button title": "Título do botão",
  "Button icon": "Ícone do botão",
  "Submitted successfully": "Enviado com sucesso",
  "Operation succeeded": "Operação realizada com sucesso",
  "Operation failed": "Falha na operação",
  "Open mode": "Modo de abertura",
  "Popup size": "Tamanho da janela pop-up",
  "Small": "Pequeno",
  "Middle": "Médio",
  "Large": "Grande",
  "Size": "Tamanho",
  "Oversized": "Exagerado",
  "Auto": "Automático",
  "Object Fit": "Ajuste do Objeto",
  "Cover": "Cobrir",
  "Fill": "Preencher",
  "Contain": "Contém",
  "Scale Down": "Reduzir",
  "Menu item title": "Título do item de menu",
  "Menu item icon": "Ícone do item de menu",
  "Target": "Destino",
  "Position": "Posição",
  "Insert before": "Inserir antes",
  "Insert after": "Inserir depois",
  "UI Editor": "Editor de UI",
  "ASC": "ASC",
  "DESC": "DESC",
  "Add sort field": "Adicionar campo de ordenação",
  "ID": "ID",
  "Identifier for program usage. Support letters, numbers and underscores, must start with an letter.": "Identificador para uso do programa. Suporta letras, números e sublinhados, deve começar com uma letra.",
  "Drawer": "Gaveta",
  "Dialog": "Diálogo",
  "Delete action": "Excluir ação",
  "Custom column title": "Título da coluna personalizado",
  "Column title": "cabeçalho da coluna",
  "Original title: ": "Título original: ",
  "Delete table column": "Excluir coluna da tabela",
  "Skip required validation": "Ignorar validação obrigatória",
  "Form values": "Valores do formulário",
  "Fields values": "campo removido",
  "The field has been deleted": "O campo foi excluído",
  "When submitting the following fields, the saved values are": "Ao enviar os seguintes campos, os valores salvos são",
  "After successful submission": "Depois do envio bem-sucedido",
  "Then": "Então",
  "Stay on current page": "Permanecer na página atual",
  "Redirect to": "Redirecionar para",
  "Save action": "Salvar ação",
  "Exists": "Existe",
  "Filename": "Nome do arquivo",
  "Add condition": "Adicionar condição",
  "Add condition group": "Adicionar grupo de condições",
  "exists": "existe",
  "not exists": "não existe",
  "is current logged-in user": "é o usuário atualmente logado",
  "is not current logged-in user": "não é o usuário atualmente logado",
  "=": "=",
  "≠": "≠",
  ">": ">",
  "≥": "≥",
  "<": "<",
  "≤": "≤",
  "Role UID": "UID da função",
  "Precision": "Precisão",
  "Formula mode": "Modo de fórmula",
  "Expression": "Expressão",
  "Input +, -, *, /, ( ) to calculate, input @ to open field variables.": "Digite +, -, *, /, ( ) para calcular, digite @ para abrir variáveis de campo.",
  "Formula error.": "Erro de fórmula.",
  "Accept": "Aceitar",
  "Rich Text": "Texto formatado",
  "Junction collection": "Coleção de junção",
  "Leave it blank, unless you need a custom intermediate table": "Deixe em branco, a menos que precise de uma tabela intermediária personalizada",
  "Fields": "Campos",
  "Edit field title": "Editar título do campo",
  "Field title": "Título do campo",
  "Original field title: ": "Título original do campo: ",
  "Edit tooltip": "Editar dica de ferramenta",
  "Delete field": "Excluir campo",
  "Select collection": "Selecionar coleção",
  "Blank block": "Bloco em branco",
  "Duplicate template": "Duplicar modelo",
  "Reference template": "Modelo de referência",
  "Create calendar block": "Criar bloco de calendário",
  "Create kanban block": "Criar bloco Kanban",
  "Grouping field": "Campo de agrupamento",
  "Single select and radio fields can be used as the grouping field": "Campos de seleção única e de rádio podem ser usados como o campo de agrupamento",
  "Tab name": "Nome da aba",
  "Current record blocks": "Blocos de registro atual",
  "Parent record": "Registro pai",
  "Popup message": "Mensagem pop-up",
  "Delete role": "Excluir função",
  "Role display name": "Nome de exibição da função",
  "Default role": "Função padrão",
  "All collections use general action permissions by default; permission configured individually will override the default one.": "Todas as coleções usam permissões de ação gerais por padrão; permissões configuradas individualmente irão substituir a padrão.",
  "Allows configuration of the whole system, including UI, collections, permissions, etc.": "Permite a configuração de todo o sistema, incluindo UI, coleções, permissões, etc.",
  "New menu items are allowed to be accessed by default.": "Novos itens de menu são permitidos por padrão.",
  "Global permissions": "Permissões globais",
  "General permissions": "Permissões gerais",
  "Global action permissions": "Permissões globais de ação",
  "General action permissions": "Permissões gerais de ação",
  "Plugin settings permissions": "Permissões de configuração de plugin",
  "Allow to desgin pages": "Permitir projetar páginas",
  "Allow to manage plugins": "Permitir gerenciar plugins",
  "Allow to configure plugins": "Permitir configurar plugins",
  "Allows to configure interface": "Permite configurar a interface",
  "Allows to install, activate, disable plugins": "Permite instalar, ativar, desativar plugins",
  "Allows to configure plugins": "Permite configurar plugins",
  "Action display name": "Nome de exibição da ação",
  "Allow": "Permitir",
  "Data scope": "Âmbito de dados",
  "Action on new records": "Ação em novos registros",
  "Action on existing records": "Ação em registros existentes",
  "All records": "Todos os registros",
  "Own records": "Registros próprios",
  "Permission policy": "Política de permissão",
  "Individual": "Individual",
  "General": "Geral",
  "Accessible": "Acessível",
  "Configure permission": "Configurar permissão",
  "Action permission": "Permissão de ação",
  "Field permission": "Permissão de campo",
  "Scope name": "Nome do âmbito",
  "File storages": "Armazenamento de arquivos",
  "Storage display name": "Nome de exibição do armazenamento",
  "Storage name": "Nome do armazenamento",
  "Default storage": "Armazenamento padrão",
  "Add storage": "Adicionar armazenamento",
  "Edit storage": "Editar armazenamento",
  "Storage base URL": "URL base do armazenamento",
  "Destination": "Destino",
  "Use the built-in static file server": "Usar o servidor de arquivo estático integrado",
  "Local storage": "Armazenamento local",
  "Aliyun OSS": "Aliyun OSS",
  "Amazon S3": "Amazon S3",
  "Tencent COS": "Tencent COS",
  "Region": "Região",
  "Bucket": "Bucket",
  "Path": "Caminho",
  "Unsaved changes": "Alterações não salvas",
  "Are you sure you don't want to save?": "Tem certeza de que não deseja salvar?",
  "Dragging": "Arrastando",
  "Popup": "Pop-up",
  "Trigger workflow": "Disparar fluxo de trabalho",
  "Request API": "API de solicitação",
  "Assign field values": "Atribuir valores ao campo",
  "Valor constante": "Valor constante",
  "Valor dinâmico": "Valor dinâmico",
  "Usuário atual": "Usuário atual",
  "Registro atual": "Registro atual",
  "Hora atual": "Hora atual",
  "Método de fechamento de popup": "Método de fechamento de popup",
  "Fechamento automático": "Fechamento automático",
  "Fechamento manual": "Fechamento manual",
  "Após atualização bem sucedida": "Após atualização bem sucedida",
  "Salvar registro": "Salvar registro",
  "Atualizado com sucesso": "Atualizado com sucesso",
  "Após salvar com sucesso": "Após salvar com sucesso",
  "Após clicar no botão personalizado, os seguintes valores de campo serão atribuídos de acordo com o seguinte formulário.": "Após clicar no botão personalizado, os seguintes valores de campo serão atribuídos de acordo com o seguinte formulário.",
  "Após clicar no botão personalizado, os seguintes campos do registro atual serão salvos de acordo com o seguinte formulário.": "Após clicar no botão personalizado, os seguintes campos do registro atual serão salvos de acordo com o seguinte formulário.",
  "Cor de fundo do botão": "Cor de fundo do botão",
  "Destaque": "Destaque",
  "Vermelho perigoso": "Vermelho perigoso",
  "Requisição personalizada": "Requisição personalizada",
  "Configurações de requisição": "Configurações de requisição",
  "URL da requisição": "URL da requisição",
  "Método da requisição": "Método da requisição",
  "Parâmetros de consulta da requisição": "Parâmetros de consulta da requisição",
  "Cabeçalhos da requisição": "Cabeçalhos da requisição",
  "Corpo da requisição": "Corpo da requisição",
  "Sucesso da requisição": "Sucesso da requisição",
  "Formato JSON inválido": "Formato JSON inválido",
  "Após requisição bem sucedida": "Após requisição bem sucedida",
  "Adicionar campo exportável": "Adicionar campo exportável",
  "Registros de auditoria": "Registros de auditoria",
  "ID do registro": "ID do registro",
  "Usuário": "Usuário",
  "Campo": "Campo",
  "Selecionar": "Selecionar",
  "Selecionar campo": "Selecionar campo",
  "Alterações de valor do campo": "Alterações de valor do campo",
  "Um para um (tem um)": "Um para um (tem um)",
  "Um para um (pertence a)": "Um para um (pertence a)",
  "Usar o mesmo fuso horário (GMT) para todos os usuários": "Usar o mesmo fuso horário (GMT) para todos os usuários",
  "Nome de província/cidade/região": "Nome de província/cidade/região",
  "Idiomas habilitados": "Idiomas habilitados",
  "Ver todos os plugins": "Ver todos os plugins",
  "Imprimir": "Imprimir",
  "Concluído": "Concluído",
  "Sign up successfully, and automatically jump to the sign in page": "Cadastro realizado com sucesso, e automaticamente redirecionado para a página de login",
  "File manager": "Gerenciador de arquivos",
  "ACL": "Controle de Acesso",
  "Collection manager": "Gerenciador de coleções",
  "Plugin manager": "Gerenciador de plugins",
  "Local": "Local",
  "Built-in": "Integrado",
  "Marketplace": "Loja de aplicativos",
  "New plugin": "Novo plugin",
  "Upgrade": "Atualizar",
  "Dependencies check failed": "Falha na verificação de dependências",
  "More details": "Mais detalhes",
  "Upload new version": "Enviar nova versão",
  "Official plugin": "Plugin oficial",
  "Version": "Versão",
  "Npm package": "Pacote Npm",
  "Upload plugin": "Enviar plugin",
  "Npm package name": "Nome do pacote Npm",
  "Add type": "Adicionar tipo",
  "Changelog": "Registro de alterações",
  "Dependencies check": "Verificação de dependências",
  "Update plugin": "Atualizar plugin",
  "Installing": "Instalando",
  "The deletion was successful.": "A exclusão foi bem sucedida.",
  "Plugin Zip File": "Arquivo Zip do plugin",
  "Compressed file url": "URL do arquivo compactado",
  "Last updated": "Última atualização",
  "PackageName": "Nome do pacote",
  "DisplayName": "Nome de exibição",
  "Readme": "Leia-me",
  "Dependencies compatibility check": "Verificação de compatibilidade de dependências",
  "If the compatibility check fails, you should change the dependent version to meet the version requirements.": "Se a verificação de compatibilidade falhar, você deve alterar a versão dependente para atender aos requisitos de versão.",
  "Version range": "Intervalo de versão",
  "Plugin's version": "Versão do plugin",
  "Result": "Resultado",
  "No CHANGELOG.md file": "Nenhum arquivo CHANGELOG.md",
  "No README.md file": "Nenhum arquivo README.md",
  "Homepage": "Página inicial",
  "Drag and drop the file here or click to upload, file size should not exceed 30M": "Arraste e solte o arquivo aqui ou clique para enviar, o tamanho do arquivo não deve exceder 30M",
  "Dependencies check failed, can't enable.": "Falha na verificação de dependências, não é possível habilitar.",
  "Plugin starting...": "Plugin iniciando...",
  "Plugin stopping...": "Plugin parando...",
  "Are you sure to delete this plugin?": "Tem certeza de que deseja excluir este plugin?",
  "Are you sure to delete this plugin": "Tem a certeza que deseja desactivar este plugin",
  "re-download file": "re-fazer download do arquivo",
  "Not enabled": "Não habilitado",
  "Search plugin": "Pesquisar plugin",
  "Author": "Autor",
  "Plugin loading failed. Please check the server logs.": "Falha ao carregar o plugin. Verifique os logs do servidor.",
  "Coming soon...": "Em breve...",
  "All plugin settings": "Configurações de todos os plugins",
  "Bookmark": "Favoritar",
  "Manage all settings": "Gerenciar todas as configurações",
  "Create inverse field in the target collection": "Criar campo inverso na coleção de destino",
  "Inverse field name": "Nome do campo inverso",
  "Inverse field display name": "Nome de exibição do campo inverso",
  "Bulk update": "Atualização em massa",
  "After successful bulk update": "Após a atualização em massa bem sucedida",
  "Bulk edit": "Edição em massa",
  "Data will be updated": "Os dados serão atualizados",
  "Selected": "Selecionado",
  "All": "Todos",
  "Update selected data?": "Atualizar dados selecionados?",
  "Update all data?": "Atualizar todos os dados?",
  "Remains the same": "Permanece o mesmo",
  "Changed to": "Mudou para",
  "Clear": "Limpar",
  "Add attach": "Adicionar anexo",
  "Selector": "Seletor",
  "Inner": "Interno",
  "Search and select collection": "Pesquisar e selecionar coleção",
  "Please fill in the iframe URL": "Por favor, preencha a URL do iframe",
  "Fix block": "Bloquear fixo",
  "Plugin name": "Nome do plugin",
  "Plugin tab name": "Nome da guia do plugin",
  "AutoGenId": "Campo de ID gerado automaticamente",
  "CreatedBy": "Registrando o usuário que criou a linha",
  "UpdatedBy": "Registrando o último usuário que atualizou a linha",
  "CreatedAt": "Registrando o horário de criação da linha",
  "UpdatedAt": "Registrando o horário da última atualização da linha",
  "Column width": "Largura da coluna",
  "Sortable": "Classificável",
  "Enable link": "Habilitar link",
  "This is likely a NocoBase internals bug. Please open an issue at <1>here</1>": "Isso provavelmente é um bug interno do NocoBase. Por favor, abra um problema em <1>aqui</1>",
  "Render Failed": "Falha na renderização",
  "Feedback": "Feedback",
  "Try again": "Tente novamente",
  "Click or drag file to this area to upload": "Clique ou arraste o arquivo para esta área para fazer o upload",
  "Support for a single or bulk upload, file size should not exceed": "Suporte para upload único ou em massa, o tamanho do arquivo não deve exceder",
  "Default title for each record": "Título padrão para cada registro",
  "If collection inherits, choose inherited collections as templates": "Se a coleção herda, escolha as coleções herdadas como modelos",
  "Select an existing piece of data as the initialization data for the form": "Selecione um pedaço de dados existente como os dados de inicialização para o formulário",
  "Only the selected fields will be used as the initialization data for the form": "Somente os campos selecionados serão usados como dados de inicialização para o formulário",
  "Template Data": "Dados do modelo",
  "Data fields": "Campos de dados",
  "Add template": "Adicionar modelo",
  "Display data template selector": "Exibir seletor de modelo de dados",
  "Form data templates": "Modelos de dados do formulário",
  "Data template": "Modelo de dados",
  "Not found": "Não encontrado",
  "Add": "Adicionar",
  "Automatically drop objects that depend on the collection (such as views), and in turn all objects that depend on those objects": "Excluir automaticamente objetos que dependem desta tabela, bem como objetos que dependem desses objetos",
  "Allow add new": "Permitir novas adições",
  "loading": "carregando",
  "name is required": "nome é obrigatório",
  "data source": "fonte de dados",
  "Data source": "fonte de dados",
  "DataSource": "Fonte de dados",
  "The {{type}} \"{{name}}\" may have been deleted. Please remove this {{blockType}}.": "O {{type}} \"{{name}}\" pode ter sido excluído. Por favor, remova este {{blockType}}.",
  "Allow selection of existing records": "Permitir a selecção dos registos existentes",
  "Home page": "Página inicial",
  "Handbook": "Manual do usuário",
  "License": "Licença",
  "This variable has been deprecated and can be replaced with \"Current form\"": "A variável foi descontinuada; \"Formulário atual\" pode ser usada como substituto",
  "The value of this variable is derived from the query string of the page URL. This variable can only be used normally when the page has a query string.": "O valor desta variável é derivado da string de consulta da URL da página. Esta variável só pode ser usada normalmente quando a página tem uma string de consulta.",
  "URL search params": "Parâmetros de pesquisa de URL",
  "Expand All": "Expandir tudo",
  "Parent popup record": "Registro pop-up pai",
  "Current popup record": "Registro pop-up atual",
  "Clear default value": "Limpar valor padrão",
  "Open in new window": "Abrir em nova janela",
  "Sorry, the page you visited does not exist.": "Desculpe, a página que você visitou não existe.",
  "Allow multiple selection": "Permitir seleção múltipla",
  "Parent object": "Objeto pai",
  "Ellipsis overflow content": "Conteúdo de transbordamento com reticências",
  "Hide column": "Ocultar coluna",
  "In configuration mode, the entire column becomes transparent. In non-configuration mode, the entire column will be hidden. Even if the entire column is hidden, its configured default values and other settings will still take effect.": "Em modo de configuração, a coluna inteira se torna transparente. Em modo de não configuração, a coluna inteira será ocultada. Mesmo se a coluna inteira estiver oculta, seus valores padrão configurados e outras configurações ainda terão efeito.",
  "Desktop routes": "Rotas de desktop",
  "Route permissions": "Permissões de rota",
  "New routes are allowed to be accessed by default": "Novas rotas são permitidas acessar por padrão",
  "Route name": "Nome da rota",
  "Mobile routes": "Rotas móveis",
  "Show in menu": "Mostrar no menu",
  "Hide in menu": "Ocultar no menu",
  "Path": "Caminho",
  "Type": "Tipo",
  "Access": "Acesso",
  "Routes": "Rotas",
  "Add child route": "Adicionar rota filha",
  "Delete routes": "Excluir rotas",
  "Delete route": "Excluir rota",
  "Are you sure you want to hide these routes in menu?": "Tem certeza de que deseja ocultar estas rotas no menu?",
  "Are you sure you want to show these routes in menu?": "Tem certeza de que deseja mostrar estas rotas no menu?",
  "Are you sure you want to hide this menu?": "Tem certeza de que deseja ocultar este menu?",
  "After hiding, this menu will no longer appear in the menu bar. To show it again, you need to go to the route management page to configure it.": "Depois de ocultar, este menu não aparecerá mais na barra de menus. Para mostrar novamente, você precisa ir à página de gerenciamento de rotas para configurá-lo.",
  "If selected, the page will display Tab pages.": "Se selecionado, a página exibirá páginas de abas.",
  "If selected, the route will be displayed in the menu.": "Se selecionado, a rota será exibida no menu.",
<<<<<<< HEAD
  "Deprecated": "Descontinuado",
  "The following old template features have been deprecated and will be removed in next version.": "As seguintes funcionalidades de modelo antigo foram descontinuadas e serão removidas na próxima versão."
=======
  "Are you sure you want to hide this tab?": "Tem certeza de que deseja ocultar esta guia?",
  "After hiding, this tab will no longer appear in the tab bar. To show it again, you need to go to the route management page to set it.": "Depois de ocultar, esta guia não aparecerá mais na barra de guias. Para mostrá-la novamente, você precisa ir à página de gerenciamento de rotas para configurá-la."
>>>>>>> 282f634e
}<|MERGE_RESOLUTION|>--- conflicted
+++ resolved
@@ -778,11 +778,8 @@
   "After hiding, this menu will no longer appear in the menu bar. To show it again, you need to go to the route management page to configure it.": "Depois de ocultar, este menu não aparecerá mais na barra de menus. Para mostrar novamente, você precisa ir à página de gerenciamento de rotas para configurá-lo.",
   "If selected, the page will display Tab pages.": "Se selecionado, a página exibirá páginas de abas.",
   "If selected, the route will be displayed in the menu.": "Se selecionado, a rota será exibida no menu.",
-<<<<<<< HEAD
+  "Are you sure you want to hide this tab?": "Tem certeza de que deseja ocultar esta guia?",
+  "After hiding, this tab will no longer appear in the tab bar. To show it again, you need to go to the route management page to set it.": "Depois de ocultar, esta guia não aparecerá mais na barra de guias. Para mostrá-la novamente, você precisa ir à página de gerenciamento de rotas para configurá-la.",
   "Deprecated": "Descontinuado",
   "The following old template features have been deprecated and will be removed in next version.": "As seguintes funcionalidades de modelo antigo foram descontinuadas e serão removidas na próxima versão."
-=======
-  "Are you sure you want to hide this tab?": "Tem certeza de que deseja ocultar esta guia?",
-  "After hiding, this tab will no longer appear in the tab bar. To show it again, you need to go to the route management page to set it.": "Depois de ocultar, esta guia não aparecerá mais na barra de guias. Para mostrá-la novamente, você precisa ir à página de gerenciamento de rotas para configurá-la."
->>>>>>> 282f634e
 }