--- conflicted
+++ resolved
@@ -16,11 +16,7 @@
         icon={<ApiOutlined />}
         title={t('Plugin manager')}
         onClick={() => {
-<<<<<<< HEAD
           navigate('/admin/pm/list');
-=======
-          history.push('/admin/pm/list/');
->>>>>>> 98be3975
         }}
       />
     </Tooltip>
@@ -50,33 +46,6 @@
     <ActionContext.Provider value={{ visible, setVisible }}>
       <Dropdown
         placement="bottom"
-<<<<<<< HEAD
-        overlay={
-          <Menu>
-            {bookmarkTabs.map((tab) => {
-              return (
-                <Menu.Item
-                  onClick={() => {
-                    navigate('/admin/settings/' + tab.path);
-                  }}
-                  key={tab.path}
-                >
-                  {compile(tab.title)}
-                </Menu.Item>
-              );
-            })}
-            <Menu.Divider></Menu.Divider>
-            <Menu.Item
-              onClick={() => {
-                navigate('/admin/settings');
-              }}
-              key="/admin/settings"
-            >
-              {t('All plugin settings')}
-            </Menu.Item>
-          </Menu>
-        }
-=======
         menu={{
           items: [
             ...bookmarkTabs.map((tab) => ({
@@ -93,7 +62,6 @@
             history.push(key);
           },
         }}
->>>>>>> 98be3975
       >
         <Button
           icon={<SettingOutlined />}
