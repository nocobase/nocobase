--- conflicted
+++ resolved
@@ -35,25 +35,15 @@
   const menu = useMemo<MenuProps>(() => {
     return {
       items: [
-<<<<<<< HEAD
         ...bookmarkMenus.map((menu) => ({
           key: menu.path,
+          role: 'button',
           label: compile(menu.label),
         })),
         { type: 'divider' },
         {
           key: ADMIN_SETTINGS_PATH,
-=======
-        ...bookmarkTabs.map((tab) => ({
           role: 'button',
-          key: `/admin/settings/${tab.path}`,
-          label: compile(tab.title),
-        })),
-        { type: 'divider' },
-        {
-          role: 'button',
-          key: '/admin/settings',
->>>>>>> bafb03a2
           label: t('All plugin settings'),
         },
       ],
