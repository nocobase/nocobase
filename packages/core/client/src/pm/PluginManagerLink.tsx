import { ApiOutlined, SettingOutlined } from '@ant-design/icons';
import { Button, Dropdown, MenuProps, Tooltip } from 'antd';
import _ from 'lodash';
import React, { useMemo, useState } from 'react';
import { useTranslation } from 'react-i18next';
import { useNavigate } from 'react-router-dom';
import { ActionContextProvider, useCompile } from '../schema-component';
<<<<<<< HEAD
import { ADMIN_SETTINGS_PATH, useApp } from '../application';
=======
import { useToken } from '../style';
import { SettingsCenterContext, getPluginsTabs } from './index';
>>>>>>> 3b5b732a

export const PluginManagerLink = () => {
  const { t } = useTranslation();
  const navigate = useNavigate();
  const { token } = useToken();
  return (
    <Tooltip title={t('Plugin manager')}>
      <Button
        data-testid={'plugin-manager-button'}
        icon={<ApiOutlined style={{ color: token.colorTextHeaderMenu }} />}
        title={t('Plugin manager')}
        onClick={() => {
          navigate('/admin/pm/list');
        }}
      />
    </Tooltip>
  );
};

export const SettingsCenterDropdown = () => {
  const [visible, setVisible] = useState(false);
  const compile = useCompile();
  const { t } = useTranslation();
  const navigate = useNavigate();
<<<<<<< HEAD
  const app = useApp();
  const settings = app.settingsCenter.getList();
  const bookmarkMenus = settings.filter((item) => item.isBookmark);
=======
  const itemData = useContext(SettingsCenterContext);
  const { token } = useToken();
  const pluginsTabs = getPluginsTabs(itemData, snippets);
  const bookmarkTabs = getBookmarkTabs(pluginsTabs);
>>>>>>> 3b5b732a
  const menu = useMemo<MenuProps>(() => {
    return {
      items: [
        ...bookmarkMenus.map((menu) => ({
          key: menu.path,
          role: 'button',
          label: compile(menu.label),
        })),
        { type: 'divider' },
        {
          key: ADMIN_SETTINGS_PATH,
          role: 'button',
          label: t('All plugin settings'),
        },
      ],
      onClick({ key }) {
        navigate(key);
      },
    };
  }, [bookmarkMenus, compile, navigate, t]);

  return (
    <ActionContextProvider value={{ visible, setVisible }}>
      <Dropdown placement="bottom" menu={menu}>
        <Button
          data-testid="settings-center-button"
          icon={<SettingOutlined style={{ color: token.colorTextHeaderMenu }} />}
          // title={t('All plugin settings')}
        />
      </Dropdown>
    </ActionContextProvider>
  );
};<|MERGE_RESOLUTION|>--- conflicted
+++ resolved
@@ -1,16 +1,11 @@
 import { ApiOutlined, SettingOutlined } from '@ant-design/icons';
 import { Button, Dropdown, MenuProps, Tooltip } from 'antd';
-import _ from 'lodash';
 import React, { useMemo, useState } from 'react';
 import { useTranslation } from 'react-i18next';
 import { useNavigate } from 'react-router-dom';
+import { ADMIN_SETTINGS_PATH, useApp } from '../application';
 import { ActionContextProvider, useCompile } from '../schema-component';
-<<<<<<< HEAD
-import { ADMIN_SETTINGS_PATH, useApp } from '../application';
-=======
 import { useToken } from '../style';
-import { SettingsCenterContext, getPluginsTabs } from './index';
->>>>>>> 3b5b732a
 
 export const PluginManagerLink = () => {
   const { t } = useTranslation();
@@ -35,16 +30,9 @@
   const compile = useCompile();
   const { t } = useTranslation();
   const navigate = useNavigate();
-<<<<<<< HEAD
   const app = useApp();
   const settings = app.settingsCenter.getList();
   const bookmarkMenus = settings.filter((item) => item.isBookmark);
-=======
-  const itemData = useContext(SettingsCenterContext);
-  const { token } = useToken();
-  const pluginsTabs = getPluginsTabs(itemData, snippets);
-  const bookmarkTabs = getBookmarkTabs(pluginsTabs);
->>>>>>> 3b5b732a
   const menu = useMemo<MenuProps>(() => {
     return {
       items: [
