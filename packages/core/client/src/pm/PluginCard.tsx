--- conflicted
+++ resolved
@@ -1,15 +1,10 @@
-<<<<<<< HEAD
-import { DeleteOutlined, FileWordOutlined, SettingOutlined } from '@ant-design/icons';
-import { App, Button, Card, Col, Popconfirm, Row, Space, Switch, Typography, message } from 'antd';
-=======
 import { App, Card, Divider, Popconfirm, Space, Switch, Typography, message } from 'antd';
 import classnames from 'classnames';
->>>>>>> af6f7e71
 import React, { FC, useState } from 'react';
 import { useTranslation } from 'react-i18next';
 import { useNavigate } from 'react-router-dom';
 
-import { ArrowUpOutlined, DeleteOutlined, ReadOutlined, SettingOutlined } from '@ant-design/icons';
+import { ArrowUpOutlined, DeleteOutlined, FileWordOutlined, ReadOutlined, SettingOutlined } from '@ant-design/icons';
 import { css } from '@emotion/css';
 import { useAPIClient } from '../api-client';
 import { PluginDetail } from './PluginDetail';
@@ -80,51 +75,6 @@
           }
         `}
         actions={[
-<<<<<<< HEAD
-          <div key="setting" className={classnames({ [styles.cardActionDisabled]: !enabled || error })}>
-            <SettingOutlined
-              onClick={(e) => {
-                e.stopPropagation();
-                if (!enabled || error) return;
-                navigate(`/admin/settings/${name}`);
-              }}
-            />
-          </div>,
-          <div
-            key={'document'}
-            onClick={(e) => {
-              e.stopPropagation();
-              window.open(`/docs/#/static/plugins/${packageName}/README`);
-            }}
-          >
-            <FileWordOutlined />
-          </div>,
-          <Popconfirm
-            key={'delete'}
-            disabled={builtIn}
-            title={t('Are you sure to delete this plugin?')}
-            onConfirm={async (e) => {
-              e.stopPropagation();
-              await api.request({
-                url: `pm:remove/${name}`,
-              });
-              message.success(t('The deletion was successful.'));
-              // window.location.reload();
-            }}
-            onCancel={(e) => e.stopPropagation()}
-            okText={t('Yes')}
-            cancelText={t('No')}
-          >
-            <div
-              onClick={(e) => {
-                e.stopPropagation();
-              }}
-              className={classnames({ [styles.cardActionDisabled]: builtIn })}
-            >
-              <DeleteOutlined />
-            </div>
-          </Popconfirm>,
-=======
           <Space split={<Divider type="vertical" />} key={'1'}>
             <a key={'5'}>
               <ReadOutlined /> {t('Docs')}
@@ -176,7 +126,6 @@
               </Popconfirm>
             )}
           </Space>,
->>>>>>> af6f7e71
           <Switch
             key={'enable'}
             size={'small'}
@@ -217,7 +166,7 @@
             <Typography.Text type="danger">{t('Dependencies check failed')}</Typography.Text>
           </Button>
         )} */}
-        {/* 
+        {/*
           <Col span={8}>
             <Space direction="vertical" align="end" style={{ display: 'flex', marginTop: -10 }}>
               {type && (
@@ -232,7 +181,7 @@
                   {t('Upgrade plugin')}
                 </Button>
               )}
-              
+
               {!error && (
                 <Button style={{ padding: 0 }} type="link">
                   {t('More details')}
