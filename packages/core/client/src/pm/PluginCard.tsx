--- conflicted
+++ resolved
@@ -42,11 +42,7 @@
       )}
       <Card
         role="button"
-<<<<<<< HEAD
-        aria-label={`${displayName || name || packageName}`}
-=======
         aria-label={title}
->>>>>>> a5a69505
         size={'small'}
         bordered={false}
         onClick={() => {
