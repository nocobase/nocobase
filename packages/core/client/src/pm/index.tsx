import { css } from '@emotion/css';
import { Layout, Menu, PageHeader, Result, Spin, Tabs } from 'antd';
import { sortBy } from 'lodash';
import React, { createContext, useContext, useEffect, useMemo } from 'react';
import { useTranslation } from 'react-i18next';
import { Navigate, useNavigate, useParams } from 'react-router-dom';
import { ACLPane } from '../acl';
import { useACLRoleContext } from '../acl/ACLProvider';
import { useRequest } from '../api-client';
import { CollectionManagerPane } from '../collection-manager';
import { useDocumentTitle } from '../document-title';
import { Icon } from '../icon';
import { RouteSwitchContext } from '../route-switch';
import { useCompile } from '../schema-component';
import { BlockTemplatesPane } from '../schema-templates';
import { SystemSettingsPane } from '../system-settings';
import { BuiltInPluginCard, PluginCard } from './Card';

export interface TData {
  data: IPluginData[];
  meta: IMetaData;
}

export interface IPluginData {
  id: number;
  createdAt: Date;
  updatedAt: Date;
  name: string;
  displayName: string;
  version: string;
  enabled: boolean;
  installed: boolean;
  builtIn: boolean;
  options: Record<string, unknown>;
  description?: string;
}

export interface IMetaData {
  count: number;
  page: number;
  pageSize: number;
  totalPage: number;
  allowedActions: AllowedActions;
}

<<<<<<< HEAD
const PluginTable: React.FC<PluginTableProps> = (props) => {
  const { builtIn } = props;
  const navigate = useNavigate();
  const api = useAPIClient();
  const [plugin, setPlugin] = useState<any>(null);
  const { t, i18n } = useTranslation();
  const settingItems = useContext(SettingsCenterContext);
  const { data, loading } = useRequest({
=======
export interface AllowedActions {
  view: number[];
  update: number[];
  destroy: number[];
}

// TODO: refactor card/built-int card

export const SettingsCenterContext = createContext<any>({});

const LocalPlugins = () => {
  // TODO: useRequest types for data ts type
  const { data, loading }: { data: TData; loading: boolean } = useRequest<TData>({
>>>>>>> 98be3975
    url: 'applicationPlugins:list',
    params: {
      filter: {
        'builtIn.$isFalsy': true,
      },
      sort: 'name',
      paginate: false,
    },
  });
  if (loading) {
    return <Spin />;
  }

<<<<<<< HEAD
  const { data: tabsData, run } = useRequest(
    {
      url: '/plugins:getTabs',
    },
    {
      manual: true,
    },
  );

  const columns = useMemo<TableProps<any>['columns']>(() => {
    return [
      {
        title: t('Plugin name'),
        dataIndex: 'displayName',
        width: 300,
        render: (displayName, record) => displayName || record.name,
      },
      {
        title: t('Description'),
        dataIndex: 'description',
        ellipsis: true,
      },
      {
        title: t('Version'),
        dataIndex: 'version',
        width: 300,
      },
      // {
      //   title: t('Author'),
      //   dataIndex: 'author',
      //   width: 200,
      // },
      {
        title: t('Actions'),
        width: 300,
        render(data) {
          return (
            <Space>
              <Link
                onClick={() => {
                  setPlugin(data);
                  run({
                    params: {
                      filterByTk: data.name,
                    },
                  });
                }}
              >
                {t('View')}
              </Link>
              {data.enabled && settingItems[data.name] ? (
                <Link
                  onClick={() => {
                    navigate(`/admin/settings/${data.name}`);
                  }}
                >
                  {t('Setting')}
                </Link>
              ) : null}
              {!builtIn ? (
                <>
                  <Link
                    onClick={async () => {
                      const checked = !data.enabled;
                      Modal.warn({
                        title: checked ? t('Plugin starting') : t('Plugin stopping'),
                        content: t('The application is reloading, please do not close the page.'),
                        okButtonProps: {
                          style: {
                            display: 'none',
                          },
                        },
                      });
                      await api.request({
                        url: `pm:${checked ? 'enable' : 'disable'}/${data.name}`,
                      });
                      window.location.reload();
                      // message.success(checked ? t('插件激活成功') : t('插件禁用成功'));
                    }}
                  >
                    {t(data.enabled ? 'Disable' : 'Enable')}
                  </Link>
                  <Popconfirm
                    title={t('Are you sure to delete this plugin?')}
                    onConfirm={async () => {
                      await api.request({
                        url: `pm:remove/${data.name}`,
                      });
                      message.success(t('插件删除成功'));
                      window.location.reload();
                    }}
                    onCancel={() => {}}
                    okText={t('Yes')}
                    cancelText={t('No')}
                  >
                    <Link>{t('Delete')}</Link>
                  </Popconfirm>
                </>
              ) : null}
            </Space>
          );
        },
      },
    ];
  }, [t, builtIn]);

  const items = useMemo<TabsProps['items']>(() => {
    return tabsData?.data?.tabs.map((item) => {
      return {
        label: item.title,
        key: item.path,
        children: React.createElement(PluginDocument, {
          name: tabsData?.data.filterByTk,
          path: item.path,
        }),
      };
    });
  }, [tabsData?.data]);

  const { height, tableSizeRefCallback } = useTableSize();

  return (
    <div
      className={css`
        width: 100%;
        height: 100%;
        background: #fff;
        padding: var(--nb-spacing);
      `}
    >
      <Modal
        footer={false}
        className={css`
          .ant-modal-header {
            background: #f0f2f5;
            padding-bottom: 8px;
          }

          .ant-modal-body {
            padding-top: 0;
          }

          .ant-modal-body {
            background: #f0f2f5;
            .plugin-desc {
              padding-bottom: 8px;
            }
          }
        `}
        width="70%"
        title={
          <Typography.Title level={2} style={{ margin: 0 }}>
            {plugin?.displayName || plugin?.name}
            <Tag
              className={css`
                vertical-align: middle;
                margin-top: -3px;
                margin-left: 8px;
              `}
            >
              v{plugin?.version}
            </Tag>
          </Typography.Title>
        }
        open={!!plugin}
        onCancel={() => setPlugin(null)}
      >
        {plugin?.description && <div className={'plugin-desc'}>{plugin?.description}</div>}
        <Tabs items={items}></Tabs>
      </Modal>
      <Table
        ref={tableSizeRefCallback}
        pagination={false}
        className={css`
          .ant-spin-nested-loading {
            height: 100%;
            .ant-spin-container {
              height: 100%;
              display: flex;
              flex-direction: column;
              .ant-table {
                flex: 1;
              }
            }
          }
          height: 100%;
        `}
        scroll={{
          y: height,
        }}
        dataSource={data?.data || []}
        loading={loading}
        columns={columns}
      />
    </div>
  );
};

const LocalPlugins = () => {
=======
>>>>>>> 98be3975
  return (
    <>
      {data?.data?.map((item) => {
        const { id } = item;
        return <PluginCard data={item} key={id} />;
      })}
    </>
  );
};

const BuiltinPlugins = () => {
  const { data, loading } = useRequest({
    url: 'applicationPlugins:list',
    params: {
      filter: {
        'builtIn.$isTruly': true,
      },
      sort: 'name',
      paginate: false,
    },
  });
  if (loading) {
    return <Spin />;
  }
  return (
    <>
      {data?.data?.map((item) => {
        const { id } = item;
        return <BuiltInPluginCard data={item} key={id} />;
      })}
    </>
  );
};

const MarketplacePlugins = () => {
  const { t } = useTranslation();
  return <div style={{ fontSize: 18 }}>{t('Coming soon...')}</div>;
};

const PluginList = (props) => {
  const params = useParams<any>();
  const navigate = useNavigate();
  const { tabName = 'local' } = params;
  const { setTitle } = useDocumentTitle();
  const { t } = useTranslation();
  const { snippets = [] } = useACLRoleContext();

  useEffect(() => {
    const { tabName } = match.params;
    if (!tabName) {
      history.replace(`/admin/pm/list/local/`);
    }
  }, []);

  return snippets.includes('pm') ? (
    <div>
      <PageHeader
        ghost={false}
        title={t('Plugin manager')}
        footer={
          <Tabs
            activeKey={tabName}
            onChange={(activeKey) => {
<<<<<<< HEAD
              navigate(`/admin/pm/list/${activeKey}`);
=======
              history.push(`/admin/pm/list/${activeKey}/`);
>>>>>>> 98be3975
            }}
          >
            <Tabs.TabPane tab={t('Local')} key={'local'} />
            <Tabs.TabPane tab={t('Built-in')} key={'built-in'} />
            <Tabs.TabPane tab={t('Marketplace')} key={'marketplace'} />
          </Tabs>
        }
      />
      <div className={'m24'} style={{ margin: 24, display: 'flex', flexFlow: 'row wrap' }}>
        {React.createElement(
          {
            local: LocalPlugins,
            'built-in': BuiltinPlugins,
            marketplace: MarketplacePlugins,
          }[tabName],
        )}
      </div>
    </div>
  ) : (
    <Result status="404" title="404" subTitle="Sorry, the page you visited does not exist." />
  );
};

const settings = {
  acl: {
    title: '{{t("ACL")}}',
    icon: 'LockOutlined',
    tabs: {
      roles: {
        isBookmark: true,
        title: '{{t("Roles & Permissions")}}',
        component: ACLPane,
      },
    },
  },
  'ui-schema-storage': {
    title: '{{t("Block templates")}}',
    icon: 'LayoutOutlined',
    tabs: {
      'block-templates': {
        title: '{{t("Block templates")}}',
        component: BlockTemplatesPane,
      },
    },
  },
  'collection-manager': {
    icon: 'DatabaseOutlined',
    title: '{{t("Collection manager")}}',
    tabs: {
      collections: {
        isBookmark: true,
        title: '{{t("Collections & Fields")}}',
        component: CollectionManagerPane,
      },
    },
  },
  'system-settings': {
    icon: 'SettingOutlined',
    title: '{{t("System settings")}}',
    tabs: {
      'system-settings': {
        isBookmark: true,
        title: '{{t("System settings")}}',
        component: SystemSettingsPane,
      },
    },
  },
};

export const getPluginsTabs = (items, snippets) => {
  const pluginsTabs = Object.keys(items).map((plugin) => {
    const tabsObj = items[plugin].tabs;
    const tabs = sortBy(
      Object.keys(tabsObj).map((tab) => {
        return {
          key: tab,
          ...tabsObj[tab],
          isAllow: snippets.includes('pm.*') && !snippets?.includes(`!pm.${plugin}.${tab}`),
        };
      }),
      (o) => !o.isAllow,
    );
    return {
      ...items[plugin],
      key: plugin,
      tabs,
      isAllow: !tabs.every((v) => !v.isAllow),
    };
  });
  return sortBy(pluginsTabs, (o) => !o.isAllow);
};

const SettingsCenter = (props) => {
  const { snippets = [] } = useACLRoleContext();
  const params = useParams<any>();
  const navigate = useNavigate();
  const items = useContext(SettingsCenterContext);
  const pluginsTabs = getPluginsTabs(items, snippets);
  const compile = useCompile();
  const firstUri = useMemo(() => {
    const pluginName = pluginsTabs[0].key;
    const tabName = pluginsTabs[0].tabs[0].key;
    return `/admin/settings/${pluginName}/${tabName}`;
  }, [pluginsTabs]);
  const { pluginName, tabName } = params;
  const activePlugin = pluginsTabs.find((v) => v.key === pluginName);
  const aclPluginTabCheck = activePlugin?.isAllow && activePlugin.tabs.find((v) => v.key === tabName)?.isAllow;
  if (!pluginName) {
    return <Navigate replace to={firstUri} />;
  }
  if (!items[pluginName]) {
    return <Navigate replace to={firstUri} />;
  }
  if (!tabName) {
    const firstTabName = Object.keys(items[pluginName]?.tabs).shift();
    return <Navigate replace to={`/admin/settings/${pluginName}/${firstTabName}`} />;
  }
  const component = items[pluginName]?.tabs?.[tabName]?.component;
  const plugin: any = pluginsTabs.find((v) => v.key === pluginName);
  const menuItems: any = pluginsTabs
    .filter((plugin) => plugin.isAllow)
    .map((plugin) => {
      return {
        label: compile(plugin.title),
        key: plugin.key,
        icon: plugin.icon ? <Icon type={plugin.icon} /> : null,
      };
    });
  return (
    <div>
      <Layout>
        <div
          style={
            {
              '--side-menu-width': '200px',
            } as Record<string, string>
          }
          className={css`
            width: var(--side-menu-width);
            overflow: hidden;
            flex: 0 0 var(--side-menu-width);
            max-width: var(--side-menu-width);
            min-width: var(--side-menu-width);
            pointer-events: none;
          `}
        ></div>
        <Layout.Sider
          className={css`
            height: 100%;
            position: fixed;
            padding-top: 46px;
            left: 0;
            top: 0;
            background: rgba(0, 0, 0, 0);
            z-index: 100;
          `}
          theme={'light'}
        >
          <Menu
            selectedKeys={[pluginName]}
            style={{ height: 'calc(100vh - 46px)', overflowY: 'auto', overflowX: 'hidden' }}
            onClick={(e) => {
              const item = items[e.key];
              const tabKey = Object.keys(item.tabs).shift();
              navigate(`/admin/settings/${e.key}/${tabKey}`);
            }}
            items={menuItems as any}
          />
        </Layout.Sider>
        <Layout.Content>
          {aclPluginTabCheck && (
            <PageHeader
              ghost={false}
              title={compile(items[pluginName]?.title)}
              footer={
                <Tabs
                  activeKey={tabName}
                  onChange={(activeKey) => {
                    navigate(`/admin/settings/${pluginName}/${activeKey}`);
                  }}
                >
                  {plugin.tabs?.map((tab) => {
                    return tab.isAllow && <Tabs.TabPane tab={compile(tab?.title)} key={tab.key} />;
                  })}
                </Tabs>
              }
            />
          )}
          <div className={'m24'} style={{ margin: 24 }}>
            {aclPluginTabCheck ? (
              component && React.createElement(component)
            ) : (
              <Result status="404" title="404" subTitle="Sorry, the page you visited does not exist." />
            )}
          </div>
        </Layout.Content>
      </Layout>
    </div>
  );
};

export const SettingsCenterProvider = (props) => {
  const { settings = {} } = props;
  const items = useContext(SettingsCenterContext);
  return (
    <SettingsCenterContext.Provider value={{ ...items, ...settings }}>{props.children}</SettingsCenterContext.Provider>
  );
};

export const PMProvider = (props) => {
  const { routes, ...others } = useContext(RouteSwitchContext);
  routes[1].routes.unshift(
    {
      type: 'route',
      path: '/admin/pm/list/:tabName?/:mdfile?',
      component: PluginList,
    },
    {
      type: 'route',
      path: '/admin/settings/:pluginName?/:tabName?',
      component: SettingsCenter,
      uiSchemaUid: routes[1].uiSchemaUid,
    },
  );
  return (
    <SettingsCenterProvider settings={settings}>
      <RouteSwitchContext.Provider value={{ ...others, routes }}>{props.children}</RouteSwitchContext.Provider>
    </SettingsCenterProvider>
  );
};

export default PMProvider;

export * from './PluginManagerLink';<|MERGE_RESOLUTION|>--- conflicted
+++ resolved
@@ -43,16 +43,6 @@
   allowedActions: AllowedActions;
 }
 
-<<<<<<< HEAD
-const PluginTable: React.FC<PluginTableProps> = (props) => {
-  const { builtIn } = props;
-  const navigate = useNavigate();
-  const api = useAPIClient();
-  const [plugin, setPlugin] = useState<any>(null);
-  const { t, i18n } = useTranslation();
-  const settingItems = useContext(SettingsCenterContext);
-  const { data, loading } = useRequest({
-=======
 export interface AllowedActions {
   view: number[];
   update: number[];
@@ -66,7 +56,6 @@
 const LocalPlugins = () => {
   // TODO: useRequest types for data ts type
   const { data, loading }: { data: TData; loading: boolean } = useRequest<TData>({
->>>>>>> 98be3975
     url: 'applicationPlugins:list',
     params: {
       filter: {
@@ -80,208 +69,6 @@
     return <Spin />;
   }
 
-<<<<<<< HEAD
-  const { data: tabsData, run } = useRequest(
-    {
-      url: '/plugins:getTabs',
-    },
-    {
-      manual: true,
-    },
-  );
-
-  const columns = useMemo<TableProps<any>['columns']>(() => {
-    return [
-      {
-        title: t('Plugin name'),
-        dataIndex: 'displayName',
-        width: 300,
-        render: (displayName, record) => displayName || record.name,
-      },
-      {
-        title: t('Description'),
-        dataIndex: 'description',
-        ellipsis: true,
-      },
-      {
-        title: t('Version'),
-        dataIndex: 'version',
-        width: 300,
-      },
-      // {
-      //   title: t('Author'),
-      //   dataIndex: 'author',
-      //   width: 200,
-      // },
-      {
-        title: t('Actions'),
-        width: 300,
-        render(data) {
-          return (
-            <Space>
-              <Link
-                onClick={() => {
-                  setPlugin(data);
-                  run({
-                    params: {
-                      filterByTk: data.name,
-                    },
-                  });
-                }}
-              >
-                {t('View')}
-              </Link>
-              {data.enabled && settingItems[data.name] ? (
-                <Link
-                  onClick={() => {
-                    navigate(`/admin/settings/${data.name}`);
-                  }}
-                >
-                  {t('Setting')}
-                </Link>
-              ) : null}
-              {!builtIn ? (
-                <>
-                  <Link
-                    onClick={async () => {
-                      const checked = !data.enabled;
-                      Modal.warn({
-                        title: checked ? t('Plugin starting') : t('Plugin stopping'),
-                        content: t('The application is reloading, please do not close the page.'),
-                        okButtonProps: {
-                          style: {
-                            display: 'none',
-                          },
-                        },
-                      });
-                      await api.request({
-                        url: `pm:${checked ? 'enable' : 'disable'}/${data.name}`,
-                      });
-                      window.location.reload();
-                      // message.success(checked ? t('插件激活成功') : t('插件禁用成功'));
-                    }}
-                  >
-                    {t(data.enabled ? 'Disable' : 'Enable')}
-                  </Link>
-                  <Popconfirm
-                    title={t('Are you sure to delete this plugin?')}
-                    onConfirm={async () => {
-                      await api.request({
-                        url: `pm:remove/${data.name}`,
-                      });
-                      message.success(t('插件删除成功'));
-                      window.location.reload();
-                    }}
-                    onCancel={() => {}}
-                    okText={t('Yes')}
-                    cancelText={t('No')}
-                  >
-                    <Link>{t('Delete')}</Link>
-                  </Popconfirm>
-                </>
-              ) : null}
-            </Space>
-          );
-        },
-      },
-    ];
-  }, [t, builtIn]);
-
-  const items = useMemo<TabsProps['items']>(() => {
-    return tabsData?.data?.tabs.map((item) => {
-      return {
-        label: item.title,
-        key: item.path,
-        children: React.createElement(PluginDocument, {
-          name: tabsData?.data.filterByTk,
-          path: item.path,
-        }),
-      };
-    });
-  }, [tabsData?.data]);
-
-  const { height, tableSizeRefCallback } = useTableSize();
-
-  return (
-    <div
-      className={css`
-        width: 100%;
-        height: 100%;
-        background: #fff;
-        padding: var(--nb-spacing);
-      `}
-    >
-      <Modal
-        footer={false}
-        className={css`
-          .ant-modal-header {
-            background: #f0f2f5;
-            padding-bottom: 8px;
-          }
-
-          .ant-modal-body {
-            padding-top: 0;
-          }
-
-          .ant-modal-body {
-            background: #f0f2f5;
-            .plugin-desc {
-              padding-bottom: 8px;
-            }
-          }
-        `}
-        width="70%"
-        title={
-          <Typography.Title level={2} style={{ margin: 0 }}>
-            {plugin?.displayName || plugin?.name}
-            <Tag
-              className={css`
-                vertical-align: middle;
-                margin-top: -3px;
-                margin-left: 8px;
-              `}
-            >
-              v{plugin?.version}
-            </Tag>
-          </Typography.Title>
-        }
-        open={!!plugin}
-        onCancel={() => setPlugin(null)}
-      >
-        {plugin?.description && <div className={'plugin-desc'}>{plugin?.description}</div>}
-        <Tabs items={items}></Tabs>
-      </Modal>
-      <Table
-        ref={tableSizeRefCallback}
-        pagination={false}
-        className={css`
-          .ant-spin-nested-loading {
-            height: 100%;
-            .ant-spin-container {
-              height: 100%;
-              display: flex;
-              flex-direction: column;
-              .ant-table {
-                flex: 1;
-              }
-            }
-          }
-          height: 100%;
-        `}
-        scroll={{
-          y: height,
-        }}
-        dataSource={data?.data || []}
-        loading={loading}
-        columns={columns}
-      />
-    </div>
-  );
-};
-
-const LocalPlugins = () => {
-=======
->>>>>>> 98be3975
   return (
     <>
       {data?.data?.map((item) => {
@@ -332,7 +119,7 @@
   useEffect(() => {
     const { tabName } = match.params;
     if (!tabName) {
-      history.replace(`/admin/pm/list/local/`);
+      navigate(`/admin/pm/list/local/`, { replace: true });
     }
   }, []);
 
@@ -345,11 +132,7 @@
           <Tabs
             activeKey={tabName}
             onChange={(activeKey) => {
-<<<<<<< HEAD
               navigate(`/admin/pm/list/${activeKey}`);
-=======
-              history.push(`/admin/pm/list/${activeKey}/`);
->>>>>>> 98be3975
             }}
           >
             <Tabs.TabPane tab={t('Local')} key={'local'} />
