import { DeleteOutlined, SettingOutlined } from '@ant-design/icons';
import { css } from '@emotion/css';
import { Avatar, Card, Layout, Menu, message, PageHeader, Popconfirm, Spin, Switch, Tabs } from 'antd';
import React, { createContext, useContext, useMemo } from 'react';
import { useTranslation } from 'react-i18next';
import { Redirect, useHistory, useRouteMatch } from 'react-router-dom';
import { ACLPane } from '../acl';
import { useAPIClient, useRequest } from '../api-client';
import { CollectionManagerPane } from '../collection-manager';
import { useDocumentTitle } from '../document-title';
import { Icon } from '../icon';
import { RouteSwitchContext } from '../route-switch';
import { useCompile } from '../schema-component';
import { BlockTemplatesPane } from '../schema-templates';
import { SystemSettingsPane } from '../system-settings';

export const SettingsCenterContext = createContext<any>({});

const PluginCard = (props) => {
  const history = useHistory<any>();
  const { data = {} } = props;
  const api = useAPIClient();
  const { t } = useTranslation();
  return (
    <Card
      bordered={false}
      style={{ width: 'calc(20% - 24px)', marginRight: 24, marginBottom: 24 }}
      actions={[
        data.enabled ? (
          <SettingOutlined
            onClick={() => {
              history.push(`/admin/settings/${data.name}`);
            }}
          />
        ) : null,
        <Popconfirm
          title={t('Are you sure to delete this plugin?')}
          onConfirm={async () => {
            await api.request({
              url: `pm:remove/${data.name}`,
            });
            message.success(t('插件删除成功'));
            window.location.reload();
          }}
          onCancel={() => {}}
          okText={t('Yes')}
          cancelText={t('No')}
        >
          <DeleteOutlined />
        </Popconfirm>,
        <Switch
          size={'small'}
          onChange={async (checked) => {
            await api.request({
              url: `pm:${checked ? 'enable' : 'disable'}/${data.name}`,
            });
            message.success(checked ? t('插件激活成功') : t('插件禁用成功'));
            window.location.reload();
          }}
          defaultChecked={data.enabled}
        ></Switch>,
      ].filter(Boolean)}
    >
      <Card.Meta
        className={css`
          .ant-card-meta-avatar {
            margin-top: 8px;
            .ant-avatar {
              border-radius: 2px;
            }
          }
        `}
        avatar={<Avatar />}
        description={data.description}
        title={
          <span>
            {data.name}
            <span
              className={css`
                display: block;
                color: rgba(0, 0, 0, 0.45);
                font-weight: normal;
                font-size: 13px;
                // margin-left: 8px;
              `}
            >
              {data.version}
            </span>
          </span>
        }
      />
    </Card>
  );
};

const BuiltInPluginCard = (props) => {
  const { data } = props;
  return (
    <Card
      bordered={false}
      style={{ width: 'calc(20% - 24px)', marginRight: 24, marginBottom: 24 }}
      // actions={[<a>Settings</a>, <a>Remove</a>, <Switch size={'small'} defaultChecked={true}></Switch>]}
    >
      <Card.Meta
        className={css`
          .ant-card-meta-avatar {
            margin-top: 8px;
            .ant-avatar {
              border-radius: 2px;
            }
          }
        `}
        avatar={<Avatar />}
        description={data.description}
        title={
          <span>
            {data.name}
            <span
              className={css`
                display: block;
                color: rgba(0, 0, 0, 0.45);
                font-weight: normal;
                font-size: 13px;
                // margin-left: 8px;
              `}
            >
              {data.version}
            </span>
          </span>
        }
      />
    </Card>
  );
};

const LocalPlugins = () => {
  const { data, loading } = useRequest({
    url: 'applicationPlugins:list',
    params: {
      filter: {
        'builtIn.$isFalsy': true,
      },
      sort: 'name',
    },
  });
  if (loading) {
    return <Spin />;
  }
  return (
    <>
      {data?.data?.map((item) => {
        return <PluginCard data={item} />;
      })}
    </>
  );
};

const BuiltinPlugins = () => {
  const { data, loading } = useRequest({
    url: 'applicationPlugins:list',
    params: {
      filter: {
        'builtIn.$isTruly': true,
      },
      sort: 'name',
    },
  });
  if (loading) {
    return <Spin />;
  }
  return (
    <>
      {data?.data?.map((item) => {
        return <BuiltInPluginCard data={item} />;
      })}
    </>
  );
};

const MarketplacePlugins = () => {
  const { t } = useTranslation();
  return <div style={{ fontSize: 18 }}>{t('Coming soon...')}</div>;
};

const PluginList = (props) => {
  const match = useRouteMatch<any>();
  const history = useHistory<any>();
  const { tabName = 'local' } = match.params || {};
  const { setTitle } = useDocumentTitle();
  const { t } = useTranslation();

  return (
    <div>
      <PageHeader
        ghost={false}
        title={t('Plugin manager')}
        footer={
          <Tabs
            activeKey={tabName}
            onChange={(activeKey) => {
              history.push(`/admin/pm/list/${activeKey}`);
            }}
          >
            <Tabs.TabPane tab={t('Local')} key={'local'} />
            <Tabs.TabPane tab={t('Built-in')} key={'built-in'} />
            <Tabs.TabPane tab={t('Marketplace')} key={'marketplace'} />
          </Tabs>
        }
      />
      <div style={{ margin: 24, display: 'flex', flexFlow: 'row wrap' }}>
        {React.createElement(
          {
            local: LocalPlugins,
            'built-in': BuiltinPlugins,
            marketplace: MarketplacePlugins,
          }[tabName],
        )}
      </div>
    </div>
  );
};

const settings = {
  acl: {
    title: '{{t("ACL")}}',
    icon: 'LockOutlined',
    tabs: {
      roles: {
        title: '{{t("Roles & Permissions")}}',
        component: ACLPane,
      },
    },
  },
  'block-templates': {
    title: '{{t("Block templates")}}',
    icon: 'LayoutOutlined',
    tabs: {
      list: {
        title: '{{t("Block templates")}}',
        component: BlockTemplatesPane,
      },
    },
  },
  'collection-manager': {
    icon: 'DatabaseOutlined',
    title: '{{t("Collection manager")}}',
    tabs: {
      collections: {
        title: '{{t("Collections & Fields")}}',
        component: CollectionManagerPane,
      },
    },
  },
  'system-settings': {
    icon: 'SettingOutlined',
    title: '{{t("System settings")}}',
    tabs: {
      'system-settings': {
        title: '{{t("System settings")}}',
        component: SystemSettingsPane,
      },
    },
  },
};

const SettingsCenter = (props) => {
  const match = useRouteMatch<any>();
  const history = useHistory<any>();
  const items = useContext(SettingsCenterContext);
  const compile = useCompile();
  const firstUri = useMemo(() => {
    const keys = Object.keys(items).sort();
    const pluginName = keys.shift();
    const tabName = Object.keys(items?.[pluginName]?.tabs || {}).shift();
    return `/admin/settings/${pluginName}/${tabName}`;
  }, [items]);
  const { pluginName, tabName } = match.params || {};
  if (!pluginName) {
    return <Redirect to={firstUri} />;
  }
  if (!items[pluginName]) {
    return <Redirect to={firstUri} />;
  }
  if (!tabName) {
    const firstTabName = Object.keys(items[pluginName]?.tabs).shift();
    return <Redirect to={`/admin/settings/${pluginName}/${firstTabName}`} />;
  }
  const component = items[pluginName]?.tabs?.[tabName]?.component;
  const menuItems = Object.keys(items)
    .sort()
    .map((key) => {
      const item = items[key];
      const tabKey = Object.keys(item.tabs).shift();
      return {
        label: compile(item.title),
        key: key,
        icon: item.icon ? <Icon type={item.icon} /> : null,
      };
    });
  return (
<<<<<<< HEAD
    <div>
      <Layout>
        <Layout.Sider theme={'light'}>
          <Menu
            selectedKeys={[pluginName]}
            style={{ height: 'calc(100vh - 46px)' }}
            onClick={(e) => {
              const item = items[e.key];
              const tabKey = Object.keys(item.tabs).shift();
              history.push(`/admin/settings/${e.key}/${tabKey}`);
            }}
            items={menuItems}
          />
        </Layout.Sider>
        <Layout.Content>
          <PageHeader
            ghost={false}
            title={compile(items[pluginName]?.title)}
            footer={
              <Tabs
                activeKey={tabName}
                onChange={(activeKey) => {
                  history.push(`/admin/settings/${pluginName}/${activeKey}`);
                }}
              >
                {Object.keys(items[pluginName]?.tabs).map((tabKey) => {
                  const tab = items[pluginName].tabs?.[tabKey];
                  return <Tabs.TabPane tab={compile(tab?.title)} key={tabKey} />;
                })}
              </Tabs>
            }
          />
          <div style={{ margin: 24 }}>{component && React.createElement(component)}</div>
        </Layout.Content>
      </Layout>
    </div>
=======
    <Layout>
      <div
        style={
          {
            '--side-menu-width': '200px',
          } as Record<string, string>
        }
        className={css`
          width: var(--side-menu-width);
          overflow: hidden;
          flex: 0 0 var(--side-menu-width);
          max-width: var(--side-menu-width);
          min-width: var(--side-menu-width);
          pointer-events: none;
        `}
      ></div>
      <Layout.Sider
        className={css`
          height: 100%;
          position: fixed;
          padding-top: 46px;
          left: 0;
          top: 0;
          background: rgba(0, 0, 0, 0);
          z-index: 100;
        `}
        theme={'light'}
      >
        <Menu selectedKeys={[pluginName]} style={{ height: 'calc(100vh - 46px)', overflowY: 'auto' }}>
          {Object.keys(items)
            .sort()
            .map((key) => {
              const item = items[key];
              const tabKey = Object.keys(item.tabs).shift();
              return (
                <Menu.Item
                  key={key}
                  icon={item.icon ? <Icon type={item.icon} /> : null}
                  onClick={() => {
                    history.push(`/admin/settings/${key}/${tabKey}`);
                  }}
                >
                  {compile(item.title)}
                </Menu.Item>
              );
            })}
        </Menu>
      </Layout.Sider>
      <Layout.Content>
        <PageHeader
          ghost={false}
          title={compile(items[pluginName]?.title)}
          footer={
            <Tabs
              activeKey={tabName}
              onChange={(activeKey) => {
                history.push(`/admin/settings/${pluginName}/${activeKey}`);
              }}
            >
              {Object.keys(items[pluginName]?.tabs).map((tabKey) => {
                const tab = items[pluginName].tabs?.[tabKey];
                return <Tabs.TabPane tab={compile(tab?.title)} key={tabKey} />;
              })}
            </Tabs>
          }
        />
        <div style={{ margin: 24 }}>{component && React.createElement(component)}</div>
      </Layout.Content>
    </Layout>
>>>>>>> d875e0f3
  );
};

export const SettingsCenterProvider = (props) => {
  const { settings = {} } = props;
  const items = useContext(SettingsCenterContext);
  return (
    <SettingsCenterContext.Provider value={{ ...items, ...settings }}>{props.children}</SettingsCenterContext.Provider>
  );
};

export const PMProvider = (props) => {
  const { routes, ...others } = useContext(RouteSwitchContext);
  routes[1].routes.unshift(
    {
      type: 'route',
      path: '/admin/pm/list/:tabName?',
      component: PluginList,
    },
    {
      type: 'route',
      path: '/admin/settings/:pluginName?/:tabName?',
      component: SettingsCenter,
      uiSchemaUid: routes[1].uiSchemaUid,
    },
  );
  return (
    <SettingsCenterProvider settings={settings}>
      <RouteSwitchContext.Provider value={{ ...others, routes }}>{props.children}</RouteSwitchContext.Provider>
    </SettingsCenterProvider>
  );
};

export default PMProvider;

export * from './PluginManagerLink';<|MERGE_RESOLUTION|>--- conflicted
+++ resolved
@@ -286,7 +286,7 @@
     return <Redirect to={`/admin/settings/${pluginName}/${firstTabName}`} />;
   }
   const component = items[pluginName]?.tabs?.[tabName]?.component;
-  const menuItems = Object.keys(items)
+  const menuItems: any = Object.keys(items)
     .sort()
     .map((key) => {
       const item = items[key];
@@ -298,44 +298,6 @@
       };
     });
   return (
-<<<<<<< HEAD
-    <div>
-      <Layout>
-        <Layout.Sider theme={'light'}>
-          <Menu
-            selectedKeys={[pluginName]}
-            style={{ height: 'calc(100vh - 46px)' }}
-            onClick={(e) => {
-              const item = items[e.key];
-              const tabKey = Object.keys(item.tabs).shift();
-              history.push(`/admin/settings/${e.key}/${tabKey}`);
-            }}
-            items={menuItems}
-          />
-        </Layout.Sider>
-        <Layout.Content>
-          <PageHeader
-            ghost={false}
-            title={compile(items[pluginName]?.title)}
-            footer={
-              <Tabs
-                activeKey={tabName}
-                onChange={(activeKey) => {
-                  history.push(`/admin/settings/${pluginName}/${activeKey}`);
-                }}
-              >
-                {Object.keys(items[pluginName]?.tabs).map((tabKey) => {
-                  const tab = items[pluginName].tabs?.[tabKey];
-                  return <Tabs.TabPane tab={compile(tab?.title)} key={tabKey} />;
-                })}
-              </Tabs>
-            }
-          />
-          <div style={{ margin: 24 }}>{component && React.createElement(component)}</div>
-        </Layout.Content>
-      </Layout>
-    </div>
-=======
     <Layout>
       <div
         style={
@@ -364,25 +326,16 @@
         `}
         theme={'light'}
       >
-        <Menu selectedKeys={[pluginName]} style={{ height: 'calc(100vh - 46px)', overflowY: 'auto' }}>
-          {Object.keys(items)
-            .sort()
-            .map((key) => {
-              const item = items[key];
-              const tabKey = Object.keys(item.tabs).shift();
-              return (
-                <Menu.Item
-                  key={key}
-                  icon={item.icon ? <Icon type={item.icon} /> : null}
-                  onClick={() => {
-                    history.push(`/admin/settings/${key}/${tabKey}`);
-                  }}
-                >
-                  {compile(item.title)}
-                </Menu.Item>
-              );
-            })}
-        </Menu>
+        <Menu
+          selectedKeys={[pluginName]}
+          style={{ height: 'calc(100vh - 46px)', overflowY: 'auto' }}
+          onClick={(e) => {
+            const item = items[e.key];
+            const tabKey = Object.keys(item.tabs).shift();
+            history.push(`/admin/settings/${e.key}/${tabKey}`);
+          }}
+          items={menuItems as any}
+        />
       </Layout.Sider>
       <Layout.Content>
         <PageHeader
@@ -405,7 +358,6 @@
         <div style={{ margin: 24 }}>{component && React.createElement(component)}</div>
       </Layout.Content>
     </Layout>
->>>>>>> d875e0f3
   );
 };
 
