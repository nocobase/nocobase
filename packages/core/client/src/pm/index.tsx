--- conflicted
+++ resolved
@@ -1,26 +1,5 @@
-<<<<<<< HEAD
 import { css, cx } from '@emotion/css';
-import {
-  Layout,
-  Menu,
-  message,
-  Modal,
-  PageHeader,
-  Popconfirm,
-  Result,
-  Space,
-  Spin,
-  Table,
-  TableProps,
-  Tabs,
-  TabsProps,
-  Tag,
-  Typography,
-} from 'antd';
-=======
-import { css } from '@emotion/css';
 import { Layout, Menu, PageHeader, Result, Spin, Tabs } from 'antd';
->>>>>>> 6d326f42
 import { sortBy } from 'lodash';
 import React, { createContext, useContext, useEffect, useMemo } from 'react';
 import { useTranslation } from 'react-i18next';
@@ -360,11 +339,7 @@
               }
             />
           )}
-<<<<<<< HEAD
-          <div style={{ margin: 'var(--nb-spacing)', flex: 1 }}>
-=======
-          <div className={'m24'} style={{ margin: 24 }}>
->>>>>>> 6d326f42
+          <div className={'m24'} style={{ margin: 24, flex: 1 }}>
             {aclPluginTabCheck ? (
               component && React.createElement(component)
             ) : (
