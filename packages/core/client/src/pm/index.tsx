--- conflicted
+++ resolved
@@ -317,10 +317,35 @@
   }
   const component = items[pluginName]?.tabs?.[tabName]?.component;
   return (
-<<<<<<< HEAD
     <div>
       <Layout>
-        <Layout.Sider theme={'light'}>
+        <div
+          style={
+            {
+              '--side-menu-width': '200px',
+            } as Record<string, string>
+          }
+          className={css`
+            width: var(--side-menu-width);
+            overflow: hidden;
+            flex: 0 0 var(--side-menu-width);
+            max-width: var(--side-menu-width);
+            min-width: var(--side-menu-width);
+            pointer-events: none;
+          `}
+        ></div>
+        <Layout.Sider
+          className={css`
+            height: 100%;
+            position: fixed;
+            padding-top: 46px;
+            left: 0;
+            top: 0;
+            background: rgba(0, 0, 0, 0);
+            z-index: 100;
+          `}
+          theme={'light'}
+        >
           <Menu selectedKeys={[pluginName]} style={{ height: 'calc(100vh - 46px)' }}>
             {pluginsTabs.sort().map((plugin) => {
               const tabKey = plugin.tabs[0]?.key;
@@ -362,77 +387,6 @@
         </Layout.Content>
       </Layout>
     </div>
-=======
-    <Layout>
-      <div
-        style={
-          {
-            '--side-menu-width': '200px',
-          } as Record<string, string>
-        }
-        className={css`
-          width: var(--side-menu-width);
-          overflow: hidden;
-          flex: 0 0 var(--side-menu-width);
-          max-width: var(--side-menu-width);
-          min-width: var(--side-menu-width);
-          pointer-events: none;
-        `}
-      ></div>
-      <Layout.Sider
-        className={css`
-          height: 100%;
-          position: fixed;
-          padding-top: 46px;
-          left: 0;
-          top: 0;
-          background: rgba(0, 0, 0, 0);
-          z-index: 100;
-        `}
-        theme={'light'}
-      >
-        <Menu selectedKeys={[pluginName]} style={{ height: 'calc(100vh - 46px)' }}>
-          {Object.keys(items)
-            .sort()
-            .map((key) => {
-              const item = items[key];
-              const tabKey = Object.keys(item.tabs).shift();
-              return (
-                <Menu.Item
-                  key={key}
-                  icon={item.icon ? <Icon type={item.icon} /> : null}
-                  onClick={() => {
-                    history.push(`/admin/settings/${key}/${tabKey}`);
-                  }}
-                >
-                  {compile(item.title)}
-                </Menu.Item>
-              );
-            })}
-        </Menu>
-      </Layout.Sider>
-      <Layout.Content>
-        <PageHeader
-          ghost={false}
-          title={compile(items[pluginName]?.title)}
-          footer={
-            <Tabs
-              activeKey={tabName}
-              onChange={(activeKey) => {
-                history.push(`/admin/settings/${pluginName}/${activeKey}`);
-              }}
-            >
-              {Object.keys(items[pluginName]?.tabs).map((tabKey) => {
-                const tab = items[pluginName].tabs?.[tabKey];
-                return <Tabs.TabPane tab={compile(tab?.title)} key={tabKey} />;
-              })}
-            </Tabs>
-          }
-        />
-        <div style={{ margin: 24 }}>{component && React.createElement(component)}</div>
-      </Layout.Content>
-    </Layout>
->>>>>>> a14a6559
   );
 };
 
