--- conflicted
+++ resolved
@@ -1,17 +1,4 @@
-<<<<<<< HEAD
 export * from './PluginManagerLink';
-export * from './PMProvider';
-import React from 'react';
-import { Plugin } from '../application-v2/Plugin';
-import { PluginManagerLink, SettingsCenterDropdown } from './PluginManagerLink';
-import { PluginList, PMProvider, SettingsCenter } from './PMProvider';
-
-export class PMPlugin extends Plugin {
-  async load() {
-    this.addComponents();
-    this.addRoutes();
-    this.app.use(PMProvider);
-=======
 import { PageHeader } from '@ant-design/pro-layout';
 import { css } from '@emotion/css';
 import { Layout, Menu, Result, Spin, Tabs } from 'antd';
@@ -22,14 +9,15 @@
 import { useACLRoleContext } from '../acl/ACLProvider';
 import { ACLPane } from '../acl/ACLShortcut';
 import { useRequest } from '../api-client';
+import { Plugin } from '../application-v2/Plugin';
 import { CollectionManagerPane } from '../collection-manager';
 import { useDocumentTitle } from '../document-title';
 import { Icon } from '../icon';
-import { RouteSwitchContext } from '../route-switch';
 import { useCompile } from '../schema-component';
 import { BlockTemplatesPane } from '../schema-templates';
 import { SystemSettingsPane } from '../system-settings';
 import { BuiltInPluginCard, PluginCard } from './Card';
+import { PluginManagerLink, SettingsCenterDropdown } from './PluginManagerLink';
 
 export interface TData {
   data: IPluginData[];
@@ -82,31 +70,62 @@
   });
   if (loading) {
     return <Spin />;
->>>>>>> bdcbe739
-  }
-
-  addComponents() {
-    this.app.addComponents({
-      PluginManagerLink,
-      SettingsCenterDropdown,
-    });
-  }
-
-<<<<<<< HEAD
-  addRoutes() {
-    this.app.router.add('admin.pm.list', {
-      path: '/admin/pm/list',
-      element: <PluginList />,
-    });
-    this.app.router.add('admin.pm.list-tab', {
-      path: '/admin/pm/list/:tabName',
-      element: <PluginList />,
-    });
-    this.app.router.add('admin.pm.list-tab-mdfile', {
-      path: '/admin/pm/list/:tabName/:mdfile',
-      element: <PluginList />,
-    });
-=======
+  }
+
+  return (
+    <>
+      {data?.data?.map((item) => {
+        const { id } = item;
+        return <PluginCard data={item} key={id} />;
+      })}
+    </>
+  );
+};
+
+const BuiltinPlugins = () => {
+  const { data, loading } = useRequest({
+    url: 'applicationPlugins:list',
+    params: {
+      filter: {
+        'builtIn.$isTruly': true,
+      },
+      sort: 'name',
+      paginate: false,
+    },
+  });
+  if (loading) {
+    return <Spin />;
+  }
+  return (
+    <>
+      {data?.data?.map((item) => {
+        const { id } = item;
+        return <BuiltInPluginCard data={item} key={id} />;
+      })}
+    </>
+  );
+};
+
+const MarketplacePlugins = () => {
+  const { t } = useTranslation();
+  return <div style={{ fontSize: 18 }}>{t('Coming soon...')}</div>;
+};
+
+const PluginList = (props) => {
+  const params = useParams<any>();
+  const navigate = useNavigate();
+  const { tabName = 'local' } = params;
+  const { setTitle } = useDocumentTitle();
+  const { t } = useTranslation();
+  const { snippets = [] } = useACLRoleContext();
+
+  useEffect(() => {
+    const { tabName } = params;
+    if (!tabName) {
+      navigate(`/admin/pm/list/local/`, { replace: true });
+    }
+  }, []);
+
   return snippets.includes('pm') ? (
     <div>
       <PageHeader
@@ -338,27 +357,35 @@
 };
 
 export const PMProvider = (props) => {
-  const { routes, ...others } = useContext(RouteSwitchContext);
-  routes[1].routes.unshift(
-    {
-      type: 'route',
-      path: '/admin/pm/list/:tabName?/:mdfile?',
-      component: PluginList,
-    },
-    {
-      type: 'route',
-      path: '/admin/settings/:pluginName?/:tabName?',
-      component: SettingsCenter,
-      uiSchemaUid: routes[1].uiSchemaUid,
-    },
-  );
-  return (
-    <SettingsCenterProvider settings={settings}>
-      <RouteSwitchContext.Provider value={{ ...others, routes }}>{props.children}</RouteSwitchContext.Provider>
-    </SettingsCenterProvider>
-  );
-};
->>>>>>> bdcbe739
+  return <SettingsCenterProvider settings={settings}>{props.children}</SettingsCenterProvider>;
+};
+export class PMPlugin extends Plugin {
+  async load() {
+    this.addComponents();
+    this.addRoutes();
+    this.app.use(PMProvider);
+  }
+
+  addComponents() {
+    this.app.addComponents({
+      PluginManagerLink,
+      SettingsCenterDropdown,
+    });
+  }
+
+  addRoutes() {
+    this.app.router.add('admin.pm.list', {
+      path: '/admin/pm/list',
+      element: <PluginList />,
+    });
+    this.app.router.add('admin.pm.list-tab', {
+      path: '/admin/pm/list/:tabName',
+      element: <PluginList />,
+    });
+    this.app.router.add('admin.pm.list-tab-mdfile', {
+      path: '/admin/pm/list/:tabName/:mdfile',
+      element: <PluginList />,
+    });
 
     this.app.router.add('admin.settings.list', {
       path: '/admin/settings',
