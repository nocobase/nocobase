import { DeleteOutlined, SettingOutlined } from '@ant-design/icons';
import { css } from '@emotion/css';
import { sortBy } from 'lodash';
import { Avatar, Card, Layout, Menu, message, PageHeader, Popconfirm, Spin, Switch, Tabs, Result } from 'antd';
import React, { createContext, useContext, useMemo } from 'react';
import { useTranslation } from 'react-i18next';
import { Redirect, useHistory, useRouteMatch } from 'react-router-dom';
import { ACLPane } from '../acl';
import { useAPIClient, useRequest } from '../api-client';
import { CollectionManagerPane } from '../collection-manager';
import { useDocumentTitle } from '../document-title';
import { Icon } from '../icon';
import { RouteSwitchContext } from '../route-switch';
import { useCompile } from '../schema-component';
import { BlockTemplatesPane } from '../schema-templates';
import { SystemSettingsPane } from '../system-settings';
import { useACLRoleContext } from '../acl/ACLProvider';

export const SettingsCenterContext = createContext<any>({});

const PluginCard = (props) => {
  const history = useHistory<any>();
  const { data = {} } = props;
  const api = useAPIClient();
  const { t } = useTranslation();
  return (
    <Card
      bordered={false}
      style={{ width: 'calc(20% - 24px)', marginRight: 24, marginBottom: 24 }}
      actions={[
        data.enabled ? (
          <SettingOutlined
            onClick={() => {
              history.push(`/admin/settings/${data.name}`);
            }}
          />
        ) : null,
        <Popconfirm
          title={t('Are you sure to delete this plugin?')}
          onConfirm={async () => {
            await api.request({
              url: `pm:remove/${data.name}`,
            });
            message.success(t('插件删除成功'));
            window.location.reload();
          }}
          onCancel={() => {}}
          okText={t('Yes')}
          cancelText={t('No')}
        >
          <DeleteOutlined />
        </Popconfirm>,
        <Switch
          size={'small'}
          onChange={async (checked) => {
            await api.request({
              url: `pm:${checked ? 'enable' : 'disable'}/${data.name}`,
            });
            message.success(checked ? t('插件激活成功') : t('插件禁用成功'));
            window.location.reload();
          }}
          defaultChecked={data.enabled}
        ></Switch>,
      ].filter(Boolean)}
    >
      <Card.Meta
        className={css`
          .ant-card-meta-avatar {
            margin-top: 8px;
            .ant-avatar {
              border-radius: 2px;
            }
          }
        `}
        avatar={<Avatar />}
        description={data.description}
        title={
          <span>
            {data.name}
            <span
              className={css`
                display: block;
                color: rgba(0, 0, 0, 0.45);
                font-weight: normal;
                font-size: 13px;
                // margin-left: 8px;
              `}
            >
              {data.version}
            </span>
          </span>
        }
      />
    </Card>
  );
};

const BuiltInPluginCard = (props) => {
  const { data } = props;
  return (
    <Card
      bordered={false}
      style={{ width: 'calc(20% - 24px)', marginRight: 24, marginBottom: 24 }}
      // actions={[<a>Settings</a>, <a>Remove</a>, <Switch size={'small'} defaultChecked={true}></Switch>]}
    >
      <Card.Meta
        className={css`
          .ant-card-meta-avatar {
            margin-top: 8px;
            .ant-avatar {
              border-radius: 2px;
            }
          }
        `}
        avatar={<Avatar />}
        description={data.description}
        title={
          <span>
            {data.name}
            <span
              className={css`
                display: block;
                color: rgba(0, 0, 0, 0.45);
                font-weight: normal;
                font-size: 13px;
                // margin-left: 8px;
              `}
            >
              {data.version}
            </span>
          </span>
        }
      />
    </Card>
  );
};

const LocalPlugins = () => {
  const { data, loading } = useRequest({
    url: 'applicationPlugins:list',
    params: {
      filter: {
        'builtIn.$isFalsy': true,
      },
      sort: 'name',
    },
  });
  if (loading) {
    return <Spin />;
  }
  return (
    <>
      {data?.data?.map((item) => {
        return <PluginCard key={item.id} data={item} />;
      })}
    </>
  );
};

const BuiltinPlugins = () => {
  const { data, loading } = useRequest({
    url: 'applicationPlugins:list',
    params: {
      filter: {
        'builtIn.$isTruly': true,
      },
      sort: 'name',
    },
  });
  if (loading) {
    return <Spin />;
  }
  return (
    <>
      {data?.data?.map((item) => {
        return <BuiltInPluginCard data={item} />;
      })}
    </>
  );
};

const MarketplacePlugins = () => {
  const { t } = useTranslation();
  return <div style={{ fontSize: 18 }}>{t('Coming soon...')}</div>;
};

const PluginList = (props) => {
  const match = useRouteMatch<any>();
  const history = useHistory<any>();
  const { tabName = 'local' } = match.params || {};
  const { setTitle } = useDocumentTitle();
  const { t } = useTranslation();

  return (
    <div>
      <PageHeader
        ghost={false}
        title={t('Plugin manager')}
        footer={
          <Tabs
            activeKey={tabName}
            onChange={(activeKey) => {
              history.push(`/admin/pm/list/${activeKey}`);
            }}
          >
            <Tabs.TabPane tab={t('Local')} key={'local'} />
            <Tabs.TabPane tab={t('Built-in')} key={'built-in'} />
            <Tabs.TabPane tab={t('Marketplace')} key={'marketplace'} />
          </Tabs>
        }
      />
      <div style={{ margin: 24, display: 'flex', flexFlow: 'row wrap' }}>
        {React.createElement(
          {
            local: LocalPlugins,
            'built-in': BuiltinPlugins,
            marketplace: MarketplacePlugins,
          }[tabName],
        )}
      </div>
    </div>
  );
};

const settings = {
  acl: {
    title: '{{t("ACL")}}',
    icon: 'LockOutlined',
    tabs: {
      roles: {
        isBookmark: true,
        title: '{{t("Roles & Permissions")}}',
        component: ACLPane,
      },
    },
  },
  'ui-schema-storage': {
    title: '{{t("Block templates")}}',
    icon: 'LayoutOutlined',
    tabs: {
      'block-templates': {
        title: '{{t("Block templates")}}',
        component: BlockTemplatesPane,
      },
    },
  },
  'collection-manager': {
    icon: 'DatabaseOutlined',
    title: '{{t("Collection manager")}}',
    tabs: {
      collections: {
        isBookmark: true,
        title: '{{t("Collections & Fields")}}',
        component: CollectionManagerPane,
      },
    },
  },
  'system-settings': {
    icon: 'SettingOutlined',
    title: '{{t("System settings")}}',
    tabs: {
      'system-settings': {
        isBookmark: true,
        title: '{{t("System settings")}}',
        component: SystemSettingsPane,
      },
    },
  },
};

export const getPluginsTabs = (items, snippets) => {
  const pluginsTabs = Object.keys(items).map((plugin) => {
    const tabsObj = items[plugin].tabs;
    const tabs = sortBy(
      Object.keys(tabsObj).map((tab) => {
        return {
          key: tab,
          ...tabsObj[tab],
          isAllow: !snippets?.includes('!settings-center.' + plugin + '.' + tab),
        };
      }),
      (o) => !o.isAllow,
    );
    return {
      ...items[plugin],
      key: plugin,
      tabs,
      isAllow: !tabs.every((v) => !v.isAllow),
    };
  });
  return sortBy(pluginsTabs, (o) => !o.isAllow);
};

const SettingsCenter = (props) => {
  const { snippets = [] } = useACLRoleContext();
  const match = useRouteMatch<any>();
  const history = useHistory<any>();
  const items = useContext(SettingsCenterContext);
  const pluginsTabs = getPluginsTabs(items, snippets);
  const compile = useCompile();
  const firstUri = useMemo(() => {
    const pluginName = pluginsTabs[0].key;
    const tabName = pluginsTabs[0].tabs[0].key;
    return `/admin/settings/${pluginName}/${tabName}`;
  }, [pluginsTabs]);
  const { pluginName, tabName } = match.params || {};
  const activePlugin = pluginsTabs.find((v) => v.key === pluginName);
  const aclPluginTabCheck = activePlugin?.isAllow && activePlugin.tabs.find((v) => v.key === tabName)?.isAllow;
  if (!pluginName) {
    return <Redirect to={firstUri} />;
  }
  if (!items[pluginName]) {
    return <Redirect to={firstUri} />;
  }
  if (!tabName) {
    const firstTabName = Object.keys(items[pluginName]?.tabs).shift();
    return <Redirect to={`/admin/settings/${pluginName}/${firstTabName}`} />;
  }
  const component = items[pluginName]?.tabs?.[tabName]?.component;
<<<<<<< HEAD
  const plugin: any = pluginsTabs.find((v) => v.key === pluginName);
  return (
    <div>
      <Layout>
        <div
          style={
            {
              '--side-menu-width': '200px',
            } as Record<string, string>
          }
          className={css`
            width: var(--side-menu-width);
            overflow: hidden;
            flex: 0 0 var(--side-menu-width);
            max-width: var(--side-menu-width);
            min-width: var(--side-menu-width);
            pointer-events: none;
          `}
        ></div>
        <Layout.Sider
          className={css`
            height: 100%;
            position: fixed;
            padding-top: 46px;
            left: 0;
            top: 0;
            background: rgba(0, 0, 0, 0);
            z-index: 100;
          `}
          theme={'light'}
        >
          <Menu selectedKeys={[pluginName]} style={{ height: 'calc(100vh - 46px)',overflowY: 'auto', overflowX: 'hidden'  }}>
            {pluginsTabs.sort().map((plugin) => {
              const tabKey = plugin.tabs[0]?.key;
              return (
                plugin.isAllow && (
                  <Menu.Item
                    key={plugin.key}
                    icon={plugin.icon ? <Icon type={plugin.icon} /> : null}
                    onClick={() => {
                      history.push(`/admin/settings/${plugin.key}/${tabKey}`);
                    }}
                  >
                    {compile(plugin.title)}
                  </Menu.Item>
                )
              );
            })}
          </Menu>
        </Layout.Sider>
        <Layout.Content>
          <PageHeader
            ghost={false}
            title={compile(items[pluginName]?.title)}
            footer={
              <Tabs
                activeKey={tabName}
                onChange={(activeKey) => {
                  history.push(`/admin/settings/${pluginName}/${activeKey}`);
                }}
              >
                {plugin.tabs?.map((tab) => {
                  return tab.isAllow && <Tabs.TabPane tab={compile(tab?.title)} key={tab.key} />;
                })}
              </Tabs>
            }
          />
          <div style={{ margin: 24 }}>
            {aclPluginTabCheck ? (
              component && React.createElement(component)
            ) : (
              <Result status="403" title="403" subTitle="Sorry, you are not authorized to access this page." />
            )}
          </div>
        </Layout.Content>
      </Layout>
    </div>
=======
  const menuItems: any = Object.keys(items)
    .sort()
    .map((key) => {
      const item = items[key];
      const tabKey = Object.keys(item.tabs).shift();
      return {
        label: compile(item.title),
        key: key,
        icon: item.icon ? <Icon type={item.icon} /> : null,
      };
    });
  return (
    <Layout>
      <div
        style={
          {
            '--side-menu-width': '200px',
          } as Record<string, string>
        }
        className={css`
          width: var(--side-menu-width);
          overflow: hidden;
          flex: 0 0 var(--side-menu-width);
          max-width: var(--side-menu-width);
          min-width: var(--side-menu-width);
          pointer-events: none;
        `}
      ></div>
      <Layout.Sider
        className={css`
          height: 100%;
          position: fixed;
          padding-top: 46px;
          left: 0;
          top: 0;
          background: rgba(0, 0, 0, 0);
          z-index: 100;
        `}
        theme={'light'}
      >
        <Menu
          selectedKeys={[pluginName]}
          style={{ height: 'calc(100vh - 46px)', overflowY: 'auto', overflowX: 'hidden' }}
          onClick={(e) => {
            const item = items[e.key];
            const tabKey = Object.keys(item.tabs).shift();
            history.push(`/admin/settings/${e.key}/${tabKey}`);
          }}
          items={menuItems as any}
        />
      </Layout.Sider>
      <Layout.Content>
        <PageHeader
          ghost={false}
          title={compile(items[pluginName]?.title)}
          footer={
            <Tabs
              activeKey={tabName}
              onChange={(activeKey) => {
                history.push(`/admin/settings/${pluginName}/${activeKey}`);
              }}
            >
              {Object.keys(items[pluginName]?.tabs).map((tabKey) => {
                const tab = items[pluginName].tabs?.[tabKey];
                return <Tabs.TabPane tab={compile(tab?.title)} key={tabKey} />;
              })}
            </Tabs>
          }
        />
        <div style={{ margin: 24 }}>{component && React.createElement(component)}</div>
      </Layout.Content>
    </Layout>
>>>>>>> d317fa05
  );
};

export const SettingsCenterProvider = (props) => {
  const { settings = {} } = props;
  const items = useContext(SettingsCenterContext);
  return (
    <SettingsCenterContext.Provider value={{ ...items, ...settings }}>{props.children}</SettingsCenterContext.Provider>
  );
};

export const PMProvider = (props) => {
  const { routes, ...others } = useContext(RouteSwitchContext);
  routes[1].routes.unshift(
    {
      type: 'route',
      path: '/admin/pm/list/:tabName?',
      component: PluginList,
    },
    {
      type: 'route',
      path: '/admin/settings/:pluginName?/:tabName?',
      component: SettingsCenter,
      uiSchemaUid: routes[1].uiSchemaUid,
    },
  );
  return (
    <SettingsCenterProvider settings={settings}>
      <RouteSwitchContext.Provider value={{ ...others, routes }}>{props.children}</RouteSwitchContext.Provider>
    </SettingsCenterProvider>
  );
};

export default PMProvider;

export * from './PluginManagerLink';<|MERGE_RESOLUTION|>--- conflicted
+++ resolved
@@ -1,11 +1,12 @@
 import { DeleteOutlined, SettingOutlined } from '@ant-design/icons';
 import { css } from '@emotion/css';
+import { Avatar, Card, Layout, Menu, message, PageHeader, Popconfirm, Result, Spin, Switch, Tabs } from 'antd';
 import { sortBy } from 'lodash';
-import { Avatar, Card, Layout, Menu, message, PageHeader, Popconfirm, Spin, Switch, Tabs, Result } from 'antd';
 import React, { createContext, useContext, useMemo } from 'react';
 import { useTranslation } from 'react-i18next';
 import { Redirect, useHistory, useRouteMatch } from 'react-router-dom';
 import { ACLPane } from '../acl';
+import { useACLRoleContext } from '../acl/ACLProvider';
 import { useAPIClient, useRequest } from '../api-client';
 import { CollectionManagerPane } from '../collection-manager';
 import { useDocumentTitle } from '../document-title';
@@ -14,7 +15,6 @@
 import { useCompile } from '../schema-component';
 import { BlockTemplatesPane } from '../schema-templates';
 import { SystemSettingsPane } from '../system-settings';
-import { useACLRoleContext } from '../acl/ACLProvider';
 
 export const SettingsCenterContext = createContext<any>({});
 
@@ -317,86 +317,8 @@
     return <Redirect to={`/admin/settings/${pluginName}/${firstTabName}`} />;
   }
   const component = items[pluginName]?.tabs?.[tabName]?.component;
-<<<<<<< HEAD
-  const plugin: any = pluginsTabs.find((v) => v.key === pluginName);
-  return (
-    <div>
-      <Layout>
-        <div
-          style={
-            {
-              '--side-menu-width': '200px',
-            } as Record<string, string>
-          }
-          className={css`
-            width: var(--side-menu-width);
-            overflow: hidden;
-            flex: 0 0 var(--side-menu-width);
-            max-width: var(--side-menu-width);
-            min-width: var(--side-menu-width);
-            pointer-events: none;
-          `}
-        ></div>
-        <Layout.Sider
-          className={css`
-            height: 100%;
-            position: fixed;
-            padding-top: 46px;
-            left: 0;
-            top: 0;
-            background: rgba(0, 0, 0, 0);
-            z-index: 100;
-          `}
-          theme={'light'}
-        >
-          <Menu selectedKeys={[pluginName]} style={{ height: 'calc(100vh - 46px)',overflowY: 'auto', overflowX: 'hidden'  }}>
-            {pluginsTabs.sort().map((plugin) => {
-              const tabKey = plugin.tabs[0]?.key;
-              return (
-                plugin.isAllow && (
-                  <Menu.Item
-                    key={plugin.key}
-                    icon={plugin.icon ? <Icon type={plugin.icon} /> : null}
-                    onClick={() => {
-                      history.push(`/admin/settings/${plugin.key}/${tabKey}`);
-                    }}
-                  >
-                    {compile(plugin.title)}
-                  </Menu.Item>
-                )
-              );
-            })}
-          </Menu>
-        </Layout.Sider>
-        <Layout.Content>
-          <PageHeader
-            ghost={false}
-            title={compile(items[pluginName]?.title)}
-            footer={
-              <Tabs
-                activeKey={tabName}
-                onChange={(activeKey) => {
-                  history.push(`/admin/settings/${pluginName}/${activeKey}`);
-                }}
-              >
-                {plugin.tabs?.map((tab) => {
-                  return tab.isAllow && <Tabs.TabPane tab={compile(tab?.title)} key={tab.key} />;
-                })}
-              </Tabs>
-            }
-          />
-          <div style={{ margin: 24 }}>
-            {aclPluginTabCheck ? (
-              component && React.createElement(component)
-            ) : (
-              <Result status="403" title="403" subTitle="Sorry, you are not authorized to access this page." />
-            )}
-          </div>
-        </Layout.Content>
-      </Layout>
-    </div>
-=======
-  const menuItems: any = Object.keys(items)
+  const menuItems: any = pluginsTabs
+    .filter((p) => p.isAllow)
     .sort()
     .map((key) => {
       const item = items[key];
@@ -407,6 +329,9 @@
         icon: item.icon ? <Icon type={item.icon} /> : null,
       };
     });
+
+  const plugin: any = pluginsTabs.find((v) => v.key === pluginName);
+
   return (
     <Layout>
       <div
@@ -460,15 +385,20 @@
             >
               {Object.keys(items[pluginName]?.tabs).map((tabKey) => {
                 const tab = items[pluginName].tabs?.[tabKey];
-                return <Tabs.TabPane tab={compile(tab?.title)} key={tabKey} />;
+                return tab.isAllow && <Tabs.TabPane tab={compile(tab?.title)} key={tabKey} />;
               })}
             </Tabs>
           }
         />
-        <div style={{ margin: 24 }}>{component && React.createElement(component)}</div>
+        <div style={{ margin: 24 }}>
+          {aclPluginTabCheck ? (
+            component && React.createElement(component)
+          ) : (
+            <Result status="403" title="403" subTitle="Sorry, you are not authorized to access this page." />
+          )}
+        </div>
       </Layout.Content>
     </Layout>
->>>>>>> d317fa05
   );
 };
 
