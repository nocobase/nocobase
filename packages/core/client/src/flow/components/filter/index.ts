--- conflicted
+++ resolved
@@ -11,16 +11,8 @@
 export { FilterGroup } from './FilterGroup';
 export { FilterItem } from './FilterItem';
 export type { FilterItemProps } from './FilterItem';
-<<<<<<< HEAD
-export { VariableFilterItem } from './VariableFilterItem';
-export type { VariableFilterItemProps, VariableFilterItemValue } from './VariableFilterItem';
-export { transformFilter } from './utils';
-export type { FilterCondition, FilterGroup as FilterGroupType, QueryCondition, QueryObject } from './utils';
-export { createStaticInputRenderer } from './utils';
-=======
 export { VariableFilterItem as ContextFilterItem } from './VariableFilterItem';
 export type {
   VariableFilterItemProps as ContextFilterItemProps,
   VariableFilterItemValue as ContextFilterItemValue,
-} from './VariableFilterItem';
->>>>>>> 8b511907
+} from './VariableFilterItem';