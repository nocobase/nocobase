/**
 * This file is part of the NocoBase (R) project.
 * Copyright (c) 2020-2024 NocoBase Co., Ltd.
 * Authors: NocoBase Team.
 *
 * This project is dual-licensed under AGPL-3.0 and NocoBase Commercial License.
 * For more information, please refer to: https://www.nocobase.com/agreement.
 */

import { CloseCircleOutlined, PlusOutlined } from '@ant-design/icons';
import { observer } from '@formily/reactive-react';
import { Button, Select, Space, theme } from 'antd';
import { useTranslation } from 'react-i18next';
import React, { FC } from 'react';
import { Trans } from 'react-i18next';

/**
 * 筛选项组件的属性接口
 */
interface FilterItemProps {
  value: {
    path: string;
    operator: string;
    value: string;
  };
}

/**
 * FilterGroup 组件的属性接口
 */
interface FilterGroupProps {
  /** 响应式的过滤条件对象 */
  value: Record<string, any>;
  /** 自定义筛选项组件 */
  FilterItem?: React.FC<FilterItemProps>;
  /** 是否显示边框 */
  showBorder?: boolean;
  /** 移除当前组的回调 */
  onRemove?: () => void;
}

/**
 * 筛选条件组组件
 *
 * 支持嵌套的逻辑组合，使用新的数据结构：
 * - logic: '$and' | '$or' 表示逻辑关系
 * - items: 数组，包含条件项或嵌套的筛选组
 *
 * @example
 * ```typescript
 * const filterValue = observable({
 *   logic: '$and',
 *   items: [
 *     {
 *       path: 'name',
 *       operator: 'eq',
 *       value: 'test'
 *     },
 *     {
 *       logic: '$or',
 *       items: [...]
 *     }
 *   ]
 * });
 *
 * <FilterGroup
 *   value={filterValue}
 *   FilterItem={CustomFilterItem}
 * />
 * ```
 */
export const FilterGroup: FC<FilterGroupProps> = observer(
  (props) => {
    const { value, FilterItem, showBorder = false, onRemove } = props;
    const { token } = theme.useToken();
    const { t } = useTranslation();

    // 确保 value 有正确的默认结构
    if (!value.logic) {
      value.logic = '$and';
    }
    if (!Array.isArray(value.items)) {
      value.items = [];
    }

    const { logic, items } = value;

    const style: React.CSSProperties = showBorder
      ? {
          position: 'relative',
          border: `1px dashed ${token.colorBorder}`,
          padding: token.paddingSM,
          marginBottom: token.marginXS,
          borderRadius: token.borderRadius,
        }
      : {
          position: 'relative',
          marginBottom: token.marginXS,
        };

    const handleLogicChange = (newLogic: '$and' | '$or') => {
      value.logic = newLogic;
    };

    const handleAddCondition = () => {
      items.push({
        path: '',
        operator: '',
        value: '',
      });
    };

    const handleAddConditionGroup = () => {
      items.push({
        logic: '$and',
        items: [],
      });
    };

    const handleRemoveItem = (index: number) => {
      items.splice(index, 1);
    };

    const isConditionItem = (item: any) => {
      return 'path' in item || 'operator' in item || 'value' in item;
    };

    const isGroupItem = (item: any) => {
      return 'logic' in item && 'items' in item;
    };

    return (
      <div style={style}>
        {showBorder && onRemove && (
          <a role="button" aria-label="icon-close">
            <CloseCircleOutlined
              style={{
                position: 'absolute',
                right: 10,
                top: 10,
                color: '#bfbfbf',
              }}
              onClick={onRemove}
            />
          </a>
        )}

        <div style={{ marginBottom: 8, color: token.colorText }}>
          <span>
            {t('Meet')}{' '}
            <Select
              // @ts-ignore
              role="button"
              data-testid="filter-select-all-or-any"
              style={{ width: 'auto' }}
              value={logic}
              onChange={handleLogicChange}
            >
              <Select.Option value="$and">{t('All')}</Select.Option>
              <Select.Option value="$or">{t('Any')}</Select.Option>
            </Select>{' '}
            {t('conditions in the group')}
          </span>
        </div>

        <div>
          {items.map((item, index) => {
            if (isGroupItem(item)) {
              // 嵌套的筛选组
              return (
                <FilterGroup
                  key={index}
                  value={item}
                  FilterItem={FilterItem}
                  showBorder={true}
                  onRemove={() => handleRemoveItem(index)}
                />
              );
            } else if (isConditionItem(item)) {
              // 单个筛选条件
              if (FilterItem) {
                return (
                  <div key={index} style={{ marginBottom: 8, display: 'flex', alignItems: 'flex-end' }}>
                    <Space wrap style={{ flex: 1, minWidth: 0 }}>
                      <FilterItem value={item} />
                    </Space>
                    <a role="button" aria-label="icon-close" style={{ marginLeft: 8, flex: '0 0 auto' }}>
                      <CloseCircleOutlined onClick={() => handleRemoveItem(index)} style={{ color: '#bfbfbf' }} />
                    </a>
                  </div>
                );
              } else {
                // 如果没有提供 FilterItem，显示简单的文本表示
                return (
                  <div key={index} style={{ marginBottom: 8, display: 'flex', alignItems: 'flex-end' }}>
                    <Space wrap style={{ flex: 1, minWidth: 0 }}>
                      <span>
                        {item.path} {item.operator} {String(item.value)}
                      </span>
                    </Space>
                    <a role="button" aria-label="icon-close" style={{ marginLeft: 8, flex: '0 0 auto' }}>
                      <CloseCircleOutlined onClick={() => handleRemoveItem(index)} style={{ color: '#bfbfbf' }} />
                    </a>
                  </div>
                );
              }
            } else {
              // 未知类型的项，显示占位符
              return (
                <div key={index} style={{ marginBottom: 8, display: 'flex', alignItems: 'flex-end' }}>
                  <Space wrap style={{ flex: 1, minWidth: 0 }}>
                    <span style={{ color: token.colorTextTertiary }}>Invalid filter item</span>
                  </Space>
                  <a role="button" aria-label="icon-close" style={{ marginLeft: 8, flex: '0 0 auto' }}>
                    <CloseCircleOutlined onClick={() => handleRemoveItem(index)} style={{ color: '#bfbfbf' }} />
                  </a>
                </div>
              );
            }
          })}
        </div>

        <Space size={16} style={{ marginTop: 8, marginBottom: 8 }}>
<<<<<<< HEAD
          <Button style={{ padding: 0 }} type="link" size="small" icon={<PlusOutlined />} onClick={handleAddCondition}>
            Add condition
          </Button>
          <Button
            style={{ padding: 0 }}
            type="link"
            size="small"
            icon={<PlusOutlined />}
            onClick={handleAddConditionGroup}
          >
            Add condition group
=======
          <Button type="link" size="small" icon={<PlusOutlined />} onClick={handleAddCondition}>
            {t('Add condition')}
          </Button>
          <Button type="link" size="small" icon={<PlusOutlined />} onClick={handleAddConditionGroup}>
            {t('Add condition group')}
>>>>>>> f285d833
          </Button>
        </Space>
      </div>
    );
  },
  {
    displayName: 'FilterGroup',
  },
);<|MERGE_RESOLUTION|>--- conflicted
+++ resolved
@@ -221,9 +221,8 @@
         </div>
 
         <Space size={16} style={{ marginTop: 8, marginBottom: 8 }}>
-<<<<<<< HEAD
           <Button style={{ padding: 0 }} type="link" size="small" icon={<PlusOutlined />} onClick={handleAddCondition}>
-            Add condition
+            {t('Add condition')}
           </Button>
           <Button
             style={{ padding: 0 }}
@@ -232,14 +231,7 @@
             icon={<PlusOutlined />}
             onClick={handleAddConditionGroup}
           >
-            Add condition group
-=======
-          <Button type="link" size="small" icon={<PlusOutlined />} onClick={handleAddCondition}>
-            {t('Add condition')}
-          </Button>
-          <Button type="link" size="small" icon={<PlusOutlined />} onClick={handleAddConditionGroup}>
             {t('Add condition group')}
->>>>>>> f285d833
           </Button>
         </Space>
       </div>
