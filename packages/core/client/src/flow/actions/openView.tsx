/**
 * This file is part of the NocoBase (R) project.
 * Copyright (c) 2020-2024 NocoBase Co., Ltd.
 * Authors: NocoBase Team.
 *
 * This project is dual-licensed under AGPL-3.0 and NocoBase Commercial License.
 * For more information, please refer to: https://www.nocobase.com/agreement.
 */

<<<<<<< HEAD
import { defineAction, escapeT, FlowModelContext, FlowModel, useFlowSettingsContext } from '@nocobase/flow-engine';
=======
import {
  defineAction,
  tExpr,
  FlowModelContext,
  FlowModel,
  useFlowSettingsContext,
  ActionScene,
} from '@nocobase/flow-engine';
>>>>>>> 198799f7
import React, { useCallback, useEffect, useMemo, useState } from 'react';
import { Input, Select, Cascader } from 'antd';
import { LoadingOutlined } from '@ant-design/icons';
import { useField, useForm, useFormEffects } from '@formily/react';
import { onFieldValueChange } from '@formily/core';
import { FlowPage } from '../FlowPage';
import { VariableInput } from '@nocobase/flow-engine';
import { RootPageModel } from '../models';

/**
 * 弹窗打开动作（openView）配置
 * 主要逻辑说明：
 * - UID 规则：
 *   - 默认使用当前模型 uid；必填。
 *   - 当 uid 与当前模型不同：调用 ctx.openView(uid, …) 打开“其它弹窗”。
 *   - 当 uid 与当前模型相同：在当前上下文打开“自身弹窗”。
 * - 数据源/集合：
 *   - 顶层只读展示（使用级联），底层字段 dataSourceKey / collectionName 永远禁用。
 *   - 默认取当前集合的数据源/集合；若从他弹窗回填则以回填为准。
 * - 关联名/来源主键：
 *   - 当关联名无值时隐藏；有默认值时禁用。
 *   - Source ID 在关联名不存在时隐藏；在关联场景默认使用 {{ ctx.resource.sourceId }}。
 * - Filter by TK：默认使用 {{ ctx.record.<filterTargetKey> }}。
 * - 变量选择：仅暴露 record/resource，避免误选 view/collection。
 */

export const openView = defineAction({
  name: 'openView',
  title: tExpr('Edit popup'),
  uiSchema: {
    mode: {
      type: 'string',
      title: tExpr('Open mode'),
      enum: [
        { label: tExpr('Drawer'), value: 'drawer' },
        { label: tExpr('Dialog'), value: 'dialog' },
        { label: tExpr('Page'), value: 'embed' },
      ],
      'x-decorator': 'FormItem',
      'x-component': 'Radio.Group',
    },
    size: {
      type: 'string',
      title: tExpr('Popup size'),
      enum: [
        { label: tExpr('Small'), value: 'small' },
        { label: tExpr('Medium'), value: 'medium' },
        { label: tExpr('Large'), value: 'large' },
      ],
      'x-decorator': 'FormItem',
      'x-component': 'Radio.Group',
      'x-reactions': {
        dependencies: ['mode'],
        fulfill: {
          state: {
            hidden: '{{$deps[0] === "embed"}}',
          },
        },
      },
    },
    uid: {
      type: 'string',
      title: tExpr('Popup uid'),
      required: true,
      'x-decorator': 'FormItem',
      'x-component': function UidInput(props) {
        const { value, onChange } = props as { value?: string; onChange?: (v: string) => void };
        const ctx = useFlowSettingsContext();
        const field: any = useField();
        const form = useForm();

        const setFieldDisabled = useCallback(
          (name: string, disabled: boolean) => {
            form.setFieldState(name, (state: any) => {
              state.disabled = disabled;
            });
          },
          [form],
        );

        const updateParamsAndDisable = useCallback(
          (params: Record<string, any> | null, shouldDisable: boolean) => {
            const keys = ['dataSourceKey', 'collectionName', 'associationName', 'sourceId', 'filterByTk'] as const;
            // clear / enable all when null
            if (!params) {
              keys.forEach((k) => setFieldDisabled(k, false));
              setFieldDisabled('tabUid', false);
              return;
            }
            const readParam = (k: string) => params[k];
            keys.forEach((k) => {
              const v = readParam(k as string);
              if (v !== undefined) {
                form.setValuesIn(k, v);
                // dataSourceKey & collectionName are always read-only
                if (k === 'dataSourceKey' || k === 'collectionName') {
                  setFieldDisabled(k, true);
                } else {
                  setFieldDisabled(k, !!shouldDisable);
                }
              } else {
                setFieldDisabled(k, false);
              }
            });
            const tab = readParam('tabUid');
            if (tab !== undefined) {
              form.setValuesIn('tabUid', tab);
              setFieldDisabled('tabUid', !!shouldDisable);
            } else {
              setFieldDisabled('tabUid', false);
            }
          },
          [form, setFieldDisabled],
        );

        useEffect(() => {
          let alive = true;
          const run = async () => {
            // uid 是必填的且有默认值，不处理空值分支
            form.setFieldState(field.props?.name, (state: any) => {
              state.loading = true;
            });
            try {
              const engine = ctx.engine;
              let model = engine.getModel(value);
              if (!model) {
                model = await engine.loadModel({ uid: value });
              }
              if (!alive) return;
              if (!model) {
                field.setFeedback({ type: 'error', code: 'NotFound', messages: [ctx.t('Popup UID not exists')] });
                updateParamsAndDisable(null, false);
                return;
              }
              field.setFeedback({});
              const params = model.getStepParams('popupSettings', 'openView') || {};
              const isSelf = model.uid === ctx.model.uid;
              updateParamsAndDisable(params || null, !isSelf);
            } catch (err) {
              if (!alive) return;
              field.setFeedback({
                type: 'error',
                code: 'LoadFailed',
                messages: [ctx.t('Failed to load popup by UID')],
              });
              updateParamsAndDisable(null, false);
            } finally {
              if (alive) {
                form.setFieldState(field.props?.name, (state: any) => {
                  state.loading = false;
                });
              }
            }
          };
          run();
          return () => {
            alive = false;
          };
        }, [value, ctx, field, form, updateParamsAndDisable]);

        return (
          <Input
            value={value}
            onChange={(e) => onChange?.(e?.target?.value)}
            suffix={<span>{field?.loading || field.validating ? <LoadingOutlined /> : null}</span>}
          />
        );
      },
    },
    dsAndCollection: {
      type: 'array',
      title: tExpr('Data source / Collection'),
      'x-decorator': 'FormItem',
      'x-component': function DSCollCascader(props) {
        const { disabled, placeholder } = props;
        const ctx = useFlowSettingsContext();
        const form = useForm();
        const [dsKey, setDsKey] = useState(() => form?.values?.dataSourceKey);
        const [collName, setCollName] = useState(() => form?.values?.collectionName);
        useFormEffects(() => {
          onFieldValueChange('dataSourceKey', (f) => setDsKey(f.value));
          onFieldValueChange('collectionName', (f) => setCollName(f.value));
        });
        useEffect(() => {
          setDsKey(form?.values?.dataSourceKey);
          setCollName(form?.values?.collectionName);
        }, [form]);
        const cascaderValue = useMemo(() => (dsKey && collName ? [dsKey, collName] : undefined), [dsKey, collName]);
        const options = useMemo(() => {
          const dsList = ctx?.dataSourceManager?.getDataSources?.() || [];
          return dsList.map((ds) => ({
            label: ds.displayName,
            value: ds.key,
            children: (ds.getCollections?.() || []).map((c) => ({ label: c.title, value: c.name })),
          }));
        }, [ctx]);
        const mergedDisabled = true; // dataSourceKey & collectionName are read-only
        const handleChange = useCallback(
          (arr: any[]) => {
            if (!arr || arr.length < 2) {
              form.setValuesIn('dataSourceKey', undefined);
              form.setValuesIn('collectionName', undefined);
              return;
            }
            const [newDs, newCol] = arr;
            form.setValuesIn('dataSourceKey', newDs);
            form.setValuesIn('collectionName', newCol);
            // 切换集合时，清空关联名，避免冲突
            form.setValuesIn('associationName', undefined);
          },
          [form],
        );
        return (
          <Cascader
            options={options}
            value={cascaderValue}
            onChange={handleChange}
            disabled={mergedDisabled}
            placeholder={placeholder}
            allowClear
            showSearch
            style={{ width: '100%' }}
          />
        );
      },
    },
    dataSourceKey: {
      type: 'string',
      title: tExpr('Data source key'),
      'x-decorator': 'FormItem',
      'x-component': function DSKeySelect(props) {
        const { value, onChange, disabled, placeholder } = props;
        const ctx = useFlowSettingsContext();
        const form = useForm();
        const options = useMemo(() => {
          const dsList = ctx?.dataSourceManager?.getDataSources?.() || [];
          return dsList.map((ds) => ({ label: ds.displayName, value: ds.key }));
        }, [ctx]);
        const handleChange = useCallback(
          (val) => {
            // 切换数据源时清空 collectionName 与 associationName
            if (val !== value) {
              form.setValuesIn('collectionName', undefined);
              form.setValuesIn('associationName', undefined);
            }
            onChange?.(val);
          },
          [onChange, form, value],
        );
        return (
          <Select
            showSearch
            allowClear
            options={options}
            value={value}
            onChange={handleChange}
            disabled={disabled}
            placeholder={placeholder}
            optionFilterProp="label"
            style={{ width: '100%' }}
          />
        );
      },
      'x-reactions': {
        fulfill: {
          state: { hidden: true },
        },
      },
    },
    collectionName: {
      type: 'string',
      title: tExpr('Collection name'),
      'x-decorator': 'FormItem',
      'x-component': function CollNameSelect(props) {
        const { value, onChange, disabled, placeholder } = props;
        const ctx = useFlowSettingsContext();
        const form = useForm();
        const [dsKey, setDsKey] = useState(() => form?.values?.dataSourceKey);
        useFormEffects(() => {
          onFieldValueChange('dataSourceKey', (f) => setDsKey(f.value));
        });
        useEffect(() => {
          setDsKey(form?.values?.dataSourceKey);
        }, [form]);

        const options = useMemo(() => {
          if (!dsKey) return [];
          const ds = ctx?.dataSourceManager?.getDataSource?.(dsKey);
          const cols = ds?.getCollections?.() || [];
          return cols.map((c) => ({ label: c.title, value: c.name }));
        }, [ctx, dsKey]);
        return (
          <Select
            showSearch
            allowClear
            options={options}
            value={value}
            onChange={(v) => {
              // 切换集合时清空 associationName
              if (v !== value) {
                form.setValuesIn('associationName', undefined);
              }
              onChange?.(v);
            }}
            disabled={disabled || !dsKey}
            placeholder={placeholder || (!dsKey ? ctx.t('Please select data source first') : undefined)}
            optionFilterProp="label"
            style={{ width: '100%' }}
          />
        );
      },
      'x-reactions': {
        fulfill: {
          state: { hidden: true },
        },
      },
    },
    associationName: {
      type: 'string',
      title: tExpr('Association name'),
      'x-decorator': 'FormItem',
      'x-component': function AssociationSelect(props) {
        const { value, onChange, disabled, placeholder } = props;
        const ctx = useFlowSettingsContext();
        const form = useForm();
        const [dsKey, setDsKey] = useState(() => form?.values?.dataSourceKey);
        const [collName, setCollName] = useState(() => form?.values?.collectionName);
        useFormEffects(() => {
          onFieldValueChange('dataSourceKey', (f) => setDsKey(f.value));
          onFieldValueChange('collectionName', (f) => setCollName(f.value));
        });
        useEffect(() => {
          setDsKey(form?.values?.dataSourceKey);
          setCollName(form?.values?.collectionName);
        }, [form]);

        const options = useMemo(() => {
          if (!dsKey || !collName) return [];
          const ds = ctx?.dataSourceManager?.getDataSource?.(dsKey);
          const collection = ds?.getCollection?.(collName);
          if (!collection) return [];
          const assocFields = collection.getAssociationFields?.(['many', 'one']) || [];
          const items = [
            { label: collection.title, value: collection.name },
            ...assocFields.map((f) => ({
              label: `${collection.title}.${f.title || f.name}`,
              value: `${collection.name}.${f.name}`,
            })),
          ];
          return items;
        }, [ctx, dsKey, collName]);

        return (
          <Select
            showSearch
            allowClear
            options={options}
            value={value}
            onChange={onChange}
            disabled={disabled || !dsKey || !collName}
            placeholder={
              placeholder ||
              (!dsKey
                ? ctx.t('Please select data source first')
                : !collName
                  ? ctx.t('Please select collection first')
                  : undefined)
            }
            optionFilterProp="label"
            style={{ width: '100%' }}
          />
        );
      },
      'x-reactions': {
        fulfill: {
          state: {
            // 没有值则隐藏；有默认值（initialValue）则禁用
            hidden: '{{!$self.value}}',
            disabled: '{{ $self.initialValue != null && $self.initialValue !== "" }}',
          },
        },
      },
    },
    tabUid: {
      type: 'string',
      title: tExpr('Tab uid'),
      'x-decorator': 'FormItem',
      'x-component': 'Input',
      'x-reactions': {
        fulfill: {
          state: {
            hidden: true,
          },
        },
      },
    },
    sourceId: {
      type: 'string',
      title: tExpr('Source ID'),
      'x-decorator': 'FormItem',
      'x-component': function SourceIdVariable(props) {
        const ctx = useFlowSettingsContext();
        const metaTree = useMemo(() => {
          try {
            const full = ctx.getPropertyMetaTree();
            const nodes = (full || []).filter((n: any) => ['record', 'resource'].includes(String(n?.name)));
            const hasResourceNode = nodes.some((n: any) => String(n?.name) === 'resource');
            let hasSourceIdValue = false;
            try {
              const sid = ctx?.resource?.getSourceId?.();
              hasSourceIdValue = sid !== undefined && sid !== null && String(sid) !== '';
            } catch (_) {
              // ignore
            }
            // 仅当存在实际的 sourceId 值且树中没有 resource 时，注入 Resource -> Source ID
            if (!hasResourceNode && hasSourceIdValue) {
              nodes.push({
                name: 'resource',
                title: ctx.t('Resource'),
                type: 'object',
                paths: ['resource'],
                children: [
                  {
                    name: 'sourceId',
                    title: ctx.t('Source ID'),
                    type: 'string',
                    paths: ['resource', 'sourceId'],
                  },
                ],
              });
            }
            return nodes.filter((n: any) => String(n?.name) === 'record' || String(n?.name) === 'resource');
          } catch (e) {
            return ctx.getPropertyMetaTree();
          }
        }, [ctx]);
        return (
          <VariableInput
            value={props.value}
            onChange={props.onChange}
            disabled={props.disabled}
            placeholder={props.placeholder}
            metaTree={() => metaTree}
          />
        );
      },
      'x-reactions': {
        dependencies: ['associationName'],
        fulfill: {
          state: {
            hidden: '{{!$deps[0]}}',
          },
        },
      },
    },
    filterByTk: {
      type: 'string',
      title: tExpr('Filter by TK'),
      'x-decorator': 'FormItem',
      'x-component': function FilterByTkVariable(props) {
        const ctx = useFlowSettingsContext();
        const metaTree = useMemo(() => {
          try {
            const full = ctx.getPropertyMetaTree();
            // 仅保留 record，隐藏 Resource 相关变量
            return (full || []).filter((n: any) => String(n?.name) === 'record');
          } catch (e) {
            return ctx.getPropertyMetaTree();
          }
        }, [ctx]);
        return (
          <VariableInput
            value={props.value}
            onChange={props.onChange}
            disabled={props.disabled}
            placeholder={props.placeholder}
            metaTree={() => metaTree}
          />
        );
      },
    },
  },
  defaultParams: async (ctx) => {
    // 当存在 ctx.record 上下文时提供默认 filterByTk；否则不提供
    const tree = ctx.getPropertyMetaTree() || [];
    const hasRecord = Array.isArray(tree) && tree.some((n: any) => String(n?.name) === 'record');
    const col = (ctx as any)?.collection;

    // 决定主键字段：优先使用集合的 filterTargetKey；否则直接回退 'id'
    const recordKeyPath =
      hasRecord && col && typeof col.filterTargetKey === 'string' && col.filterTargetKey ? col.filterTargetKey : 'id';
    const filterByTkExpr = hasRecord ? `{{ ctx.record.${recordKeyPath} }}` : undefined;
    // 仅在“当前 resource.sourceId 有实际值”时设置默认值，
    // 否则不设置，避免出现无效的默认变量。
    let sourceIdExpr: string | undefined = undefined;
    try {
      const sid = (ctx as any)?.resource?.getSourceId?.();
      if (sid !== undefined && sid !== null && String(sid) !== '') {
        sourceIdExpr = `{{ ctx.resource.sourceId }}`;
      }
    } catch (_) {
      // ignore
    }
    const defaultDSKey = col?.dataSourceKey;
    const defaultCol = col?.name;
    return {
      mode: 'drawer',
      size: 'medium',
      pageModelClass: 'ChildPageModel',
      uid: ctx.model?.uid,
      // 当存在 ctx.record 时提供默认 filterByTk
      ...(filterByTkExpr ? { filterByTk: filterByTkExpr } : {}),
      ...(sourceIdExpr ? { sourceId: sourceIdExpr } : {}),
      ...(defaultDSKey ? { dataSourceKey: defaultDSKey } : {}),
      ...(defaultCol ? { collectionName: defaultCol } : {}),
    };
  },
  async beforeParamsSave(ctx, params) {
    if (params?.uid) {
      const engine = ctx.engine;
      const model = engine.getModel(params.uid) || (await engine.loadModel({ uid: params.uid }));
      if (!model) {
        throw new Error(ctx.t('Popup UID not exists'));
      }
    }
  },
  async handler(ctx: FlowModelContext, params) {
    // If uid differs from current model, delegate to ctx.openView to open that popup
    const inputArgs = ctx.inputArgs || {};
    const defineProperties = inputArgs.defineProperties ?? ctx.model.context?.inputArgs?.defineProperties ?? undefined;
    const defineMethods = inputArgs.defineMethods ?? ctx.model.context?.inputArgs?.defineMethods ?? undefined;
    // 移动端中只需要显示子页面
    const openMode = ctx.inputArgs?.isMobileLayout ? 'embed' : ctx.inputArgs?.mode || params.mode || 'drawer';
    if (params?.uid && params.uid !== ctx.model.uid) {
      const actionDefaults = (ctx.model as any)?.getInputArgs?.() || {};
      // 外部弹窗时应该以弹窗发起者为高优先级
      await ctx.openView(params.uid, {
        ...params,
        target: ctx.inputArgs.target || ctx.layoutContentElement,
        dataSourceKey: params.dataSourceKey ?? actionDefaults.dataSourceKey,
        collectionName: params.collectionName ?? actionDefaults.collectionName,
        associationName: params.associationName ?? actionDefaults.associationName,
        filterByTk: params.filterByTk ?? actionDefaults.filterByTk,
        sourceId: params.sourceId ?? actionDefaults.sourceId,
        tabUid: params.tabUid,
        // 关键：把自定义上下文一并传递给 ctx.openView
        ...(defineProperties ? { defineProperties } : {}),
        ...(defineMethods ? { defineMethods } : {}),
      });
      return;
    }

    if (inputArgs.filterByTk === undefined && params.filterByTk !== undefined) {
      inputArgs.filterByTk = params.filterByTk;
    }

    if (inputArgs.sourceId === undefined && params.sourceId !== undefined) {
      inputArgs.sourceId = params.sourceId;
    }

    if (inputArgs.tabUid === undefined && params.tabUid !== undefined) {
      inputArgs.tabUid = params.tabUid;
    }

    let navigation = inputArgs.navigation ?? params.navigation;

    // 传递了上下文就必须禁用路由，否则下次路由打开会缺少上下文
    if (defineProperties || defineMethods) {
      navigation = false;
    }

    if (navigation !== false) {
      if (!ctx.inputArgs.navigation && ctx.view?.navigation) {
        // 在路由跳转前注入 PendingView，统一首次 handler 阶段的 ctx.view 语义
        const pendingType = openMode;
        const pendingInputArgs = {
          ...ctx.inputArgs,
          dataSourceKey: params.dataSourceKey ?? ctx.inputArgs.dataSourceKey,
          collectionName: params.collectionName ?? ctx.inputArgs.collectionName,
          associationName: params.associationName ?? ctx.inputArgs.associationName,
          filterByTk: inputArgs.filterByTk ?? params.filterByTk,
          sourceId: inputArgs.sourceId ?? params.sourceId,
          tabUid: inputArgs.tabUid ?? params.tabUid,
          viewUid: ctx.model.context?.inputArgs?.viewUid || ctx.model.uid,
        } as Record<string, unknown>;
        const pendingView = {
          type: pendingType,
          inputArgs: pendingInputArgs,
          navigation: ctx.view?.navigation,
          preventClose: !!params?.preventClose,
          engineCtx: ctx.engine.context,
        };
        ctx.model.context.defineProperty('view', { value: pendingView });

        const nextView = {
          viewUid: ctx.model.context?.inputArgs?.viewUid || ctx.model.uid,
          filterByTk: inputArgs.filterByTk ?? params.filterByTk,
          sourceId: inputArgs.sourceId ?? params.sourceId,
          tabUid: inputArgs.tabUid ?? params.tabUid,
        };
        ctx.view.navigation.navigateTo(nextView);
        return;
      }
    }

    const sizeToWidthMap: Record<string, Record<string, string | undefined>> = {
      drawer: {
        small: '30%',
        medium: '50%',
        large: '70%',
      },
      dialog: {
        small: '40%',
        medium: '50%',
        large: '80%',
      },
      embed: {},
    };

    const pageModelClass = ctx.inputArgs.pageModelClass || params.pageModelClass || 'ChildPageModel';
    const size = ctx.inputArgs.size || params.size || 'medium';
    let pageModelUid: string | null = null;
    let pageModelRef: FlowModel | null = null;

    // If subModelKey is provided, create or load a container FlowModel under current ctx.model
    // and use it as the parent for the child page content.
    let parentIdForChild = ctx.model.uid;
    if (params.subModelKey) {
      const container = await ctx.engine.loadOrCreateModel({
        async: true,
        parentId: ctx.model.uid,
        subKey: params.subModelKey,
        subType: 'object',
        use: 'FlowModel',
      });
      if (container?.uid) {
        parentIdForChild = container.uid;
      }
    }

    // Build openerUids information (a list of view uids from root -> immediate opener)
    const isRouteManaged = !!ctx.inputArgs?.navigation;
    const parentOpenerUids =
      (ctx.view?.inputArgs?.openerUids as string[] | undefined) || (inputArgs.openerUids as string[] | undefined) || [];
    const openerUids: string[] = isRouteManaged
      ? (inputArgs.openerUids as string[] | undefined) || parentOpenerUids
      : [...parentOpenerUids, (ctx.model.context?.inputArgs?.viewUid as string) || ctx.model.uid];

    const finalInputArgs: Record<string, unknown> = {
      ...ctx.inputArgs,
      ...inputArgs,
      dataSourceKey: params.dataSourceKey,
      collectionName: params.collectionName,
      associationName: params.associationName,
      tabUid: inputArgs.tabUid ?? params.tabUid,
      openerUids,
    };
    // Ensure runtime keys propagate to view.inputArgs
    finalInputArgs.filterByTk = inputArgs.filterByTk ?? params.filterByTk;
    finalInputArgs.sourceId = inputArgs.sourceId ?? params.sourceId;
    await ctx.viewer.open({
      type: openMode,
      inputArgs: finalInputArgs,
      preventClose: !!params.preventClose,
      destroyOnClose: true,
      inheritContext: false,
      target: ctx.inputArgs.target || ctx.layoutContentElement,
      width: sizeToWidthMap[openMode][size],
      content: (currentView) => {
        if (ctx.inputArgs.closeRef) {
          ctx.inputArgs.closeRef.current = currentView.close;
        }
        if (ctx.inputArgs.updateRef) {
          ctx.inputArgs.updateRef.current = currentView.update;
        }
        return (
          <FlowPage
            parentId={parentIdForChild}
            pageModelClass={pageModelClass}
            onModelLoaded={(uid, model) => {
              pageModelUid = uid;
              const pageModel = (model as FlowModel) || (ctx.engine.getModel(pageModelUid) as FlowModel | undefined);
              pageModelRef = pageModel || null;
              const defineProperties =
                inputArgs.defineProperties ?? ctx.model.context?.inputArgs?.defineProperties ?? {};
              const defineMethods = inputArgs.defineMethods ?? ctx.model.context?.inputArgs?.defineMethods ?? {};

              pageModel.context.defineProperty('currentView', {
                get: () => currentView,
              });
              // 统一视图上下文：无论内部还是外部弹窗，页面内的 ctx.view 都指向“当前视图”
              // 这样在路由模式下，外部弹窗（通过 ctx.openView 触发）与内部弹窗拥有一致的 ctx.view 行为
              pageModel.context.defineProperty('view', {
                get: () => currentView,
              });
              pageModel.context.defineProperty('closable', {
                get: () => openMode !== 'embed',
              });

              if (pageModel instanceof RootPageModel) {
                // ctx.pageActive 是一个 observable.ref 对象，来自 RouteModel
                pageModel.context.defineProperty('pageActive', {
                  get: () => ctx.pageActive,
                });
              }

              Object.entries(defineProperties as Record<string, any>).forEach(([key, p]) => {
                pageModel.context.defineProperty(key, p);
              });
              Object.entries(defineMethods as Record<string, any>).forEach(([key, method]) => {
                pageModel.context.defineMethod(key, method);
              });

              pageModel.invalidateFlowCache('beforeRender', true);
              pageModel['_rerunLastAutoRun'](); // TODO: 临时做法，等上下文重构完成后去掉
            }}
          />
        );
      },
      styles: {
        content: {
          padding: 0,
          backgroundColor: ctx.model.flowEngine.context.themeToken.colorBgLayout,
          ...(openMode === 'embed' ? { position: 'absolute', top: 0, left: 0, right: 0, bottom: 0 } : {}),
        },
        body: {
          padding: 0,
        },
      },
      onClose: () => {
        const nav = ctx.inputArgs?.navigation || ctx.view?.navigation;
        if (pageModelUid) {
          const pageModel = pageModelRef || ctx.model.flowEngine.getModel(pageModelUid);
          pageModel?.invalidateFlowCache('beforeRender', true);
        }
        if (navigation !== false) {
          if (nav?.back) {
            nav.back();
          }
        }
      },
      onOpen: ctx.inputArgs.onOpen,
    });
  },
});<|MERGE_RESOLUTION|>--- conflicted
+++ resolved
@@ -7,18 +7,7 @@
  * For more information, please refer to: https://www.nocobase.com/agreement.
  */
 
-<<<<<<< HEAD
-import { defineAction, escapeT, FlowModelContext, FlowModel, useFlowSettingsContext } from '@nocobase/flow-engine';
-=======
-import {
-  defineAction,
-  tExpr,
-  FlowModelContext,
-  FlowModel,
-  useFlowSettingsContext,
-  ActionScene,
-} from '@nocobase/flow-engine';
->>>>>>> 198799f7
+import { defineAction, tExpr, FlowModelContext, FlowModel, useFlowSettingsContext } from '@nocobase/flow-engine';
 import React, { useCallback, useEffect, useMemo, useState } from 'react';
 import { Input, Select, Cascader } from 'antd';
 import { LoadingOutlined } from '@ant-design/icons';
