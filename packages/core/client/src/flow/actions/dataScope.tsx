--- conflicted
+++ resolved
@@ -11,11 +11,7 @@
 import { isEmptyFilter, removeNullCondition, transformFilter, tval } from '@nocobase/utils/client';
 import _ from 'lodash';
 import React from 'react';
-<<<<<<< HEAD
-import { FilterGroup, VariableFilterItem, transformFilter } from '../components/filter';
-=======
-import { FilterGroup, FilterItem } from '../components/filter';
->>>>>>> 8b511907
+import { FilterGroup, ContextFilterItem } from '../components/filter';
 import { FieldModel } from '../models/base/FieldModel';
 
 export const dataScope = defineAction({
@@ -30,7 +26,7 @@
         return (
           <FilterGroup
             value={props.value}
-            FilterItem={(p) => <VariableFilterItem {...p} model={flowContext.model} rightAsVariable />}
+            FilterItem={(p) => <ContextFilterItem {...p} model={flowContext.model} rightAsVariable />}
           />
         );
       },
