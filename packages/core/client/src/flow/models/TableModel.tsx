--- conflicted
+++ resolved
@@ -11,27 +11,16 @@
 import { css } from '@emotion/css';
 import {
   AddActionModel,
-<<<<<<< HEAD
-  AddFieldModel,
-=======
   AddFieldButton,
->>>>>>> 3bd2cf68
   Collection,
   FlowModelRenderer,
   MultiRecordResource,
 } from '@nocobase/flow-engine';
-<<<<<<< HEAD
-import { Card, Table } from 'antd';
-=======
 import { Button, Card, Space, Table } from 'antd';
->>>>>>> 3bd2cf68
 import React from 'react';
 import { ActionModel } from './ActionModel';
 import { BlockFlowModel } from './BlockFlowModel';
 import { TableColumnModel } from './TableColumnModel';
-import { ActionModel } from './ActionModel';
-import { SettingOutlined } from '@ant-design/icons';
-import { observable } from '@formily/reactive';
 
 type S = {
   subModels: {
@@ -43,7 +32,6 @@
 export class TableModel extends BlockFlowModel<S> {
   collection: Collection;
   resource: MultiRecordResource;
-  selectedRows = observable.shallow([]);
 
   getColumns() {
     return this.mapSubModels('columns', (column) => {
@@ -84,38 +72,9 @@
     } as any);
   }
 
-  renderActions() {
-    return this.mapSubModels('actions', (action) => {
-      return <FlowModelRenderer key={action.uid} model={action} showFlowSettings />;
-    });
-  }
-
-  setSelectedRows(rows) {
-    this.selectedRows.length = 0;
-    this.selectedRows.push(...rows);
-  }
-
   render() {
     return (
       <Card>
-<<<<<<< HEAD
-        {this.renderActions()}
-        <AddActionModel
-          model={this}
-          subModelKey={'actions'}
-          items={() => [
-            {
-              key: 'action1',
-              label: 'Action 1',
-              createModelOptions: {
-                use: 'BulkDeleteActionModel',
-              },
-            },
-          ]}
-        >
-          <SettingOutlined />
-        </AddActionModel>
-=======
         <Space style={{ marginBottom: 16 }}>
           {this.mapSubModels('actions', (action) => (
             <FlowModelRenderer
@@ -132,7 +91,7 @@
                 key: 'delete',
                 label: 'Delete',
                 createModelOptions: {
-                  use: 'DeleteActionModel',
+                  use: 'BulkDeleteActionModel',
                 },
               },
             ]}
@@ -142,7 +101,6 @@
             </Button>
           </AddActionModel>
         </Space>
->>>>>>> 3bd2cf68
         <Table
           className={css`
             td {
@@ -168,11 +126,6 @@
             this.resource.setPage(pagination.current);
             this.resource.setPageSize(pagination.pageSize);
             this.resource.refresh();
-          }}
-          rowSelection={{
-            onChange: (selectedRowKeys, selectedRows) => {
-              this.setSelectedRows(selectedRows);
-            },
           }}
         />
       </Card>
