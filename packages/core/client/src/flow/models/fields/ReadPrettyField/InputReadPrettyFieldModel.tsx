/**
 * This file is part of the NocoBase (R) project.
 * Copyright (c) 2020-2024 NocoBase Co., Ltd.
 * Authors: NocoBase Team.
 *
 * This project is dual-licensed under AGPL-3.0 and NocoBase Commercial License.
 * For more information, please refer to: https://www.nocobase.com/agreement.
 */

import React from 'react';
import { ReadPrettyFieldModel } from './ReadPrettyFieldModel';

export class InputReadPrettyFieldModel extends ReadPrettyFieldModel {
  static supportedFieldInterfaces = ['input', 'email', 'phone', 'uuid', 'url'] as any;
<<<<<<< HEAD
=======

  public render() {
    const value = this.getValue();
    const { prefix, suffix } = this.props;

    return (
      <span>
        {prefix}
        {this.translate(value)}
        {suffix}
      </span>
    );
  }
>>>>>>> 82b772c4
}<|MERGE_RESOLUTION|>--- conflicted
+++ resolved
@@ -12,8 +12,6 @@
 
 export class InputReadPrettyFieldModel extends ReadPrettyFieldModel {
   static supportedFieldInterfaces = ['input', 'email', 'phone', 'uuid', 'url'] as any;
-<<<<<<< HEAD
-=======
 
   public render() {
     const value = this.getValue();
@@ -27,5 +25,4 @@
       </span>
     );
   }
->>>>>>> 82b772c4
 }