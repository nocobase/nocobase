--- conflicted
+++ resolved
@@ -11,7 +11,6 @@
 import { AssociationReadPrettyFieldModel } from './AssociationReadPrettyFieldModel';
 import { FlowEngineProvider, reactive } from '@nocobase/flow-engine';
 import { getUniqueKeyFromCollection } from '../../../../../collection-manager/interfaces/utils';
-<<<<<<< HEAD
 import { Button } from 'antd';
 
 const LinkToggleWrapper = ({ enableLink, children, currentRecord, ...props }) => {
@@ -30,9 +29,6 @@
     children
   );
 };
-=======
-import { tval } from '@nocobase/utils/client';
->>>>>>> 97186d72
 
 export class AssociationSelectReadPrettyFieldModel extends AssociationReadPrettyFieldModel {
   public static readonly supportedFieldInterfaces = [
@@ -98,17 +94,11 @@
             return (
               <React.Fragment key={idx}>
                 {idx > 0 && <span style={{ color: 'rgb(170, 170, 170)' }}>,</span>}
-<<<<<<< HEAD
                 <LinkToggleWrapper enableLink={enableLink} {...this.props} currentRecord={v}>
                   <FlowEngineProvider engine={this.flowEngine}>
-                    {v?.[fieldNames.label] ? mol.render() : 'N/A'}
+                    {v?.[fieldNames.label] ? mol.render() : this.flowEngine.translate('N/A')}
                   </FlowEngineProvider>
                 </LinkToggleWrapper>
-=======
-                <FlowEngineProvider engine={this.flowEngine}>
-                  {v?.[fieldNames.label] ? mol.render() : this.flowEngine.translate('N/A')}
-                </FlowEngineProvider>
->>>>>>> 97186d72
               </React.Fragment>
             );
           })}
