/**
 * This file is part of the NocoBase (R) project.
 * Copyright (c) 2020-2024 NocoBase Co., Ltd.
 * Authors: NocoBase Team.
 *
 * This project is dual-licensed under AGPL-3.0 and NocoBase Commercial License.
 * For more information, please refer to: https://www.nocobase.com/agreement.
 */

import React from 'react';
import { castArray } from 'lodash';
import { Button } from 'antd';
import { tval } from '@nocobase/utils/client';
import { reactive, FlowModel } from '@nocobase/flow-engine';
import { FlowPage } from '../../../../FlowPage';
import { AssociationReadPrettyFieldModel } from './AssociationReadPrettyFieldModel';
import { getUniqueKeyFromCollection } from '../../../../../collection-manager/interfaces/utils';

const LinkToggleWrapper = ({ enableLink, children, currentRecord, parentRecord, ...props }) => {
  return enableLink ? (
    <Button
      style={{ padding: 0, height: 'auto' }}
      type="link"
      {...props}
      onClick={(e) => {
        props.onClick(e, currentRecord, parentRecord);
      }}
    >
      {children}
    </Button>
  ) : (
    children
  );
};

export class AssociationSelectReadPrettyFieldModel extends AssociationReadPrettyFieldModel {
  public static readonly supportedFieldInterfaces = [
    'm2m',
    'm2o',
    'o2o',
    'o2m',
    'oho',
    'obo',
    'updatedBy',
    'createdBy',
  ];

  set onClick(fn) {
    this.setProps({ ...this.props, onClick: fn });
  }
  private fieldModelCache: Record<string, FlowModel> = {};
  @reactive
  public render() {
    const { fieldNames, enableLink = true } = this.props;
    const value = this.getValue();
<<<<<<< HEAD
    if (!value || !fieldNames) return null;
=======
    const parentRecord = this.getSharedContext()?.currentRecord;
    if (!value) return null;

>>>>>>> 00323bb3
    const arrayValue = castArray(value);
    const field = this.subModels.field as FlowModel;
    return (
      <>
        {arrayValue.map((v, index) => {
          const key = `${index + this.ctx.shared.index}`;
          let fieldModel = this.fieldModelCache[v?.[fieldNames.label]];

          if (!fieldModel) {
            fieldModel = field.createFork({}, key);
            fieldModel.setSharedContext({
              index,
              value: v?.[fieldNames.label],
              currentRecord: v,
            });
            this.fieldModelCache[v?.[fieldNames.label]] = fieldModel;
          }

          const content = v?.[fieldNames.label] ? fieldModel.render() : this.flowEngine.translate('N/A');

          return (
            <React.Fragment key={index}>
              {index > 0 && ', '}
              <LinkToggleWrapper enableLink={enableLink} {...this.props} parentRecord={parentRecord} currentRecord={v}>
                {content}
              </LinkToggleWrapper>
            </React.Fragment>
          );
        })}
      </>
    );
  }
}

AssociationSelectReadPrettyFieldModel.registerFlow({
  key: 'fieldNames',
  title: tval('Specific properties'),
  auto: true,
  sort: 200,
  steps: {
    fieldNames: {
      use: 'titleField',
      title: tval('Title field'),
      async handler(ctx, params) {
        const { target } = ctx.model.collectionField;
        const collectionManager = ctx.model.collectionField.collection.collectionManager;
        const targetCollection = collectionManager.getCollection(target);
        const filterKey = getUniqueKeyFromCollection(targetCollection.options as any);
        const label = params.label || targetCollection.options.titleField || filterKey;
        const newFieldNames = {
          value: filterKey,
          label,
        };
        const targetCollectionField = targetCollection.getField(label);
        const use = targetCollectionField.getFirstSubclassNameOf('ReadPrettyFieldModel') || 'ReadPrettyFieldModel';
        ctx.model.setProps({ fieldNames: newFieldNames });
        const model = ctx.model.setSubModel('field', {
          use,
          stepParams: {
            default: {
              step1: {
                dataSourceKey: ctx.model.collectionField.dataSourceKey,
                collectionName: target,
                fieldPath: newFieldNames.label,
              },
            },
          },
        });
        await model.applyAutoFlows();
      },
    },
    enableLink: {
      title: 'Enable link',
      uiSchema: {
        enableLink: {
          'x-component': 'Switch',
          'x-decorator': 'FormItem',
        },
      },
      defaultParams: {
        enableLink: true,
      },
      handler(ctx, params) {
        ctx.model.onClick = (e, currentRecord, parentRecord) => {
          const targetCollection = ctx.model.collectionField.targetCollection;
          ctx.model.dispatchEvent('click', {
            event: e,
            filterByTk: currentRecord[targetCollection.filterTargetKey],
            collectionName: targetCollection.name,
            sourceId: parentRecord[ctx.model.collectionField.collection.filterTargetKey],
          });
          ctx.model.setStepParams('FormModel.default', 'step1', {
            collectionName: targetCollection.name,
          });
        };
        ctx.model.setProps('enableLink', params.enableLink);
      },
    },
  },
});

AssociationSelectReadPrettyFieldModel.registerFlow({
  key: 'handleClick',
  title: tval('Click event'),
  on: {
    eventName: 'click',
  },
  steps: {
    openView: {
      use: 'openView',
      defaultParams(ctx) {
        return {};
      },
    },
  },
});<|MERGE_RESOLUTION|>--- conflicted
+++ resolved
@@ -53,13 +53,8 @@
   public render() {
     const { fieldNames, enableLink = true } = this.props;
     const value = this.getValue();
-<<<<<<< HEAD
+    const parentRecord = this.getSharedContext()?.currentRecord;
     if (!value || !fieldNames) return null;
-=======
-    const parentRecord = this.getSharedContext()?.currentRecord;
-    if (!value) return null;
-
->>>>>>> 00323bb3
     const arrayValue = castArray(value);
     const field = this.subModels.field as FlowModel;
     return (
