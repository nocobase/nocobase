--- conflicted
+++ resolved
@@ -104,32 +104,16 @@
 
           if (!fieldModel) {
             fieldModel = field.createFork({}, key);
-<<<<<<< HEAD
-            // fieldModel.defineContextProperties({
-            //   index,
-            //   value: v?.[fieldNames.label],
-            //   currentRecord: v,
-            // });
-            fieldModel.ctx.defineProperty('index', {
-              get: () => index,
+            fieldModel.ctx.defineProperty('record', {
+              get: () => v,
             });
-            fieldModel.ctx.defineProperty('value', {
+            fieldModel.ctx.defineProperty('fieldValue', {
               get: () => v?.[fieldNames.label],
             });
-            fieldModel.ctx.defineProperty('currentRecord', {
-              get: () => v,
-=======
-            fieldModel.context.defineProperty('record', {
-              get: () => v,
-            });
-            fieldModel.context.defineProperty('fieldValue', {
-              get: () => v?.[fieldNames.label],
-            });
-            fieldModel.setSharedContext({
+            fieldModel.defineContextProperties({
               index,
               value: v?.[fieldNames.label],
               currentRecord: v,
->>>>>>> ee314b21
             });
             this.fieldModelCache[v?.[fieldNames.label] + key] = fieldModel;
           }
