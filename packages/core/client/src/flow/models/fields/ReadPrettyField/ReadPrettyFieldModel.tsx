--- conflicted
+++ resolved
@@ -16,11 +16,7 @@
   static readonly supportedFieldInterfaces = '*' as any;
 
   getValue() {
-<<<<<<< HEAD
-    return this.ctx.value;
-=======
-    return this.context.fieldValue;
->>>>>>> ee314b21
+    return this.ctx.fieldValue;
   }
 
   @reactive
