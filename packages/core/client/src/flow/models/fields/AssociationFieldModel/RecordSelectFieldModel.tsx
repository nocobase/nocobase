/**
 * This file is part of the NocoBase (R) project.
 * Copyright (c) 2020-2024 NocoBase Co., Ltd.
 * Authors: NocoBase Team.
 *
 * This project is dual-licensed under AGPL-3.0 and NocoBase Commercial License.
 * For more information, please refer to: https://www.nocobase.com/agreement.
 */
import {
  CollectionField,
<<<<<<< HEAD
  createCollectionContextMeta,
=======
  createCurrentRecordMetaFactory,
>>>>>>> c243e52f
  EditableItemModel,
  escapeT,
  FilterableItemModel,
  MultiRecordResource,
} from '@nocobase/flow-engine';
import { Select } from 'antd';
import { css } from '@emotion/css';
import { debounce } from 'lodash';
import React from 'react';
import { AssociationFieldModel } from './AssociationFieldModel';
import { LabelByField, resolveOptions, toSelectValue, type LazySelectProps } from './recordSelectShared';
import { MobileLazySelect } from '../mobile-components/MobileLazySelect';

export function LazySelect(props: Readonly<LazySelectProps>) {
  const { fieldNames, value, multiple, allowMultiple, options, onChange, ...others } = props;
  const isMultiple = Boolean(multiple && allowMultiple);
  const realOptions = resolveOptions(options, value, isMultiple);
  return (
    <Select
      style={{ width: '100%' }}
      {...others}
      allowClear
      showSearch
      maxTagCount="responsive"
      filterOption={false}
      labelInValue
      fieldNames={fieldNames}
      options={realOptions}
      value={toSelectValue(value, fieldNames, isMultiple)}
      mode={isMultiple ? 'multiple' : undefined}
      onChange={(value, option) => {
        onChange(option as any);
      }}
      optionRender={({ data }) => {
        return <LabelByField option={data} fieldNames={fieldNames} />;
      }}
      labelRender={(data) => {
        return (
          <div
            className={css`
              div {
                white-space: nowrap !important;
                overflow: hidden;
                text-overflow: ellipsis;
              }
            `}
          >
            {data.label}
          </div>
        );
      }}
    />
  );
}

export class RecordSelectFieldModel extends AssociationFieldModel {
  declare resource: MultiRecordResource;

  get collectionField(): CollectionField {
    return this.context.collectionField;
  }

  onInit(options) {
    super.onInit(options);
    // For association fields, expose target collection to variable selectors
    this.context.defineProperty('collection', {
      get: () => this.context.collectionField?.targetCollection,
    });
  }

  set onPopupScroll(fn) {
    this.setProps({ onPopupScroll: fn });
  }
  set onDropdownVisibleChange(fn) {
    this.setProps({ onDropdownVisibleChange: fn });
  }
  set onSearch(fn) {
    this.setProps({ onSearch: fn });
  }

  setDataSource(dataSource) {
    this.setProps({ options: dataSource });
  }
  getDataSource() {
    return this.props.options;
  }

  getFilterValue() {
    const fieldNames = this.props.fieldNames || { label: 'label', value: 'value' };
    return Array.isArray(this.props.value)
      ? this.props.value.map((item) => item[fieldNames.value])
      : this.props.value?.[fieldNames.value];
  }

  render() {
    // TODO: 移动端相关的代码需迁移到单独的插件中
    if (this.context.isMobileLayout) {
      return <MobileLazySelect {...(this.props as LazySelectProps)} loading={this.resource.loading} />;
    }

    return <LazySelect {...(this.props as LazySelectProps)} />;
  }
}

const paginationState = {
  page: 1,
  pageSize: 40,
  loading: false,
  hasMore: true,
};

// 事件绑定
RecordSelectFieldModel.registerFlow({
  key: 'eventSettings',
  sort: 900,
  steps: {
    bindEvent: {
      handler(ctx, params) {
        const labelFieldName = ctx.model.props.fieldNames.label;

        ctx.model.onDropdownVisibleChange = (open) => {
          if (open) {
            ctx.model.dispatchEvent('dropdownOpen', {
              apiClient: ctx.app.apiClient,
              form: ctx.model.context.form,
            });
          } else {
            ctx.model.resource.removeFilterGroup(labelFieldName);
            paginationState.page = 1;
          }
        };
        ctx.model.onPopupScroll = (e) => {
          ctx.model.dispatchEvent('popupScroll', {
            event: e,
            apiClient: ctx.app.apiClient,
          });
        };
        ctx.model.onSearch = (searchText) => {
          ctx.model.dispatchEvent('search', {
            searchText,
            apiClient: ctx.app.apiClient,
          });
        };
      },
    },
  },
});

//点击打开下拉时加载数据
RecordSelectFieldModel.registerFlow({
  key: 'dropdownOpenSettings',
  on: 'dropdownOpen',
  steps: {
    setScope: {
      async handler(ctx, params) {
        const labelFieldValue = ctx.model.props.fieldNames.value;
        const resource = ctx.model.resource;
        const options = ctx.model.getDataSource();
        resource.setPage(1);
        await ctx.model.applyFlow('selectSettings');
        await resource.refresh();
        const { count } = resource.getMeta();
        const data = resource.getData();
        //已经全部加载
        if (options && count === options.length && data[0][labelFieldValue] === options[0][labelFieldValue]) {
          return;
        }
        ctx.model.setDataSource(data);
        if (data.length < paginationState.pageSize) {
          paginationState.hasMore = false;
        } else {
          paginationState.hasMore = true;
          paginationState.page++;
        }
      },
    },
  },
});

//鼠标滚动后分页加载数据
RecordSelectFieldModel.registerFlow({
  key: 'popupScrollSettings',
  on: 'popupScroll',
  steps: {
    step1: {
      async handler(ctx, params) {
        const event = ctx.inputArgs?.event;
        const { scrollTop, scrollHeight, clientHeight } = event.target;
        // 只在接近底部时才触发加载
        if (scrollTop + clientHeight < scrollHeight - 20) {
          return;
        }
        if (paginationState.loading || !paginationState.hasMore) {
          return;
        }
        paginationState.loading = true;

        try {
          const resource = ctx.model.resource;
          resource.setPage(paginationState.page);
          await resource.refresh();
          const data = resource.getData();
          const currentDataSource = ctx.model.getDataSource() || [];
          ctx.model.setDataSource([...currentDataSource, ...data]);
          if (data.length < paginationState.pageSize) {
            paginationState.hasMore = false;
            paginationState.page = 1;
          } else {
            paginationState.page++;
          }
        } catch (error) {
          console.error('Scroll pagination request failed:', error);
        } finally {
          paginationState.loading = false;
        }
      },
    },
  },
});

async function originalHandler(ctx, params) {
  try {
    const targetCollection = ctx.model.collectionField.targetCollection;
    const labelFieldName = ctx.model.props.fieldNames.label;
    const targetLabelField = targetCollection.getField(labelFieldName);

    const targetInterface = ctx.app.dataSourceManager.collectionFieldInterfaceManager.getFieldInterface(
      targetLabelField.options.interface,
    );
    const operator = targetInterface?.filterable?.operators?.[0]?.value || '$includes';

    const searchText = ctx.inputArgs.searchText?.trim();

    const resource = ctx.model.resource;
    const key = `${labelFieldName}.${operator}`;
    if (searchText === '') {
      resource.removeFilterGroup(labelFieldName);
    } else {
      resource.setPage(1);
      resource.addFilterGroup(labelFieldName, {
        [key]: searchText,
      });
    }
    await resource.refresh();
    const data = resource.getData();
    ctx.model.setDataSource(data);
    if (data.length < paginationState.pageSize) {
      paginationState.hasMore = false;
    } else {
      paginationState.hasMore = true;
      paginationState.page++;
    }
  } catch (error) {
    console.error('AssociationSelectField search flow error:', error);
    ctx.model.setDataSource([]);
  }
}

const debouncedHandler = debounce(originalHandler, 500);

// 模糊搜索
RecordSelectFieldModel.registerFlow({
  key: 'searchSettings',
  on: 'search',
  steps: {
    step1: {
      handler: debouncedHandler,
    },
  },
});

RecordSelectFieldModel.registerFlow({
  key: 'recordSelectSettings',
  sort: 200,
  steps: {
    init: {
      handler(ctx) {
        const resource = ctx.createResource(MultiRecordResource);
        const collectionField = ctx.model.context.collectionField;
        const { target, dataSourceKey } = collectionField;
        resource.setDataSourceKey(dataSourceKey);
        resource.setResourceName(target);
        resource.setPageSize(paginationState.pageSize);
        const isOToAny = ['oho', 'o2m'].includes(collectionField.interface);
        if (isOToAny) {
          const key = `${collectionField.foreignKey}.$is`;
          resource.addFilterGroup(collectionField.name, {
            [key]: null,
          });
        }
        ctx.model.resource = resource;
      },
    },
  },
});

//专有配置项
RecordSelectFieldModel.registerFlow({
  key: 'selectSettings',
  title: escapeT('Association select settings'),
  sort: 800,
  steps: {
    fieldNames: {
      use: 'titleField',
    },
    dataScope: {
      use: 'dataScope',
    },
    sortingRule: {
      use: 'sortingRule',
    },
    allowMultiple: {
      title: escapeT('Allow multiple'),
      uiSchema(ctx) {
        if (ctx.collectionField && ['belongsToMany', 'hasMany', 'belongsToArray'].includes(ctx.collectionField.type)) {
          return {
            allowMultiple: {
              'x-component': 'Switch',
              type: 'boolean',
              'x-decorator': 'FormItem',
            },
          };
        } else {
          return null;
        }
      },
      defaultParams(ctx) {
        return {
          allowMultiple:
            ctx.collectionField &&
            ['belongsToMany', 'hasMany', 'belongsToArray'].includes(ctx.model.context.collectionField.type),
        };
      },
      handler(ctx, params) {
        ctx.model.setProps({
          allowMultiple: params?.allowMultiple,
        });
      },
    },
  },
});

RecordSelectFieldModel.define({
  label: escapeT('Select'),
});

EditableItemModel.bindModelToInterface(
  'RecordSelectFieldModel',
  ['m2m', 'm2o', 'o2o', 'o2m', 'oho', 'obo', 'updatedBy', 'createdBy', 'mbm'],
  { isDefault: true },
);

FilterableItemModel.bindModelToInterface(
  'RecordSelectFieldModel',
  ['m2m', 'm2o', 'o2o', 'o2m', 'oho', 'obo', 'updatedBy', 'createdBy', 'mbm'],
  { isDefault: true },
);<|MERGE_RESOLUTION|>--- conflicted
+++ resolved
@@ -8,11 +8,6 @@
  */
 import {
   CollectionField,
-<<<<<<< HEAD
-  createCollectionContextMeta,
-=======
-  createCurrentRecordMetaFactory,
->>>>>>> c243e52f
   EditableItemModel,
   escapeT,
   FilterableItemModel,
