/**
 * This file is part of the NocoBase (R) project.
 * Copyright (c) 2020-2024 NocoBase Co., Ltd.
 * Authors: NocoBase Team.
 *
 * This project is dual-licensed under AGPL-3.0 and NocoBase Commercial License.
 * For more information, please refer to: https://www.nocobase.com/agreement.
 */

import { FormItem } from '@formily/antd-v5';
import type { FieldPatternTypes, FieldValidator } from '@formily/core';
import { Field, Form } from '@formily/core';
import { FieldContext } from '@formily/react';
import { escapeT } from '@nocobase/flow-engine';
import { tval } from '@nocobase/utils/client';
import React from 'react';
import { FormFieldGridModel, FormModel } from '../..';
import { ReactiveField } from '../../../formily/ReactiveField';
import { FieldModel } from '../../base/FieldModel';
import { JsonInput } from '../../common/JsonInput';
import { DefaultStructure } from '@nocobase/flow-engine';

type FieldComponentTuple = [component: React.ElementType, props: Record<string, any>] | any[];

type Structure = {
  parent: FormFieldGridModel | FormModel;
};

export class EditableFieldModel<T extends DefaultStructure = DefaultStructure> extends FieldModel<T> {
  static supportedFieldInterfaces = '*' as any;
  field: Field;

  get form() {
<<<<<<< HEAD
    if (this.parent instanceof FormModel) {
      return this.parent.form;
    }
    if (this.parent.parent instanceof FormModel) {
      return this.parent.parent.form;
    }
=======
    return this.context.form as Form;
>>>>>>> 0a228f04
  }

  get decorator() {
    return [FormItem, {}];
  }

  get component(): FieldComponentTuple {
    return [JsonInput, {}];
  }

  setTitle(title: string) {
    this.field.title = title || this.collectionField.title;
  }

  setRequired(required: boolean) {
    this.field.required = required;
  }

  setInitialValue(initialValue: any) {
    this.field.initialValue = initialValue;
  }

  setComponentProps(componentProps) {
    this.field.setComponentProps(componentProps);
  }

  getComponentProps() {
    return this.field.componentProps;
  }

  setDataSource(dataSource: any[]) {
    this.field.dataSource = dataSource;
  }

  setValidator(validator: FieldValidator) {
    this.field.validator = validator;
  }
  setDecoratorProps(decoratorProps) {
    this.field.setDecoratorProps(decoratorProps);
  }

  getDecoratorProps() {
    return this.field.decoratorProps;
  }
  showTitle(showTitle: boolean) {
    this.field.setDecoratorProps({
      labelStyle: { display: showTitle ? 'flex' : 'none' },
    });
  }
  setDescription(description: string) {
    this.field.description = description;
  }
  setPattern(pattern: FieldPatternTypes) {
    this.field.pattern = pattern;
  }
  setTooltip(tooltip: string) {
    this.field.setDecoratorProps({
      tooltip: tooltip,
    });
  }
  createField() {
    return this.form.createField({
      name: this.collectionField.name,
      ...this.props,
      decorator: this.decorator,
      component: this.component,
    });
  }

  render() {
    return (
      <FieldContext.Provider value={this.field}>
        <ReactiveField field={this.field}>{this.props.children}</ReactiveField>
      </FieldContext.Provider>
    );
  }
}

EditableFieldModel.registerFlow({
  key: 'formItemSettings',
  auto: true,
  title: escapeT('Form item settings'),
  sort: 150,
  steps: {
    createField: {
      handler(ctx, params) {
        const { fieldProps = {} } = params;
        const { collectionField } = ctx.model;

        // 如果字段已存在但连接有问题，重新创建
        if (ctx.model.field && (!ctx.model.field.form || ctx.model.field.destroyed)) {
          ctx.model.field = null;
        }

        ctx.model.field = ctx.model.field || ctx.model.createField();
        ctx.model.setComponentProps({ ...collectionField.getComponentProps(), ...fieldProps });
        if (collectionField.enum.length) {
          ctx.model.setDataSource(collectionField.enum);
        }
        const validator = collectionField.uiSchema?.['x-validator'];
        if (validator) {
          ctx.model.setValidator(validator);
        }
      },
    },
    label: {
      title: escapeT('Label'),
      uiSchema: {
        label: {
          'x-component': 'Input',
          'x-decorator': 'FormItem',
        },
      },
      handler(ctx, params) {
        ctx.model.setTitle(params.label);
      },
      defaultParams: (ctx) => {
        return {
          title: ctx.model.collectionField?.title,
        };
      },
    },
    showLabel: {
      title: escapeT('Show label'),
      uiSchema: {
        showLabel: {
          'x-component': 'Switch',
          'x-decorator': 'FormItem',
          'x-component-props': {
            checkedChildren: escapeT('Yes'),
            unCheckedChildren: escapeT('No'),
          },
        },
      },
      defaultParams: {
        showLabel: true,
      },
      handler(ctx, params) {
        ctx.model.showTitle(params.showLabel);
      },
    },
    tooltip: {
      title: escapeT('Tooltip'),
      uiSchema: {
        tooltip: {
          'x-component': 'Input.TextArea',
          'x-decorator': 'FormItem',
        },
      },
      handler(ctx, params) {
        ctx.model.setTooltip(params.tooltip);
      },
    },
    description: {
      title: escapeT('Description'),
      uiSchema: {
        description: {
          'x-component': 'Input.TextArea',
          'x-decorator': 'FormItem',
        },
      },
      handler(ctx, params) {
        ctx.model.setDescription(params.description);
      },
    },
    initialValue: {
      title: escapeT('Default value'),
      uiSchema: {
        defaultValue: {
          'x-component': 'Input',
          'x-decorator': 'FormItem',
          'x-component-props': {},
        },
      },
      defaultParams: (ctx) => ({
        defaultValue: ctx.model.collectionField.defaultValue,
      }),
      handler(ctx, params) {
        ctx.model.setInitialValue(params.defaultValue);
      },
    },
    required: {
      title: escapeT('Required'),
      uiSchema: {
        required: {
          'x-component': 'Switch',
          'x-decorator': 'FormItem',
          'x-component-props': {
            checkedChildren: escapeT('Yes'),
            unCheckedChildren: escapeT('No'),
          },
        },
      },
      handler(ctx, params) {
        ctx.model.setRequired(params.required || false);
      },
    },
    pattern: {
      title: escapeT('Display mode'),
      uiSchema: {
        pattern: {
          'x-component': 'Select',
          'x-decorator': 'FormItem',
          enum: [
            {
              value: 'editable',
              label: escapeT('Editable'),
            },
            {
              value: 'disabled',
              label: escapeT('Disabled'),
            },
            // {
            //   value: 'readOnly',
            //   label: escapeT('Read only'),
            // },
            {
              value: 'readPretty',
              label: escapeT('Display only'),
            },
          ],
        },
      },
      defaultParams: (ctx) => ({
        pattern: ctx.model.collectionField.readonly ? 'disabled' : 'editable',
      }),
      handler(ctx, params) {
        ctx.model.setPattern(params.pattern);
      },
    },
  },
});<|MERGE_RESOLUTION|>--- conflicted
+++ resolved
@@ -31,16 +31,7 @@
   field: Field;
 
   get form() {
-<<<<<<< HEAD
-    if (this.parent instanceof FormModel) {
-      return this.parent.form;
-    }
-    if (this.parent.parent instanceof FormModel) {
-      return this.parent.parent.form;
-    }
-=======
-    return this.context.form as Form;
->>>>>>> 0a228f04
+    return this.ctx.form as Form;
   }
 
   get decorator() {
