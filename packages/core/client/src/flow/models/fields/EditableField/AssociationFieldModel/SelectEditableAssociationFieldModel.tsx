/**
 * This file is part of the NocoBase (R) project.
 * Copyright (c) 2020-2024 NocoBase Co., Ltd.
 * Authors: NocoBase Team.
 *
 * This project is dual-licensed under AGPL-3.0 and NocoBase Commercial License.
 * For more information, please refer to: https://www.nocobase.com/agreement.
 */
import { connect, mapProps, mapReadPretty } from '@formily/react';
import { escapeT, FlowModel, MultiRecordResource, useFlowModel } from '@nocobase/flow-engine';
import { tval } from '@nocobase/utils/client';
import { Select } from 'antd';
import { castArray } from 'lodash';
import React from 'react';
import { EditableAssociationFieldModel } from './EditableAssociationFieldModel';

function toValue(record: any | any[], fieldNames, multiple = false) {
  if (!record) return multiple ? [] : undefined;

  const { label: labelKey, value: valueKey } = fieldNames;

  const convert = (item: any) => {
    if (typeof item !== 'object' || item === null) return undefined;
    return {
      label: <LabelByField option={item} fieldNames={fieldNames} />,
      value: item[valueKey],
    };
  };

  if (multiple) {
    if (!Array.isArray(record)) return [];
    return record.map(convert).filter(Boolean);
  }

  return convert(record);
}

function LabelByField(props) {
  const { option, fieldNames } = props;
  const currentModel = useFlowModel();
  const field = currentModel.subModels.field as FlowModel;
  const key = option[fieldNames.value];
  const fieldModel = field.createFork({}, key);
<<<<<<< HEAD
  // fieldModel.defineContextProperties({
  //   value: option?.[fieldNames.label],
  //   currentRecord: option,
  // });
  fieldModel.ctx.defineProperty('value', {
    get: () => option?.[fieldNames.label],
  });
  fieldModel.ctx.defineProperty('currentRecord', {
    get: () => option,
=======
  fieldModel.context.defineProperty('record', {
    get: () => option,
  });
  fieldModel.context.defineProperty('fieldValue', {
    get: () => option?.[fieldNames.label],
  });
  fieldModel.setSharedContext({
    value: option?.[fieldNames.label],
    currentRecord: option,
>>>>>>> ee314b21
  });
  return <span key={option[fieldNames.value]}>{option[fieldNames.label] ? fieldModel.render() : tval('N/A')}</span>;
}

function LazySelect(props) {
  const { fieldNames, value, multiple, options, ...others } = props;
  const realOptions =
    options && options.length ? options : multiple ? (Array.isArray(value) ? value : []) : value ? [value] : [];
  return (
    <Select
      {...others}
      allowClear
      showSearch
      filterOption={false}
      labelInValue
      fieldNames={fieldNames}
      options={realOptions}
      value={toValue(value, fieldNames, multiple)}
      mode={multiple ? 'multiple' : undefined}
      onChange={(value, option) => {
        props.onChange(option);
      }}
      optionRender={({ data }) => {
        return <LabelByField option={data} fieldNames={fieldNames} />;
      }}
    />
  );
}

const AssociationSelect = connect(
  (props: any) => {
    return <LazySelect {...props} />;
  },
  mapProps(
    {
      dataSource: 'options',
    },
    (props, field) => {
      return {
        ...props,
      };
    },
  ),
  mapReadPretty((props) => {
    const currentModel: any = useFlowModel();

    const { fieldNames, value } = props;
    if (!value) {
      return;
    }
    const field = currentModel.subModels.field as FlowModel;
    const key = value?.[fieldNames.value];
    const fieldModel = field.createFork({}, key);
<<<<<<< HEAD
    // fieldModel.defineContextProperties({
    //   value: value?.[fieldNames.label],
    //   currentRecord: value,
    // });
    fieldModel.ctx.defineProperty('value', {
      get: () => value?.[fieldNames.label],
    });
    fieldModel.ctx.defineProperty('currentRecord', {
      get: () => value,
=======
    fieldModel.context.defineProperty('record', {
      get: () => value,
    });
    fieldModel.context.defineProperty('fieldValue', {
      get: () => value?.[fieldNames.label],
    });
    fieldModel.setSharedContext({
      value: value?.[fieldNames.label],
      currentRecord: value,
>>>>>>> ee314b21
    });

    const arrayValue = castArray(value);

    return (
      <>
        {arrayValue.map((v, index) => {
          const key = `${index}`;
          const fieldModel = field.createFork({}, key);
<<<<<<< HEAD
          // fieldModel.defineContextProperties({
          //   index,
          //   value: v?.[fieldNames.label],
          //   currentRecord: v,
          // });
          fieldModel.ctx.defineProperty('index', {
            get: () => index,
          });
          fieldModel.ctx.defineProperty('value', {
            get: () => v?.[fieldNames.label],
          });
          fieldModel.ctx.defineProperty('currentRecord', {
            get: () => v,
=======
          fieldModel.context.defineProperty('record', {
            get: () => v,
          });
          fieldModel.context.defineProperty('fieldValue', {
            get: () => v?.[fieldNames.label],
          });
          fieldModel.setSharedContext({
            index,
            value: v?.[fieldNames.label],
            currentRecord: v,
>>>>>>> ee314b21
          });

          const content = v?.[fieldNames.label] ? fieldModel.render() : tval('N/A');
          return (
            <React.Fragment key={index}>
              {index > 0 && ', '}
              {content}
            </React.Fragment>
          );
        })}
      </>
    );
  }),
);

export class SelectEditableAssociationFieldModel extends EditableAssociationFieldModel {
  static supportedFieldInterfaces = ['m2m', 'm2o', 'o2o', 'o2m', 'oho', 'obo', 'updatedBy', 'createdBy', 'mbm'];
  dataSource;
  declare resource: MultiRecordResource;

  set onPopupScroll(fn) {
    this.field.setComponentProps({ onPopupScroll: fn });
  }
  set onDropdownVisibleChange(fn) {
    this.field.setComponentProps({ onDropdownVisibleChange: fn });
  }
  set onSearch(fn) {
    this.field.setComponentProps({ onSearch: fn });
  }
  setDataSource(dataSource) {
    this.field.dataSource = dataSource;
  }
  getDataSource() {
    return this.field.dataSource;
  }
  get component() {
    return [AssociationSelect, {}];
  }
}

const paginationState = {
  page: 1,
  pageSize: 40,
  loading: false,
  hasMore: true,
};

// 事件绑定
SelectEditableAssociationFieldModel.registerFlow({
  key: 'eventSettings',
  auto: true,
  sort: 300,
  steps: {
    bindEvent: {
      handler(ctx, params) {
        const labelFieldName = ctx.model.field.componentProps.fieldNames.label;

        ctx.model.onDropdownVisibleChange = (open) => {
          if (open) {
            ctx.model.dispatchEvent('dropdownOpen', {
              apiClient: ctx.app.apiClient,
              field: ctx.model.field,
              form: ctx.model.form,
            });
          } else {
            ctx.model.resource.removeFilterGroup(labelFieldName);
            paginationState.page = 1;
          }
        };
        ctx.model.onPopupScroll = (e) => {
          ctx.model.dispatchEvent('popupScroll', {
            event: e,
            apiClient: ctx.app.apiClient,
            field: ctx.model.field,
          });
        };
        ctx.model.onSearch = (searchText) => {
          ctx.model.dispatchEvent('search', {
            searchText,
            apiClient: ctx.app.apiClient,
            field: ctx.model.field,
          });
        };
      },
    },
  },
});

//点击打开下拉时加载数据
SelectEditableAssociationFieldModel.registerFlow({
  key: 'dropdownOpenSettings',
  on: 'dropdownOpen',
  steps: {
    setScope: {
      async handler(ctx, params) {
        const labelFieldValue = ctx.model.field.componentProps.fieldNames.value;
        const resource = ctx.model.resource;
        const dataSource = ctx.model.field.dataSource;
        resource.setPage(1);
        await resource.refresh();
        const { count } = resource.getMeta();
        const data = resource.getData();
        //已经全部加载
        if (dataSource && count === dataSource.length && data[0][labelFieldValue] === dataSource[0][labelFieldValue]) {
          return;
        }
        ctx.model.setDataSource(data);
        if (data.length < paginationState.pageSize) {
          paginationState.hasMore = false;
        } else {
          paginationState.hasMore = true;
          paginationState.page++;
        }
      },
    },
  },
});

//鼠标滚动后分页加载数据
SelectEditableAssociationFieldModel.registerFlow({
  key: 'popupScrollSettings',
  on: 'popupScroll',
  steps: {
    step1: {
      async handler(ctx, params) {
        const event = ctx.runtimeArgs?.event;
        const { scrollTop, scrollHeight, clientHeight } = event.target;
        // 只在接近底部时才触发加载
        if (scrollTop + clientHeight < scrollHeight - 20) {
          return;
        }
        if (paginationState.loading || !paginationState.hasMore) {
          return;
        }
        paginationState.loading = true;

        try {
          const resource = ctx.model.resource;
          resource.setPage(paginationState.page);
          await resource.refresh();
          const data = resource.getData();
          const currentDataSource = ctx.model.getDataSource() || [];
          ctx.model.setDataSource([...currentDataSource, ...data]);
          if (data.length < paginationState.pageSize) {
            paginationState.hasMore = false;
            paginationState.page = 1;
          } else {
            paginationState.page++;
          }
        } catch (error) {
          console.error('Scroll pagination request failed:', error);
        } finally {
          paginationState.loading = false;
        }
      },
    },
  },
});
// 模糊搜索
SelectEditableAssociationFieldModel.registerFlow({
  key: 'searchSettings',
  on: 'search',
  steps: {
    step1: {
      async handler(ctx, params) {
        try {
          const targetCollection = ctx.model.collectionField.targetCollection;
          const labelFieldName = ctx.model.field.componentProps.fieldNames.label;
          const targetLabelField = targetCollection.getField(labelFieldName);

          const targetInterface = ctx.app.dataSourceManager.collectionFieldInterfaceManager.getFieldInterface(
            targetLabelField.options.interface,
          );
          const operator = targetInterface?.filterable?.operators?.[0]?.value || '$includes';

          const searchText = ctx.runtimeArgs.searchText?.trim();

          const resource = ctx.model.resource;
          const key = `${labelFieldName}.${operator}`;
          if (searchText === '') {
            resource.removeFilterGroup(labelFieldName);
          } else {
            resource.setPage(1);
            resource.addFilterGroup(labelFieldName, {
              [key]: searchText,
            });
          }
          await resource.refresh();
          const data = resource.getData();
          ctx.model.setDataSource(data);
          if (data.length < paginationState.pageSize) {
            paginationState.hasMore = false;
          } else {
            paginationState.hasMore = true;
            paginationState.page++;
          }
        } catch (error) {
          console.error('AssociationSelectField search flow error:', error);
          // 出错时也可以选择清空数据源或者显示错误提示
          ctx.model.setDataSource([]);
        }
      },
    },
  },
});

//专有配置项
SelectEditableAssociationFieldModel.registerFlow({
  key: 'selectSettings',
  title: escapeT('Association select settings'),
  auto: true,
  sort: 200,
  steps: {
    init: {
      handler(ctx) {
        const resource = new MultiRecordResource();
        const collectionField = ctx.model.collectionField;
        const { target, dataSourceKey } = collectionField;
        resource.setDataSourceKey(dataSourceKey);
        resource.setResourceName(target);
        resource.setAPIClient(ctx.api);
        resource.setPageSize(paginationState.pageSize);
        const isOToAny = ['oho', 'o2m'].includes(collectionField.interface);
        if (isOToAny) {
          const key = `${collectionField.foreignKey}.$is`;
          resource.addFilterGroup(collectionField.name, {
            [key]: null,
          });
        }
        ctx.model.resource = resource;
      },
    },
    fieldNames: {
      use: 'titleField',
    },
    dataScope: {
      use: 'dataScope',
    },
    sortingRule: {
      use: 'sortingRule',
    },
  },
});<|MERGE_RESOLUTION|>--- conflicted
+++ resolved
@@ -41,27 +41,15 @@
   const field = currentModel.subModels.field as FlowModel;
   const key = option[fieldNames.value];
   const fieldModel = field.createFork({}, key);
-<<<<<<< HEAD
-  // fieldModel.defineContextProperties({
-  //   value: option?.[fieldNames.label],
-  //   currentRecord: option,
-  // });
-  fieldModel.ctx.defineProperty('value', {
+  fieldModel.ctx.defineProperty('record', {
+    get: () => option,
+  });
+  fieldModel.ctx.defineProperty('fieldValue', {
     get: () => option?.[fieldNames.label],
   });
-  fieldModel.ctx.defineProperty('currentRecord', {
-    get: () => option,
-=======
-  fieldModel.context.defineProperty('record', {
-    get: () => option,
-  });
-  fieldModel.context.defineProperty('fieldValue', {
-    get: () => option?.[fieldNames.label],
-  });
-  fieldModel.setSharedContext({
+  fieldModel.defineContextProperties({
     value: option?.[fieldNames.label],
     currentRecord: option,
->>>>>>> ee314b21
   });
   return <span key={option[fieldNames.value]}>{option[fieldNames.label] ? fieldModel.render() : tval('N/A')}</span>;
 }
@@ -115,27 +103,15 @@
     const field = currentModel.subModels.field as FlowModel;
     const key = value?.[fieldNames.value];
     const fieldModel = field.createFork({}, key);
-<<<<<<< HEAD
-    // fieldModel.defineContextProperties({
-    //   value: value?.[fieldNames.label],
-    //   currentRecord: value,
-    // });
-    fieldModel.ctx.defineProperty('value', {
+    fieldModel.ctx.defineProperty('record', {
+      get: () => value,
+    });
+    fieldModel.ctx.defineProperty('fieldValue', {
       get: () => value?.[fieldNames.label],
     });
-    fieldModel.ctx.defineProperty('currentRecord', {
-      get: () => value,
-=======
-    fieldModel.context.defineProperty('record', {
-      get: () => value,
-    });
-    fieldModel.context.defineProperty('fieldValue', {
-      get: () => value?.[fieldNames.label],
-    });
-    fieldModel.setSharedContext({
+    fieldModel.defineContextProperties({
       value: value?.[fieldNames.label],
       currentRecord: value,
->>>>>>> ee314b21
     });
 
     const arrayValue = castArray(value);
@@ -145,32 +121,16 @@
         {arrayValue.map((v, index) => {
           const key = `${index}`;
           const fieldModel = field.createFork({}, key);
-<<<<<<< HEAD
-          // fieldModel.defineContextProperties({
-          //   index,
-          //   value: v?.[fieldNames.label],
-          //   currentRecord: v,
-          // });
-          fieldModel.ctx.defineProperty('index', {
-            get: () => index,
-          });
-          fieldModel.ctx.defineProperty('value', {
+          fieldModel.ctx.defineProperty('record', {
+            get: () => v,
+          });
+          fieldModel.ctx.defineProperty('fieldValue', {
             get: () => v?.[fieldNames.label],
           });
-          fieldModel.ctx.defineProperty('currentRecord', {
-            get: () => v,
-=======
-          fieldModel.context.defineProperty('record', {
-            get: () => v,
-          });
-          fieldModel.context.defineProperty('fieldValue', {
-            get: () => v?.[fieldNames.label],
-          });
-          fieldModel.setSharedContext({
+          fieldModel.defineContextProperties({
             index,
             value: v?.[fieldNames.label],
             currentRecord: v,
->>>>>>> ee314b21
           });
 
           const content = v?.[fieldNames.label] ? fieldModel.render() : tval('N/A');
