/**
 * This file is part of the NocoBase (R) project.
 * Copyright (c) 2020-2024 NocoBase Co., Ltd.
 * Authors: NocoBase Team.
 *
 * This project is dual-licensed under AGPL-3.0 and NocoBase Commercial License.
 * For more information, please refer to: https://www.nocobase.com/agreement.
 */

import React from 'react';
import * as math from 'mathjs';
import { DisplayItemModel, tExpr } from '@nocobase/flow-engine';
import { isNum } from '@formily/shared';
import { ClickableFieldModel } from './ClickableFieldModel';
import { UnitConversion, getDisplayNumber } from './DisplayNumberFieldModel';

export class DisplayPercentFieldModel extends ClickableFieldModel {
  public renderComponent(value) {
    const { addonBefore = '', addonAfter, numberStep } = this.props;
    const targetValue = math.round(value * 100, 9);
    const result = getDisplayNumber({ ...this.props, value: targetValue, numberStep: numberStep });
    if (!result) {
      return null;
    }
    return (
      <div>
        {addonBefore}
        <span dangerouslySetInnerHTML={{ __html: result }} />
        {addonAfter}
      </div>
    );
  }
}

<<<<<<< HEAD
DisplayPercentFieldModel.define({
  label: tExpr('Percent'),
=======
DisplayPercentFieldModel.registerFlow({
  key: 'numberSettings',
  sort: 100,
  title: tExpr('Number settings'),
  steps: {
    format: {
      title: tExpr('Format'),
      uiSchema: (ctx) => {
        return {
          formatStyle: {
            type: 'string',
            enum: [
              {
                value: 'normal',
                label: tExpr('Normal'),
              },
              {
                value: 'scientifix',
                label: tExpr('Scientifix notation'),
              },
            ],
            'x-decorator': 'FormItem',
            'x-component': 'Select',
            title: "{{t('Style')}}",
          },
          unitConversion: {
            type: 'number',
            'x-decorator': 'FormItem',
            'x-component': 'NumberPicker',
            title: "{{t('Unit conversion')}}",
            'x-component-props': {
              style: { width: '100%' },
              addonBefore: <UnitConversion />,
            },
          },
          separator: {
            type: 'string',
            enum: [
              {
                value: '0,0.00',
                label: '100,000.00',
              },
              {
                value: '0.0,00',
                label: '100.000,00',
              },
              {
                value: '0 0,00',
                label: '100 000.00',
              },
              {
                value: '0.00',
                label: '100000.00',
              },
            ],
            'x-decorator': 'FormItem',
            'x-component': 'Select',
            title: "{{t('Separator')}}",
          },
          numberStep: {
            type: 'string',
            title: '{{t("Precision")}}',
            'x-component': 'Select',
            'x-decorator': 'FormItem',
            enum: [
              { value: '1', label: '1' },
              { value: '0.1', label: '1.0' },
              { value: '0.01', label: '1.00' },
              { value: '0.001', label: '1.000' },
              { value: '0.0001', label: '1.0000' },
              { value: '0.00001', label: '1.00000' },
              { value: '0.000001', label: '1.000000' },
              { value: '0.0000001', label: '1.0000000' },
              { value: '0.00000001', label: '1.00000000' },
            ],
          },
          addonBefore: {
            type: 'string',
            title: '{{t("Prefix")}}',
            'x-component': 'Input',
            'x-decorator': 'FormItem',
          },
          addonAfter: {
            type: 'string',
            title: '{{t("Suffix")}}',
            'x-component': 'Input',
            'x-decorator': 'FormItem',
            'x-disabled': true,
          },
        };
      },
      defaultParams: (ctx) => {
        const { formatStyle, unitConversion, unitConversionType, separator, step, addonBefore, addonAfter } =
          ctx.collectionField.getComponentProps();
        return {
          formatStyle: formatStyle || 'normal',
          unitConversion,
          unitConversionType,
          separator: separator || '0,0.00',
          numberStep: step || '1',
          addonBefore,
          addonAfter,
        };
      },
      handler(ctx, params) {
        const { formatStyle, unitConversion, unitConversionType, separator, numberStep, addonBefore, addonAfter } =
          params;
        ctx.model.setProps({
          formatStyle: formatStyle,
          unitConversion,
          unitConversionType,
          separator: separator,
          numberStep,
          addonBefore,
          addonAfter,
        });
      },
    },
  },
>>>>>>> d5ee7e5b
});

DisplayItemModel.bindModelToInterface('DisplayPercentFieldModel', ['percent'], {
  isDefault: true,
});<|MERGE_RESOLUTION|>--- conflicted
+++ resolved
@@ -32,10 +32,6 @@
   }
 }
 
-<<<<<<< HEAD
-DisplayPercentFieldModel.define({
-  label: tExpr('Percent'),
-=======
 DisplayPercentFieldModel.registerFlow({
   key: 'numberSettings',
   sort: 100,
@@ -155,7 +151,10 @@
       },
     },
   },
->>>>>>> d5ee7e5b
+});
+
+DisplayPercentFieldModel.define({
+  label: tExpr('Percent'),
 });
 
 DisplayItemModel.bindModelToInterface('DisplayPercentFieldModel', ['percent'], {
