/**
 * This file is part of the NocoBase (R) project.
 * Copyright (c) 2020-2024 NocoBase Co., Ltd.
 * Authors: NocoBase Team.
 *
 * This project is dual-licensed under AGPL-3.0 and NocoBase Commercial License.
 * For more information, please refer to: https://www.nocobase.com/agreement.
 */

<<<<<<< HEAD
import { escapeT, MobilePopup, MultiRecordResource, useFlowSettingsContext } from '@nocobase/flow-engine';
=======
import { tExpr, MultiRecordResource, useFlowSettingsContext } from '@nocobase/flow-engine';
>>>>>>> 198799f7
import { isEmptyFilter, transformFilter } from '@nocobase/utils/client';
import { ButtonProps, Popover, Select } from 'antd';
import React from 'react';
import { FilterGroup, VariableFilterItem } from '../../components/filter';
import { ActionModel } from '../base';
import { FilterContainer } from '../../components/filter/FilterContainer';

export class FilterActionModel extends ActionModel {
  static scene = 'collection';

  private readonly map = new WeakMap<any, any>();

  declare props: ButtonProps & {
    filterValue?: any;
    ignoreFieldsNames?: string[];
    open?: boolean;
    position: 'left';
    filterableFieldNames?: string[];
  };

  defaultProps: any = {
    type: 'default',
    title: tExpr('Filter'),
    icon: 'FilterOutlined',
    filterValue: { logic: '$and', items: [] },
  };

  getIgnoreFieldNames() {
    if (this.map.has(this.props.filterableFieldNames)) {
      return this.map.get(this.props.filterableFieldNames);
    }

    const fields =
      this.context.blockModel.collection?.getFields().filter((field) => {
        // 过滤掉附件字段，因为会报错：Target collection attachments not found for field xxx
        return field.target !== 'attachments';
      }) || [];

    const result = getIgnoreFieldNames(
      this.props.filterableFieldNames || [],
      fields.map((field) => field.name),
    );
    this.map.set(this.props.filterableFieldNames, result);
    return result;
  }

  render() {
    if (this.context.isMobileLayout) {
      return (
        <>
          <MobilePopup
            title={'Filter'}
            visible={this.props.open}
            onClose={() => {
              this.setProps('open', false);
            }}
          >
            <div
              style={{
                padding: this.context.themeToken.paddingMD,
                backgroundColor: this.context.themeToken.colorBgContainer,
              }}
            >
              <FilterContainer
                value={this.props.filterValue}
                ctx={this.context}
                FilterItem={(props) => (
                  <VariableFilterItem {...props} model={this} ignoreFieldNames={this.getIgnoreFieldNames()} />
                )}
              />
              <div style={{ height: 150 }}></div>
            </div>
          </MobilePopup>
          {super.render()}
        </>
      );
    }

    return (
      <Popover
        open={this.props.open}
        content={
          <FilterContainer
            value={this.props.filterValue}
            ctx={this.context}
            FilterItem={(props) => (
              <VariableFilterItem {...props} model={this} ignoreFieldNames={this.getIgnoreFieldNames()} />
            )}
          />
        }
        trigger="click"
        placement="bottomLeft"
        onOpenChange={(open) => {
          // 解决当鼠标点击其他地方时，Popover 不关闭的问题
          if (open === false) {
            this.setProps('open', undefined);
          }
        }}
      >
        {super.render()}
      </Popover>
    );
  }
}

FilterActionModel.define({
  label: tExpr('Filter'),
  toggleable: true,
});

FilterActionModel.registerFlow({
  key: 'filterSettings',
  title: tExpr('Filter settings'),
  steps: {
    position: {
      handler(ctx, params) {
        ctx.model.setProps('position', params.position || 'left');
      },
    },
    filterableFieldNames: {
      title: tExpr('Filterable fields'),
      uiSchema: {
        filterableFieldNames: {
          type: 'array',
          'x-decorator': 'FormItem',
          'x-component': (props) => {
            // eslint-disable-next-line react-hooks/rules-of-hooks
            const { model } = useFlowSettingsContext();
            const dm = model?.context?.app?.dataSourceManager;
            const fiMgr = dm?.collectionFieldInterfaceManager;
            const filterable = getFilterableFields(model.context.blockModel.collection, fiMgr);
            const options = filterable.map((field: any) => ({ label: field.title, value: field.name }));
            return <Select {...props} options={options} />;
          },
          'x-component-props': {
            mode: 'multiple',
            placeholder: tExpr('Please select filterable fields'),
          },
        },
      },
      defaultParams(ctx) {
        // 默认仅包含“可筛选”的字段（与 1.0 一致），以避免 JSON 等未提供 operators 的字段出现在默认允许集合中
        const dm = ctx?.model?.context?.app?.dataSourceManager;
        const fiMgr = dm?.collectionFieldInterfaceManager;
        const names = getFilterableFields(ctx.blockModel.collection, fiMgr).map((field: any) => field.name);
        return {
          filterableFieldNames: names || [],
        };
      },
      handler(ctx, params) {
        ctx.model.setProps('filterableFieldNames', params.filterableFieldNames);
      },
    },
    defaultFilter: {
      title: tExpr('Default filter conditions'),
      uiSchema: {
        defaultFilter: {
          type: 'object',
          'x-decorator': 'FormItem',
          'x-component': (props) => {
            // eslint-disable-next-line react-hooks/rules-of-hooks
            const { model: modelInstance } = useFlowSettingsContext();

            return (
              <FilterGroup
                value={props.value || {}}
                FilterItem={(props) => <VariableFilterItem {...props} model={modelInstance} />}
              />
            );
          },
        },
      },
      defaultParams(ctx) {
        return {
          defaultFilter: ctx.model.defaultProps.filterValue,
        };
      },
      handler(ctx, params) {
        ctx.model.setProps('filterValue', params.defaultFilter);
      },
    },
  },
});

FilterActionModel.registerFlow({
  key: 'submitSettings',
  on: 'submit',
  steps: {
    submit: {
      handler(ctx, params) {
        const resource = ctx.blockModel?.resource as MultiRecordResource;
        if (!resource) {
          return;
        }

        const filter = transformFilter(ctx.model.props.filterValue);

        if (!isEmptyFilter(filter)) {
          resource.addFilterGroup(ctx.model.uid, filter);
          resource.setPage(1);
        } else {
          resource.removeFilterGroup(ctx.model.uid);
        }

        resource.refresh();
        ctx.model.setProps('open', false);
      },
    },
  },
});

FilterActionModel.registerFlow({
  key: 'resetSettings',
  title: tExpr('Reset'),
  on: 'reset',
  steps: {
    submit: {
      handler(ctx, params) {
        const resource = ctx.blockModel?.resource as MultiRecordResource;
        if (!resource) {
          return;
        }
        resource.removeFilterGroup(ctx.model.uid);
        resource.refresh();
        ctx.model.setProps('open', false);
        ctx.model.setProps('filterValue', clearInputValue(ctx.model.props.filterValue));
      },
    },
  },
});

FilterActionModel.registerFlow({
  key: 'openSettings',
  on: 'click',
  steps: {
    open: {
      handler(ctx, params) {
        ctx.model.setProps('open', !ctx.model.props.open);
      },
    },
  },
});

function getFilterableFields(collection: any, fiMgr: any) {
  const fields = collection?.getFields?.() || [];
  if (!fiMgr) return [];
  return fields.filter((field: any) => {
    if (field.target === 'attachments') return false;
    if (!field?.interface) return false;
    if (field?.filterable === false) return false;
    const fi = fiMgr.getFieldInterface(field.interface);
    return !!fi?.filterable;
  });
}

function clearInputValue(value: any) {
  if (Array.isArray(value)) {
    return value.map((item) => clearInputValue(item));
  } else if (typeof value === 'object' && value !== null) {
    const newValue: any = {};
    for (const key in value) {
      newValue[key] = clearInputValue(value[key]);
    }
    return newValue;
  } else if (typeof value === 'string') {
    return '';
  }
  return undefined;
}

function getIgnoreFieldNames(filterableFieldNames: string[], allFields: string[]) {
  return allFields?.filter((field) => !filterableFieldNames.includes(field));
}<|MERGE_RESOLUTION|>--- conflicted
+++ resolved
@@ -7,11 +7,7 @@
  * For more information, please refer to: https://www.nocobase.com/agreement.
  */
 
-<<<<<<< HEAD
-import { escapeT, MobilePopup, MultiRecordResource, useFlowSettingsContext } from '@nocobase/flow-engine';
-=======
-import { tExpr, MultiRecordResource, useFlowSettingsContext } from '@nocobase/flow-engine';
->>>>>>> 198799f7
+import { tExpr, MobilePopup, MultiRecordResource, useFlowSettingsContext } from '@nocobase/flow-engine';
 import { isEmptyFilter, transformFilter } from '@nocobase/utils/client';
 import { ButtonProps, Popover, Select } from 'antd';
 import React from 'react';
