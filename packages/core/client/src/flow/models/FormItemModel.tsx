/**
 * This file is part of the NocoBase (R) project.
 * Copyright (c) 2020-2024 NocoBase Co., Ltd.
 * Authors: NocoBase Team.
 *
 * This project is dual-licensed under AGPL-3.0 and NocoBase Commercial License.
 * For more information, please refer to: https://www.nocobase.com/agreement.
 */

import { FormItem, Input } from '@formily/antd-v5';
<<<<<<< HEAD
import { Form } from '@formily/core';
import { Field as FormilyField } from '@formily/react';
=======
import { Field, Form } from '@formily/core';
import { FieldContext } from '@formily/react';
>>>>>>> b30879cb
import { CollectionField, FlowModel } from '@nocobase/flow-engine';
import React from 'react';
import { ReactiveField } from '../Formily/ReactiveField';

export class FormItemModel extends FlowModel {
  collectionField: CollectionField;
  field: Field;

  get form() {
    return this.parent.form as Form;
  }

  setTitle(title: string) {
    this.field.title = title || this.collectionField.title;
  }

  setRequired(required: boolean) {
    this.field.required = required;
  }

  setInitialValue(initialValue: any) {
    this.field.initialValue = initialValue;
  }

  createField() {
    return this.form.createField({
      name: this.collectionField.name,
      ...this.props,
      decorator: [
        FormItem,
        {
          title: this.props.title,
        },
      ],
      component: [Input, {}],
    });
  }

  clearGraph() {
    const form = this.parent.form as Form;
    form.clearFormGraph(this.field.name);
  }

  render() {
    return (
      <FieldContext.Provider value={this.field}>
        <ReactiveField field={this.field}>{this.props.children}</ReactiveField>
      </FieldContext.Provider>
    );
  }
}

FormItemModel.registerFlow({
  key: 'default',
  auto: true,
  title: 'Basic',
  steps: {
    step1: {
      handler(ctx, params) {
        const collectionField = ctx.globals.dataSourceManager.getCollectionField(params.fieldPath);
        ctx.model.collectionField = collectionField;
        ctx.model.field = ctx.model.createField();
      },
    },
    editTitle: {
      title: 'Edit Title',
      uiSchema: {
        title: {
          'x-component': 'Input',
          'x-decorator': 'FormItem',
          'x-component-props': {
            placeholder: 'Enter field title',
          },
        },
      },
      handler(ctx, params) {
<<<<<<< HEAD
        ctx.model.setProps('title', params.title);
        ctx.model.clearGraph();
=======
        ctx.model.setTitle(params.title);
>>>>>>> b30879cb
      },
    },
    initialValue: {
      title: 'Default value',
      uiSchema: {
        defaultValue: {
          'x-component': 'Input',
          'x-decorator': 'FormItem',
          'x-component-props': {},
        },
      },
      handler(ctx, params) {
<<<<<<< HEAD
        const form = ctx.model.parent.form as Form;
        form.setInitialValuesIn(ctx.model.field.name, params.defaultValue);
=======
        ctx.model.setInitialValue(params.defaultValue);
>>>>>>> b30879cb
      },
    },
  },
});

export class CommonFormItemFlowModel extends FormItemModel {}

FormItemModel.registerFlow({
  key: 'key2',
  auto: true,
  title: 'Group2',
  steps: {
    required: {
      title: 'Required',
      uiSchema: {
        required: {
          'x-component': 'Switch',
          'x-decorator': 'FormItem',
          'x-component-props': {
            checkedChildren: 'Yes',
            unCheckedChildren: 'No',
          },
        },
      },
      handler(ctx, params) {
<<<<<<< HEAD
        ctx.model.setProps('required', params.required);
        ctx.model.clearGraph();
=======
        ctx.model.setRequired(params.required || false);
>>>>>>> b30879cb
      },
    },
  },
});<|MERGE_RESOLUTION|>--- conflicted
+++ resolved
@@ -8,13 +8,8 @@
  */
 
 import { FormItem, Input } from '@formily/antd-v5';
-<<<<<<< HEAD
-import { Form } from '@formily/core';
-import { Field as FormilyField } from '@formily/react';
-=======
 import { Field, Form } from '@formily/core';
 import { FieldContext } from '@formily/react';
->>>>>>> b30879cb
 import { CollectionField, FlowModel } from '@nocobase/flow-engine';
 import React from 'react';
 import { ReactiveField } from '../Formily/ReactiveField';
@@ -53,11 +48,6 @@
     });
   }
 
-  clearGraph() {
-    const form = this.parent.form as Form;
-    form.clearFormGraph(this.field.name);
-  }
-
   render() {
     return (
       <FieldContext.Provider value={this.field}>
@@ -91,12 +81,7 @@
         },
       },
       handler(ctx, params) {
-<<<<<<< HEAD
-        ctx.model.setProps('title', params.title);
-        ctx.model.clearGraph();
-=======
         ctx.model.setTitle(params.title);
->>>>>>> b30879cb
       },
     },
     initialValue: {
@@ -109,12 +94,7 @@
         },
       },
       handler(ctx, params) {
-<<<<<<< HEAD
-        const form = ctx.model.parent.form as Form;
-        form.setInitialValuesIn(ctx.model.field.name, params.defaultValue);
-=======
         ctx.model.setInitialValue(params.defaultValue);
->>>>>>> b30879cb
       },
     },
   },
@@ -140,12 +120,7 @@
         },
       },
       handler(ctx, params) {
-<<<<<<< HEAD
-        ctx.model.setProps('required', params.required);
-        ctx.model.clearGraph();
-=======
         ctx.model.setRequired(params.required || false);
->>>>>>> b30879cb
       },
     },
   },
