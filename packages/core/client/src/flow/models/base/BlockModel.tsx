--- conflicted
+++ resolved
@@ -136,23 +136,23 @@
 
 export class DataBlockModel<T = DefaultStructure> extends BlockModel<T> {
   get dataSource(): DataSource {
-    return this.context.dataSource;
+    return this.ctx.dataSource;
   }
 
   get collection(): Collection {
-    return this.context.collection;
+    return this.ctx.collection;
   }
 
   get resource(): BaseRecordResource {
-    return this.context.resource;
+    return this.ctx.resource;
   }
 
   get association(): CollectionField | undefined {
-    return this.context.association;
+    return this.ctx.association;
   }
 
   get associationField(): CollectionField | undefined {
-    return this.context.association;
+    return this.ctx.association;
   }
 
   getResourceSettingsInitParams(): ResourceSettingsInitParams {
@@ -163,26 +163,26 @@
     this.defineContextProperties({
       currentBlockModel: this,
     });
-    this.context.defineProperty('blockModel', {
+    this.ctx.defineProperty('blockModel', {
       value: this,
     });
-    this.context.defineProperty('dataSource', {
-      get: () => {
-        const params = this.getResourceSettingsInitParams();
-        return this.context.dataSourceManager.getDataSource(params.dataSourceKey);
-      },
-    });
-    this.context.defineProperty('collection', {
-      get: () => {
-        const params = this.getResourceSettingsInitParams();
-        return this.context.dataSourceManager.getCollection(params.dataSourceKey, params.collectionName);
-      },
-    });
-    this.context.defineProperty('resource', {
-      get: () => {
-        const params = this.getResourceSettingsInitParams();
-        const resource = this.createResource(this.context, params);
-        resource.setAPIClient(this.context.api);
+    this.ctx.defineProperty('dataSource', {
+      get: () => {
+        const params = this.getResourceSettingsInitParams();
+        return this.ctx.dataSourceManager.getDataSource(params.dataSourceKey);
+      },
+    });
+    this.ctx.defineProperty('collection', {
+      get: () => {
+        const params = this.getResourceSettingsInitParams();
+        return this.ctx.dataSourceManager.getCollection(params.dataSourceKey, params.collectionName);
+      },
+    });
+    this.ctx.defineProperty('resource', {
+      get: () => {
+        const params = this.getResourceSettingsInitParams();
+        const resource = this.createResource(this.ctx, params);
+        resource.setAPIClient(this.ctx.api);
         resource.setDataSourceKey(params.dataSourceKey);
         resource.setResourceName(params.associationName || params.collectionName);
         resource.on('refresh', () => {
@@ -191,7 +191,7 @@
         return resource;
       },
     });
-    this.context.defineProperty('association', {
+    this.ctx.defineProperty('association', {
       get: () => {
         const params = this.getResourceSettingsInitParams();
         if (!params.associationName) {
@@ -207,7 +207,7 @@
   }
 
   get title() {
-    return this.context.t(this._title) || this.defaultBlockTitle();
+    return this.ctx.t(this._title) || this.defaultBlockTitle();
   }
 
   protected defaultBlockTitle() {
@@ -224,11 +224,7 @@
   }
 
   addAppends(fieldPath: string, refresh = false) {
-<<<<<<< HEAD
     const field = this.ctx.dataSourceManager.getCollectionField(
-=======
-    const field = this.context.dataSourceManager.getCollectionField(
->>>>>>> 0a228f04
       `${this.collection.dataSourceKey}.${this.collection.name}.${fieldPath}`,
     ) as CollectionField;
     if (!field) {
@@ -257,24 +253,14 @@
         }
         // sourceId 为运行时参数，必须放在 runtime context 中
         if (Object.keys(params).includes('sourceId')) {
-<<<<<<< HEAD
-          ctx.model.resource.setSourceId(
+          ctx.resource.setSourceId(
             Schema.compile(params.sourceId.replace('shared.currentFlow.', ''), { ctx: ctx.currentFlow }),
-=======
-          ctx.resource.setSourceId(
-            Schema.compile(params.sourceId.replace('shared.currentFlow.', ''), { ctx: ctx.shared.currentFlow }),
->>>>>>> 0a228f04
           );
         }
         // filterByTk 为运行时参数，必须放在 runtime context 中
         if (Object.keys(params).includes('filterByTk')) {
-<<<<<<< HEAD
-          ctx.model.resource.setFilterByTk(
+          ctx.resource.setFilterByTk(
             Schema.compile(params.filterByTk.replace('shared.currentFlow.', ''), { ctx: ctx.currentFlow }),
-=======
-          ctx.resource.setFilterByTk(
-            Schema.compile(params.filterByTk.replace('shared.currentFlow.', ''), { ctx: ctx.shared.currentFlow }),
->>>>>>> 0a228f04
           );
         }
       },
