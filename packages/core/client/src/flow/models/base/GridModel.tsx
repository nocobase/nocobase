/**
 * This file is part of the NocoBase (R) project.
 * Copyright (c) 2020-2024 NocoBase Co., Ltd.
 * Authors: NocoBase Team.
 *
 * This project is dual-licensed under AGPL-3.0 and NocoBase Commercial License.
 * For more information, please refer to: https://www.nocobase.com/agreement.
 */

import { PlusOutlined } from '@ant-design/icons';
import { Input } from '@formily/antd-v5';
import { uid } from '@formily/shared';
import {
  AddBlockButton,
  FlowModel,
  FlowModelRenderer,
  FlowSettingsButton,
  FlowsFloatContextMenu,
  useStepSettingContext,
} from '@nocobase/flow-engine';
import { Alert, Space } from 'antd';
import _ from 'lodash';
import React, { useState } from 'react';
import { tval } from '@nocobase/utils/client';
import { Grid } from '../../components/Grid';
import JsonEditor from '../../components/JsonEditor';
import { BlockModel } from './BlockModel';

type GridModelStructure = {
  subModels: {
    items: BlockModel[];
  };
};

export class GridModel extends FlowModel<GridModelStructure> {
  subModelBaseClass = 'BlockModel';

  onInit(options: any): void {
    this.emitter.on('onSubModelAdded', () => {
      this.resetRows(true);
    });
    this.emitter.on('onSubModelRemoved', () => {
      this.resetRows(true);
    });
    this.emitter.on('onSubModelMoved', () => {
      this.resetRows(true);
    });
  }

  mergeRowsWithItems(rows: Record<string, string[][]>) {
    const items = this.subModels.items || [];
    console.log('mergeRowsWithItems', rows, items);
    if (!items || items.length === 0) {
      return {}; // 如果没有 items，直接返回原始 rows
    }
    // 1. 收集所有 items 里的 uid
    const allUids = new Set(items.map((item) => item.uid));
    // 2. 收集 rows 里已用到的 uid
    const usedUids = new Set<string>();
    const newRows: Record<string, string[][]> = {};

    // 3. 过滤 rows 里不存在于 items 的 uid
    for (const [rowKey, cells] of Object.entries(rows)) {
      const filteredCells = cells
        .map((cell) => _.castArray(cell).filter((uid) => allUids.has(uid)))
        .filter((cell) => cell.length > 0);
      if (filteredCells.length > 0) {
        newRows[rowKey] = filteredCells;
        filteredCells.forEach((cell) => cell.forEach((uid) => usedUids.add(uid)));
      }
    }

    // 4. 只把不在 rows 里的 item.uid 作为新行加到 rows 后面
    const allRowUids = new Set<string>();
    Object.values(newRows).forEach((cells) => cells.forEach((cell) => cell.forEach((uid) => allRowUids.add(uid))));
    for (const item of items) {
      if (!allRowUids.has(item.uid)) {
        newRows[uid()] = [[item.uid]];
      }
    }

    return newRows;
  }

  resetRows(syncProps = false) {
    const params = this.getStepParams('defaultFlow', 'grid') || {};
    const mergedRows = this.mergeRowsWithItems(params.rows || {});
    console.log('resetRows', mergedRows, this.subModels.items);
    this.setStepParams('defaultFlow', 'grid', {
      rows: mergedRows,
      sizes: params.sizes || {},
    });

    if (syncProps) {
      this.setProps('rows', mergedRows);
      this.setProps('sizes', params.sizes || {});
    }
  }

  render() {
<<<<<<< HEAD
    return (
      <div style={{ padding: 16 }}>
        <Space direction={'vertical'} style={{ width: '100%' }} size={16}>
          <Grid
            rows={this.props.rows || {}}
            sizes={this.props.sizes || {}}
            renderItem={(uid) => {
              const item = this.flowEngine.getModel(uid);
              return (
                <FlowModelRenderer
                  model={item}
                  key={item.uid}
                  showFlowSettings={{ showBackground: false }}
                  showErrorFallback
                />
              );
            }}
          />
          <Space>
            <AddBlockButton model={this} subModelKey="items" subModelBaseClass={this.subModelBaseClass}>
              <FlowSettingsButton icon={<PlusOutlined />}>{'Add block'}</FlowSettingsButton>
            </AddBlockButton>
            <FlowSettingsButton
              onClick={() => {
                this.openStepSettingsDialog('defaultFlow', 'grid');
              }}
            >
              Configure rows
            </FlowSettingsButton>
          </Space>
=======
    const t = this.translate;
    console.log('GridModel render', JSON.stringify(this.props.rows, null, 2), this.props.sizes);
    return (
      <div style={{ padding: 16 }}>
        <Grid
          rows={this.props.rows || {}}
          sizes={this.props.sizes || {}}
          renderItem={(uid) => {
            const item = this.flowEngine.getModel(uid);
            return (
              <FlowModelRenderer
                model={item}
                key={item.uid}
                showFlowSettings={{ showBackground: false }}
                showErrorFallback
              />
            );
          }}
        />
        <Space style={{ marginTop: 16 }}>
          <AddBlockButton
            model={this}
            subModelKey="items"
            subModelBaseClass={this.subModelBaseClass}
            onSubModelAdded={async (model) => {
              this.props.rows = { ...this.props.rows, [uid()]: [[model.uid]] };
            }}
          >
            <FlowSettingsButton icon={<PlusOutlined />}>{t('Add block')}</FlowSettingsButton>
          </AddBlockButton>
          <FlowSettingsButton
            onClick={() => {
              this.openStepSettingsDialog('defaultFlow', 'grid');
            }}
          >
            {t('Configure rows')}
          </FlowSettingsButton>
>>>>>>> 0a1c9df1
        </Space>
      </div>
    );
  }
}

GridModel.registerFlow({
  key: 'defaultFlow',
  auto: true,
  steps: {
    step1: {
      handler(ctx) {
        ctx.model.resetRows();
      },
    },
    grid: {
      uiSchema: {
        rows: {
          title: tval('Rows'),
          'x-decorator': 'FormItem',
          'x-component': JsonEditor,
          'x-component-props': {
            autoSize: { minRows: 10, maxRows: 20 },
            description: tval('Configure the rows and columns of the grid.'),
          },
        },
        sizes: {
          title: tval('Sizes'),
          'x-decorator': 'FormItem',
          'x-component': JsonEditor,
          'x-component-props': {
            rows: 5,
          },
          description: tval(
            'Configure the sizes of each row. The value is an array of numbers representing the width of each column in the row.',
          ),
        },
      },
      async handler(ctx, params) {
        const mergedRows = ctx.model.mergeRowsWithItems(params.rows || {});
        ctx.model.setProps('rows', mergedRows);
        ctx.model.setProps('sizes', params.sizes || {});
      },
    },
  },
});

export class BlockGridModel extends GridModel {
  subModelBaseClass = 'BlockModel';
}<|MERGE_RESOLUTION|>--- conflicted
+++ resolved
@@ -98,7 +98,7 @@
   }
 
   render() {
-<<<<<<< HEAD
+    const t = this.translate;
     return (
       <div style={{ padding: 16 }}>
         <Space direction={'vertical'} style={{ width: '100%' }} size={16}>
@@ -119,55 +119,16 @@
           />
           <Space>
             <AddBlockButton model={this} subModelKey="items" subModelBaseClass={this.subModelBaseClass}>
-              <FlowSettingsButton icon={<PlusOutlined />}>{'Add block'}</FlowSettingsButton>
+              <FlowSettingsButton icon={<PlusOutlined />}>{t('Add block')}</FlowSettingsButton>
             </AddBlockButton>
             <FlowSettingsButton
               onClick={() => {
                 this.openStepSettingsDialog('defaultFlow', 'grid');
               }}
             >
-              Configure rows
+              {t('Configure rows')}
             </FlowSettingsButton>
           </Space>
-=======
-    const t = this.translate;
-    console.log('GridModel render', JSON.stringify(this.props.rows, null, 2), this.props.sizes);
-    return (
-      <div style={{ padding: 16 }}>
-        <Grid
-          rows={this.props.rows || {}}
-          sizes={this.props.sizes || {}}
-          renderItem={(uid) => {
-            const item = this.flowEngine.getModel(uid);
-            return (
-              <FlowModelRenderer
-                model={item}
-                key={item.uid}
-                showFlowSettings={{ showBackground: false }}
-                showErrorFallback
-              />
-            );
-          }}
-        />
-        <Space style={{ marginTop: 16 }}>
-          <AddBlockButton
-            model={this}
-            subModelKey="items"
-            subModelBaseClass={this.subModelBaseClass}
-            onSubModelAdded={async (model) => {
-              this.props.rows = { ...this.props.rows, [uid()]: [[model.uid]] };
-            }}
-          >
-            <FlowSettingsButton icon={<PlusOutlined />}>{t('Add block')}</FlowSettingsButton>
-          </AddBlockButton>
-          <FlowSettingsButton
-            onClick={() => {
-              this.openStepSettingsDialog('defaultFlow', 'grid');
-            }}
-          >
-            {t('Configure rows')}
-          </FlowSettingsButton>
->>>>>>> 0a1c9df1
         </Space>
       </div>
     );
