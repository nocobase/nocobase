--- conflicted
+++ resolved
@@ -21,10 +21,10 @@
 
 export class FieldModel<T = DefaultStructure> extends FlowModel<T> {
   onInit(options: any): void {
-    this.context.defineProperty('collectionField', {
+    this.ctx.defineProperty('collectionField', {
       get: () => {
         const params = this.getFieldSettingsInitParams();
-        const collectionField = this.context.dataSourceManager.getCollectionField(
+        const collectionField = this.ctx.dataSourceManager.getCollectionField(
           `${params.dataSourceKey}.${params.collectionName}.${params.fieldPath}`,
         ) as CollectionField;
         return collectionField;
@@ -41,7 +41,7 @@
   }
 
   get collectionField() {
-    return this.context.collectionField as CollectionField;
+    return this.ctx.collectionField as CollectionField;
   }
 
   public static readonly supportedFieldInterfaces: SupportedFieldInterfaces = null;
@@ -54,12 +54,6 @@
   steps: {
     init: {
       handler(ctx, params) {
-<<<<<<< HEAD
-        if (!ctx.currentBlockModel) {
-          throw new Error('Current block model is not set in shared context');
-        }
-=======
->>>>>>> 0a228f04
         const { dataSourceKey, collectionName, fieldPath } = params;
         if (!dataSourceKey) {
           throw new Error('dataSourceKey is a required parameter');
@@ -77,19 +71,7 @@
         if (!ctx.model.parent) {
           throw new Error('FieldModel must have a parent model');
         }
-<<<<<<< HEAD
-        const collectionField = ctx.dataSourceManager.getCollectionField(
-          `${dataSourceKey}.${collectionName}.${fieldPath}`,
-        ) as CollectionField;
-        if (!collectionField) {
-          throw new Error(`Collection field not found for path: ${params.fieldPath}`);
-        }
-        ctx.model.collectionField = collectionField;
-        ctx.model.fieldPath = fieldPath;
-        ctx.currentBlockModel.addAppends(fieldPath);
-=======
         blockModel.addAppends(fieldPath);
->>>>>>> 0a228f04
       },
     },
   },
