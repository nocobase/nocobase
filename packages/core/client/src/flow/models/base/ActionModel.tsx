/**
 * This file is part of the NocoBase (R) project.
 * Copyright (c) 2020-2024 NocoBase Co., Ltd.
 * Authors: NocoBase Team.
 *
 * This project is dual-licensed under AGPL-3.0 and NocoBase Commercial License.
 * For more information, please refer to: https://www.nocobase.com/agreement.
 */

import { Collection, FlowModel, escapeT } from '@nocobase/flow-engine';
import { Button } from 'antd';
import type { ButtonProps } from 'antd/es/button';
import React from 'react';
import { Icon } from '../../../icon/Icon';

export class ActionModel extends FlowModel {
  declare props: ButtonProps;

  defaultProps: ButtonProps = {
    type: 'default',
    title: escapeT('Action'),
  };

  render() {
    const props = { ...this.defaultProps, ...this.props };
    const icon = props.icon ? <Icon type={props.icon as any} /> : undefined;
    const linkStyle = props.type === 'link' ? { paddingLeft: 0, paddingRight: 0 } : {};
    return (
      <Button {...props} icon={icon} style={{ ...linkStyle, ...props.style }}>
        {props.children || props.title}
      </Button>
    );
  }
}

ActionModel.registerFlow({
  key: 'buttonSettings',
  title: escapeT('Button settings'),
  auto: true,
  steps: {
    general: {
      title: escapeT('General'),
      uiSchema: {
        title: {
          'x-decorator': 'FormItem',
          'x-component': 'Input',
          title: escapeT('Button title'),
        },
        icon: {
          'x-decorator': 'FormItem',
          'x-component': 'IconPicker',
          title: escapeT('Button icon'),
        },
        type: {
          'x-decorator': 'FormItem',
          'x-component': 'Radio.Group',
          title: escapeT('Button type'),
          enum: [
            { value: 'default', label: '{{t("Default")}}' },
            { value: 'primary', label: '{{t("Primary")}}' },
            { value: 'dashed', label: '{{t("Dashed")}}' },
            { value: 'link', label: '{{t("Link")}}' },
            { value: 'text', label: '{{t("Text")}}' },
          ],
        },
        danger: {
          'x-decorator': 'FormItem',
          'x-component': 'Switch',
          title: escapeT('Danger action'),
        },
      },
      defaultParams(ctx) {
        return {
          title: ctx.model.defaultProps.title,
          icon: ctx.model.defaultProps.icon,
          type: ctx.model.props.type || ctx.model.defaultProps.type,
        };
      },
      handler(ctx, params) {
        const { title, icon, type, danger } = params;
        ctx.model.setProps({
          title: ctx.t(title),
          icon,
          type: type,
          danger,
          onClick: (event) => {
            ctx.model.dispatchEvent('click', { event });
          },
        });
      },
    },
  },
});

export class GlobalActionModel extends ActionModel {}

export class RecordActionModel extends ActionModel {
  defaultProps: ButtonProps = {
    type: 'link',
    children: escapeT('Action'),
  };

  render() {
    const props = { ...this.defaultProps, ...this.props };
    const isLink = props.type === 'link';
    const icon = props.icon ? <Icon type={props.icon as any} /> : undefined;
    return (
      <Button style={isLink ? { padding: 0, height: 'auto' } : undefined} {...props} icon={icon}>
        {props.children || props.title}
      </Button>
    );
  }
}

RecordActionModel.registerFlow({
  key: 'recordActionSettings',
  auto: true,
  steps: {
    interaction: {
      handler(ctx, params) {
<<<<<<< HEAD
        const { currentRecord, currentBlockModel } = ctx;
=======
        const blockModel = ctx.blockModel;
        if (!blockModel) {
          throw new Error('Current block model is not set in context');
        }
        const { currentRecord } = ctx.shared;
>>>>>>> 0a228f04
        if (!currentRecord) {
          throw new Error('Current record is not set in shared context');
        }
        ctx.model.setProps('onClick', (event) => {
          const collection = ctx.collection as Collection;
          ctx.model.dispatchEvent('click', {
            event,
            filterByTk: collection.getFilterByTK(currentRecord),
          });
        });
      },
    },
  },
});<|MERGE_RESOLUTION|>--- conflicted
+++ resolved
@@ -118,17 +118,13 @@
   steps: {
     interaction: {
       handler(ctx, params) {
-<<<<<<< HEAD
-        const { currentRecord, currentBlockModel } = ctx;
-=======
         const blockModel = ctx.blockModel;
         if (!blockModel) {
           throw new Error('Current block model is not set in context');
         }
-        const { currentRecord } = ctx.shared;
->>>>>>> 0a228f04
+        const { currentRecord } = ctx;
         if (!currentRecord) {
-          throw new Error('Current record is not set in shared context');
+          throw new Error('Current record is not set in context');
         }
         ctx.model.setProps('onClick', (event) => {
           const collection = ctx.collection as Collection;
