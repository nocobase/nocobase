--- conflicted
+++ resolved
@@ -66,16 +66,6 @@
       </Button>
     );
   }
-<<<<<<< HEAD
-  renderNoPermission() {
-    const { flowSettings } = this.flowEngine || {};
-    const enabled = flowSettings?.enabled;
-    if (!enabled) {
-      return null;
-    } else {
-      return this.renderContent();
-    }
-=======
 
   // 设置态隐藏时的占位渲染（与真实按钮外观一致，去除 onClick 并降低透明度）
   protected renderHiddenInConfig(): React.ReactNode | undefined {
@@ -94,7 +84,6 @@
         {children || title}
       </Button>
     );
->>>>>>> be9222b6
   }
 }
 
