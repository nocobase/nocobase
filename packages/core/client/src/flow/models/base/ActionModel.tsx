/**
 * This file is part of the NocoBase (R) project.
 * Copyright (c) 2020-2024 NocoBase Co., Ltd.
 * Authors: NocoBase Team.
 *
 * This project is dual-licensed under AGPL-3.0 and NocoBase Commercial License.
 * For more information, please refer to: https://www.nocobase.com/agreement.
 */

import { FlowModel, escapeT } from '@nocobase/flow-engine';
import { Button } from 'antd';
import type { ButtonProps } from 'antd/es/button';
import React from 'react';
import { Icon } from '../../../icon/Icon';
import { updateOpenViewStepParams } from '../../flows/openViewFlow';

export class ActionModel extends FlowModel {
  declare props: ButtonProps;

  defaultProps: ButtonProps = {
    type: 'default',
    title: escapeT('Action'),
  };

  enableEditTitle = true;
  enableEditIcon = true;
  enableEditType = true;
  enableEditDanger = true;

  getAclActionName() {
    return 'view';
  }

  onInit(options: any): void {
    super.onInit(options);
    this.context.defineProperty('actionName', {
      get: () => {
        return this.getAclActionName();
      },
      cache: false,
    });
  }

  onClick(event) {
    this.dispatchEvent('click', { event });
  }

  render() {
    const props = this.props;
    const icon = props.icon ? <Icon type={props.icon as any} /> : undefined;
    // const linkStyle = props.type === 'link' ? { paddingLeft: 0, paddingRight: 0 } : {};

    return (
      <Button
        {...props}
        onClick={this.onClick.bind(this)}
        icon={icon}
        // style={{
        //   // ...linkStyle,
        //   ...props.style,
        // }}
      >
        {props.children || props.title}
      </Button>
    );
  }

  // 设置态隐藏时的占位渲染（与真实按钮外观一致，去除 onClick 并降低透明度）
  protected renderHiddenInConfig(): React.ReactNode | undefined {
    const merged: ButtonProps = this.props;
    const { onClick, style, icon, type, children, title, ...rest } = merged;
    const btnStyle: React.CSSProperties = {
      ...(style || {}),
      opacity: 0.5,
      cursor: 'default',
    };
    const iconNode = icon ? typeof icon === 'string' ? <Icon type={icon} /> : icon : undefined;
    const isLink = type === 'link';
    const linkStyle = isLink ? { padding: 0, height: 'auto' } : undefined;
    return (
      <Button {...rest} type={type} icon={iconNode} style={{ ...linkStyle, ...btnStyle }}>
        {children || title}
      </Button>
    );
  }
}

ActionModel.registerFlow({
  key: 'buttonSettings',
  title: escapeT('Button settings'),
  sort: -999,
  steps: {
    general: {
      title: escapeT('Edit button'),
      uiSchema(ctx) {
        return {
          title: ctx.model.enableEditTitle
            ? {
                'x-decorator': 'FormItem',
                'x-component': 'Input',
                title: escapeT('Button title'),
              }
            : undefined,
          icon: ctx.model.enableEditIcon
            ? {
                'x-decorator': 'FormItem',
                'x-component': 'IconPicker',
                title: escapeT('Button icon'),
              }
            : undefined,
          type: ctx.model.enableEditType
            ? {
                'x-decorator': 'FormItem',
                'x-component': 'Radio.Group',
                title: escapeT('Button type'),
                enum: [
                  { value: 'default', label: '{{t("Default")}}' },
                  { value: 'primary', label: '{{t("Primary")}}' },
                  { value: 'dashed', label: '{{t("Dashed")}}' },
                  { value: 'link', label: '{{t("Link")}}' },
                  { value: 'text', label: '{{t("Text")}}' },
                ],
              }
            : undefined,
          danger: ctx.model.enableEditDanger
            ? {
                'x-decorator': 'FormItem',
                'x-component': 'Switch',
                title: escapeT('Danger action'),
              }
            : undefined,
        };
      },
      defaultParams(ctx) {
        return ctx.model.defaultProps;
      },
      handler(ctx, params) {
        const { title, ...rest } = params;
        ctx.model.setProps({
          title: ctx.t(title),
          ...rest,
        });
      },
    },
  },
});

export class CollectionActionModel extends ActionModel {
  onInit(options) {
    super.onInit(options);
    updateOpenViewStepParams(
      {
        collectionName: this.context.collection?.name,
        associationName: this.context.association?.resourceName,
        dataSourceKey: this.context.collection?.dataSourceKey,
      },
      this,
    );
  }

  onClick(event) {
    if (!this.context.resource) {
      this.context.message.error(escapeT('Resource is required to perform this action'));
      return;
    }
    this.dispatchEvent('click', {
      event,
      sourceId: this.context.resource?.getSourceId(),
    });
  }
}

export class RecordActionModel extends ActionModel {
  defaultProps: ButtonProps = {
    type: 'link',
    children: escapeT('Action'),
  };

  onInit(options) {
    super.onInit(options);
    updateOpenViewStepParams(
      {
        collectionName: this.context.collection?.name,
        associationName: this.context.association?.resourceName,
        dataSourceKey: this.context.collection?.dataSourceKey,
      },
      this,
    );
  }

  onClick(event) {
    if (!this.context.record) {
      this.context.message.error(escapeT('Record is required to perform this action'));
      return;
    }
    if (!this.context.collection) {
      this.context.message.error(escapeT('Collection is required to perform this action'));
      return;
    }
    if (!this.context.resource) {
      this.context.message.error(escapeT('Resource is required to perform this action'));
      return;
    }
    this.dispatchEvent('click', {
      event,
      sourceId: this.context.resource.getSourceId(),
      filterByTk: this.context.collection.getFilterByTK(this.context.record),
    });
  }
}

export class JSCollectionActionModel extends CollectionActionModel {}

JSCollectionActionModel.define({
  label: escapeT('JS action'),
  sort: 9999,
});

export class JSRecordActionModel extends RecordActionModel {}

<<<<<<< HEAD
  // 设置态隐藏时的占位渲染（行内样式，去除 onClick 并降低透明度）
  protected renderHiddenInConfig(): React.ReactNode | undefined {
    const merged: ButtonProps = { ...this.defaultProps, ...(this.props || {}) };
    const { onClick, style, icon, type, children, title, ...rest } = merged;
    const iconNode = icon ? typeof icon === 'string' ? <Icon type={icon} /> : icon : undefined;
    const isLink = (type ?? 'link') === 'link';
    const btnStyle: React.CSSProperties = {
      ...(style || {}),
      opacity: 0.5,
      cursor: 'default',
    };
    const linkStyle = isLink ? { padding: 0, height: 'auto' } : undefined;
    return (
      <Button {...rest} type={type} icon={iconNode} style={{ ...linkStyle, ...btnStyle }}>
        {children || title}
      </Button>
    );
  }
}

CollectionActionModel.registerFlow({
  key: 'acl',
  steps: {
    aclCheck: {
      use: 'aclCheck',
    },
  },
});

RecordActionModel.registerFlow({
  key: 'acl',
  steps: {
    aclCheck: {
      use: 'aclCheck',
    },
  },
=======
JSRecordActionModel.define({
  label: escapeT('JS action'),
  sort: 9999,
>>>>>>> f3a90c34
});<|MERGE_RESOLUTION|>--- conflicted
+++ resolved
@@ -218,26 +218,10 @@
 
 export class JSRecordActionModel extends RecordActionModel {}
 
-<<<<<<< HEAD
-  // 设置态隐藏时的占位渲染（行内样式，去除 onClick 并降低透明度）
-  protected renderHiddenInConfig(): React.ReactNode | undefined {
-    const merged: ButtonProps = { ...this.defaultProps, ...(this.props || {}) };
-    const { onClick, style, icon, type, children, title, ...rest } = merged;
-    const iconNode = icon ? typeof icon === 'string' ? <Icon type={icon} /> : icon : undefined;
-    const isLink = (type ?? 'link') === 'link';
-    const btnStyle: React.CSSProperties = {
-      ...(style || {}),
-      opacity: 0.5,
-      cursor: 'default',
-    };
-    const linkStyle = isLink ? { padding: 0, height: 'auto' } : undefined;
-    return (
-      <Button {...rest} type={type} icon={iconNode} style={{ ...linkStyle, ...btnStyle }}>
-        {children || title}
-      </Button>
-    );
-  }
-}
+JSRecordActionModel.define({
+  label: escapeT('JS action'),
+  sort: 9999,
+});
 
 CollectionActionModel.registerFlow({
   key: 'acl',
@@ -255,9 +239,4 @@
       use: 'aclCheck',
     },
   },
-=======
-JSRecordActionModel.define({
-  label: escapeT('JS action'),
-  sort: 9999,
->>>>>>> f3a90c34
 });