--- conflicted
+++ resolved
@@ -8,6 +8,7 @@
  */
 
 import { Card, CardProps, theme } from 'antd';
+import classNames from 'classnames';
 import _ from 'lodash';
 import React from 'react';
 import { useTranslation } from 'react-i18next';
@@ -24,13 +25,8 @@
 export const BlockItemCard = React.forwardRef((props: CardProps & { description?: any }, ref) => {
   const { t } = useTranslation();
   const { token } = theme.useToken();
-<<<<<<< HEAD
-  const { title: blockTitle, description, children, ...rest } = props;
+  const { title: blockTitle, description, children, className, ...rest } = props;
   const height = useBlockHeight(props as any);
-=======
-  const { title: blockTitle, description, children, className } = props;
-  const height = useBlockHeight(props);
->>>>>>> d5799238
   const title = (blockTitle || description) && (
     <div style={{ padding: '8px 0px 8px' }}>
       <span> {t(blockTitle as any, { ns: NAMESPACE_UI_SCHEMA })}</span>
@@ -56,11 +52,8 @@
       styles={{
         body: { flex: 1, display: 'flex', flexDirection: 'column', overflow: 'auto' },
       }}
-<<<<<<< HEAD
+      className={classNames('nocobase-block-item-card', className)}
       {...rest}
-=======
-      className="nocobase-block-item-card"
->>>>>>> d5799238
     >
       {children}
     </Card>
