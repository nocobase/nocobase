/**
 * This file is part of the NocoBase (R) project.
 * Copyright (c) 2020-2024 NocoBase Co., Ltd.
 * Authors: NocoBase Team.
 *
 * This project is dual-licensed under AGPL-3.0 and NocoBase Commercial License.
 * For more information, please refer to: https://www.nocobase.com/agreement.
 */

import { FormButtonGroup, FormLayout } from '@formily/antd-v5';
import { createForm, Form } from '@formily/core';
import { FormProvider } from '@formily/react';
import {
  BaseRecordResource,
  Collection,
  CollectionField,
  FlowEngine,
  FlowModel,
  FlowModelRenderer,
  SingleRecordResource,
} from '@nocobase/flow-engine';
import { useRequest } from 'ahooks';
import { Button, Skeleton } from 'antd';
import _ from 'lodash';
import React from 'react';
import { EditableFieldModel } from '../../fields/EditableField';

<<<<<<< HEAD
export class QuickEditForm extends FlowModel<{
  subModels: { fields: EditableFieldModel[] };
}> {
  form: Form;
=======
export class QuickEditForm extends FlowModel {
>>>>>>> 0a228f04
  fieldPath: string;

  declare resource: SingleRecordResource;
  declare collection: Collection;

  now: number = Date.now();

  viewContainer: any;
  __onSubmitSuccess;

  get form() {
    return this.context.form as Form;
  }

  static async open(options: {
    flowEngine: FlowEngine;
    target: any;
    dataSourceKey: string;
    collectionName: string;
    fieldPath: string;
    filterByTk: string;
    record: any;
    onSuccess?: (values: any) => void;
    fieldProps?: any;
  }) {
    // this.now = Date.now();
    const { flowEngine, target, dataSourceKey, collectionName, fieldPath, filterByTk, record, onSuccess, fieldProps } =
      options;
    const model = flowEngine.createModel({
      use: 'QuickEditForm',
      stepParams: {
        quickEditFormSettings: {
          init: {
            dataSourceKey,
            collectionName,
            fieldPath,
            fieldProps,
          },
        },
      },
    }) as QuickEditForm;

    console.log('QuickEditForm.open2', Date.now() - model.now);
    model.now = Date.now();

    await flowEngine.context.viewOpener.open({
      mode: 'popover',
      target,
      placement: 'rightTop',
      styles: {
        body: {
          maxWidth: 400,
        },
      },
      content: (popover) => {
        model.viewContainer = popover;
        model.__onSubmitSuccess = onSuccess;
        console.log('QuickEditForm.open3', Date.now() - model.now);
        return (
          <FlowModelRenderer
            fallback={<Skeleton.Input size="small" />}
            model={model}
            runtimeArgs={{ filterByTk, record }}
          />
        );
      },
    });
  }

  onInit(options) {
    this.defineContextProperties({
      currentBlockModel: this,
    });
    this.context.defineProperty('blockModel', {
      value: this,
    });
    this.context.defineProperty('form', {
      get: () => createForm(),
    });
  }

  addAppends(fieldPath: string, refresh = false) {
<<<<<<< HEAD
    const field = this.ctx.dataSourceManager.getCollectionField(
=======
    const field = this.context.dataSourceManager.getCollectionField(
>>>>>>> 0a228f04
      `${this.collection.dataSourceKey}.${this.collection.name}.${fieldPath}`,
    );
    if (!field) {
      return;
    }
    if (['belongsToMany', 'belongsTo', 'hasMany', 'hasOne'].includes(field.type)) {
      (this.resource as BaseRecordResource).addAppends(field.name);
      if (refresh) {
        this.resource.refresh();
      }
    }
  }

  render() {
    console.log('QuickEditForm.open4', Date.now() - this.now);

    return (
      <form
        style={{ minWidth: '200px' }}
        className="quick-edit-form"
        onSubmit={async (e) => {
          e.preventDefault();
          await this.form.submit();
          const formValues = {
            [this.fieldPath]: this.form.values[this.fieldPath],
          };
          const originalValues = {
            [this.fieldPath]: this.resource.getData()?.[this.fieldPath],
          };
          try {
            this.resource.save(formValues, { refresh: false }).catch((error) => {});
            this.__onSubmitSuccess?.(formValues);
            this.viewContainer.close();
          } catch (error) {
            console.error('Failed to save form data:', error);
<<<<<<< HEAD
            this.ctx.message.error(this.translate('Failed to save form data'));
            this.ctx.__onSubmitSuccess?.(originalValues);
          });
          this.ctx.__onSubmitSuccess?.(formValues);
          this.ctx.currentView.close();
=======
            this.context.message.error(this.context.t('Failed to save form data'));
            this.__onSubmitSuccess?.(originalValues);
          }
>>>>>>> 0a228f04
        }}
      >
        <FormProvider form={this.form}>
          <FormLayout layout={'vertical'}>
            {this.mapSubModels('fields', (field) => {
              field.context.defineProperty('record', {
                get: () => this.resource.getData(),
              });
              return (
                <FlowModelRenderer
                  key={field.uid}
                  model={field}
                  sharedContext={{ currentRecord: this.resource.getData() }}
                  fallback={<Skeleton.Input size="small" />}
                />
              );
            })}
          </FormLayout>
          <FormButtonGroup align="right">
            <Button
              onClick={() => {
<<<<<<< HEAD
                this.ctx.currentView.close();
=======
                this.viewContainer.close();
>>>>>>> 0a228f04
              }}
            >
              {this.context.t('Cancel')}
            </Button>
            <Button type="primary" htmlType="submit">
              {this.context.t('Submit')}
            </Button>
          </FormButtonGroup>
        </FormProvider>
      </form>
    );
  }
}

QuickEditForm.registerFlow({
  key: 'quickEditFormSettings',
  auto: true,
  sort: 100,
  steps: {
    init: {
      async handler(ctx, params) {
        const { dataSourceKey, collectionName, fieldPath, fieldProps } = params;
        if (!dataSourceKey || !collectionName || !fieldPath) {
          throw new Error('dataSourceKey, collectionName and fieldPath are required parameters');
        }
        ctx.model.fieldPath = fieldPath;
        ctx.model.collection = ctx.dataSourceManager.getCollection(dataSourceKey, collectionName);
<<<<<<< HEAD
        ctx.model.form = createForm();
=======
>>>>>>> 0a228f04
        const resource = new SingleRecordResource();
        resource.setDataSourceKey(dataSourceKey);
        resource.setResourceName(collectionName);
        resource.setAPIClient(ctx.api);
        ctx.model.resource = resource;
        const collectionField = ctx.model.collection.getField(fieldPath) as CollectionField;
        if (collectionField) {
          const use = collectionField.getFirstSubclassNameOf('EditableFieldModel') || 'EditableFieldModel';
          const fieldModel = ctx.model.addSubModel<EditableFieldModel>('fields', {
            use,
            stepParams: {
              fieldSettings: {
                init: {
                  dataSourceKey,
                  collectionName,
                  fieldPath,
                },
              },
              formItemSettings: {
                createField: {
                  fieldProps,
                },
              },
            },
          });
          await fieldModel.applyAutoFlows();
          ctx.model.addAppends(fieldPath);
        }
        if (ctx.runtimeArgs.filterByTk || ctx.runtimeArgs.record) {
          resource.setFilterByTk(ctx.runtimeArgs.filterByTk);
          resource.setData(ctx.runtimeArgs.record);
          ctx.model.form.setInitialValues(resource.getData());
        }
      },
    },
  },
});

QuickEditForm.define({
  hide: true,
});<|MERGE_RESOLUTION|>--- conflicted
+++ resolved
@@ -19,20 +19,12 @@
   FlowModelRenderer,
   SingleRecordResource,
 } from '@nocobase/flow-engine';
-import { useRequest } from 'ahooks';
 import { Button, Skeleton } from 'antd';
 import _ from 'lodash';
 import React from 'react';
 import { EditableFieldModel } from '../../fields/EditableField';
 
-<<<<<<< HEAD
-export class QuickEditForm extends FlowModel<{
-  subModels: { fields: EditableFieldModel[] };
-}> {
-  form: Form;
-=======
 export class QuickEditForm extends FlowModel {
->>>>>>> 0a228f04
   fieldPath: string;
 
   declare resource: SingleRecordResource;
@@ -44,7 +36,7 @@
   __onSubmitSuccess;
 
   get form() {
-    return this.context.form as Form;
+    return this.ctx.form as Form;
   }
 
   static async open(options: {
@@ -103,23 +95,16 @@
   }
 
   onInit(options) {
-    this.defineContextProperties({
-      currentBlockModel: this,
-    });
-    this.context.defineProperty('blockModel', {
+    this.ctx.defineProperty('blockModel', {
       value: this,
     });
-    this.context.defineProperty('form', {
+    this.ctx.defineProperty('form', {
       get: () => createForm(),
     });
   }
 
   addAppends(fieldPath: string, refresh = false) {
-<<<<<<< HEAD
     const field = this.ctx.dataSourceManager.getCollectionField(
-=======
-    const field = this.context.dataSourceManager.getCollectionField(
->>>>>>> 0a228f04
       `${this.collection.dataSourceKey}.${this.collection.name}.${fieldPath}`,
     );
     if (!field) {
@@ -155,49 +140,30 @@
             this.viewContainer.close();
           } catch (error) {
             console.error('Failed to save form data:', error);
-<<<<<<< HEAD
-            this.ctx.message.error(this.translate('Failed to save form data'));
-            this.ctx.__onSubmitSuccess?.(originalValues);
-          });
-          this.ctx.__onSubmitSuccess?.(formValues);
-          this.ctx.currentView.close();
-=======
-            this.context.message.error(this.context.t('Failed to save form data'));
+            this.ctx.message.error(this.ctx.t('Failed to save form data'));
             this.__onSubmitSuccess?.(originalValues);
           }
->>>>>>> 0a228f04
         }}
       >
         <FormProvider form={this.form}>
           <FormLayout layout={'vertical'}>
             {this.mapSubModels('fields', (field) => {
-              field.context.defineProperty('record', {
+              field.ctx.defineProperty('record', {
                 get: () => this.resource.getData(),
               });
-              return (
-                <FlowModelRenderer
-                  key={field.uid}
-                  model={field}
-                  sharedContext={{ currentRecord: this.resource.getData() }}
-                  fallback={<Skeleton.Input size="small" />}
-                />
-              );
+              return <FlowModelRenderer key={field.uid} model={field} fallback={<Skeleton.Input size="small" />} />;
             })}
           </FormLayout>
           <FormButtonGroup align="right">
             <Button
               onClick={() => {
-<<<<<<< HEAD
-                this.ctx.currentView.close();
-=======
                 this.viewContainer.close();
->>>>>>> 0a228f04
               }}
             >
-              {this.context.t('Cancel')}
+              {this.ctx.t('Cancel')}
             </Button>
             <Button type="primary" htmlType="submit">
-              {this.context.t('Submit')}
+              {this.ctx.t('Submit')}
             </Button>
           </FormButtonGroup>
         </FormProvider>
@@ -219,10 +185,6 @@
         }
         ctx.model.fieldPath = fieldPath;
         ctx.model.collection = ctx.dataSourceManager.getCollection(dataSourceKey, collectionName);
-<<<<<<< HEAD
-        ctx.model.form = createForm();
-=======
->>>>>>> 0a228f04
         const resource = new SingleRecordResource();
         resource.setDataSourceKey(dataSourceKey);
         resource.setResourceName(collectionName);
