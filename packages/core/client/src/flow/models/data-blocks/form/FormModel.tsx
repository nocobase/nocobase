/**
 * This file is part of the NocoBase (R) project.
 * Copyright (c) 2020-2024 NocoBase Co., Ltd.
 * Authors: NocoBase Team.
 *
 * This project is dual-licensed under AGPL-3.0 and NocoBase Commercial License.
 * For more information, please refer to: https://www.nocobase.com/agreement.
 */

import { FormButtonGroup, FormLayout } from '@formily/antd-v5';
import { createForm, Form } from '@formily/core';
import { FormProvider } from '@formily/react';
import {
  AddActionButton,
  buildActionItems,
  DndProvider,
  DragHandler,
  Droppable,
  escapeT,
  FlowModelRenderer,
  MultiRecordResource,
  SingleRecordResource,
} from '@nocobase/flow-engine';
import React from 'react';
import { DataBlockModel } from '../../base/BlockModel';
import { BlockGridModel } from '../../base/GridModel';
import { FormActionModel } from './FormActionModel';
import { FormFieldGridModel } from './FormFieldGridModel';

export class FormModel extends DataBlockModel<{
  parent?: BlockGridModel;
  subModels?: { grid: FormFieldGridModel; actions?: FormActionModel[] };
}> {
<<<<<<< HEAD
  form: Form;
  declare resource: SingleRecordResource | MultiRecordResource;

  createResource(_ctx?: any, _params?: any): SingleRecordResource | MultiRecordResource {
    const resource = new SingleRecordResource();
    resource.isNewRecord = true; // Default to new record
    return resource;
  }

  renderComponent() {
    return (
      <FormProvider form={this.form}>
        <FormLayout layout={'vertical'}>
          <FlowModelRenderer model={this.subModels.grid} showFlowSettings={false} />
        </FormLayout>
        <DndProvider>
          <FormButtonGroup>
            {this.mapSubModels('actions', (action) => (
              <Droppable model={action} key={action.uid}>
                <FlowModelRenderer
                  key={action.uid}
                  model={action}
                  showFlowSettings={{ showBackground: false, showBorder: false }}
                  sharedContext={{ currentRecord: this.resource.getData() }}
                  extraToolbarItems={[
                    {
                      key: 'drag-handler',
                      component: DragHandler,
                      sort: 1,
                    },
                  ]}
                />
              </Droppable>
            ))}
            <AddActionButton model={this} items={buildActionItems(this, 'FormActionModel')} />
          </FormButtonGroup>
        </DndProvider>
      </FormProvider>
    );
  }
}

FormModel.registerFlow({
  key: 'formSettings',
  auto: true,
  title: escapeT('Form settings'),
  steps: {
    init: {
      async handler(ctx) {
        if (ctx.model.form) {
          return;
        }
        ctx.model.form = createForm();
        ctx.model.resource.on('refresh', () => {
          const record = ctx.model.resource.getData();
          const tragetKey = ctx.model.associationField?.targetKey;
          if (!ctx.model.resource.getFilterByTk() && tragetKey && record) {
            ctx.model.resource.setFilterByTk(record[tragetKey]);
          }
          ctx.model.form.setValues(ctx.model.resource.getData());
        });
      },
    },
    refresh: {
      async handler(ctx) {
        if (!ctx.model.resource) {
          throw new Error('Resource is not initialized');
        }
        await ctx.model.applySubModelsAutoFlows('grid');
        await ctx.model.resource.refresh();
        ctx.model.defineContextProperties({
          currentRecord: ctx.model.resource.getData(),
        });
      },
    },
  },
});

FormModel.define({
  title: escapeT('Form'),
  group: 'Form',
  hide: true,
});

// CreateFormModel - 专门用于新增记录
export class CreateFormModel extends FormModel {
  createResource() {
    const resource = new SingleRecordResource();
    resource.isNewRecord = true; // 明确标记为新记录
    return resource;
  }
}

CreateFormModel.registerFlow({
  key: 'formSettings',
  auto: true,
  title: escapeT('Form settings'),
  steps: {
    init: {
      async handler(ctx) {
        if (ctx.model.form) {
          return;
        }
        ctx.model.form = createForm();
        // 新增表单不需要监听refresh事件，因为没有现有数据
      },
    },
    refresh: {
      async handler(ctx) {
        if (!ctx.model.resource) {
          throw new Error('Resource is not initialized');
        }
        await ctx.model.applySubModelsAutoFlows('grid');
        // 新增表单不需要刷新数据
        ctx.model.defineContextProperties({
          currentRecord: {}, // 空记录
        });
      },
    },
  },
});

CreateFormModel.define({
  title: escapeT('Form (Add new)'),
  group: 'Form',
  defaultOptions: {
    use: 'CreateFormModel',
    subModels: {
      grid: {
        use: 'FormFieldGridModel',
      },
    },
  },
  sort: 350,
});

// EditFormModel - 专门用于编辑现有记录，借鉴DetailsModel的资源管理逻辑
export class EditFormModel extends FormModel {
  declare resource: MultiRecordResource | SingleRecordResource;

  createResource(_ctx: any, params: any) {
    // 完全借鉴DetailsModel的逻辑
    if (this.associationField?.type === 'hasOne' || this.associationField?.type === 'belongsTo') {
      const resource = new SingleRecordResource();
      resource.isNewRecord = false;
      return resource;
    }
    if (Object.keys(params).includes('filterByTk')) {
      const resource = new SingleRecordResource();
      resource.isNewRecord = false;
      return resource;
    }
    const resource = new MultiRecordResource();
    resource.setPageSize(1);
    return resource;
=======
  get form() {
    return this.context.form as Form;
>>>>>>> 0a228f04
  }

  onInit(options) {
    super.onInit(options);
    this.context.defineProperty('form', {
      get: () => createForm(),
    });
    this.context.defineProperty('record', {
      get: () => this.getCurrentRecord(),
      cache: false,
    });
  }

  getCurrentRecord() {
    return {};
  }

  renderComponent() {
    throw new Error('renderComponent method must be implemented in subclasses of FormModel');
  }
}

<<<<<<< HEAD
EditFormModel.registerFlow({
  key: 'formSettings',
  auto: true,
  title: escapeT('Edit form settings'),
  steps: {
    init: {
      async handler(ctx) {
        if (ctx.model.form) {
          return;
        }
        ctx.model.form = createForm();
        // 编辑表单需要监听refresh事件来加载现有数据
        ctx.model.resource.on('refresh', async () => {
          await ctx.model.form.reset();
          const currentRecord = ctx.model.getCurrentRecord();
          const targetKey = ctx.model.associationField?.targetKey;
          if (targetKey) {
            ctx.model.resource.setMeta({
              currentFilterByTk: currentRecord?.[targetKey],
            });
          } else {
            ctx.model.resource.setMeta({
              currentFilterByTk: ctx.model.collection.getFilterByTK(currentRecord),
            });
          }
          ctx.model.defineContextProperties({
            currentRecord,
          });
          ctx.model.form.setValues(currentRecord);
        });
      },
    },
    refresh: {
      async handler(ctx) {
        if (!ctx.model.resource) {
          throw new Error('Resource is not initialized');
        }
        // 1. 先初始化字段网格，确保所有字段都创建完成
        await ctx.model.applySubModelsAutoFlows('grid');
        // 2. 加载数据
        await ctx.model.resource.refresh();
      },
    },
  },
});

EditFormModel.define({
  title: escapeT('Form (Edit)'),
  group: 'Form',
  defaultOptions: {
    use: 'EditFormModel',
    subModels: {
      grid: {
        use: 'FormFieldGridModel',
      },
    },
  },
  sort: 340,
=======
FormModel.define({
  hide: true,
>>>>>>> 0a228f04
});<|MERGE_RESOLUTION|>--- conflicted
+++ resolved
@@ -7,21 +7,7 @@
  * For more information, please refer to: https://www.nocobase.com/agreement.
  */
 
-import { FormButtonGroup, FormLayout } from '@formily/antd-v5';
 import { createForm, Form } from '@formily/core';
-import { FormProvider } from '@formily/react';
-import {
-  AddActionButton,
-  buildActionItems,
-  DndProvider,
-  DragHandler,
-  Droppable,
-  escapeT,
-  FlowModelRenderer,
-  MultiRecordResource,
-  SingleRecordResource,
-} from '@nocobase/flow-engine';
-import React from 'react';
 import { DataBlockModel } from '../../base/BlockModel';
 import { BlockGridModel } from '../../base/GridModel';
 import { FormActionModel } from './FormActionModel';
@@ -31,174 +17,16 @@
   parent?: BlockGridModel;
   subModels?: { grid: FormFieldGridModel; actions?: FormActionModel[] };
 }> {
-<<<<<<< HEAD
-  form: Form;
-  declare resource: SingleRecordResource | MultiRecordResource;
-
-  createResource(_ctx?: any, _params?: any): SingleRecordResource | MultiRecordResource {
-    const resource = new SingleRecordResource();
-    resource.isNewRecord = true; // Default to new record
-    return resource;
-  }
-
-  renderComponent() {
-    return (
-      <FormProvider form={this.form}>
-        <FormLayout layout={'vertical'}>
-          <FlowModelRenderer model={this.subModels.grid} showFlowSettings={false} />
-        </FormLayout>
-        <DndProvider>
-          <FormButtonGroup>
-            {this.mapSubModels('actions', (action) => (
-              <Droppable model={action} key={action.uid}>
-                <FlowModelRenderer
-                  key={action.uid}
-                  model={action}
-                  showFlowSettings={{ showBackground: false, showBorder: false }}
-                  sharedContext={{ currentRecord: this.resource.getData() }}
-                  extraToolbarItems={[
-                    {
-                      key: 'drag-handler',
-                      component: DragHandler,
-                      sort: 1,
-                    },
-                  ]}
-                />
-              </Droppable>
-            ))}
-            <AddActionButton model={this} items={buildActionItems(this, 'FormActionModel')} />
-          </FormButtonGroup>
-        </DndProvider>
-      </FormProvider>
-    );
-  }
-}
-
-FormModel.registerFlow({
-  key: 'formSettings',
-  auto: true,
-  title: escapeT('Form settings'),
-  steps: {
-    init: {
-      async handler(ctx) {
-        if (ctx.model.form) {
-          return;
-        }
-        ctx.model.form = createForm();
-        ctx.model.resource.on('refresh', () => {
-          const record = ctx.model.resource.getData();
-          const tragetKey = ctx.model.associationField?.targetKey;
-          if (!ctx.model.resource.getFilterByTk() && tragetKey && record) {
-            ctx.model.resource.setFilterByTk(record[tragetKey]);
-          }
-          ctx.model.form.setValues(ctx.model.resource.getData());
-        });
-      },
-    },
-    refresh: {
-      async handler(ctx) {
-        if (!ctx.model.resource) {
-          throw new Error('Resource is not initialized');
-        }
-        await ctx.model.applySubModelsAutoFlows('grid');
-        await ctx.model.resource.refresh();
-        ctx.model.defineContextProperties({
-          currentRecord: ctx.model.resource.getData(),
-        });
-      },
-    },
-  },
-});
-
-FormModel.define({
-  title: escapeT('Form'),
-  group: 'Form',
-  hide: true,
-});
-
-// CreateFormModel - 专门用于新增记录
-export class CreateFormModel extends FormModel {
-  createResource() {
-    const resource = new SingleRecordResource();
-    resource.isNewRecord = true; // 明确标记为新记录
-    return resource;
-  }
-}
-
-CreateFormModel.registerFlow({
-  key: 'formSettings',
-  auto: true,
-  title: escapeT('Form settings'),
-  steps: {
-    init: {
-      async handler(ctx) {
-        if (ctx.model.form) {
-          return;
-        }
-        ctx.model.form = createForm();
-        // 新增表单不需要监听refresh事件，因为没有现有数据
-      },
-    },
-    refresh: {
-      async handler(ctx) {
-        if (!ctx.model.resource) {
-          throw new Error('Resource is not initialized');
-        }
-        await ctx.model.applySubModelsAutoFlows('grid');
-        // 新增表单不需要刷新数据
-        ctx.model.defineContextProperties({
-          currentRecord: {}, // 空记录
-        });
-      },
-    },
-  },
-});
-
-CreateFormModel.define({
-  title: escapeT('Form (Add new)'),
-  group: 'Form',
-  defaultOptions: {
-    use: 'CreateFormModel',
-    subModels: {
-      grid: {
-        use: 'FormFieldGridModel',
-      },
-    },
-  },
-  sort: 350,
-});
-
-// EditFormModel - 专门用于编辑现有记录，借鉴DetailsModel的资源管理逻辑
-export class EditFormModel extends FormModel {
-  declare resource: MultiRecordResource | SingleRecordResource;
-
-  createResource(_ctx: any, params: any) {
-    // 完全借鉴DetailsModel的逻辑
-    if (this.associationField?.type === 'hasOne' || this.associationField?.type === 'belongsTo') {
-      const resource = new SingleRecordResource();
-      resource.isNewRecord = false;
-      return resource;
-    }
-    if (Object.keys(params).includes('filterByTk')) {
-      const resource = new SingleRecordResource();
-      resource.isNewRecord = false;
-      return resource;
-    }
-    const resource = new MultiRecordResource();
-    resource.setPageSize(1);
-    return resource;
-=======
   get form() {
-    return this.context.form as Form;
->>>>>>> 0a228f04
+    return this.ctx.form as Form;
   }
 
   onInit(options) {
     super.onInit(options);
-    this.context.defineProperty('form', {
+    this.ctx.defineProperty('form', {
       get: () => createForm(),
     });
-    this.context.defineProperty('record', {
+    this.ctx.defineProperty('record', {
       get: () => this.getCurrentRecord(),
       cache: false,
     });
@@ -213,67 +41,6 @@
   }
 }
 
-<<<<<<< HEAD
-EditFormModel.registerFlow({
-  key: 'formSettings',
-  auto: true,
-  title: escapeT('Edit form settings'),
-  steps: {
-    init: {
-      async handler(ctx) {
-        if (ctx.model.form) {
-          return;
-        }
-        ctx.model.form = createForm();
-        // 编辑表单需要监听refresh事件来加载现有数据
-        ctx.model.resource.on('refresh', async () => {
-          await ctx.model.form.reset();
-          const currentRecord = ctx.model.getCurrentRecord();
-          const targetKey = ctx.model.associationField?.targetKey;
-          if (targetKey) {
-            ctx.model.resource.setMeta({
-              currentFilterByTk: currentRecord?.[targetKey],
-            });
-          } else {
-            ctx.model.resource.setMeta({
-              currentFilterByTk: ctx.model.collection.getFilterByTK(currentRecord),
-            });
-          }
-          ctx.model.defineContextProperties({
-            currentRecord,
-          });
-          ctx.model.form.setValues(currentRecord);
-        });
-      },
-    },
-    refresh: {
-      async handler(ctx) {
-        if (!ctx.model.resource) {
-          throw new Error('Resource is not initialized');
-        }
-        // 1. 先初始化字段网格，确保所有字段都创建完成
-        await ctx.model.applySubModelsAutoFlows('grid');
-        // 2. 加载数据
-        await ctx.model.resource.refresh();
-      },
-    },
-  },
-});
-
-EditFormModel.define({
-  title: escapeT('Form (Edit)'),
-  group: 'Form',
-  defaultOptions: {
-    use: 'EditFormModel',
-    subModels: {
-      grid: {
-        use: 'FormFieldGridModel',
-      },
-    },
-  },
-  sort: 340,
-=======
 FormModel.define({
   hide: true,
->>>>>>> 0a228f04
 });