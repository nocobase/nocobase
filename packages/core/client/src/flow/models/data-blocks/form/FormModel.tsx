/**
 * This file is part of the NocoBase (R) project.
 * Copyright (c) 2020-2024 NocoBase Co., Ltd.
 * Authors: NocoBase Team.
 *
 * This project is dual-licensed under AGPL-3.0 and NocoBase Commercial License.
 * For more information, please refer to: https://www.nocobase.com/agreement.
 */

// import { createForm, Form } from '@formily/core';
import { CollectionField } from '@nocobase/flow-engine';
import { tval } from '@nocobase/utils/client';
import { Form } from 'antd';
import React from 'react';
import { CollectionBlockModel } from '../../base/BlockModel';
import { BlockGridModel } from '../../base/GridModel';
import { FormActionModel } from './FormActionModel';
import { FormFieldGridModel } from './FormFieldGridModel';
<<<<<<< HEAD
import { CollectionField, buildRecordMeta } from '@nocobase/flow-engine';
=======
>>>>>>> ef4e48bd

export class FormModel extends CollectionBlockModel<{
  parent?: BlockGridModel;
  subModels?: { grid: FormFieldGridModel; actions?: FormActionModel[] };
}> {
  get form() {
    return this.context.form;
  }

  onInit(options) {
    super.onInit(options);

    this.context.defineProperty('record', {
      get: () => this.getCurrentRecord(),
      cache: false,
      meta: () =>
        buildRecordMeta(
          () => this.collection,
          this.context.t('Current record'),
          (ctx) => inferRecordRef(ctx),
        ),
    });
  }

  getCurrentRecord() {
    return {};
  }

  renderComponent() {
    throw new Error('renderComponent method must be implemented in subclasses of FormModel');
  }
}

export function FormComponent({
  model,
  children,
  layoutProps = {} as any,
  initialValues,
}: {
  model: any;
  children: React.ReactNode;
  layoutProps?: any;
  initialValues?: any;
}) {
  const [form] = Form.useForm();

  React.useEffect(() => {
    model.context.defineProperty('form', { get: () => form });
  }, [form, model]);

  return (
    <Form
      key={model.uid}
      form={form}
      initialValues={model.context.record || initialValues}
      {...layoutProps}
      labelCol={{ style: { width: layoutProps?.labelWidth } }}
    >
      {children}
    </Form>
  );
}

FormModel.define({
  hide: true,
});

FormModel.registerFlow({
  key: 'formModelSettings',
  title: tval('Form settings'),
  steps: {
    layout: {
      use: 'layout',
      title: tval('Layout'),
    },
  },
});<|MERGE_RESOLUTION|>--- conflicted
+++ resolved
@@ -8,7 +8,7 @@
  */
 
 // import { createForm, Form } from '@formily/core';
-import { CollectionField } from '@nocobase/flow-engine';
+import { CollectionField, inferRecordRef } from '@nocobase/flow-engine';
 import { tval } from '@nocobase/utils/client';
 import { Form } from 'antd';
 import React from 'react';
@@ -16,10 +16,7 @@
 import { BlockGridModel } from '../../base/GridModel';
 import { FormActionModel } from './FormActionModel';
 import { FormFieldGridModel } from './FormFieldGridModel';
-<<<<<<< HEAD
-import { CollectionField, buildRecordMeta } from '@nocobase/flow-engine';
-=======
->>>>>>> ef4e48bd
+import { buildRecordMeta } from '@nocobase/flow-engine';
 
 export class FormModel extends CollectionBlockModel<{
   parent?: BlockGridModel;
