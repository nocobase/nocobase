--- conflicted
+++ resolved
@@ -29,7 +29,7 @@
     },
   };
   renderAddSubModelButton() {
-    const formModelInstance = this.context.blockModel as FormModel;
+    const formModelInstance = this.ctx.blockModel as FormModel;
     const fieldItems = buildFieldItems(
       formModelInstance.collection.getFields(),
       formModelInstance,
@@ -57,12 +57,7 @@
           subModelBaseClass={FormCustomFormItemModel}
           model={this}
           onSubModelAdded={async (field: EditableFieldModel) => {
-<<<<<<< HEAD
-            const fieldPath = field.getStepParams('fieldSettings', 'init').fieldPath;
-            this.ctx.currentBlockModel.addAppends(fieldPath, true);
-=======
-            this.context.blockModel.addAppends(field.fieldPath, true);
->>>>>>> 0a228f04
+            this.ctx.blockModel.addAppends(field.fieldPath, true);
           }}
         />
         {/* <FlowSettingsButton
