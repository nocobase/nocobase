/**
 * This file is part of the NocoBase (R) project.
 * Copyright (c) 2020-2024 NocoBase Co., Ltd.
 * Authors: NocoBase Team.
 *
 * This project is dual-licensed under AGPL-3.0 and NocoBase Commercial License.
 * For more information, please refer to: https://www.nocobase.com/agreement.
 */

import { SettingOutlined } from '@ant-design/icons';
import { AddSubModelButton, FlowSettingsButton } from '@nocobase/flow-engine';
import React from 'react';
import { FieldModel } from '../../base/FieldModel';
import { GridModel } from '../../base/GridModel';
<<<<<<< HEAD
import { CollectionFieldFormItemModel } from './FormItem/CollectionFieldFormItemModel';
=======
>>>>>>> c389dd55
import { FormModel } from './FormModel';

export class FormFieldGridModel extends GridModel<{
  parent: FormModel;
  subModels: { items: FieldModel[] };
}> {
  itemSettingsMenuLevel = 2;
  itemFlowSettings = {
    showBackground: true,
    style: {
      top: -6,
      left: -6,
      right: -6,
      bottom: -6,
    },
  };
  renderAddSubModelButton() {
    return (
<<<<<<< HEAD
      <>
        <AddSubModelButton
          subModelKey="items"
          subModelBaseClasses={['CollectionFieldFormItemModel', 'FormCustomFormItemModel']}
          model={this}
          afterSubModelAdd={async (field: CollectionFieldFormItemModel) => {
            if (field.fieldPath) {
              this.context.blockModel.addAppends(field.fieldPath, true);
            }
          }}
          keepDropdownOpen
        >
          <FlowSettingsButton icon={<SettingOutlined />}>{this.translate('Fields')}</FlowSettingsButton>
        </AddSubModelButton>
        {/* <FlowSettingsButton
          onClick={() => {
            this.openStepSettingsDialog(GRID_FLOW_KEY, GRID_STEP);
          }}
        >
          {t('Configure rows')}
        </FlowSettingsButton> */}
      </>
=======
      <AddSubModelButton subModelKey="items" subModelBaseClasses={['FormItemModel']} model={this} keepDropdownOpen>
        <FlowSettingsButton icon={<SettingOutlined />}>{this.translate('Fields')}</FlowSettingsButton>
      </AddSubModelButton>
>>>>>>> c389dd55
    );
  }
}

FormFieldGridModel.registerFlow({
  key: 'formFieldGridSettings',
  steps: {
    grid: {
      handler(ctx, params) {
        ctx.model.setProps('rowGap', 0);
        ctx.model.setProps('colGap', 16);
      },
    },
  },
});<|MERGE_RESOLUTION|>--- conflicted
+++ resolved
@@ -12,10 +12,6 @@
 import React from 'react';
 import { FieldModel } from '../../base/FieldModel';
 import { GridModel } from '../../base/GridModel';
-<<<<<<< HEAD
-import { CollectionFieldFormItemModel } from './FormItem/CollectionFieldFormItemModel';
-=======
->>>>>>> c389dd55
 import { FormModel } from './FormModel';
 
 export class FormFieldGridModel extends GridModel<{
@@ -34,34 +30,14 @@
   };
   renderAddSubModelButton() {
     return (
-<<<<<<< HEAD
-      <>
-        <AddSubModelButton
-          subModelKey="items"
-          subModelBaseClasses={['CollectionFieldFormItemModel', 'FormCustomFormItemModel']}
-          model={this}
-          afterSubModelAdd={async (field: CollectionFieldFormItemModel) => {
-            if (field.fieldPath) {
-              this.context.blockModel.addAppends(field.fieldPath, true);
-            }
-          }}
-          keepDropdownOpen
-        >
-          <FlowSettingsButton icon={<SettingOutlined />}>{this.translate('Fields')}</FlowSettingsButton>
-        </AddSubModelButton>
-        {/* <FlowSettingsButton
-          onClick={() => {
-            this.openStepSettingsDialog(GRID_FLOW_KEY, GRID_STEP);
-          }}
-        >
-          {t('Configure rows')}
-        </FlowSettingsButton> */}
-      </>
-=======
-      <AddSubModelButton subModelKey="items" subModelBaseClasses={['FormItemModel']} model={this} keepDropdownOpen>
+      <AddSubModelButton
+        subModelKey="items"
+        subModelBaseClasses={['FormItemModel', 'FormCustomFormItemModel']}
+        model={this}
+        keepDropdownOpen
+      >
         <FlowSettingsButton icon={<SettingOutlined />}>{this.translate('Fields')}</FlowSettingsButton>
       </AddSubModelButton>
->>>>>>> c389dd55
     );
   }
 }
