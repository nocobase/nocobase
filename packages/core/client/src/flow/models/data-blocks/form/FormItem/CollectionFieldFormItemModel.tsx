--- conflicted
+++ resolved
@@ -7,12 +7,7 @@
  * For more information, please refer to: https://www.nocobase.com/agreement.
  */
 
-<<<<<<< HEAD
-import { Collection, escapeT, FlowModelContext } from '@nocobase/flow-engine';
-=======
-import { Collection, escapeT, FlowModelContext, buildWrapperFieldChildren } from '@nocobase/flow-engine';
-import { omitBy, isUndefined } from 'lodash';
->>>>>>> 55311016
+import { escapeT, FlowModelContext, buildWrapperFieldChildren } from '@nocobase/flow-engine';
 import { customAlphabet as Alphabet } from 'nanoid';
 import { FormItemModel } from './FormItemModel';
 import { EditFormModel } from '../EditFormModel';
