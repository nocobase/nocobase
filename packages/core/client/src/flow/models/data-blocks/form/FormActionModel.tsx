--- conflicted
+++ resolved
@@ -34,13 +34,6 @@
   steps: {
     saveResource: {
       async handler(ctx) {
-<<<<<<< HEAD
-        if (!ctx.currentBlockModel?.resource) {
-          ctx.message.error(ctx.t('No resource selected for submission.'));
-          return;
-        }
-        const currentBlockModel = ctx.currentBlockModel as FormModel;
-=======
         if (!ctx?.resource) {
           throw new Error('Resource is not initialized');
         }
@@ -49,7 +42,6 @@
         }
         const resource = ctx.resource;
         const blockModel = ctx.blockModel as FormModel;
->>>>>>> 0a228f04
         try {
           await blockModel.form.submit();
           const values = blockModel.form.values;
