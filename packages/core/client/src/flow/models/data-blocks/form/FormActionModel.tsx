/**
 * This file is part of the NocoBase (R) project.
 * Copyright (c) 2020-2024 NocoBase Co., Ltd.
 * Authors: NocoBase Team.
 *
 * This project is dual-licensed under AGPL-3.0 and NocoBase Commercial License.
 * For more information, please refer to: https://www.nocobase.com/agreement.
 */

import { escapeT, MultiRecordResource, SingleRecordResource } from '@nocobase/flow-engine';
import { ButtonProps } from 'antd';
import { ActionModel } from '../../base/ActionModel';
import { DataBlockModel } from '../../base/BlockModel';
import { EditFormModel, FormModel } from './FormModel';

export class FormActionModel extends ActionModel {}

export class FormSubmitActionModel extends FormActionModel {
  defaultProps: ButtonProps = {
    title: escapeT('Submit'),
    type: 'primary',
    htmlType: 'submit',
  };
}

FormSubmitActionModel.define({
  title: escapeT('Submit'),
});

FormSubmitActionModel.registerFlow({
  key: 'submitSettings',
  on: 'click',
  steps: {
    step1: {
      async handler(ctx) {
<<<<<<< HEAD
        if (!ctx.currentBlockModel?.resource) {
          ctx.message.error(ctx.model.flowEngine.translate('No resource selected for submission.'));
          return;
        }
        const currentBlockModel = ctx.currentBlockModel as FormModel;

=======
        if (!ctx.shared?.currentBlockModel?.resource) {
          ctx.message.error(ctx.t('No resource selected for submission.'));
          return;
        }
        const currentBlockModel = ctx.shared.currentBlockModel as FormModel;
>>>>>>> 0f17dabd
        try {
          await currentBlockModel.form.submit();
          const values = currentBlockModel.form.values;
          if (currentBlockModel.resource instanceof SingleRecordResource) {
            if (currentBlockModel instanceof EditFormModel) {
              const currentFilterByTk = currentBlockModel.resource.getMeta('currentFilterByTk');
              if (!currentFilterByTk) {
                currentBlockModel.resource.isNewRecord = true; // 设置为新记录
              }
            }
            await currentBlockModel.resource.save(values);
            if (currentBlockModel instanceof EditFormModel) {
              currentBlockModel.resource.isNewRecord = false;
              await currentBlockModel.resource.refresh();
            }
          } else if (currentBlockModel.resource instanceof MultiRecordResource) {
            const currentFilterByTk = currentBlockModel.resource.getMeta('currentFilterByTk');
            if (!currentFilterByTk) {
              ctx.message.error(ctx.t('No filterByTk found for multi-record resource.'));
              return;
            }
            await currentBlockModel.resource.update(currentFilterByTk, values);
          }
        } catch (error) {
          // 显示保存失败提示
<<<<<<< HEAD
          ctx.message.error(ctx.model.flowEngine.translate('Save failed'));
=======
          ctx.message.error(ctx.t('Save failed'));
>>>>>>> 0f17dabd
          console.error('Form submission error:', error);
          return;
        }

<<<<<<< HEAD
        ctx.message.success(ctx.model.flowEngine.translate('Saved successfully'));

        if (currentBlockModel.resource instanceof SingleRecordResource && currentBlockModel.resource.isNewRecord) {
          // 新增记录成功后重置表单
          await currentBlockModel.form.reset();
        } else {
          // 编辑记录成功后刷新数据，保持表单状态
          await currentBlockModel.resource.refresh();
        }
=======
        ctx.message.success(ctx.t('Saved successfully'));
>>>>>>> 0f17dabd

        const parentBlockModel = ctx.currentFlow?.currentBlockModel as DataBlockModel;
        if (parentBlockModel) {
          parentBlockModel.resource.refresh();
        }
        if (ctx.currentView && ctx.closable) {
          ctx.currentView.close();
        }
      },
    },
  },
});<|MERGE_RESOLUTION|>--- conflicted
+++ resolved
@@ -33,20 +33,11 @@
   steps: {
     step1: {
       async handler(ctx) {
-<<<<<<< HEAD
-        if (!ctx.currentBlockModel?.resource) {
-          ctx.message.error(ctx.model.flowEngine.translate('No resource selected for submission.'));
-          return;
-        }
-        const currentBlockModel = ctx.currentBlockModel as FormModel;
-
-=======
         if (!ctx.shared?.currentBlockModel?.resource) {
           ctx.message.error(ctx.t('No resource selected for submission.'));
           return;
         }
         const currentBlockModel = ctx.shared.currentBlockModel as FormModel;
->>>>>>> 0f17dabd
         try {
           await currentBlockModel.form.submit();
           const values = currentBlockModel.form.values;
@@ -72,28 +63,12 @@
           }
         } catch (error) {
           // 显示保存失败提示
-<<<<<<< HEAD
-          ctx.message.error(ctx.model.flowEngine.translate('Save failed'));
-=======
           ctx.message.error(ctx.t('Save failed'));
->>>>>>> 0f17dabd
           console.error('Form submission error:', error);
           return;
         }
 
-<<<<<<< HEAD
-        ctx.message.success(ctx.model.flowEngine.translate('Saved successfully'));
-
-        if (currentBlockModel.resource instanceof SingleRecordResource && currentBlockModel.resource.isNewRecord) {
-          // 新增记录成功后重置表单
-          await currentBlockModel.form.reset();
-        } else {
-          // 编辑记录成功后刷新数据，保持表单状态
-          await currentBlockModel.resource.refresh();
-        }
-=======
         ctx.message.success(ctx.t('Saved successfully'));
->>>>>>> 0f17dabd
 
         const parentBlockModel = ctx.currentFlow?.currentBlockModel as DataBlockModel;
         if (parentBlockModel) {
