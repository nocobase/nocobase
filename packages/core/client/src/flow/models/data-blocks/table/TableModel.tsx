/**
 * This file is part of the NocoBase (R) project.
 * Copyright (c) 2020-2024 NocoBase Co., Ltd.
 * Authors: NocoBase Team.
 *
 * This project is dual-licensed under AGPL-3.0 and NocoBase Commercial License.
 * For more information, please refer to: https://www.nocobase.com/agreement.
 */

import { EditOutlined } from '@ant-design/icons';
import { DragEndEvent } from '@dnd-kit/core';
import { css } from '@emotion/css';
import { observer } from '@formily/reactive-react';
import {
  AddSubModelButton,
  DndProvider,
  DragHandler,
  Droppable,
  escapeT,
  FlowModelRenderer,
  FlowSettingsButton,
  ForkFlowModel,
  MultiRecordResource,
  useFlowEngine,
} from '@nocobase/flow-engine';
import { SettingOutlined } from '@ant-design/icons';
import { Space, Table } from 'antd';
import classNames from 'classnames';
import _ from 'lodash';
import React, { useRef } from 'react';
import { ActionModel, CollectionActionModel } from '../../base/ActionModel';
import { CollectionBlockModel } from '../../base/BlockModel';
import { QuickEditForm } from '../form/QuickEditForm';
import { TableColumnModel, TableCustomColumnModel } from './TableColumnModel';
import { extractIndex } from './utils';

type TableModelStructure = {
  subModels: {
    columns: TableColumnModel[];
    actions: ActionModel[];
  };
};

const TableIndex = (props) => {
  const { index, ...otherProps } = props;
  return (
    <div className={classNames('nb-table-index')} style={{ padding: '0 8px 0 16px' }} {...otherProps}>
      {index}
    </div>
  );
};

const rowSelectCheckboxWrapperClass = css`
  position: relative;
  display: flex;
  align-items: center;
  justify-content: space-evenly;
  padding-right: 8px;
  .nb-table-index {
    opacity: 0;
  }
  &:not(.checked) {
    .nb-table-index {
      opacity: 1;
    }
  }
`;

const rowSelectCheckboxWrapperClassHover = css`
  &:hover {
    .nb-table-index {
      opacity: 0;
    }
    .nb-origin-node {
      display: block;
    }
  }
`;
const rowSelectCheckboxContentClass = css`
  position: relative;
  display: flex;
  align-items: center;
  justify-content: space-evenly;
`;

const rowSelectCheckboxCheckedClassHover = css`
  position: absolute;
  right: 50%;
  transform: translateX(50%);
  &:not(.checked) {
    display: none;
  }
`;
const HeaderWrapperComponent = React.memo((props) => {
  const engine = useFlowEngine();

  const onDragEnd = ({ active, over }: DragEndEvent) => {
    if (active.id && over?.id && active.id !== over.id) {
      engine.moveModel(active.id as string, over.id as string);
    }
  };

  return (
    <DndProvider onDragEnd={onDragEnd}>
      <thead {...props} />
    </DndProvider>
  );
});

const AddFieldColumn = ({ model }) => {
  return (
    <AddSubModelButton
      model={model}
      subModelKey={'columns'}
      key={'table-add-columns'}
      subModelBaseClasses={['TableColumnModel', 'TableCustomColumnModel']}
      afterSubModelInit={async (column: TableColumnModel) => {
        await column.applyAutoFlows();
      }}
      afterSubModelAdd={async (column: TableColumnModel | TableCustomColumnModel) => {
        // Only append fields for actual table field columns
        if (column instanceof TableColumnModel) {
          model.addAppends(column.fieldPath, true);
        }
      }}
      keepDropdownOpen
    >
      <FlowSettingsButton icon={<SettingOutlined />}>{model.translate('Fields')}</FlowSettingsButton>
    </AddSubModelButton>
  );
};

export class TableModel extends CollectionBlockModel<TableModelStructure> {
  protected static override filterAssociatedFields(fields: any[]): any[] {
    const toMany = ['o2m', 'm2m'];
    return fields.filter((f) => toMany.includes(f.interface));
  }
  get resource() {
    return super.resource as MultiRecordResource;
  }

  createResource(ctx, params) {
    return new MultiRecordResource();
  }

  getColumns() {
    const isConfigMode = !!this.flowEngine?.flowSettings?.enabled;
    const cols = this.mapSubModels('columns', (column) => {
      return column.getColumnProps();
    })
<<<<<<< HEAD
      .filter((v) => {
        return !v.hidden;
      })
=======
      .filter(Boolean)
>>>>>>> be9222b6
      .concat({
        key: 'empty',
      })
      .concat({
        key: 'addColumn',
        fixed: 'right',
        width: 200,
        title: <AddFieldColumn model={this} />,
      } as any);
    return cols;
  }

  EditableRow = (props) => {
    return <tr {...props} />;
  };

  EditableCell = observer<any>((props) => {
    const { className, title, editable, width, record, recordIndex, dataIndex, children, model, ...restProps } = props;
    const ref = useRef(null);
    if (editable) {
      return (
        <td
          ref={ref}
          {...restProps}
          className={classNames(
            className,
            css`
              .edit-icon {
                position: absolute;
                display: none;
                color: #1890ff;
                margin-left: 8px;
                cursor: pointer;
                z-index: 100;
                top: 50%;
                right: 8px;
                transform: translateY(-50%);
              }
              &:hover {
                background: rgba(24, 144, 255, 0.1) !important;
              }
              &:hover .edit-icon {
                display: inline-flex;
              }
            `,
          )}
        >
          <EditOutlined
            className="edit-icon"
            onClick={async (e) => {
              e.preventDefault();
              e.stopPropagation();
              // 阻止事件冒泡，避免触发行选中
              try {
                await QuickEditForm.open({
                  flowEngine: this.flowEngine,
                  target: ref.current,
                  dataSourceKey: this.collection.dataSourceKey,
                  collectionName: this.collection.name,
                  fieldPath: dataIndex,
                  filterByTk: this.collection.getFilterByTK(record),
                  record: record,
                  fieldProps: model.subModels.field.props,
                  onSuccess: (values) => {
                    record[dataIndex] = values[dataIndex];
                    this.resource.getData()[recordIndex] = record;
                    // 仅重渲染单元格
                    const fork: ForkFlowModel = model.subModels.field.createFork({}, `${recordIndex}`);
                    fork.context.defineProperty('record', {
                      get: () => record,
                    });
                    // fork.context.defineProperty('fieldValue', {
                    //   get: () => values[dataIndex],
                    // });
                    fork.setProps({ value: values[dataIndex] });
                    fork.context.defineProperty('recordIndex', {
                      get: () => recordIndex,
                    });
                    model.rerender();
                  },
                });
                // await this.resource.refresh();
              } catch (error) {
                // console.error('Error stopping event propagation:', error);
              }
            }}
          />
          <div
            ref={ref}
            className={css`
              overflow: hidden;
              text-overflow: ellipsis;
              white-space: nowrap;
              width: calc(${width}px - 16px);
            `}
          >
            {children}
          </div>
        </td>
      );
    }
    return (
      <td className={classNames(className)} {...restProps}>
        <div
          className={css`
            overflow: hidden;
            text-overflow: ellipsis;
            white-space: nowrap;
            width: calc(${width}px - 16px);
          `}
        >
          {children}
        </div>
      </td>
    );
  });

  components = {
    header: {
      wrapper: HeaderWrapperComponent,
    },
    body: {
      // row: this.EditableRow,
      cell: this.EditableCell,
    },
  };

  renderCell = (checked, record, index, originNode) => {
    if (!this.props.dragSort && !this.props.showIndex) {
      return originNode;
    }
    const current = this.resource.getPage();

    const pageSize = this.resource.getPageSize() || 20;
    if (current) {
      index = index + (current - 1) * pageSize + 1;
    } else {
      index = index + 1;
    }
    if (record.__index) {
      index = extractIndex(record.__index);
    }
    return (
      <div
        role="button"
        aria-label={`table-index-${index}`}
        className={classNames(checked ? 'checked' : null, rowSelectCheckboxWrapperClass, {
          [rowSelectCheckboxWrapperClassHover]: true,
        })}
      >
        <div className={classNames(checked ? 'checked' : null, rowSelectCheckboxContentClass)}>
          {this.props.showIndex && <TableIndex index={index} />}
        </div>

        <div className={classNames('nb-origin-node', checked ? 'checked' : null, rowSelectCheckboxCheckedClassHover)}>
          {originNode}
        </div>
      </div>
    );
  };

  renderComponent() {
    return (
      <>
        <DndProvider>
          <div style={{ display: 'flex', justifyContent: 'space-between', alignItems: 'center', marginBottom: 16 }}>
            <Space>
              {this.mapSubModels('actions', (action) => {
                // @ts-ignore
                if (action.props.position === 'left') {
                  return (
                    <FlowModelRenderer
                      key={action.uid}
                      model={action}
                      showFlowSettings={{ showBackground: false, showBorder: false }}
                    />
                  );
                }

                return null;
              })}
              {/* 占位 */}
              <span></span>
            </Space>
            <Space>
              {this.mapSubModels('actions', (action) => {
                // @ts-ignore
                if (action.props.position !== 'left') {
                  return (
                    <Droppable model={action} key={action.uid}>
                      <FlowModelRenderer
                        model={action}
                        showFlowSettings={{ showBackground: false, showBorder: false }}
                        extraToolbarItems={[
                          {
                            key: 'drag-handler',
                            component: DragHandler,
                            sort: 1,
                          },
                        ]}
                      />
                    </Droppable>
                  );
                }

                return null;
              })}
              <AddSubModelButton
                key={'table-column-add-actions'}
                model={this}
                subModelBaseClass={CollectionActionModel}
                subModelKey="actions"
              >
                <FlowSettingsButton icon={<SettingOutlined />}>{this.translate('Actions')}</FlowSettingsButton>
              </AddSubModelButton>
            </Space>
          </div>
        </DndProvider>
        <Table
          components={this.components}
          tableLayout="fixed"
          size={this.props.size}
          rowKey={this.collection.filterTargetKey}
          rowSelection={{
            columnWidth: 50,
            type: 'checkbox',
            onChange: (_, selectedRows) => {
              this.resource.setSelectedRows(selectedRows);
            },
            selectedRowKeys: this.resource.getSelectedRows().map((row) => row[this.collection.filterTargetKey]),
            renderCell: this.renderCell,
          }}
          loading={this.resource.loading}
          virtual={this.props.virtual}
          scroll={{ x: 'max-content' }}
          dataSource={this.resource.getData()}
          columns={this.getColumns()}
          pagination={{
            current: this.resource.getPage(),
            pageSize: this.resource.getPageSize(),
            total: this.resource.getMeta('count'),
            showTotal: (total) => {
              return this.translate('Total {{count}} items', { count: total });
            },
            showSizeChanger: true,
          }}
          onChange={(pagination) => {
            console.log('onChange pagination:', pagination);
            this.resource.loading = true;
            this.resource.setPage(pagination.current);
            this.resource.setPageSize(pagination.pageSize);
            this.resource.refresh();
          }}
        />
      </>
    );
  }
}

TableModel.registerFlow({
  key: 'resourceSettings2',
  steps: {},
});

TableModel.registerFlow({
  key: 'tableSettings',
  sort: 500,
  title: escapeT('Table settings'),
  steps: {
    showRowNumbers: {
      title: escapeT('Show row numbers'),
      uiSchema: {
        showIndex: {
          'x-component': 'Switch',
          'x-decorator': 'FormItem',
        },
      },
      defaultParams: {
        showIndex: true,
      },
      handler(ctx, params) {
        ctx.model.setProps('showIndex', params.showIndex);
      },
    },
    quickEdit: {
      title: escapeT('Enable quick edit'),
      uiSchema: {
        editable: {
          'x-component': 'Switch',
          'x-decorator': 'FormItem',
        },
      },
      defaultParams: {
        editable: false,
      },
      handler(ctx, params) {
        ctx.model.setProps('editable', params.editable);
      },
    },
    pageSize: {
      title: escapeT('Page size'),
      uiSchema: {
        pageSize: {
          'x-component': 'Select',
          'x-decorator': 'FormItem',
          enum: [
            { label: '5', value: 5 },
            { label: '10', value: 10 },
            { label: '20', value: 20 },
            { label: '50', value: 50 },
            { label: '100', value: 100 },
            { label: '200', value: 200 },
          ],
        },
      },
      defaultParams: {
        pageSize: 20,
      },
      handler(ctx, params) {
        ctx.model.resource.loading = true;
        ctx.model.resource.setPage(1);
        ctx.model.resource.setPageSize(params.pageSize);
      },
    },
    dataScope: {
      use: 'dataScope',
      title: escapeT('Data scope'),
    },
    defaultSorting: {
      use: 'sortingRule',
      title: escapeT('Default sorting'),
    },
    // dataLoadingMode: {
    //   use: 'dataLoadingMode',
    //   title: escapeT('Data loading mode'),
    // },
    tableDensity: {
      title: escapeT('Table density'),
      uiSchema: {
        size: {
          'x-component': 'Select',
          'x-decorator': 'FormItem',
          enum: [
            { label: escapeT('Large'), value: 'large' },
            { label: escapeT('Middle'), value: 'middle' },
            { label: escapeT('Small'), value: 'small' },
          ],
        },
      },
      defaultParams: {
        size: 'middle',
      },
      handler(ctx, params) {
        ctx.model.setProps('size', params.size);
      },
    },
    virtualScrolling: {
      title: escapeT('Enable virtual scrolling'),
      uiSchema: {
        virtual: {
          'x-component': 'Switch',
          'x-decorator': 'FormItem',
        },
      },
      defaultParams: {
        virtual: false,
      },
      handler(ctx, params) {
        ctx.model.setProps('virtual', params.virtual);
      },
    },
    refreshData: {
      title: escapeT('Refresh data'),
      async handler(ctx, params) {
        await Promise.all(
          ctx.model.mapSubModels('columns', async (column) => {
            if (!column.hidden) {
              await column.applyAutoFlows();
            }
          }),
        );
      },
    },
  },
});

TableModel.define({
  label: escapeT('Table'),
  group: escapeT('Content'),
  createModelOptions: {
    use: 'TableModel',
    subModels: {
      columns: [
        {
          use: 'TableActionsColumnModel',
        },
      ],
    },
  },
  sort: 300,
});<|MERGE_RESOLUTION|>--- conflicted
+++ resolved
@@ -148,13 +148,7 @@
     const cols = this.mapSubModels('columns', (column) => {
       return column.getColumnProps();
     })
-<<<<<<< HEAD
-      .filter((v) => {
-        return !v.hidden;
-      })
-=======
       .filter(Boolean)
->>>>>>> be9222b6
       .concat({
         key: 'empty',
       })
