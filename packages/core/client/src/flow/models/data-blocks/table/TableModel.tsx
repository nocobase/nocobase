--- conflicted
+++ resolved
@@ -112,7 +112,6 @@
       model={model}
       subModelKey={'columns'}
       key={'table-add-columns'}
-<<<<<<< HEAD
       subModelBaseClasses={['TableColumnModel', 'AssociationFieldItemModel', 'TableCustomColumnModel']}
       afterSubModelInit={async (column: TableColumnModel) => {
         await column.applyAutoFlows();
@@ -124,18 +123,6 @@
           model.addAppends(column.associationPathName, true);
         }
       }}
-=======
-      subModelBaseClasses={['TableColumnModel', 'TableCustomColumnModel']}
-      // afterSubModelInit={async (column: TableColumnModel) => {
-      //   await column.applyAutoFlows();
-      // }}
-      // afterSubModelAdd={async (column: TableColumnModel | TableCustomColumnModel) => {
-      //   // Only append fields for actual table field columns
-      //   if (column instanceof TableColumnModel) {
-      //     model.addAppends(column.fieldPath, true);
-      //   }
-      // }}
->>>>>>> c389dd55
       keepDropdownOpen
     >
       <FlowSettingsButton icon={<SettingOutlined />}>{model.translate('Fields')}</FlowSettingsButton>
