/**
 * This file is part of the NocoBase (R) project.
 * Copyright (c) 2020-2024 NocoBase Co., Ltd.
 * Authors: NocoBase Team.
 *
 * This project is dual-licensed under AGPL-3.0 and NocoBase Commercial License.
 * For more information, please refer to: https://www.nocobase.com/agreement.
 */

import { QuestionCircleOutlined } from '@ant-design/icons';
import { FlowEngineProvider, FlowsFloatContextMenu } from '@nocobase/flow-engine';
import { TableColumnProps, Tooltip } from 'antd';
import React from 'react';
import { FieldModel } from '../../base/FieldModel';
import { ReadPrettyFieldModel } from '../../fields/ReadPrettyField/ReadPrettyFieldModel';

export class TableColumnModel extends FieldModel {
  getColumnProps(): TableColumnProps {
    const titleContent = (
      <FlowsFloatContextMenu
        model={this}
        containerStyle={{ display: 'block', padding: '11px 8px', margin: '-11px -8px' }}
        showBorder={false}
        settingsMenuLevel={2}
      >
        {this.props.title}
      </FlowsFloatContextMenu>
    );
    return {
      ...this.props,
      ellipsis: true,
      title: this.props.tooltip ? (
        <span style={{ display: 'inline-flex', alignItems: 'center', gap: 4 }}>
          {titleContent}
          <Tooltip title={this.props.tooltip}>
            <QuestionCircleOutlined style={{ cursor: 'pointer' }} />
          </Tooltip>
        </span>
      ) : (
        titleContent
      ),
      onCell: (record) => ({
        record,
        width: this.props.width,
        editable: this.props.editable || false,
        dataIndex: this.props.dataIndex,
        title: this.props.title,
        // handleSave,
      }),
      render: this.render(),
    };
  }

  render() {
    return (value, record, index) => (
      <>
<<<<<<< HEAD
        {this.mapSubModels('field', (action: ReadPrettyFieldModel) => {
          const fork = action.createFork({}, `index`);
=======
        {this.mapSubModels('field', (action: TableFieldModel) => {
          const fork = action.createFork({}, `${index}`);
>>>>>>> 0f472b45
          fork.setSharedContext({ index, value, record });
          return <FlowEngineProvider engine={this.flowEngine}>{fork.render()}</FlowEngineProvider>;
        })}
      </>
    );
  }
}

TableColumnModel.define({
  title: 'Table Column',
  icon: 'TableColumn',
  defaultOptions: {
    use: 'TableColumnModel',
  },
  sort: 0,
});

TableColumnModel.registerFlow({
  key: 'default',
  auto: true,
  steps: {
    step1: {
      async handler(ctx, params) {
        if (!params.dataSourceKey || !params.collectionName || !params.fieldPath) {
          throw new Error('dataSourceKey, collectionName and fieldPath are required parameters');
        }
        if (!ctx.shared.currentBlockModel) {
          throw new Error('Current block model is not set in shared context');
        }
        if (ctx.model.collectionField) {
          return;
        }
        const { dataSourceKey, collectionName, fieldPath } = params;
        const field = ctx.globals.dataSourceManager.getCollectionField(
          `${dataSourceKey}.${collectionName}.${fieldPath}`,
        );
        if (!field) {
          throw new Error(`Collection field not found: ${dataSourceKey}.${collectionName}.${fieldPath}`);
        }
        ctx.model.collectionField = field;
        ctx.model.fieldPath = params.fieldPath;
        ctx.model.setProps('title', field.title);
        ctx.model.setProps('dataIndex', field.name);
        await ctx.model.applySubModelsAutoFlows('field');
      },
    },
    editColumTitle: {
      title: 'Column title',
      uiSchema: {
        title: {
          'x-component': 'Input',
          'x-decorator': 'FormItem',
          'x-component-props': {
            placeholder: 'Column title',
          },
        },
      },
      defaultParams: (ctx) => {
        return {
          title: ctx.model.collectionField?.title,
        };
      },
      handler(ctx, params) {
        ctx.model.setProps('title', params.title || ctx.model.collectionField?.title);
      },
    },
    editTooltip: {
      title: 'Edit tooltip',
      uiSchema: {
        tooltip: {
          'x-component': 'Input.TextArea',
          'x-decorator': 'FormItem',
          'x-component-props': {
            placeholder: 'Edit tooltip',
          },
        },
      },
      handler(ctx, params) {
        ctx.model.setProps('tooltip', params.tooltip);
      },
    },
    editColumnWidth: {
      title: 'Column width',
      uiSchema: {
        width: {
          'x-component': 'NumberPicker',
          'x-decorator': 'FormItem',
        },
      },
      defaultParams: {
        width: 100,
      },
      handler(ctx, params) {
        ctx.model.setProps('width', params.width);
      },
    },
    enableEditable: {
      title: 'Editable',
      uiSchema: {
        editable: {
          'x-component': 'Switch',
          'x-decorator': 'FormItem',
        },
      },
      defaultParams: {
        editable: false,
      },
      handler(ctx, params) {
        ctx.model.setProps('editable', params.editable);
      },
    },
  },
});<|MERGE_RESOLUTION|>--- conflicted
+++ resolved
@@ -54,13 +54,8 @@
   render() {
     return (value, record, index) => (
       <>
-<<<<<<< HEAD
         {this.mapSubModels('field', (action: ReadPrettyFieldModel) => {
-          const fork = action.createFork({}, `index`);
-=======
-        {this.mapSubModels('field', (action: TableFieldModel) => {
           const fork = action.createFork({}, `${index}`);
->>>>>>> 0f472b45
           fork.setSharedContext({ index, value, record });
           return <FlowEngineProvider engine={this.flowEngine}>{fork.render()}</FlowEngineProvider>;
         })}
