/**
 * This file is part of the NocoBase (R) project.
 * Copyright (c) 2020-2024 NocoBase Co., Ltd.
 * Authors: NocoBase Team.
 *
 * This project is dual-licensed under AGPL-3.0 and NocoBase Commercial License.
 * For more information, please refer to: https://www.nocobase.com/agreement.
 */

import { QuestionCircleOutlined } from '@ant-design/icons';
import { css } from '@emotion/css';
import {
  buildWrapperFieldChildren,
  Collection,
  DragHandler,
  Droppable,
  escapeT,
  FlowErrorFallback,
  FlowModel,
  FlowModelContext,
  FlowModelProvider,
  FlowsFloatContextMenu,
  ModelRenderMode,
  useFlowSettingsContext,
<<<<<<< HEAD
  FlowModelProvider,
  FlowErrorFallback,
  buildRecordMeta,
  inferRecordRef,
=======
>>>>>>> ef4e48bd
} from '@nocobase/flow-engine';
import { TableColumnProps, Tooltip } from 'antd';
import { get } from 'lodash';
import React from 'react';
import { ErrorBoundary } from 'react-error-boundary';
import { FieldModelRenderer } from '../../../common/FieldModelRenderer';
import { CollectionFieldItemModel } from '../../base/CollectionFieldItemModel';
import { FieldModel } from '../../base/FieldModel';
import { ReadPrettyFieldModel } from '../../fields/ReadPrettyField/ReadPrettyFieldModel';
import { FormItem } from '../form/FormItem/FormItem';

export class TableColumnModel extends CollectionFieldItemModel {
  // 标记：该类的 render 返回函数， 避免错误的reactive封装
  static renderMode: ModelRenderMode = ModelRenderMode.RenderFunction;

  // 设置态隐藏时：返回单元格渲染函数，显示“ No permission ”并降低不透明度
  renderHiddenInConfig(): React.ReactNode | undefined {
    return <span style={{ opacity: 0.5 }}>{this.context.t('Permission denied')}</span>;
  }

  async afterAddAsSubModel() {
    await this.applyAutoFlows();
  }

  static defineChildren(ctx: FlowModelContext) {
    const collection = (ctx.model as any).collection || (ctx.collection as Collection);
    return collection.getFields().map((field) => {
      const fieldModel = field.getFirstSubclassNameOf('ReadPrettyFieldModel') || 'ReadPrettyFieldModel';
      const fieldPath = field.name;
      return {
        key: field.name,
        label: field.title,
        toggleable: (subModel) => subModel.getStepParams('fieldSettings', 'init')?.fieldPath === field.name,
        useModel: 'TableColumnModel',
        createModelOptions: () => ({
          use: 'TableColumnModel',
          stepParams: {
            fieldSettings: {
              init: {
                dataSourceKey: collection.dataSourceKey,
                collectionName: collection.name,
                fieldPath,
              },
            },
          },
          subModels: {
            field: {
              use: fieldModel,
            },
          },
        }),
      };
    });
  }

  getColumnProps(): TableColumnProps {
    const titleContent = (
      <Droppable model={this}>
        <FlowsFloatContextMenu
          model={this}
          containerStyle={{ display: 'block', padding: '11px 7px', margin: '-11px -7px' }}
          showBorder={false}
          settingsMenuLevel={3}
          extraToolbarItems={[
            {
              key: 'drag-handler',
              component: DragHandler,
              sort: 1,
            },
          ]}
        >
          <div
            className={css`
              overflow: hidden;
              text-overflow: ellipsis;
              white-space: nowrap;
              width: calc(${this.props.width}px - 16px);
            `}
          >
            {this.props.title}
          </div>
        </FlowsFloatContextMenu>
      </Droppable>
    );
    const cellRenderer = this.render();

    return {
      ...this.props,
      ellipsis: true,
      title: this.props.tooltip ? (
        <span style={{ display: 'inline-flex', alignItems: 'center', gap: 4 }}>
          {titleContent}
          <Tooltip title={this.props.tooltip}>
            <QuestionCircleOutlined style={{ cursor: 'pointer' }} />
          </Tooltip>
        </span>
      ) : (
        titleContent
      ),
      onCell: (record, recordIndex) => ({
        record,
        recordIndex,
        width: this.props.width,
        editable: this.props.editable,
        dataIndex: this.props.dataIndex,
        title: this.props.title,
        model: this,
        // handleSave,
      }),
      render: (value, record, index) => {
        return (
          <FlowModelProvider model={this}>
            <ErrorBoundary FallbackComponent={FlowErrorFallback}>
              {(() => {
                const err = this['__autoFlowError'];
                if (err) throw err;
                return cellRenderer(value, record, index);
              })()}
            </ErrorBoundary>
          </FlowModelProvider>
        );
      },
      hidden: this.hidden && !this.flowEngine.flowSettings?.enabled,
    };
  }
  onInit(options: any): void {
    super.onInit(options);
  }

  render(): any {
    return (value, record, index) => (
      <>
        {this.mapSubModels('field', (field: ReadPrettyFieldModel) => {
          const fork = field.createFork({}, `${index}`);
          fork.context.defineProperty('record', {
            get: () => record,
            meta: () =>
              buildRecordMeta(
                () => (fork.context as any).collection,
                fork.context.t('Current record'),
                (ctx) => inferRecordRef(ctx),
              ),
          });
          fork.context.defineProperty('recordIndex', {
            get: () => index,
          });
          const value = get(record, this.fieldPath);
          return (
            <FormItem key={field.uid} {...this.props} value={value} noStyle={true}>
              <FieldModelRenderer model={fork} />
            </FormItem>
          );
        })}
      </>
    );
  }
}

TableColumnModel.define({
  label: escapeT('Table column'),
  icon: 'TableColumn',
  createModelOptions: {
    use: 'TableColumnModel',
  },
  sort: 0,
});

TableColumnModel.registerFlow({
  key: 'tableColumnSettings',
  sort: 500,
  title: escapeT('Table column settings'),
  steps: {
    init: {
      async handler(ctx, params) {
        const collectionField = ctx.model.collectionField;
        if (!collectionField) {
          return;
        }
        ctx.model.setProps('title', collectionField.title);
        ctx.model.setProps('dataIndex', collectionField.name);
        await ctx.model.applySubModelsAutoFlows('field');
        ctx.model.setProps({
          ...collectionField.getComponentProps(),
        });
      },
    },
    aclCheck: {
      use: 'aclCheck',
    },
    title: {
      title: escapeT('Column title'),
      uiSchema: {
        title: {
          'x-component': 'Input',
          'x-decorator': 'FormItem',
          'x-component-props': {
            placeholder: escapeT('Column title'),
          },
        },
      },
      defaultParams: (ctx) => ({
        title: ctx.model.collectionField?.title,
      }),
      handler(ctx, params) {
        console.log('ctx.collectionField', ctx.collectionField);
        const title = ctx.t(params.title || ctx.model.collectionField?.title);
        ctx.model.setProps('title', title);
      },
    },
    tooltip: {
      title: escapeT('Tooltip'),
      uiSchema: {
        tooltip: {
          'x-component': 'Input.TextArea',
          'x-decorator': 'FormItem',
        },
      },
      handler(ctx, params) {
        ctx.model.setProps('tooltip', params.tooltip);
      },
    },
    width: {
      title: escapeT('Column width'),
      uiSchema: {
        width: {
          'x-component': 'NumberPicker',
          'x-decorator': 'FormItem',
        },
      },
      defaultParams: {
        width: 100,
      },
      handler(ctx, params) {
        ctx.model.setProps('width', params.width);
      },
    },
    quickEdit: {
      title: escapeT('Enable quick edit'),
      uiSchema: (ctx) => {
        return {
          editable: {
            'x-component': 'Switch',
            'x-decorator': 'FormItem',
            'x-disabled': ctx.model.collectionField.readonly || ctx.model.associationPathName,
          },
        };
      },
      defaultParams(ctx) {
        if (ctx.model.collectionField.readonly || ctx.model.associationPathName) {
          return {
            editable: false,
          };
        }
        return {
          editable: ctx.model.parent.props.editable || false,
        };
      },
      handler(ctx, params) {
        ctx.model.setProps('editable', params.editable);
      },
    },
    model: {
      title: escapeT('Field component'),
      use: 'fieldComponent',
    },
  },
});

export class TableCustomColumnModel extends FlowModel {
  static renderMode: ModelRenderMode = ModelRenderMode.RenderFunction;
}

TableCustomColumnModel.registerFlow({
  key: 'tableColumnSettings',
  title: escapeT('Table column settings'),
  steps: {
    title: {
      title: escapeT('Column title'),
      uiSchema: {
        title: {
          'x-component': 'Input',
          'x-decorator': 'FormItem',
          'x-component-props': {
            placeholder: escapeT('Column title'),
          },
        },
      },
      defaultParams: (ctx) => {
        return {
          title:
            ctx.model.title ||
            ctx.model.constructor['meta']?.title ||
            ctx.model.flowEngine.findModelClass((_, ModelClass) => {
              return ModelClass === ctx.model.constructor;
            })?.[0],
        };
      },
      handler(ctx, params) {
        const title = ctx.engine.translate(params.title);
        ctx.model.setProps('title', title);
      },
    },
    tooltip: {
      title: escapeT('Tooltip'),
      uiSchema: {
        tooltip: {
          'x-component': 'Input.TextArea',
          'x-decorator': 'FormItem',
        },
      },
      handler(ctx, params) {
        ctx.model.setProps('tooltip', params.tooltip);
      },
    },
    width: {
      title: escapeT('Column width'),
      uiSchema: {
        width: {
          'x-component': 'NumberPicker',
          'x-decorator': 'FormItem',
        },
      },
      defaultParams: {
        width: 100,
      },
      handler(ctx, params) {
        ctx.model.setProps('width', params.width);
      },
    },
  },
});

TableCustomColumnModel.define({
  hide: true,
  label: escapeT('Other columns'),
});<|MERGE_RESOLUTION|>--- conflicted
+++ resolved
@@ -22,13 +22,8 @@
   FlowsFloatContextMenu,
   ModelRenderMode,
   useFlowSettingsContext,
-<<<<<<< HEAD
-  FlowModelProvider,
-  FlowErrorFallback,
   buildRecordMeta,
   inferRecordRef,
-=======
->>>>>>> ef4e48bd
 } from '@nocobase/flow-engine';
 import { TableColumnProps, Tooltip } from 'antd';
 import { get } from 'lodash';
