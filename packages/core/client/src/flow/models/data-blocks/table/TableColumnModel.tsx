/**
 * This file is part of the NocoBase (R) project.
 * Copyright (c) 2020-2024 NocoBase Co., Ltd.
 * Authors: NocoBase Team.
 *
 * This project is dual-licensed under AGPL-3.0 and NocoBase Commercial License.
 * For more information, please refer to: https://www.nocobase.com/agreement.
 */

import { EditOutlined, QuestionCircleOutlined } from '@ant-design/icons';
import { css } from '@emotion/css';
import { CollectionField, FlowEngineProvider, FlowsFloatContextMenu } from '@nocobase/flow-engine';
import { TableColumnProps } from 'antd';
import React from 'react';
import { FieldModel } from '../../base/FieldModel';
import { QuickEditForm } from '../form/QuickEditForm';
import { TableFieldModel } from './fields/TableFieldModel';

export class TableColumnModel extends FieldModel {
  getColumnProps(): TableColumnProps {
    const titleContent = (
      <FlowsFloatContextMenu
        model={this}
        containerStyle={{ display: 'block', padding: '11px 8px', margin: '-11px -8px' }}
      >
        {this.props.title}
      </FlowsFloatContextMenu>
    );
    return {
      ...this.props,
<<<<<<< HEAD
      title: this.props.tooltip ? (
        <span style={{ display: 'inline-flex', alignItems: 'center', gap: 4 }}>
          {titleContent}
          <Tooltip title={this.props.tooltip}>
            <QuestionCircleOutlined style={{ cursor: 'pointer' }} />
          </Tooltip>
        </span>
      ) : (
        titleContent
=======
      width: 100,
      ellipsis: true,
      title: (
        <FlowsFloatContextMenu
          model={this}
          containerStyle={{ display: 'block', padding: '11px 8px', margin: '-11px -8px' }}
          showBorder={false}
        >
          {this.props.title}
        </FlowsFloatContextMenu>
>>>>>>> d51442ef
      ),
      onCell: (record) => ({
        className: css`
          .edit-icon {
            position: absolute;
            display: none;
            color: #1890ff;
            margin-left: 8px;
            cursor: pointer;
            top: 50%;
            right: 8px;
            transform: translateY(-50%);
          }
          &:hover {
            background: rgba(24, 144, 255, 0.1) !important;
          }
          &:hover .edit-icon {
            display: inline-flex;
          }
        `,
      }),
      render: this.render(),
    };
  }

  renderQuickEditButton(record) {
    return (
      // <Tooltip title="快速编辑">
      <EditOutlined
        className="edit-icon"
        onClick={async (e) => {
          e.stopPropagation();
          await QuickEditForm.open({
            flowEngine: this.flowEngine,
            collectionField: this.collectionField as CollectionField,
            filterByTk: record.id,
          });
          await this.parent.resource.refresh();
        }}
      />
      // </Tooltip>
    );
  }

  render() {
    const { width = '100px', ellipsis } = this.props;
    return (value, record, index) => (
      <div
        className={css`
          overflow: hidden;
          text-overflow: ellipsis;
          white-space: nowrap;
          width: ${width};
        `}
      >
        {this.mapSubModels('field', (action: TableFieldModel) => {
          const fork = action.createFork({}, `index`);
          fork.setSharedContext({ index, value, record });
          return <FlowEngineProvider engine={this.flowEngine}>{fork.render()}</FlowEngineProvider>;
        })}
        {/* {this.mapSubModels('field', (action: TableFieldModel) => {
          const fork = action.createFork({}, `${index}`);
          return (
            <FlowModelRenderer
              key={fork.uid}
              fallback={<Skeleton.Button size="small" />}
              model={fork}
              showFlowSettings
              hideRemoveInSettings
              sharedContext={{ index, value, record }}
              extraContext={{ index, value, record }}
            />
          );
        })} */}
        {this.renderQuickEditButton(record)}
      </div>
    );
  }
}

TableColumnModel.define({
  title: 'Table Column',
  icon: 'TableColumn',
  defaultOptions: {
    use: 'TableColumnModel',
  },
  sort: 0,
});

TableColumnModel.registerFlow({
  key: 'default',
  auto: true,
  steps: {
    step1: {
      handler(ctx, params) {
        if (!params.fieldPath) {
          return;
        }
        if (ctx.model.collectionField) {
          return;
        }
        const field = ctx.globals.dataSourceManager.getCollectionField(params.fieldPath);
        ctx.model.collectionField = field;
        ctx.model.fieldPath = params.fieldPath;
        ctx.model.setProps('title', field.title);
        ctx.model.setProps('dataIndex', field.name);
      },
    },
    editColumTitle: {
      title: 'Column title',
      uiSchema: {
        title: {
          'x-component': 'Input',
          'x-decorator': 'FormItem',
          'x-component-props': {
            placeholder: 'Column title',
          },
        },
      },
      defaultParams: (ctx) => {
        return {
          title: ctx.model.collectionField?.title,
        };
      },
      handler(ctx, params) {
        ctx.model.setProps('title', params.title || ctx.model.collectionField?.title);
      },
    },
    editTooltip: {
      title: 'Edit tooltip',
      uiSchema: {
        tooltip: {
          'x-component': 'Input.TextArea',
          'x-decorator': 'FormItem',
          'x-component-props': {
            placeholder: 'Edit tooltip',
          },
        },
      },
      handler(ctx, params) {
        ctx.model.setProps('tooltip', params.tooltip);
      },
    },
    editColumnWidth: {
      title: 'Column width',
      uiSchema: {
        width: {
          'x-component': 'NumberPicker',
          'x-decorator': 'FormItem',
        },
      },
      defaultParams: {
        width: '200',
      },
      handler(ctx, params) {
        ctx.model.setProps('width', params.width);
      },
    },
  },
});<|MERGE_RESOLUTION|>--- conflicted
+++ resolved
@@ -22,13 +22,15 @@
       <FlowsFloatContextMenu
         model={this}
         containerStyle={{ display: 'block', padding: '11px 8px', margin: '-11px -8px' }}
+        showBorder={false}
       >
         {this.props.title}
       </FlowsFloatContextMenu>
     );
     return {
       ...this.props,
-<<<<<<< HEAD
+      width: 100,
+      ellipsis: true,
       title: this.props.tooltip ? (
         <span style={{ display: 'inline-flex', alignItems: 'center', gap: 4 }}>
           {titleContent}
@@ -38,18 +40,6 @@
         </span>
       ) : (
         titleContent
-=======
-      width: 100,
-      ellipsis: true,
-      title: (
-        <FlowsFloatContextMenu
-          model={this}
-          containerStyle={{ display: 'block', padding: '11px 8px', margin: '-11px -8px' }}
-          showBorder={false}
-        >
-          {this.props.title}
-        </FlowsFloatContextMenu>
->>>>>>> d51442ef
       ),
       onCell: (record) => ({
         className: css`
