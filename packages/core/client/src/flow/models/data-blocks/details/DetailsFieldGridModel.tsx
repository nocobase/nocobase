--- conflicted
+++ resolved
@@ -61,12 +61,7 @@
         await field.applyAutoFlows();
       }}
       onSubModelAdded={async (item: DetailItemModel) => {
-<<<<<<< HEAD
-        const fieldPath = item.getStepParams('fieldSettings', 'init').fieldPath;
-        model.ctx.currentBlockModel.addAppends(fieldPath, true);
-=======
         model.context.blockModel.addAppends(item.fieldPath, true);
->>>>>>> 0a228f04
       }}
     />
   );
