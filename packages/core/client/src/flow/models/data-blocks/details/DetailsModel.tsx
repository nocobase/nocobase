/**
 * This file is part of the NocoBase (R) project.
 * Copyright (c) 2020-2024 NocoBase Co., Ltd.
 * Authors: NocoBase Team.
 *
 * This project is dual-licensed under AGPL-3.0 and NocoBase Commercial License.
 * For more information, please refer to: https://www.nocobase.com/agreement.
 */

import {
  AddSubModelButton,
  DndProvider,
  DragHandler,
  Droppable,
  FlowModelContext,
  FlowModelRenderer,
  FlowSettingsButton,
  MultiRecordResource,
  SingleRecordResource,
  escapeT,
} from '@nocobase/flow-engine';
import { SettingOutlined } from '@ant-design/icons';
import { tval } from '@nocobase/utils/client';
import { Pagination, Space } from 'antd';
import _ from 'lodash';
import React from 'react';
import { RecordActionModel } from '../../base/ActionModel';
import { CollectionBlockModel } from '../../base/BlockModel';
import { BlockGridModel } from '../../base/GridModel';
import { DetailsFieldGridModel } from './DetailsFieldGridModel';
import { FormComponent } from '../form/FormModel';

export class DetailsModel extends CollectionBlockModel<{
  parent?: BlockGridModel;
  subModels?: { grid: DetailsFieldGridModel; actions?: RecordActionModel[] };
}> {
  static override getChildrenFilters(_ctx: FlowModelContext) {
    return { currentRecord: true };
  }
  createResource(ctx, params) {
    if (this.association?.type === 'hasOne' || this.association?.type === 'belongsTo') {
      const resource = new SingleRecordResource();
      resource.isNewRecord = false;
      return resource;
    }
    if (Object.keys(params).includes('filterByTk')) {
      const resource = new SingleRecordResource();
      resource.isNewRecord = false;
      return resource;
    }
    const resource = new MultiRecordResource();
    resource.setPageSize(1);
    return resource;
  }

  onInit(options: any): void {
    super.onInit(options);
    this.context.defineProperty('record', {
      get: () => this.getCurrentRecord(),
      cache: false,
    });
  }

  isMultiRecordResource() {
    return this.resource instanceof MultiRecordResource;
  }

  getCurrentRecord() {
    const data = this.resource.getData();
    return Array.isArray(data) ? data[0] : data;
  }

  handlePageChange = async (page: number) => {
    if (this.resource instanceof MultiRecordResource) {
      const multiResource = this.resource as MultiRecordResource;
      multiResource.setPage(page);
      multiResource.loading = true;
      await this.refresh();
    }
  };

  async refresh() {
    await this.resource.refresh();
  }

  renderPagination() {
    const resource = this.resource as MultiRecordResource;
    if (!this.isMultiRecordResource() || !resource.getPage()) {
      return null;
    }
    return (
      <div
        style={{
          textAlign: 'center',
        }}
      >
        <Pagination
          simple
          pageSize={1}
          showSizeChanger={false}
          defaultCurrent={resource.getPage()}
          total={resource.getTotalPage()}
          onChange={this.handlePageChange}
          style={{ display: 'inline-block' }}
        />
      </div>
    );
  }

  renderComponent() {
    const { colon, labelAlign, labelWidth, labelWrap, layout } = this.props;
    return (
      <>
        <DndProvider>
          <div style={{ padding: this.context.themeToken.padding, textAlign: 'right' }}>
            <Space>
              {this.mapSubModels('actions', (action) => {
                return (
                  <Droppable model={action} key={action.uid}>
                    <FlowModelRenderer
                      model={action}
                      showFlowSettings={{ showBackground: false, showBorder: false }}
                      extraToolbarItems={[
                        {
                          key: 'drag-handler',
                          component: DragHandler,
                          sort: 1,
                        },
                      ]}
                    />
                  </Droppable>
                );
              })}
<<<<<<< HEAD
              <AddActionButton
=======

              <AddSubModelButton
>>>>>>> 4075c5b4
                model={this}
                subModelKey="actions"
                subModelBaseClass={RecordActionModel}
                afterSubModelInit={async (actionModel) => {
                  actionModel.setStepParams('buttonSettings', 'general', { type: 'default' });
                }}
              >
                <FlowSettingsButton icon={<SettingOutlined />}>{this.translate('Actions')}</FlowSettingsButton>
              </AddSubModelButton>
            </Space>
          </div>
        </DndProvider>
        <FormComponent model={this} layoutProps={{ colon, labelAlign, labelWidth, labelWrap, layout }}>
          <FlowModelRenderer model={this.subModels.grid} showFlowSettings={false} />
        </FormComponent>
        {this.renderPagination()}
      </>
    );
  }
}

DetailsModel.registerFlow({
  key: 'detailsSettings',
  title: escapeT('Details settings'),
  sort: 150,
  steps: {
    refresh: {
      async handler(ctx) {
        if (!ctx.resource) {
          throw new Error('Resource is not initialized');
        }
        // 1. 先初始化字段网格，确保所有字段都创建完成
        await ctx.model.applySubModelsAutoFlows('grid');
      },
    },
    layout: {
      use: 'layout',
      title: tval('Layout'),
    },
  },
});

DetailsModel.define({
  label: escapeT('Details'),
  createModelOptions: {
    use: 'DetailsModel',
    subModels: {
      grid: {
        use: 'DetailsFieldGridModel',
      },
    },
  },
  sort: 350,
});<|MERGE_RESOLUTION|>--- conflicted
+++ resolved
@@ -131,12 +131,8 @@
                   </Droppable>
                 );
               })}
-<<<<<<< HEAD
-              <AddActionButton
-=======
 
               <AddSubModelButton
->>>>>>> 4075c5b4
                 model={this}
                 subModelKey="actions"
                 subModelBaseClass={RecordActionModel}
