/**
 * This file is part of the NocoBase (R) project.
 * Copyright (c) 2020-2024 NocoBase Co., Ltd.
 * Authors: NocoBase Team.
 *
 * This project is dual-licensed under AGPL-3.0 and NocoBase Commercial License.
 * For more information, please refer to: https://www.nocobase.com/agreement.
 */

import { FormLayout } from '@formily/antd-v5';
import {
  AddActionButton,
  CollectionField,
  DndProvider,
  DragHandler,
  Droppable,
  FlowModelRenderer,
  MultiRecordResource,
  SingleRecordResource,
  buildActionItems,
  escapeT,
} from '@nocobase/flow-engine';
import { Pagination, Space } from 'antd';
import _ from 'lodash';
import React from 'react';
import { RecordActionModel } from '../../base/ActionModel';
import { DataBlockModel } from '../../base/BlockModel';
import { BlockGridModel } from '../../base/GridModel';
import { DetailsFieldGridModel } from './DetailsFieldGridModel';

export class DetailsModel extends DataBlockModel<{
  parent?: BlockGridModel;
  subModels?: { grid: DetailsFieldGridModel; actions?: RecordActionModel[] };
}> {
  createResource(ctx, params) {
    if (this.association?.type === 'hasOne' || this.association?.type === 'belongsTo') {
      const resource = new SingleRecordResource();
      resource.isNewRecord = false;
      return resource;
    }
    if (Object.keys(params).includes('filterByTk')) {
      const resource = new SingleRecordResource();
      resource.isNewRecord = false;
      return resource;
    }
    const resource = new MultiRecordResource();
    resource.setPageSize(1);
    return resource;
  }

  onInit(options: any): void {
    super.onInit(options);
    this.context.defineProperty('record', {
      get: () => this.getCurrentRecord(),
      cache: false,
    });
  }

  isMultiRecordResource() {
    return this.resource instanceof MultiRecordResource;
  }

  getCurrentRecord() {
    const data = this.resource.getData();
    return Array.isArray(data) ? data[0] : data;
  }

  handlePageChange = async (page: number) => {
    if (this.resource instanceof MultiRecordResource) {
      const multiResource = this.resource as MultiRecordResource;
      multiResource.setPage(page);
      multiResource.loading = true;
      await this.refresh();
    }
  };

  async refresh() {
    await this.resource.refresh();
    const record = this.getCurrentRecord();
<<<<<<< HEAD
    this.ctx.defineProperty('record', {
      get: () => this.getCurrentRecord(),
      cache: false,
=======
    this.setSharedContext({
      currentRecord: record,
>>>>>>> ee314b21
    });
  }

  renderPagination() {
    const resource = this.resource as MultiRecordResource;
    if (!this.isMultiRecordResource() || !resource.getPage()) {
      return null;
    }
    return (
      <div
        style={{
          textAlign: 'center',
        }}
      >
        <Pagination
          simple
          pageSize={1}
          showSizeChanger={false}
          defaultCurrent={resource.getPage()}
          total={resource.getTotalPage()}
          onChange={this.handlePageChange}
          style={{ display: 'inline-block' }}
        />
      </div>
    );
  }

  renderComponent() {
    return (
      <>
        <DndProvider>
          <div style={{ padding: this.ctx.themeToken.padding, textAlign: 'right' }}>
            <Space>
              {this.mapSubModels('actions', (action) => {
<<<<<<< HEAD
                const filterByTk = this.collection.getFilterByTK(this.ctx.record);

=======
>>>>>>> ee314b21
                return (
                  <Droppable model={action} key={action.uid}>
                    <FlowModelRenderer
                      model={action}
                      showFlowSettings={{ showBackground: false, showBorder: false }}
                      extraToolbarItems={[
                        {
                          key: 'drag-handler',
                          component: DragHandler,
                          sort: 1,
                        },
                      ]}
                    />
                  </Droppable>
                );
              })}

              <AddActionButton
                model={this}
                items={buildActionItems(this, 'RecordActionModel')}
                onModelCreated={async (actionModel) => {
                  actionModel.setStepParams('buttonSettings', 'general', { type: 'default' });
                }}
              />
            </Space>
          </div>
        </DndProvider>
        <FormLayout layout={'vertical'}>
          <FlowModelRenderer model={this.subModels.grid} showFlowSettings={false} />
        </FormLayout>
        {this.renderPagination()}
      </>
    );
  }
}

DetailsModel.registerFlow({
  key: 'detailsSettings',
  title: escapeT('Details settings'),
  auto: true,
  sort: 150,
  steps: {
    dataLoadingMode: {
      use: 'dataLoadingMode',
    },
    refresh: {
      async handler(ctx, params) {
        const { dataLoadingMode } = ctx.model.props;
        if (dataLoadingMode === 'auto') {
          await ctx.model.applySubModelsAutoFlows('grid');
          await ctx.model.refresh();
        } else {
          ctx.model.resource.loading = false;
        }
      },
    },
  },
});

DetailsModel.define({
  title: escapeT('Details'),
  defaultOptions: {
    use: 'DetailsModel',
    subModels: {
      grid: {
        use: 'DetailsFieldGridModel',
      },
    },
  },
  sort: 350,
});<|MERGE_RESOLUTION|>--- conflicted
+++ resolved
@@ -50,7 +50,7 @@
 
   onInit(options: any): void {
     super.onInit(options);
-    this.context.defineProperty('record', {
+    this.ctx.defineProperty('record', {
       get: () => this.getCurrentRecord(),
       cache: false,
     });
@@ -77,14 +77,8 @@
   async refresh() {
     await this.resource.refresh();
     const record = this.getCurrentRecord();
-<<<<<<< HEAD
-    this.ctx.defineProperty('record', {
-      get: () => this.getCurrentRecord(),
-      cache: false,
-=======
-    this.setSharedContext({
+    this.defineContextProperties({
       currentRecord: record,
->>>>>>> ee314b21
     });
   }
 
@@ -119,11 +113,6 @@
           <div style={{ padding: this.ctx.themeToken.padding, textAlign: 'right' }}>
             <Space>
               {this.mapSubModels('actions', (action) => {
-<<<<<<< HEAD
-                const filterByTk = this.collection.getFilterByTK(this.ctx.record);
-
-=======
->>>>>>> ee314b21
                 return (
                   <Droppable model={action} key={action.uid}>
                     <FlowModelRenderer
