--- conflicted
+++ resolved
@@ -29,15 +29,11 @@
       return {
         key: fullName,
         label: field.title,
-<<<<<<< HEAD
         toggleable: (subModel) => {
           const fieldPath = subModel.getStepParams('fieldSettings', 'init')?.fieldPath;
           return fieldPath === fullName;
         },
-=======
-        toggleable: (subModel) => subModel.getStepParams('fieldSettings', 'init')?.fieldPath === field.name,
         useModel: 'DetailItemModel',
->>>>>>> 6c980563
         createModelOptions: () => ({
           use: 'DetailItemModel',
           stepParams: {
