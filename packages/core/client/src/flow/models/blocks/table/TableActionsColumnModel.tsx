--- conflicted
+++ resolved
@@ -27,52 +27,6 @@
 
 const Columns = observer<any>(({ record, model, index }) => {
   return (
-<<<<<<< HEAD
-    <Space
-      size={'middle'}
-      className={css`
-        button {
-          padding: 0;
-        }
-      `}
-    >
-      {model.mapSubModels('actions', (action: ActionModel) => {
-        const fork = action.createFork({}, `${record.__index || index}`);
-        // TODO: reset fork 的状态, fork 复用存在旧状态污染问题
-        fork.invalidateFlowCache('beforeRender');
-        const recordMeta: PropertyMetaFactory = createRecordMetaFactory(
-          () => (fork.context as any).collection,
-          fork.context.t('Current record'),
-          (ctx) => {
-            const coll = ctx.collection;
-            const rec = ctx.record;
-            const name = coll?.name;
-            const dataSourceKey = coll?.dataSourceKey;
-            const filterByTk = coll?.getFilterByTK?.(rec);
-            if (!name || typeof filterByTk === 'undefined' || filterByTk === null) return undefined;
-            return { collection: name, dataSourceKey, filterByTk };
-          },
-        );
-        fork.context.defineProperty('record', {
-          get: () => record,
-          resolveOnServer: true,
-          meta: recordMeta,
-        });
-        fork.context.defineProperty('recordIndex', {
-          get: () => index,
-        });
-        return (
-          <FlowModelRenderer
-            showFlowSettings={{ showBorder: false, toolbarPosition: 'above' }}
-            key={fork.uid}
-            model={fork}
-            inputArgs={record}
-            fallback={<Skeleton.Button size="small" />}
-          />
-        );
-      })}
-    </Space>
-=======
     <DndProvider>
       <Space
         size={'middle'}
@@ -83,7 +37,7 @@
         `}
       >
         {model.mapSubModels('actions', (action: ActionModel) => {
-          const fork = action.createFork({}, `${index}`);
+          const fork = action.createFork({}, `${record.__index || index}`);
           // TODO: reset fork 的状态, fork 复用存在旧状态污染问题
           fork.invalidateFlowCache('beforeRender');
           const recordMeta: PropertyMetaFactory = createRecordMetaFactory(
@@ -128,7 +82,6 @@
         })}
       </Space>
     </DndProvider>
->>>>>>> eaa12d8b
   );
 });
 
