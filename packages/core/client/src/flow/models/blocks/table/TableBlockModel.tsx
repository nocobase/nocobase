--- conflicted
+++ resolved
@@ -587,7 +587,6 @@
       use: 'sortingRule',
       title: tExpr('Default sorting'),
     },
-<<<<<<< HEAD
     treeTable: {
       title: escapeT('Enable tree table'),
       uiSchema: (ctx) => {
@@ -631,12 +630,6 @@
         ctx.model.setProps('defaultExpandAllRows', params.defaultExpandAllRows);
       },
     },
-=======
-    // dataLoadingMode: {
-    //   use: 'dataLoadingMode',
-    //   title: tExpr('Data loading mode'),
-    // },
->>>>>>> e33cea19
     tableDensity: {
       title: tExpr('Table density'),
       uiSchema: {
