--- conflicted
+++ resolved
@@ -815,17 +815,14 @@
         onChange={handleChange}
         rowClassName={rowClassName}
         onRow={onRow}
-<<<<<<< HEAD
-        defaultExpandAllRows={defaultExpandAllRows}
-        expandable={expandable}
-        indentSize={10}
-=======
         className={css`
           .ant-table-cell-ellipsis.ant-table-cell-fix-right-first .ant-table-cell-content {
             display: inline;
           }
         `}
->>>>>>> eaa12d8b
+        defaultExpandAllRows={defaultExpandAllRows}
+        expandable={expandable}
+        indentSize={10}
       />
     );
   },
