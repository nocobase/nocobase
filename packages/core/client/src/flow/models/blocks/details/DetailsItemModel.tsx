/**
 * This file is part of the NocoBase (R) project.
 * Copyright (c) 2020-2024 NocoBase Co., Ltd.
 * Authors: NocoBase Team.
 *
 * This project is dual-licensed under AGPL-3.0 and NocoBase Commercial License.
 * For more information, please refer to: https://www.nocobase.com/agreement.
 */

import {
  Collection,
  DisplayItemModel,
  escapeT,
  FieldModelRenderer,
  FlowModelContext,
  FormItem,
} from '@nocobase/flow-engine';
import { get, castArray } from 'lodash';
import React from 'react';
import { FieldModel } from '../../base';
import { DetailsGridModel } from './DetailsGridModel';

/**
 * 从 record 中取值
 * @param record 当前行数据
 * @param fieldPath 字段路径 (如 "o2m_aa.oho_bb.name")
 * @param idx Form.List 的索引
 */
export function getValueWithIndex(record: any, fieldPath: string, idx?: string[]) {
  const fieldIndex = castArray(idx).filter((v) => typeof v === 'string');
  const path = fieldPath.split('.');

  if (fieldIndex?.length) {
    const fullPath: (string | number)[] = [];
    let pathPtr = 0;
    let idxPtr = 0;

    while (pathPtr < path.length) {
      const current = path[pathPtr];
      fullPath.push(current);

      // 检查当前集合是否有索引
      if (idxPtr < fieldIndex.length) {
        const [listName, indexStr] = fieldIndex[idxPtr].split(':');
        if (listName === current) {
          fullPath.push(Number(indexStr));
          idxPtr++;
        }
      }

      pathPtr++;
    }

    return get(record, fullPath);
  }

  return get(record, path);
}

export class DetailsItemModel extends DisplayItemModel<{
  parent: DetailsGridModel;
  subModels: { field: FieldModel };
}> {
  static defineChildren(ctx: FlowModelContext) {
    const collection = ctx.collection as Collection;

    return collection
      .getFields()
      .map((field) => {
        const binding = this.getDefaultBindingByField(ctx, field, { fallbackToTargetTitleField: true });
        if (!binding) return null;
        const fieldModel = binding.modelName;
        const fullName = ctx.prefixFieldPath ? `${ctx.prefixFieldPath}.${field.name}` : field.name;
        return {
          key: fullName,
          label: field.title,
          refreshTargets: ['DetailsCustomItemModel/DetailsJSFieldItemModel'],
          toggleable: (subModel) => {
            const fieldPath = subModel.getStepParams('fieldSettings', 'init')?.fieldPath;
            return fieldPath === fullName;
          },
          useModel: 'DetailsItemModel',
          createModelOptions: () => ({
            use: 'DetailsItemModel',
            stepParams: {
              fieldSettings: {
                init: {
                  dataSourceKey: collection.dataSourceKey,
                  collectionName: ctx.model.context.blockModel.collection.name,
                  fieldPath: fullName,
                },
              },
            },
            subModels: {
              field: {
                use: fieldModel,
                props:
                  typeof binding.defaultProps === 'function' ? binding.defaultProps(ctx, field) : binding.defaultProps,
              },
            },
          }),
        };
      })
      .filter(Boolean);
  }

  onInit(options: any) {
    super.onInit(options);
  }

  render() {
    const fieldModel = this.subModels.field as FieldModel;
    const idx = this.context.fieldIndex;
    const record = this.context.record;
    // 嵌套场景下继续传透，为字段子模型创建 fork
    const modelForRender =
      idx != null
        ? (() => {
            const fork = fieldModel.createFork({}, `${idx}`);
            fork.context.defineProperty('fieldIndex', {
              get: () => idx,
            });
            fork.context.defineProperty('record', {
<<<<<<< HEAD
              get: () => this.context.record,
=======
              get: () => record,
              cache: false,
>>>>>>> a036797d
            });
            return fork;
          })()
        : fieldModel;
    const value = getValueWithIndex(record, this.fieldPath, idx);
    return (
      <FormItem {...this.props} value={value}>
        <FieldModelRenderer model={modelForRender} />
      </FormItem>
    );
  }
}

DetailsItemModel.define({
  label: escapeT('Display collection fields'),
  sort: 100,
});

DetailsItemModel.registerFlow({
  key: 'detailItemSettings',
  sort: 300,
  title: escapeT('Detail item settings'),
  steps: {
    label: {
      title: escapeT('Label'),
      uiSchema: (ctx) => {
        return {
          title: {
            'x-component': 'Input',
            'x-decorator': 'FormItem',
            'x-reactions': (field) => {
              const model = ctx.model;
              const originTitle = model.collectionField?.title;
              field.decoratorProps = {
                ...field.decoratorProps,
                extra: model.context.t('Original field title: ') + (model.context.t(originTitle) ?? ''),
              };
            },
          },
        };
      },
      defaultParams: (ctx) => {
        return {
          title: ctx.collectionField?.title,
        };
      },
      handler(ctx, params) {
        ctx.model.setProps({ label: params.title });
      },
    },
    aclCheck: {
      use: 'aclCheck',
    },
    init: {
      async handler(ctx) {
        const { collectionField } = ctx.model;
        if (collectionField) {
          ctx.model.setProps(collectionField.getComponentProps());
        }
      },
    },
    showLabel: {
      title: escapeT('Show label'),
      uiSchema: {
        showLabel: {
          'x-component': 'Switch',
          'x-decorator': 'FormItem',
          'x-component-props': {
            checkedChildren: escapeT('Yes'),
            unCheckedChildren: escapeT('No'),
          },
        },
      },
      defaultParams: {
        showLabel: true,
      },
      handler(ctx, params) {
        ctx.model.setProps({ showLabel: params.showLabel });
      },
    },
    tooltip: {
      title: escapeT('Tooltip'),
      uiSchema: {
        tooltip: {
          'x-component': 'Input.TextArea',
          'x-decorator': 'FormItem',
        },
      },
      handler(ctx, params) {
        ctx.model.setProps({ tooltip: params.tooltip });
      },
    },
    description: {
      title: escapeT('Description'),
      uiSchema: {
        description: {
          'x-component': 'Input.TextArea',
          'x-decorator': 'FormItem',
        },
      },
      handler(ctx, params) {
        ctx.model.setProps({ extra: params.description });
      },
    },
    model: {
      title: escapeT('Field component'),
      use: 'displayFieldComponent',
    },
    fieldNames: {
      use: 'titleField',
      title: escapeT('Label field'),

      beforeParamsSave: async (ctx, params, previousParams) => {
        if (!ctx.collectionField.isAssociationField()) {
          return null;
        }
        if (params.label !== previousParams.label) {
          const targetCollection = ctx.collectionField.targetCollection;
          const targetCollectionField = targetCollection.getField(params.label);
          const binding = (ctx.model.constructor as typeof DetailsItemModel).getDefaultBindingByField(
            ctx,
            targetCollectionField,
          );
          if (binding.modelName !== ctx.model.subModels.field.use) {
            const fieldUid = ctx.model.subModels['field']['uid'];
            await ctx.engine.destroyModel(fieldUid);
            const model = ctx.model.setSubModel('field', {
              use: binding.modelName,
              stepParams: {
                fieldSettings: {
                  init: {
                    dataSourceKey: ctx.model.collectionField.dataSourceKey,
                    collectionName: targetCollection.name,
                    fieldPath: params.label,
                  },
                },
              },
            });
            await model.save();
          }
          ctx.model.setProps(ctx.collectionField.targetCollection.getField(params.label).getComponentProps());
        }
      },
      handler(ctx, params) {
        ctx.model.setProps({
          titleField: params.label,
          ...ctx.collectionField.targetCollection?.getField(params.label)?.getComponentProps(),
        });
      },
    },
  },
});<|MERGE_RESOLUTION|>--- conflicted
+++ resolved
@@ -121,12 +121,8 @@
               get: () => idx,
             });
             fork.context.defineProperty('record', {
-<<<<<<< HEAD
-              get: () => this.context.record,
-=======
               get: () => record,
               cache: false,
->>>>>>> a036797d
             });
             return fork;
           })()
