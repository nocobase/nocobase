--- conflicted
+++ resolved
@@ -17,13 +17,8 @@
 import * as models from './models';
 import * as filterFormActions from './models/blocks/filter-manager/flow-actions';
 import { DynamicFlowsIcon } from './components/DynamicFlowsIcon';
-<<<<<<< HEAD
-import { Markdown } from './models/common/Markdown/Markdown';
-import { LiquidEngine } from './models/common/Liquid';
-=======
 import { Markdown } from './common/Markdown/Markdown';
 import { LiquidEngine } from './common/Liquid';
->>>>>>> 62014c1d
 
 export class PluginFlowEngine extends Plugin {
   async load() {
