--- conflicted
+++ resolved
@@ -161,17 +161,9 @@
       if (!a || !b) {
         return false;
       }
-<<<<<<< HEAD
-      console.log(b);
       if (b.type) {
         b = getDayRangeByParams(b);
       }
-      console.log(b);
-=======
-      if (b.type) {
-        b = getDayRangeByParams(b);
-      }
->>>>>>> de3292c2
       if (Array.isArray(b)) {
         return operations.$dateBetween(a, b);
       }
@@ -729,54 +721,4 @@
   }
 
   return null;
-}
-
-// const getStart = (offset, unit) => {
-//   const actualUnit = unit === 'isoWeek' ? 'week' : unit;
-//   return dayjs().add(offset, actualUnit).startOf(unit);
-// };
-
-// const getEnd = (offset, unit) => {
-//   const actualUnit = unit === 'isoWeek' ? 'week' : unit;
-//   return dayjs().add(offset, actualUnit).endOf(unit);
-// };
-
-// const getOffsetRangeByParams = (params) => {
-//   const { type, unit, number } = params;
-//   const actualUnit = unit === 'week' ? 'isoWeek' : unit;
-//   const base = type === 'past' ? dayjs().subtract(number, unit) : dayjs().add(number, unit);
-
-//   return [base.startOf(actualUnit).format('YYYY-MM-DD HH:mm:ss'), base.endOf(actualUnit).format('YYYY-MM-DD HH:mm:ss')];
-// };
-
-// const strategies = {
-//   today: () => [getStart(0, 'day'), getEnd(0, 'day')],
-//   yesterday: () => [getStart(-1, 'day'), getEnd(-1, 'day')],
-//   tomorrow: () => [getStart(1, 'day'), getEnd(1, 'day')],
-
-//   thisWeek: () => [getStart(0, 'isoWeek'), getEnd(0, 'isoWeek')],
-//   lastWeek: () => [getStart(-1, 'isoWeek'), getEnd(-1, 'isoWeek')],
-//   nextWeek: () => [getStart(1, 'isoWeek'), getEnd(1, 'isoWeek')],
-
-//   thisMonth: () => [getStart(0, 'month'), getEnd(0, 'month')],
-//   lastMonth: () => [getStart(-1, 'month'), getEnd(-1, 'month')],
-//   nextMonth: () => [getStart(1, 'month'), getEnd(1, 'month')],
-
-//   thisQuarter: () => [getStart(0, 'quarter'), getEnd(0, 'quarter')],
-//   lastQuarter: () => [getStart(-1, 'quarter'), getEnd(-1, 'quarter')],
-//   nextQuarter: () => [getStart(1, 'quarter'), getEnd(1, 'quarter')],
-
-//   thisYear: () => [getStart(0, 'year'), getEnd(0, 'year')],
-//   lastYear: () => [getStart(-1, 'year'), getEnd(-1, 'year')],
-//   nextYear: () => [getStart(1, 'year'), getEnd(1, 'year')],
-
-//   past: getOffsetRangeByParams,
-//   future: getOffsetRangeByParams,
-// };
-
-// const getDayRangeByParams = (params) => {
-//   const fn = strategies[params.type];
-//   if (!fn) throw new Error(`Unsupported type: ${params.type}`);
-//   const [start, end] = fn(params);
-//   return [dayjs(start).format('YYYY-MM-DD HH:mm:ss'), dayjs(end).format('YYYY-MM-DD HH:mm:ss')];
-// };+}