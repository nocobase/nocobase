/**
 * This file is part of the NocoBase (R) project.
 * Copyright (c) 2020-2024 NocoBase Co., Ltd.
 * Authors: NocoBase Team.
 *
 * This project is dual-licensed under AGPL-3.0 and NocoBase Commercial License.
 * For more information, please refer to: https://www.nocobase.com/agreement.
 */

import { ISchema } from '@formily/json-schema';
import _ from 'lodash';

type IGetNewSchema = {
  fieldSchema: ISchema;
  schemaKey?: string;
  parentSchemaKey?: string;
  value: any;
  valueKeys?: string[];
};

export function getNewSchema(options: IGetNewSchema) {
<<<<<<< HEAD
  const { fieldSchema, schemaKey, value, valueKeys } = options as any;
  const schemaKeyArr = schemaKey.split('.');
  const clonedSchema = _.cloneDeep(fieldSchema[schemaKeyArr[0]] || {});
=======
  const { fieldSchema, schemaKey, value, parentSchemaKey, valueKeys } = options;
>>>>>>> f1cbd10c

  if (value != undefined && typeof value === 'object') {
    Object.keys(value).forEach((key) => {
      if (valueKeys && !valueKeys.includes(key)) return;
<<<<<<< HEAD
      _.set(clonedSchema, `${schemaKeyArr.slice(1).join('.')}${schemaKeyArr.length > 1 ? '.' : ''}${key}`, value[key]);
=======
      _.set(fieldSchema, `${parentSchemaKey}.${key}`, value[key]);
>>>>>>> f1cbd10c
    });
  } else {
    _.set(fieldSchema, schemaKey, value);
  }
  return fieldSchema;
}

export const useHookDefault = (defaultValues?: any) => defaultValues;<|MERGE_RESOLUTION|>--- conflicted
+++ resolved
@@ -19,22 +19,14 @@
 };
 
 export function getNewSchema(options: IGetNewSchema) {
-<<<<<<< HEAD
   const { fieldSchema, schemaKey, value, valueKeys } = options as any;
   const schemaKeyArr = schemaKey.split('.');
   const clonedSchema = _.cloneDeep(fieldSchema[schemaKeyArr[0]] || {});
-=======
-  const { fieldSchema, schemaKey, value, parentSchemaKey, valueKeys } = options;
->>>>>>> f1cbd10c
 
   if (value != undefined && typeof value === 'object') {
     Object.keys(value).forEach((key) => {
       if (valueKeys && !valueKeys.includes(key)) return;
-<<<<<<< HEAD
       _.set(clonedSchema, `${schemaKeyArr.slice(1).join('.')}${schemaKeyArr.length > 1 ? '.' : ''}${key}`, value[key]);
-=======
-      _.set(fieldSchema, `${parentSchemaKey}.${key}`, value[key]);
->>>>>>> f1cbd10c
     });
   } else {
     _.set(fieldSchema, schemaKey, value);
