--- conflicted
+++ resolved
@@ -20,11 +20,7 @@
   const AppError = app.getComponent('AppError');
   if (app.loading) return app.renderComponent('AppSpin', { app });
   if (!app.maintained && app.maintaining) return app.renderComponent('AppMaintaining', { app });
-<<<<<<< HEAD
-  if (app.error?.code === 'LOAD_ERROR') return app.renderComponent('AppError', { app });
-=======
   if (app.error?.code === 'LOAD_ERROR') return <AppError app={app} error={app.error} />;
->>>>>>> 282654c0
   return (
     <ErrorBoundary FallbackComponent={(props) => <AppError {...props} app={app} />} onError={handleErrors}>
       <ApplicationContext.Provider value={app}>
