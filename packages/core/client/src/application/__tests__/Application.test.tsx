--- conflicted
+++ resolved
@@ -16,11 +16,7 @@
   });
 
   const router: any = { type: 'memory', initialEntries: ['/'] };
-<<<<<<< HEAD
-  const initialProvidersLength = 5;
-=======
   const initialProvidersLength = 6;
->>>>>>> 34e026ce
   it('basic', () => {
     const app = new Application({ router });
     expect(app.i18n).toBeDefined();
