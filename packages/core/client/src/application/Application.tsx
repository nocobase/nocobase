import { Spin } from 'antd';
import { i18n as i18next } from 'i18next';
import React, { useEffect, useState } from 'react';
import { I18nextProvider } from 'react-i18next';
import { Link, NavLink } from 'react-router-dom';
import { ACLProvider, ACLShortcut } from '../acl';
import { AntdConfigProvider } from '../antd-config-provider';
import { APIClient, APIClientProvider } from '../api-client';
import { BlockSchemaComponentProvider } from '../block-provider';
import { CollectionManagerShortcut } from '../collection-manager';
import { RemoteDocumentTitleProvider } from '../document-title';
import { i18n } from '../i18n';
import { PluginManagerProvider } from '../plugin-manager';
import PMProvider, { PluginManagerLink, SettingsCenterDropdown } from '../pm';
import {
  AdminLayout,
  AuthLayout,
  RemoteRouteSwitchProvider,
  RouteSchemaComponent,
  RouteSwitch,
  useRoutes
} from '../route-switch';
import {
  AntdSchemaComponentProvider,
  DesignableSwitch,
  MenuItemInitializers,
  SchemaComponentProvider
} from '../schema-component';
import { SchemaInitializerProvider } from '../schema-initializer';
import { BlockTemplateDetails, BlockTemplatePage, SchemaTemplateShortcut } from '../schema-templates';
import { SystemSettingsProvider, SystemSettingsShortcut } from '../system-settings';
import { SigninPage, SignupPage } from '../user';
import { compose } from './compose';

export interface ApplicationOptions {
  apiClient?: any;
  i18n?: any;
  plugins?: any[];
  dynamicImport?: any;
}

export const getCurrentTimezone = () => {
  const timezoneOffset = new Date().getTimezoneOffset() / -60;
  const timezone = String(timezoneOffset).padStart(2, '0') + ':00';
  return (timezoneOffset > 0 ? '+' : '-') + timezone;
};

export type PluginCallback = () => Promise<any>;

const App = React.memo((props: any) => {
  const C = compose(...props.providers)(() => {
    const routes = useRoutes();
    return (
      <div>
        <RouteSwitch routes={routes} />
      </div>
    );
  });
  return <C />;
});

export class Application {
  providers = [];
  mainComponent = null;
  apiClient: APIClient;
  i18n: i18next;
  plugins: PluginCallback[] = [];
  options: ApplicationOptions;

  constructor(options: ApplicationOptions) {
    this.options = options;
    this.apiClient = new APIClient({
      baseURL: process.env.API_BASE_URL,
      headers: {
        'X-Hostname': window?.location?.hostname,
        'X-Timezone': getCurrentTimezone(),
      },
      ...options.apiClient,
    });
    this.i18n = options.i18n || i18n;
    this.use(APIClientProvider, { apiClient: this.apiClient });
    this.use(I18nextProvider, { i18n: this.i18n });
    this.use(AntdConfigProvider, { remoteLocale: true });
    this.use(RemoteRouteSwitchProvider, {
      components: {
        AuthLayout,
        AdminLayout,
        RouteSchemaComponent,
        SigninPage,
        SignupPage,
        BlockTemplatePage,
        BlockTemplateDetails,
      },
    });
    this.use(SystemSettingsProvider);
    this.use(PluginManagerProvider, {
      components: {
        ACLShortcut,
        DesignableSwitch,
        CollectionManagerShortcut,
        SystemSettingsShortcut,
        SchemaTemplateShortcut,
<<<<<<< HEAD
=======
        PluginManagerLink,
        SettingsCenterDropdown,
>>>>>>> 15cbad30
      },
    });
    this.use(SchemaComponentProvider, { components: { Link, NavLink } });
    this.use(SchemaInitializerProvider, {
      initializers: {
        MenuItemInitializers,
      },
    });
    this.use(BlockSchemaComponentProvider);
    this.use(AntdSchemaComponentProvider);
    this.use(ACLProvider);
    this.use(RemoteDocumentTitleProvider);
    this.use(PMProvider);
  }

  use(component, props?: any) {
    this.providers.push(props ? [component, props] : component);
  }

  main(mainComponent: any) {
    this.mainComponent = mainComponent;
  }

  /**
   * TODO
   */
  plugin(plugin: PluginCallback) {
    this.plugins.push(plugin);
  }

  render() {
    return (props: any) => {
      const { plugins = [], dynamicImport } = this.options;
      const [loading, setLoading] = useState(false);
      useEffect(() => {
        setLoading(true);
        (async () => {
          const res = await this.apiClient.request({ url: 'app:getPlugins' });
          if (Array.isArray(res.data?.data)) {
            plugins.push(...res.data.data);
          }
          for (const plugin of plugins) {
            const pluginModule = await dynamicImport(plugin);
            this.use(pluginModule.default);
          }
          setLoading(false);
        })();
      }, []);
      if (loading) {
        return <Spin />;
      }
      return <App providers={this.providers} />;
    };
  }
}<|MERGE_RESOLUTION|>--- conflicted
+++ resolved
@@ -100,11 +100,8 @@
         CollectionManagerShortcut,
         SystemSettingsShortcut,
         SchemaTemplateShortcut,
-<<<<<<< HEAD
-=======
         PluginManagerLink,
         SettingsCenterDropdown,
->>>>>>> 15cbad30
       },
     });
     this.use(SchemaComponentProvider, { components: { Link, NavLink } });
