--- conflicted
+++ resolved
@@ -28,7 +28,7 @@
 import { AppComponent, BlankComponent, defaultAppComponents } from './components';
 import { SchemaInitializer, SchemaInitializerManager } from './schema-initializer';
 import * as schemaInitializerComponents from './schema-initializer/components';
-import { SchemaSettings, SchemaSettingsManager, SchemaSettingsItemType } from './schema-settings';
+import { SchemaSettings, SchemaSettingsItemType, SchemaSettingsManager } from './schema-settings';
 
 import { compose, normalizeContainer } from './utils';
 import { defineGlobalDeps } from './utils/globalDeps';
@@ -45,8 +45,8 @@
 import { AppSchemaComponentProvider } from './AppSchemaComponentProvider';
 import type { Plugin } from './Plugin';
 import { getOperators } from './globalOperators';
+import { useAclSnippets } from './hooks/useAclSnippets';
 import type { RequireJS } from './utils/requirejs';
-import { useAclSnippets } from './hooks/useAclSnippets';
 
 type JsonLogic = {
   addOperation: (name: string, fn?: any) => void;
@@ -106,13 +106,9 @@
   public schemaSettingsManager: SchemaSettingsManager;
   public dataSourceManager: DataSourceManager;
   public name: string;
-<<<<<<< HEAD
+  public favicon: string;
   public globalVars: Record<string, any> = {};
   public jsonLogic: JsonLogic;
-=======
-  public favicon: string;
-
->>>>>>> 3c9a43c1
   loading = true;
   maintained = false;
   maintaining = false;
