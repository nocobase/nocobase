import { define, observable } from '@formily/reactive';
import { APIClientOptions, getSubAppName } from '@nocobase/sdk';
import { i18n as i18next } from 'i18next';
import get from 'lodash/get';
import merge from 'lodash/merge';
import set from 'lodash/set';
import React, { ComponentType, FC, ReactElement } from 'react';
import { createRoot } from 'react-dom/client';
import { I18nextProvider } from 'react-i18next';
import { Link, NavLink, Navigate } from 'react-router-dom';

import { CSSVariableProvider } from '../css-variable';
import { AntdAppProvider, GlobalThemeProvider } from '../global-theme';
import { PluginManager, PluginType } from './PluginManager';
import { PluginSettingOptions, PluginSettingsManager } from './PluginSettingsManager';
import { ComponentTypeAndString, RouterManager, RouterOptions } from './RouterManager';
import { WebSocketClient, WebSocketClientOptions } from './WebSocketClient';
import { DataBlockProviderV2 } from './data-block';
import { APIClient, APIClientProvider } from '../api-client';
import { i18n } from '../i18n';
import { AppComponent, BlankComponent, defaultAppComponents } from './components';
import { SchemaInitializer, SchemaInitializerManager } from './schema-initializer';
import * as schemaInitializerComponents from './schema-initializer/components';
import { SchemaSettings, SchemaSettingsManager } from './schema-settings';
import { compose, normalizeContainer } from './utils';
import { defineGlobalDeps } from './utils/globalDeps';
import { getRequireJs } from './utils/requirejs';
import {
  CollectionFieldV2,
  CollectionManagerOptionsV2,
  CollectionManagerProviderV2,
  CollectionManagerV2,
} from './collection';
import { AppSchemaComponentProvider } from './AppSchemaComponentProvider';
import type { Plugin } from './Plugin';
import type { RequireJS } from './utils/requirejs';

declare global {
  interface Window {
    define: RequireJS['define'];
  }
}

export type DevDynamicImport = (packageName: string) => Promise<{ default: typeof Plugin }>;
export type ComponentAndProps<T = any> = [ComponentType, T];
export interface ApplicationOptions {
  name?: string;
  apiClient?: APIClientOptions | APIClient;
  ws?: WebSocketClientOptions | boolean;
  i18n?: i18next;
  providers?: (ComponentType | ComponentAndProps)[];
  plugins?: PluginType[];
  components?: Record<string, ComponentType>;
  scopes?: Record<string, any>;
  router?: RouterOptions;
  pluginSettings?: Record<string, PluginSettingOptions>;
  schemaSettings?: SchemaSettings[];
  schemaInitializers?: SchemaInitializer[];
  designable?: boolean;
  loadRemotePlugins?: boolean;
  devDynamicImport?: DevDynamicImport;
  collectionManager?: CollectionManagerOptionsV2;
}

export class Application {
  public providers: ComponentAndProps[] = [];
  public router: RouterManager;
  public scopes: Record<string, any> = {};
  public i18n: i18next;
  public ws: WebSocketClient;
  public apiClient: APIClient;
  public components: Record<string, ComponentType<any> | any> = {
    DataBlockProviderV2,
    ...defaultAppComponents,
    ...schemaInitializerComponents,
    CollectionFieldV2,
  };
  public pluginManager: PluginManager;
  public pluginSettingsManager: PluginSettingsManager;
  public devDynamicImport: DevDynamicImport;
  public requirejs: RequireJS;
  public notification;
  public schemaInitializerManager: SchemaInitializerManager;
  public schemaSettingsManager: SchemaSettingsManager;
  public collectionManager: CollectionManagerV2;

  public name: string;

  loading = true;
  maintained = false;
  maintaining = false;
  error = null;
  get pm() {
    return this.pluginManager;
  }

  constructor(protected options: ApplicationOptions = {}) {
    this.initRequireJs();
    define(this, {
      maintained: observable.ref,
      loading: observable.ref,
      maintaining: observable.ref,
      error: observable.ref,
    });
    this.devDynamicImport = options.devDynamicImport;
    this.scopes = merge(this.scopes, options.scopes);
    this.components = merge(this.components, options.components);
    this.apiClient = options.apiClient instanceof APIClient ? options.apiClient : new APIClient(options.apiClient);
    this.apiClient.app = this;
    this.i18n = options.i18n || i18n;
    this.router = new RouterManager({
      ...options.router,
      renderComponent: this.renderComponent.bind(this),
    });
    this.schemaSettingsManager = new SchemaSettingsManager(options.schemaSettings, this);
    this.pluginManager = new PluginManager(options.plugins, options.loadRemotePlugins, this);
    this.schemaInitializerManager = new SchemaInitializerManager(options.schemaInitializers, this);
    this.collectionManager = new CollectionManagerV2(options.collectionManager, this);

    this.addDefaultProviders();
    this.addReactRouterComponents();
    this.addProviders(options.providers || []);
    this.ws = new WebSocketClient(options.ws);
    this.pluginSettingsManager = new PluginSettingsManager(options.pluginSettings, this);
    this.addRoutes();
    this.name = this.options.name || getSubAppName() || 'main';
  }

  private initRequireJs() {
    this.requirejs = getRequireJs();
    defineGlobalDeps(this.requirejs);
    window.define = this.requirejs.define;
  }

  private addDefaultProviders() {
    this.use(APIClientProvider, { apiClient: this.apiClient });
    this.use(I18nextProvider, { i18n: this.i18n });
    this.use(GlobalThemeProvider);
    this.use(CSSVariableProvider);
    this.use(AppSchemaComponentProvider, {
      designable: this.options.designable,
      appName: this.name,
      components: this.components,
      scope: this.scopes,
    });
    this.use(AntdAppProvider);
    this.use(CollectionManagerProviderV2, { collectionManager: this.collectionManager });
  }

  private addReactRouterComponents() {
    this.addComponents({
      Link,
      Navigate: Navigate as ComponentType,
      NavLink,
    });
  }

  private addRoutes() {
    this.router.add('not-found', {
      path: '*',
      Component: this.components['AppNotFound'] || BlankComponent,
    });
  }

  getComposeProviders() {
    const Providers = compose(...this.providers)(BlankComponent);
    Providers.displayName = 'Providers';
    return Providers;
  }

  use<T = any>(component: ComponentType, props?: T) {
    return this.addProvider(component, props);
  }

  addProvider<T = any>(component: ComponentType, props?: T) {
    return this.providers.push([component, props]);
  }

  addProviders(providers: (ComponentType | [ComponentType, any])[]) {
    providers.forEach((provider) => {
      if (Array.isArray(provider)) {
        this.addProvider(provider[0], provider[1]);
      } else {
        this.addProvider(provider);
      }
    });
  }

  async load() {
    let loadFailed = false;
    this.ws.on('message', (event) => {
      const data = JSON.parse(event.data);
      console.log(data.payload);
      if (data?.payload?.refresh) {
        window.location.reload();
        return;
      }
      if (data.type === 'notification') {
        this.notification[data.payload?.type || 'info']({ message: data.payload?.message });
        return;
      }
      const maintaining = data.type === 'maintaining' && data.payload.code !== 'APP_RUNNING';
      if (maintaining) {
        this.maintaining = true;
        this.error = data.payload;
      } else {
        // console.log('loadFailed', loadFailed);
        if (loadFailed) {
          window.location.reload();
          return;
        }
        this.maintaining = false;
        this.maintained = true;
        this.error = null;
      }
    });
    this.ws.on('serverDown', () => {
      this.maintaining = true;
      this.maintained = false;
    });
    this.ws.connect();
    try {
      this.loading = true;
      await this.pm.load();
    } catch (error) {
      if (this.ws.enabled) {
        await new Promise((resolve) => {
          setTimeout(() => resolve(null), 1000);
        });
      }
      loadFailed = true;
      const others = error?.response?.data?.error || error?.response?.data?.errors?.[0] || { message: error?.message };
      this.error = {
        code: 'LOAD_ERROR',
        ...others,
      };
<<<<<<< HEAD
      console.error(this.error);
      if (error && error instanceof Error) {
        console.error(error);
      }
=======
      console.error(error, this.error);
>>>>>>> d692d9cf
    }
    this.loading = false;
  }

  getComponent<T = any>(Component: ComponentTypeAndString<T>, isShowError = true): ComponentType<T> | undefined {
    const showError = (msg: string) => isShowError && console.error(msg);
    if (!Component) {
      showError(`getComponent called with ${Component}`);
      return;
    }

    // ClassComponent or FunctionComponent
    if (typeof Component === 'function') return Component;

    // Component is a string, try to get it from this.components
    if (typeof Component === 'string') {
      const res = get(this.components, Component) as ComponentType<T>;
      if (!res) {
        showError(`Component ${Component} not found`);
        return;
      }
      return res;
    }

    showError(`Component ${Component} should be a string or a React component`);
    return;
  }

  renderComponent<T extends {}>(Component: ComponentTypeAndString, props?: T): ReactElement {
    return React.createElement(this.getComponent(Component), props);
  }

  protected addComponent(component: ComponentType, name?: string) {
    const componentName = name || component.displayName || component.name;
    if (!componentName) {
      console.error('Component must have a displayName or pass name as second argument');
      return;
    }
    set(this.components, componentName, component);
  }

  addComponents(components: Record<string, ComponentType>) {
    Object.keys(components).forEach((name) => {
      this.addComponent(components[name], name);
    });
  }

  addScopes(scopes: Record<string, any>) {
    this.scopes = merge(this.scopes, scopes);
  }

  getRootComponent() {
    const Root: FC = () => <AppComponent app={this} />;
    return Root;
  }

  mount(containerOrSelector: Element | ShadowRoot | string) {
    const container = normalizeContainer(containerOrSelector);
    if (!container) return;
    const App = this.getRootComponent();
    const root = createRoot(container);
    root.render(<App />);
    return root;
  }
}<|MERGE_RESOLUTION|>--- conflicted
+++ resolved
@@ -234,14 +234,7 @@
         code: 'LOAD_ERROR',
         ...others,
       };
-<<<<<<< HEAD
-      console.error(this.error);
-      if (error && error instanceof Error) {
-        console.error(error);
-      }
-=======
       console.error(error, this.error);
->>>>>>> d692d9cf
     }
     this.loading = false;
   }
