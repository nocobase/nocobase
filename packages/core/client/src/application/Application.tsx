import { define, observable } from '@formily/reactive';
import { APIClientOptions } from '@nocobase/sdk';
import { i18n as i18next } from 'i18next';
import get from 'lodash/get';
import merge from 'lodash/merge';
import set from 'lodash/set';
import React, { ComponentType, FC, ReactElement } from 'react';
import { createRoot } from 'react-dom/client';
import { I18nextProvider } from 'react-i18next';
import { Link, NavLink, Navigate } from 'react-router-dom';
import { APIClient, APIClientProvider } from '../api-client';
import { i18n } from '../i18n';
import type { Plugin } from './Plugin';
import { PluginManager, PluginType } from './PluginManager';
import { ComponentTypeAndString, RouterManager, RouterOptions } from './RouterManager';
import { WebSocketClient, WebSocketClientOptions } from './WebSocketClient';
import { AppComponent, BlankComponent, defaultAppComponents } from './components';
import { compose, normalizeContainer } from './utils';
import { defineGlobalDeps } from './utils/globalDeps';
import type { RequireJS } from './utils/requirejs';
import { getRequireJs } from './utils/requirejs';

declare global {
  interface Window {
    define: RequireJS['define'];
  }
}

export type DevDynamicImport = (packageName: string) => Promise<{ default: typeof Plugin }>;
export type ComponentAndProps<T = any> = [ComponentType, T];
export interface ApplicationOptions {
  apiClient?: APIClientOptions;
  ws?: WebSocketClientOptions | boolean;
  i18n?: i18next;
  providers?: (ComponentType | ComponentAndProps)[];
  plugins?: PluginType[];
  components?: Record<string, ComponentType>;
  scopes?: Record<string, any>;
  router?: RouterOptions;
  devDynamicImport?: DevDynamicImport;
}

export class Application {
  public providers: ComponentAndProps[] = [];
  public router: RouterManager;
  public scopes: Record<string, any> = {};
  public i18n: i18next;
  public ws: WebSocketClient;
  public apiClient: APIClient;
  public components: Record<string, ComponentType> = { ...defaultAppComponents };
  public pm: PluginManager;
  public devDynamicImport: DevDynamicImport;
  public requirejs: RequireJS;
  loading = true;
  maintained = false;
  maintaining = false;
  error = null;

  constructor(protected options: ApplicationOptions = {}) {
    this.initRequireJs();
<<<<<<< HEAD
    define(this, {
      maintained: observable.ref,
      loading: observable.ref,
      maintaining: observable.ref,
      error: observable.ref,
    });
    this.devPlugins = options.devPlugins || {};
=======
    this.devDynamicImport = options.devDynamicImport;
>>>>>>> f70d17c5
    this.scopes = merge(this.scopes, options.scopes);
    this.components = merge(this.components, options.components);
    this.apiClient = new APIClient(options.apiClient);
    this.apiClient.app = this;
    this.i18n = options.i18n || i18n;
    this.router = new RouterManager({
      ...options.router,
      renderComponent: this.renderComponent.bind(this),
    });
    this.pm = new PluginManager(options.plugins, this);
    this.addDefaultProviders();
    this.addReactRouterComponents();
    this.addProviders(options.providers || []);
    this.ws = new WebSocketClient(options.ws);
  }

  private initRequireJs() {
    this.requirejs = getRequireJs();
    defineGlobalDeps(this.requirejs);
    window.define = this.requirejs.define;
  }

  private addDefaultProviders() {
    this.use(APIClientProvider, { apiClient: this.apiClient });
    this.use(I18nextProvider, { i18n: this.i18n });
  }

  private addReactRouterComponents() {
    this.addComponents({
      Link,
      Navigate: Navigate as ComponentType,
      NavLink,
    });
  }

  getComposeProviders() {
    const Providers = compose(...this.providers)(BlankComponent);
    Providers.displayName = 'Providers';
    return Providers;
  }

  use<T = any>(component: ComponentType, props?: T) {
    return this.addProvider(component, props);
  }

  addProvider<T = any>(component: ComponentType, props?: T) {
    return this.providers.push([component, props]);
  }

  addProviders(providers: (ComponentType | [ComponentType, any])[]) {
    providers.forEach((provider) => {
      if (Array.isArray(provider)) {
        this.addProvider(provider[0], provider[1]);
      } else {
        this.addProvider(provider);
      }
    });
  }

  async load() {
    this.ws.on('message', (event) => {
      const data = JSON.parse(event.data);
      console.log(data.payload);
      const maintaining = data.type === 'maintaining' && data.payload.code !== 'APP_RUNNING';
      if (maintaining) {
        this.maintaining = true;
        this.error = data.payload;
      } else if (this.maintaining) {
        //  && !this.maintained
        window.location.reload();
        return;
      } else {
        this.maintaining = false;
        this.maintained = true;
        this.error = null;
      }
    });
    this.ws.on('serverDown', () => {
      this.maintaining = true;
    });
    this.ws.connect();
    try {
      this.loading = true;
      await this.pm.load();
    } catch (error) {
      this.error = {
        code: 'LOAD_ERROR',
        message: error.message,
      };
      console.error(error);
    }
    this.loading = false;
  }

  getComponent<T = any>(Component: ComponentTypeAndString<T>, isShowError = true): ComponentType<T> | undefined {
    const showError = (msg: string) => isShowError && console.error(msg);
    if (!Component) {
      showError(`getComponent called with ${Component}`);
      return;
    }

    // ClassComponent or FunctionComponent
    if (typeof Component === 'function') return Component;

    // Component is a string, try to get it from this.components
    if (typeof Component === 'string') {
      const res = get(this.components, Component) as ComponentType<T>;
      if (!res) {
        showError(`Component ${Component} not found`);
        return;
      }
      return res;
    }

    showError(`Component ${Component} should be a string or a React component`);
    return;
  }

  renderComponent<T extends {}>(Component: ComponentTypeAndString, props?: T): ReactElement {
    return React.createElement(this.getComponent(Component), props);
  }

  addComponent(component: ComponentType, name?: string) {
    const componentName = name || component.displayName || component.name;
    if (!componentName) {
      console.error('Component must have a displayName or pass name as second argument');
      return;
    }
    set(this.components, componentName, component);
  }

  addComponents(components: Record<string, ComponentType>) {
    Object.keys(components).forEach((name) => {
      this.addComponent(components[name], name);
    });
  }

  addScopes(scopes: Record<string, any>) {
    this.scopes = merge(this.scopes, scopes);
  }

  getRootComponent() {
    const Root: FC = () => <AppComponent app={this} />;
    return Root;
  }

  mount(containerOrSelector: Element | ShadowRoot | string) {
    const container = normalizeContainer(containerOrSelector);
    if (!container) return;
    const App = this.getRootComponent();
    const root = createRoot(container);
    root.render(<App />);
    return root;
  }
}<|MERGE_RESOLUTION|>--- conflicted
+++ resolved
@@ -58,17 +58,13 @@
 
   constructor(protected options: ApplicationOptions = {}) {
     this.initRequireJs();
-<<<<<<< HEAD
     define(this, {
       maintained: observable.ref,
       loading: observable.ref,
       maintaining: observable.ref,
       error: observable.ref,
     });
-    this.devPlugins = options.devPlugins || {};
-=======
     this.devDynamicImport = options.devDynamicImport;
->>>>>>> f70d17c5
     this.scopes = merge(this.scopes, options.scopes);
     this.components = merge(this.components, options.components);
     this.apiClient = new APIClient(options.apiClient);
