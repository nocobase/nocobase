--- conflicted
+++ resolved
@@ -17,15 +17,12 @@
   if (baseURL.endsWith('/')) {
     baseURL = baseURL.slice(0, -1);
   }
-<<<<<<< HEAD
-=======
   if (baseURL.endsWith('/api')) {
     baseURL = baseURL.slice(0, -4);
   }
 
   // for dynamic import `import()`
   (window as any).staticBaseUrl = `/api/plugins/client`;
->>>>>>> d6a2ab4b
   requirejs.requirejs.config({
     waitSeconds: 120,
     paths: pluginData.reduce<Record<string, string>>((memo, item) => {
