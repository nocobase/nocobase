--- conflicted
+++ resolved
@@ -1,25 +1,16 @@
 import { useField, useFieldSchema } from '@formily/react';
-<<<<<<< HEAD
 import { useCollectionManager_deprecated } from '../../collection-manager';
-=======
-import { useCollectionManager } from '../../collection-manager';
 import { useColumnSchema } from '../../schema-component/antd/table-v2/Table.Column.Decorator';
->>>>>>> b333938e
 
 /**
  * 是否显示 `允许多选` 开关
  */
 export function useIsShowMultipleSwitch() {
   const field = useField();
-<<<<<<< HEAD
-  const fieldSchema = useFieldSchema();
-  const { getCollectionField } = useCollectionManager_deprecated();
-=======
   const { fieldSchema: tableColumnSchema } = useColumnSchema();
   const schema = useFieldSchema();
   const fieldSchema = tableColumnSchema || schema;
-  const { getCollectionField } = useCollectionManager();
->>>>>>> b333938e
+  const { getCollectionField } = useCollectionManager_deprecated();
 
   const collectionField = fieldSchema['x-collection-field']
     ? getCollectionField(fieldSchema['x-collection-field'])
