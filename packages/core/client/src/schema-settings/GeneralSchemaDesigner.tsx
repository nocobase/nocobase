import { DragOutlined, MenuOutlined, PlusOutlined } from '@ant-design/icons';
import { css } from '@emotion/css';
import { useField, useFieldSchema } from '@formily/react';
import { Space } from 'antd';
import classNames from 'classnames';
import React, { FC, useMemo } from 'react';
import { useTranslation } from 'react-i18next';
import { DragHandler, useCompile, useDesignable, useGridContext, useGridRowContext } from '../schema-component';
import { gridRowColWrap } from '../schema-initializer/utils';
import { SchemaSettingsDropdown } from './SchemaSettings';
import { useGetAriaLabelOfDesigner } from './hooks/useGetAriaLabelOfDesigner';
import { SchemaDesignerProvider, useSchemaSettingsRender } from '../application';

const titleCss = css`
  pointer-events: none;
  position: absolute;
  font-size: 12px;
  /* background: var(--colorSettings);
  color: #fff; */
  padding: 0;
  line-height: 16px;
  height: 16px;
  border-bottom-right-radius: 2px;
  border-radius: 2px;
  top: 2px;
  left: 2px;
  .title-tag {
    padding: 0 3px;
    border-radius: 2px;
    background: var(--colorSettings);
    color: #fff;
    display: block;
  }
`;

const overrideAntdCSS = css`
  & .ant-space-item .anticon {
    margin: 0;
  }

  &:hover {
    display: block !important;
  }
`;

export interface GeneralSchemaDesignerProps {
  disableInitializer?: boolean;
  title?: string;
  template?: any;
  schemaSettings?: string;
  contextValue?: any;
  /**
   * @default true
   */
  draggable?: boolean;
}

export const GeneralSchemaDesigner: FC<GeneralSchemaDesignerProps> = (props: any) => {
  const { disableInitializer, title, template, schemaSettings, contextValue, draggable = true } = props;
  const { dn, designable } = useDesignable();
  const field = useField();
  const { t } = useTranslation();
  const fieldSchema = useFieldSchema();
  const compile = useCompile();
  const { getAriaLabel } = useGetAriaLabelOfDesigner();
  const schemaSettingsProps = {
    dn,
    field,
    fieldSchema,
  };
  const { render: schemaSettingsRender, exists: schemaSettingsExists } = useSchemaSettingsRender(
    fieldSchema['x-settings'] || schemaSettings,
    fieldSchema['x-settings-props'],
  );
  const rowCtx = useGridRowContext();
  const ctx = useGridContext();
  const templateName = ['FormItem', 'ReadPrettyFormItem'].includes(template?.componentName)
    ? `${template?.name} ${t('(Fields only)')}`
    : template?.name;
  const initializerProps = useMemo(() => {
    return {
      insertPosition: 'afterEnd',
      wrap: rowCtx?.cols?.length > 1 ? undefined : gridRowColWrap,
      Component: (props: any) => (
        <PlusOutlined
          {...props}
          role="button"
          aria-label={getAriaLabel('schema-initializer')}
          style={{ cursor: 'pointer', fontSize: 14 }}
        />
      ),
    };
  }, [getAriaLabel, rowCtx?.cols?.length]);

  if (!designable) {
    return null;
  }

  return (
    <SchemaDesignerProvider {...contextValue}>
      <div className={classNames('general-schema-designer', overrideAntdCSS)}>
        {title && (
          <div className={classNames('general-schema-designer-title', titleCss)}>
            <Space size={2}>
              <span className={'title-tag'}>{compile(title)}</span>
              {template && (
                <span className={'title-tag'}>
                  {t('Reference template')}: {templateName || t('Untitled')}
                </span>
              )}
            </Space>
          </div>
        )}
        <div className={'general-schema-designer-icons'}>
          <Space size={3} align={'center'}>
            {draggable && (
              <DragHandler>
                <DragOutlined role="button" aria-label={getAriaLabel('drag-handler')} />
              </DragHandler>
            )}
            {!disableInitializer &&
              (ctx?.InitializerComponent ? (
                <ctx.InitializerComponent {...initializerProps} />
              ) : (
                ctx?.renderSchemaInitializer?.(initializerProps)
              ))}
            {schemaSettingsExists ? (
              schemaSettingsRender(contextValue)
            ) : (
<<<<<<< HEAD
              <SchemaSettings
=======
              <SchemaSettingsDropdown
>>>>>>> 282654c0
                title={
                  <MenuOutlined
                    role="button"
                    aria-label={getAriaLabel('schema-settings')}
                    style={{ cursor: 'pointer', fontSize: 12 }}
                  />
                }
                {...schemaSettingsProps}
              >
                {props.children}
<<<<<<< HEAD
              </SchemaSettings>
=======
              </SchemaSettingsDropdown>
>>>>>>> 282654c0
            )}
          </Space>
        </div>
      </div>
    </SchemaDesignerProvider>
  );
};<|MERGE_RESOLUTION|>--- conflicted
+++ resolved
@@ -127,11 +127,7 @@
             {schemaSettingsExists ? (
               schemaSettingsRender(contextValue)
             ) : (
-<<<<<<< HEAD
-              <SchemaSettings
-=======
               <SchemaSettingsDropdown
->>>>>>> 282654c0
                 title={
                   <MenuOutlined
                     role="button"
@@ -142,11 +138,7 @@
                 {...schemaSettingsProps}
               >
                 {props.children}
-<<<<<<< HEAD
-              </SchemaSettings>
-=======
               </SchemaSettingsDropdown>
->>>>>>> 282654c0
             )}
           </Space>
         </div>
