--- conflicted
+++ resolved
@@ -3,11 +3,7 @@
 import { useField, useFieldSchema } from '@formily/react';
 import { Space } from 'antd';
 import classNames from 'classnames';
-<<<<<<< HEAD
-import React, { FC, useMemo } from 'react';
-=======
 import React, { FC, useEffect, useMemo, useRef } from 'react';
->>>>>>> 34e026ce
 import { useTranslation } from 'react-i18next';
 import { DragHandler, useCompile, useDesignable, useGridContext, useGridRowContext } from '../schema-component';
 import { gridRowColWrap } from '../schema-initializer/utils';
@@ -145,119 +141,6 @@
                 {props.children}
               </SchemaSettingsDropdown>
             )}
-<<<<<<< HEAD
-          </Space>
-        </div>
-      </div>
-    </SchemaToolbarProvider>
-  );
-};
-
-export interface SchemaToolbarProps {
-  title?: string | string[];
-  draggable?: boolean;
-  initializer?: string | false;
-  settings?: string | false;
-  /**
-   * @default true
-   */
-  showBorder?: boolean;
-  showBackground?: boolean;
-}
-
-export const SchemaToolbar: FC<SchemaToolbarProps> = (props) => {
-  const { title, initializer, settings, showBackground, showBorder = true, draggable = true } = props;
-  const { designable } = useDesignable();
-  const fieldSchema = useFieldSchema();
-  const compile = useCompile();
-  const { getAriaLabel } = useGetAriaLabelOfDesigner();
-
-  const titleArr = useMemo(() => {
-    if (!title) return undefined;
-    if (typeof title === 'string') return [compile(title)];
-    if (Array.isArray(title)) return title.map((item) => compile(item));
-  }, [compile, title]);
-  const { render: schemaSettingsRender, exists: schemaSettingsExists } = useSchemaSettingsRender(
-    fieldSchema['x-settings'] || settings,
-    fieldSchema['x-settings-props'],
-  );
-  const { render: schemaInitializerRender, exists: schemaInitializerExists } = useSchemaInitializerRender(
-    fieldSchema['x-initializer'] || initializer,
-    fieldSchema['x-initializer-props'],
-  );
-  const rowCtx = useGridRowContext();
-  const gridContext = useGridContext();
-
-  const initializerProps: any = useMemo(() => {
-    return {
-      insertPosition: 'afterEnd',
-      wrap: rowCtx?.cols?.length > 1 ? undefined : gridRowColWrap,
-      Component: (props: any) => (
-        <PlusOutlined
-          {...props}
-          role="button"
-          aria-label={getAriaLabel('schema-initializer')}
-          style={{ cursor: 'pointer', fontSize: 14 }}
-        />
-      ),
-    };
-  }, [getAriaLabel, rowCtx?.cols?.length]);
-
-  const dragElement = useMemo(() => {
-    if (draggable === false) return null;
-    return (
-      <DragHandler>
-        <DragOutlined role="button" aria-label={getAriaLabel('drag-handler')} />
-      </DragHandler>
-    );
-  }, [draggable, getAriaLabel]);
-
-  const initializerElement = useMemo(() => {
-    if (initializer === false) return null;
-    if (gridContext?.InitializerComponent || gridContext?.renderSchemaInitializer) {
-      return gridContext?.InitializerComponent ? (
-        <gridContext.InitializerComponent {...initializerProps} />
-      ) : (
-        gridContext.renderSchemaInitializer?.(initializerProps)
-      );
-    }
-    if (!schemaInitializerExists) return null;
-    return schemaInitializerRender(initializerProps);
-  }, [gridContext, initializer, initializerProps, schemaInitializerExists, schemaInitializerRender]);
-
-  const settingsElement = useMemo(() => {
-    return settings !== false && schemaSettingsExists ? schemaSettingsRender() : null;
-  }, [schemaSettingsExists, schemaSettingsRender, settings]);
-  const { styles } = useStyles();
-  if (!designable) {
-    return null;
-  }
-
-  return (
-    <div className={styles.toolbar}>
-      <div
-        className={styles.toolbarContent}
-        style={{ border: showBorder ? 'auto' : 0, background: showBackground ? 'auto' : 0 }}
-      >
-        {titleArr && (
-          <div className={styles.toolbarTitle}>
-            <Space size={2}>
-              {titleArr.map((item) => (
-                <span key={item} className={styles.toolbarTitleTag}>
-                  {item}
-                </span>
-              ))}
-            </Space>
-          </div>
-        )}
-        <div className={styles.toolbarIcons}>
-          <Space size={3} align={'center'}>
-            {dragElement}
-            {initializerElement}
-            {settingsElement}
-          </Space>
-        </div>
-=======
           </Space>
         </div>
       </div>
@@ -399,7 +282,6 @@
           {initializerElement}
           {settingsElement}
         </Space>
->>>>>>> 34e026ce
       </div>
     </div>
   );
