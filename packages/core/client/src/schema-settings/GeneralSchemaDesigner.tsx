import { DragOutlined, MenuOutlined, PlusOutlined } from '@ant-design/icons';
import { css } from '@emotion/css';
import { useField, useFieldSchema } from '@formily/react';
import { Space } from 'antd';
import classNames from 'classnames';
import React, { useMemo } from 'react';
import { useTranslation } from 'react-i18next';
import { DragHandler, useCompile, useDesignable, useGridContext, useGridRowContext } from '../schema-component';
import { gridRowColWrap } from '../schema-initializer/utils';
import { SchemaSettings } from './SchemaSettings';
import { useGetAriaLabelOfDesigner } from './hooks/useGetAriaLabelOfDesigner';

const titleCss = css`
  pointer-events: none;
  position: absolute;
  font-size: 12px;
  /* background: var(--colorSettings);
  color: #fff; */
  padding: 0;
  line-height: 16px;
  height: 16px;
  border-bottom-right-radius: 2px;
  border-radius: 2px;
  top: 2px;
  left: 2px;
  .title-tag {
    padding: 0 3px;
    border-radius: 2px;
    background: var(--colorSettings);
    color: #fff;
    display: block;
  }
`;

const overrideAntdCSS = css`
  & .ant-space-item .anticon {
    margin: 0;
  }

  &:hover {
    display: block !important;
  }
`;

export const GeneralSchemaDesigner = (props: any) => {
  const { disableInitializer, title, template, draggable = true } = props;
  const { dn, designable } = useDesignable();
  const field = useField();
  const { t } = useTranslation();
  const fieldSchema = useFieldSchema();
  const compile = useCompile();
<<<<<<< HEAD
=======
  const { getAriaLabel } = useGetAriaLabelOfDesigner();
>>>>>>> a5a69505

  const schemaSettingsProps = {
    dn,
    field,
    fieldSchema,
  };

  const rowCtx = useGridRowContext();
  const ctx = useGridContext();
  const templateName = ['FormItem', 'ReadPrettyFormItem'].includes(template?.componentName)
    ? `${template?.name} ${t('(Fields only)')}`
    : template?.name;
  const initializerProps = useMemo(() => {
    return {
      insertPosition: 'afterEnd',
      wrap: rowCtx?.cols?.length > 1 ? undefined : gridRowColWrap,
      component: (
<<<<<<< HEAD
        <PlusOutlined role="button" aria-label="designer-add-blocks" style={{ cursor: 'pointer', fontSize: 14 }} />
=======
        <PlusOutlined
          role="button"
          aria-label={getAriaLabel('schema-initializer')}
          style={{ cursor: 'pointer', fontSize: 14 }}
        />
>>>>>>> a5a69505
      ),
    };
  }, [rowCtx?.cols?.length]);

  if (!designable) {
    return null;
  }

  return (
    <div className={classNames('general-schema-designer', overrideAntdCSS)}>
      {title && (
        <div className={classNames('general-schema-designer-title', titleCss)}>
          <Space size={2}>
            <span className={'title-tag'}>{compile(title)}</span>
            {template && (
              <span className={'title-tag'}>
                {t('Reference template')}: {templateName || t('Untitled')}
              </span>
            )}
          </Space>
        </div>
      )}
      <div
        onClick={(e) => {
          e.stopPropagation();
        }}
        className={'general-schema-designer-icons'}
      >
        <Space size={2} align={'center'}>
          {draggable && (
            <DragHandler>
<<<<<<< HEAD
              <DragOutlined role="button" aria-label="designer-drag" />
=======
              <DragOutlined role="button" aria-label={getAriaLabel('drag-handler')} />
>>>>>>> a5a69505
            </DragHandler>
          )}
          {!disableInitializer &&
            (ctx?.InitializerComponent ? (
              <ctx.InitializerComponent {...initializerProps} />
            ) : (
              ctx?.renderSchemaInitializer?.(initializerProps)
            ))}
          <SchemaSettings
            title={
              <MenuOutlined
                role="button"
<<<<<<< HEAD
                aria-label="designer-schema-settings"
=======
                aria-label={getAriaLabel('schema-settings')}
>>>>>>> a5a69505
                style={{ cursor: 'pointer', fontSize: 12 }}
              />
            }
            {...schemaSettingsProps}
          >
            {props.children}
          </SchemaSettings>
        </Space>
      </div>
    </div>
  );
};<|MERGE_RESOLUTION|>--- conflicted
+++ resolved
@@ -49,10 +49,7 @@
   const { t } = useTranslation();
   const fieldSchema = useFieldSchema();
   const compile = useCompile();
-<<<<<<< HEAD
-=======
   const { getAriaLabel } = useGetAriaLabelOfDesigner();
->>>>>>> a5a69505
 
   const schemaSettingsProps = {
     dn,
@@ -70,15 +67,11 @@
       insertPosition: 'afterEnd',
       wrap: rowCtx?.cols?.length > 1 ? undefined : gridRowColWrap,
       component: (
-<<<<<<< HEAD
-        <PlusOutlined role="button" aria-label="designer-add-blocks" style={{ cursor: 'pointer', fontSize: 14 }} />
-=======
         <PlusOutlined
           role="button"
           aria-label={getAriaLabel('schema-initializer')}
           style={{ cursor: 'pointer', fontSize: 14 }}
         />
->>>>>>> a5a69505
       ),
     };
   }, [rowCtx?.cols?.length]);
@@ -110,11 +103,7 @@
         <Space size={2} align={'center'}>
           {draggable && (
             <DragHandler>
-<<<<<<< HEAD
-              <DragOutlined role="button" aria-label="designer-drag" />
-=======
               <DragOutlined role="button" aria-label={getAriaLabel('drag-handler')} />
->>>>>>> a5a69505
             </DragHandler>
           )}
           {!disableInitializer &&
@@ -127,11 +116,7 @@
             title={
               <MenuOutlined
                 role="button"
-<<<<<<< HEAD
-                aria-label="designer-schema-settings"
-=======
                 aria-label={getAriaLabel('schema-settings')}
->>>>>>> a5a69505
                 style={{ cursor: 'pointer', fontSize: 12 }}
               />
             }
