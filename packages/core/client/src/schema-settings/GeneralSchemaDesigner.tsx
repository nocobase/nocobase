import { DragOutlined, MenuOutlined, PlusOutlined } from '@ant-design/icons';
import { css } from '@emotion/css';
import { useField, useFieldSchema } from '@formily/react';
import { Space } from 'antd';
import classNames from 'classnames';
<<<<<<< HEAD
import React, { FC, useMemo } from 'react';
=======
import React, { FC, useEffect, useMemo, useRef } from 'react';
>>>>>>> 34e026ce
import { useTranslation } from 'react-i18next';
import { DragHandler, useCompile, useDesignable, useGridContext, useGridRowContext } from '../schema-component';
import { gridRowColWrap } from '../schema-initializer/utils';
import { SchemaSettingsDropdown } from './SchemaSettings';
import { useGetAriaLabelOfDesigner } from './hooks/useGetAriaLabelOfDesigner';
<<<<<<< HEAD
import { SchemaDesignerProvider, useSchemaSettingsRender } from '../application';
=======
import { SchemaToolbarProvider, useSchemaInitializerRender, useSchemaSettingsRender } from '../application';
import { useStyles } from './styles';
>>>>>>> 34e026ce

const titleCss = css`
  pointer-events: none;
  position: absolute;
  font-size: 12px;
  /* background: var(--colorSettings);
  color: #fff; */
  padding: 0;
  line-height: 16px;
  height: 16px;
  border-bottom-right-radius: 2px;
  border-radius: 2px;
  top: 2px;
  left: 2px;
  .title-tag {
    padding: 0 3px;
    border-radius: 2px;
    background: var(--colorSettings);
    color: #fff;
    display: block;
  }
`;

const overrideAntdCSS = css`
  & .ant-space-item .anticon {
    margin: 0;
  }

  &:hover {
    display: block !important;
  }
`;

export interface GeneralSchemaDesignerProps {
  disableInitializer?: boolean;
  title?: string;
  template?: any;
  schemaSettings?: string;
  contextValue?: any;
  /**
   * @default true
   */
  draggable?: boolean;
}

export const GeneralSchemaDesigner: FC<GeneralSchemaDesignerProps> = (props: any) => {
  const { disableInitializer, title, template, schemaSettings, contextValue, draggable = true } = props;
  const { dn, designable } = useDesignable();
  const field = useField();
  const { t } = useTranslation();
  const fieldSchema = useFieldSchema();
  const compile = useCompile();
  const { getAriaLabel } = useGetAriaLabelOfDesigner();
  const schemaSettingsProps = {
    dn,
    field,
    fieldSchema,
  };
  const { render: schemaSettingsRender, exists: schemaSettingsExists } = useSchemaSettingsRender(
    fieldSchema['x-settings'] || schemaSettings,
    fieldSchema['x-settings-props'],
  );
  const rowCtx = useGridRowContext();
  const ctx = useGridContext();
  const templateName = ['FormItem', 'ReadPrettyFormItem'].includes(template?.componentName)
    ? `${template?.name} ${t('(Fields only)')}`
    : template?.name;
  const initializerProps = useMemo(() => {
    return {
      insertPosition: 'afterEnd',
      wrap: rowCtx?.cols?.length > 1 ? undefined : gridRowColWrap,
      Component: (props: any) => (
        <PlusOutlined
          {...props}
          role="button"
          aria-label={getAriaLabel('schema-initializer')}
          style={{ cursor: 'pointer', fontSize: 14 }}
        />
      ),
    };
  }, [getAriaLabel, rowCtx?.cols?.length]);

  if (!designable) {
    return null;
  }

  return (
<<<<<<< HEAD
    <SchemaDesignerProvider {...contextValue}>
=======
    <SchemaToolbarProvider {...contextValue}>
>>>>>>> 34e026ce
      <div className={classNames('general-schema-designer', overrideAntdCSS)}>
        {title && (
          <div className={classNames('general-schema-designer-title', titleCss)}>
            <Space size={2}>
              <span className={'title-tag'}>{compile(title)}</span>
              {template && (
                <span className={'title-tag'}>
                  {t('Reference template')}: {templateName || t('Untitled')}
                </span>
              )}
            </Space>
          </div>
        )}
        <div className={'general-schema-designer-icons'}>
          <Space size={3} align={'center'}>
            {draggable && (
              <DragHandler>
                <DragOutlined role="button" aria-label={getAriaLabel('drag-handler')} />
              </DragHandler>
            )}
            {!disableInitializer &&
              (ctx?.InitializerComponent ? (
                <ctx.InitializerComponent {...initializerProps} />
              ) : (
                ctx?.renderSchemaInitializer?.(initializerProps)
              ))}
            {schemaSettingsExists ? (
              schemaSettingsRender(contextValue)
            ) : (
<<<<<<< HEAD
              <SchemaSettings
=======
              <SchemaSettingsDropdown
>>>>>>> 34e026ce
                title={
                  <MenuOutlined
                    role="button"
                    aria-label={getAriaLabel('schema-settings')}
                    style={{ cursor: 'pointer', fontSize: 12 }}
                  />
                }
                {...schemaSettingsProps}
              >
                {props.children}
<<<<<<< HEAD
              </SchemaSettings>
            )}
          </Space>
        </div>
=======
              </SchemaSettingsDropdown>
            )}
          </Space>
        </div>
      </div>
    </SchemaToolbarProvider>
  );
};

export interface SchemaToolbarProps {
  title?: string | string[];
  draggable?: boolean;
  initializer?: string | false;
  settings?: string | false;
  /**
   * @default true
   */
  showBorder?: boolean;
  showBackground?: boolean;
}

export const SchemaToolbar: FC<SchemaToolbarProps> = (props) => {
  const { title, initializer, settings, showBackground, showBorder = true, draggable = true } = props;
  const { designable } = useDesignable();
  const fieldSchema = useFieldSchema();
  const compile = useCompile();
  const { getAriaLabel } = useGetAriaLabelOfDesigner();

  const titleArr = useMemo(() => {
    if (!title) return undefined;
    if (typeof title === 'string') return [compile(title)];
    if (Array.isArray(title)) return title.map((item) => compile(item));
  }, [compile, title]);
  const { render: schemaSettingsRender, exists: schemaSettingsExists } = useSchemaSettingsRender(
    fieldSchema['x-settings'] || settings,
    fieldSchema['x-settings-props'],
  );
  const { render: schemaInitializerRender, exists: schemaInitializerExists } = useSchemaInitializerRender(
    fieldSchema['x-initializer'] || initializer,
    fieldSchema['x-initializer-props'],
  );
  const rowCtx = useGridRowContext();
  const gridContext = useGridContext();

  const initializerProps: any = useMemo(() => {
    return {
      insertPosition: 'afterEnd',
      wrap: rowCtx?.cols?.length > 1 ? undefined : gridRowColWrap,
      Component: (props: any) => (
        <PlusOutlined
          {...props}
          role="button"
          aria-label={getAriaLabel('schema-initializer')}
          style={{ cursor: 'pointer', fontSize: 14 }}
        />
      ),
    };
  }, [getAriaLabel, rowCtx?.cols?.length]);

  const dragElement = useMemo(() => {
    if (draggable === false) return null;
    return (
      <DragHandler>
        <DragOutlined role="button" aria-label={getAriaLabel('drag-handler')} />
      </DragHandler>
    );
  }, [draggable, getAriaLabel]);

  const initializerElement = useMemo(() => {
    if (initializer === false) return null;
    if (gridContext?.InitializerComponent || gridContext?.renderSchemaInitializer) {
      return gridContext?.InitializerComponent ? (
        <gridContext.InitializerComponent {...initializerProps} />
      ) : (
        gridContext.renderSchemaInitializer?.(initializerProps)
      );
    }
    if (!schemaInitializerExists) return null;
    return schemaInitializerRender(initializerProps);
  }, [gridContext, initializer, initializerProps, schemaInitializerExists, schemaInitializerRender]);

  const settingsElement = useMemo(() => {
    return settings !== false && schemaSettingsExists ? schemaSettingsRender() : null;
  }, [schemaSettingsExists, schemaSettingsRender, settings]);
  const { styles } = useStyles();

  const toolbarRef = useRef<HTMLDivElement>(null);

  useEffect(() => {
    const toolbarElement = toolbarRef.current;

    function show() {
      if (toolbarElement) {
        toolbarElement.style.display = 'block';
      }
    }

    function hide() {
      if (toolbarElement) {
        toolbarElement.style.display = 'none';
      }
    }

    if (toolbarElement) {
      toolbarElement.parentElement.addEventListener('mouseenter', show);
      toolbarElement.parentElement.addEventListener('mouseleave', hide);
    }

    return () => {
      if (toolbarElement) {
        toolbarElement.parentElement.removeEventListener('mouseenter', show);
        toolbarElement.parentElement.removeEventListener('mouseleave', hide);
      }
    };
  }, []);

  if (!designable) {
    return null;
  }

  return (
    <div
      ref={toolbarRef}
      className={styles.toolbar}
      style={{ border: showBorder ? 'auto' : 0, background: showBackground ? 'auto' : 0 }}
    >
      {titleArr && (
        <div className={styles.toolbarTitle}>
          <Space size={2}>
            {titleArr.map((item) => (
              <span key={item} className={styles.toolbarTitleTag}>
                {item}
              </span>
            ))}
          </Space>
        </div>
      )}
      <div className={styles.toolbarIcons}>
        <Space size={3} align={'center'}>
          {dragElement}
          {initializerElement}
          {settingsElement}
        </Space>
>>>>>>> 34e026ce
      </div>
    </SchemaDesignerProvider>
  );
};<|MERGE_RESOLUTION|>--- conflicted
+++ resolved
@@ -3,22 +3,14 @@
 import { useField, useFieldSchema } from '@formily/react';
 import { Space } from 'antd';
 import classNames from 'classnames';
-<<<<<<< HEAD
-import React, { FC, useMemo } from 'react';
-=======
 import React, { FC, useEffect, useMemo, useRef } from 'react';
->>>>>>> 34e026ce
 import { useTranslation } from 'react-i18next';
 import { DragHandler, useCompile, useDesignable, useGridContext, useGridRowContext } from '../schema-component';
 import { gridRowColWrap } from '../schema-initializer/utils';
 import { SchemaSettingsDropdown } from './SchemaSettings';
 import { useGetAriaLabelOfDesigner } from './hooks/useGetAriaLabelOfDesigner';
-<<<<<<< HEAD
-import { SchemaDesignerProvider, useSchemaSettingsRender } from '../application';
-=======
 import { SchemaToolbarProvider, useSchemaInitializerRender, useSchemaSettingsRender } from '../application';
 import { useStyles } from './styles';
->>>>>>> 34e026ce
 
 const titleCss = css`
   pointer-events: none;
@@ -106,11 +98,7 @@
   }
 
   return (
-<<<<<<< HEAD
-    <SchemaDesignerProvider {...contextValue}>
-=======
     <SchemaToolbarProvider {...contextValue}>
->>>>>>> 34e026ce
       <div className={classNames('general-schema-designer', overrideAntdCSS)}>
         {title && (
           <div className={classNames('general-schema-designer-title', titleCss)}>
@@ -140,11 +128,7 @@
             {schemaSettingsExists ? (
               schemaSettingsRender(contextValue)
             ) : (
-<<<<<<< HEAD
-              <SchemaSettings
-=======
               <SchemaSettingsDropdown
->>>>>>> 34e026ce
                 title={
                   <MenuOutlined
                     role="button"
@@ -155,12 +139,6 @@
                 {...schemaSettingsProps}
               >
                 {props.children}
-<<<<<<< HEAD
-              </SchemaSettings>
-            )}
-          </Space>
-        </div>
-=======
               </SchemaSettingsDropdown>
             )}
           </Space>
@@ -304,8 +282,7 @@
           {initializerElement}
           {settingsElement}
         </Space>
->>>>>>> 34e026ce
       </div>
-    </SchemaDesignerProvider>
+    </div>
   );
 };