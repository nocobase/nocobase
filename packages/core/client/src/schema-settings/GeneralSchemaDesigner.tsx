import { DragOutlined, MenuOutlined, PlusOutlined } from '@ant-design/icons';
import { css } from '@emotion/css';
import { useField, useFieldSchema } from '@formily/react';
import { Space } from 'antd';
import classNames from 'classnames';
import React, { FC, useMemo } from 'react';
import { useTranslation } from 'react-i18next';
import { DragHandler, useCompile, useDesignable, useGridContext, useGridRowContext } from '../schema-component';
import { gridRowColWrap } from '../schema-initializer/utils';
import { SchemaSettingsDropdown } from './SchemaSettings';
import { useGetAriaLabelOfDesigner } from './hooks/useGetAriaLabelOfDesigner';
import { SchemaToolbarProvider, useSchemaInitializerRender, useSchemaSettingsRender } from '../application';
<<<<<<< HEAD
=======
import { useStyles } from './styles';
>>>>>>> 5b4f4dea

const titleCss = css`
  pointer-events: none;
  position: absolute;
  font-size: 12px;
  /* background: var(--colorSettings);
  color: #fff; */
  padding: 0;
  line-height: 16px;
  height: 16px;
  border-bottom-right-radius: 2px;
  border-radius: 2px;
  top: 2px;
  left: 2px;
  .title-tag {
    padding: 0 3px;
    border-radius: 2px;
    background: var(--colorSettings);
    color: #fff;
    display: block;
  }
`;

const overrideAntdCSS = css`
  & .ant-space-item .anticon {
    margin: 0;
  }

  &:hover {
    display: block !important;
  }
`;

export interface GeneralSchemaDesignerProps {
  disableInitializer?: boolean;
  title?: string;
  template?: any;
  schemaSettings?: string;
  contextValue?: any;
  /**
   * @default true
   */
  draggable?: boolean;
}

export const GeneralSchemaDesigner: FC<GeneralSchemaDesignerProps> = (props: any) => {
  const { disableInitializer, title, template, schemaSettings, contextValue, draggable = true } = props;
  const { dn, designable } = useDesignable();
  const field = useField();
  const { t } = useTranslation();
  const fieldSchema = useFieldSchema();
  const compile = useCompile();
  const { getAriaLabel } = useGetAriaLabelOfDesigner();
  const schemaSettingsProps = {
    dn,
    field,
    fieldSchema,
  };
  const { render: schemaSettingsRender, exists: schemaSettingsExists } = useSchemaSettingsRender(
    fieldSchema['x-settings'] || schemaSettings,
    fieldSchema['x-settings-props'],
  );
  const rowCtx = useGridRowContext();
  const ctx = useGridContext();
  const templateName = ['FormItem', 'ReadPrettyFormItem'].includes(template?.componentName)
    ? `${template?.name} ${t('(Fields only)')}`
    : template?.name;
  const initializerProps = useMemo(() => {
    return {
      insertPosition: 'afterEnd',
      wrap: rowCtx?.cols?.length > 1 ? undefined : gridRowColWrap,
      Component: (props: any) => (
<<<<<<< HEAD
        <PlusOutlined
          {...props}
          role="button"
          aria-label={getAriaLabel('schema-initializer')}
          style={{ cursor: 'pointer', fontSize: 14 }}
        />
      ),
    };
  }, [getAriaLabel, rowCtx?.cols?.length]);

  if (!designable) {
    return null;
  }

  return (
    <SchemaToolbarProvider {...contextValue}>
      <div className={classNames('general-schema-designer', overrideAntdCSS)}>
        {title && (
          <div className={classNames('general-schema-designer-title', titleCss)}>
            <Space size={2}>
              <span className={'title-tag'}>{compile(title)}</span>
              {template && (
                <span className={'title-tag'}>
                  {t('Reference template')}: {templateName || t('Untitled')}
                </span>
              )}
            </Space>
          </div>
        )}
        <div className={'general-schema-designer-icons'}>
          <Space size={3} align={'center'}>
            {draggable && (
              <DragHandler>
                <DragOutlined role="button" aria-label={getAriaLabel('drag-handler')} />
              </DragHandler>
            )}
            {!disableInitializer &&
              (ctx?.InitializerComponent ? (
                <ctx.InitializerComponent {...initializerProps} />
              ) : (
                ctx?.renderSchemaInitializer?.(initializerProps)
              ))}
            {schemaSettingsExists ? (
              schemaSettingsRender(contextValue)
            ) : (
              <SchemaSettingsDropdown
                title={
                  <MenuOutlined
                    role="button"
                    aria-label={getAriaLabel('schema-settings')}
                    style={{ cursor: 'pointer', fontSize: 12 }}
                  />
                }
                {...schemaSettingsProps}
              >
                {props.children}
              </SchemaSettingsDropdown>
            )}
          </Space>
        </div>
      </div>
    </SchemaToolbarProvider>
  );
};

export interface SchemaToolbarProps {
  title?: string;
  draggable?: boolean;
  initializer?: string | false;
  settings?: string | false;
}

export const SchemaToolbar: FC<SchemaToolbarProps> = (props) => {
  const { title, initializer, settings, draggable = true } = props;
  const { designable } = useDesignable();
  const fieldSchema = useFieldSchema();
  const compile = useCompile();
  const { getAriaLabel } = useGetAriaLabelOfDesigner();

  const { render: schemaSettingsRender, exists: schemaSettingsExists } = useSchemaSettingsRender(
    fieldSchema['x-settings'] || settings,
    fieldSchema['x-settings-props'],
  );
  const { render: schemaInitializerRender, exists: schemaInitializerExists } = useSchemaInitializerRender(
    fieldSchema['x-initializer'] || initializer,
    fieldSchema['x-initializer-props'],
  );
  const rowCtx = useGridRowContext();
  const gridContext = useGridContext();

  const initializerProps: any = useMemo(() => {
    return {
      insertPosition: 'afterEnd',
      wrap: rowCtx?.cols?.length > 1 ? undefined : gridRowColWrap,
      Component: (props: any) => (
=======
>>>>>>> 5b4f4dea
        <PlusOutlined
          {...props}
          role="button"
          aria-label={getAriaLabel('schema-initializer')}
          style={{ cursor: 'pointer', fontSize: 14 }}
        />
      ),
    };
  }, [getAriaLabel, rowCtx?.cols?.length]);
<<<<<<< HEAD

  const dragElement = useMemo(() => {
    if (draggable === false) return null;
    return (
      <DragHandler>
        <DragOutlined role="button" aria-label={getAriaLabel('drag-handler')} />
      </DragHandler>
    );
  }, [draggable, getAriaLabel]);

  const initializerElement = useMemo(() => {
    if (initializer === false) return null;
    if (gridContext?.InitializerComponent || gridContext?.renderSchemaInitializer) {
      return gridContext?.InitializerComponent ? (
        <gridContext.InitializerComponent {...initializerProps} />
      ) : (
        gridContext.renderSchemaInitializer?.(initializerProps)
      );
    }
    if (!schemaInitializerExists) return null;
    return schemaInitializerRender(initializerProps);
  }, [gridContext, initializer, initializerProps, schemaInitializerExists, schemaInitializerRender]);

  const settingsElement = useMemo(() => {
    return settings !== false && schemaSettingsExists ? schemaSettingsRender() : null;
  }, [schemaSettingsExists, schemaSettingsRender, settings]);
=======
>>>>>>> 5b4f4dea

  if (!designable) {
    return null;
  }

  return (
<<<<<<< HEAD
    <div className={classNames('general-schema-designer', overrideAntdCSS)}>
      {title && (
        <div className={classNames('general-schema-designer-title', titleCss)}>
          <Space size={2}>
            <span className={'title-tag'}>{compile(title)}</span>
          </Space>
        </div>
      )}
      <div className={'general-schema-designer-icons'}>
        <Space size={3} align={'center'}>
          {dragElement}
          {initializerElement}
          {settingsElement}
        </Space>
=======
    <SchemaToolbarProvider {...contextValue}>
      <div className={classNames('general-schema-designer', overrideAntdCSS)}>
        {title && (
          <div className={classNames('general-schema-designer-title', titleCss)}>
            <Space size={2}>
              <span className={'title-tag'}>{compile(title)}</span>
              {template && (
                <span className={'title-tag'}>
                  {t('Reference template')}: {templateName || t('Untitled')}
                </span>
              )}
            </Space>
          </div>
        )}
        <div className={'general-schema-designer-icons'}>
          <Space size={3} align={'center'}>
            {draggable && (
              <DragHandler>
                <DragOutlined role="button" aria-label={getAriaLabel('drag-handler')} />
              </DragHandler>
            )}
            {!disableInitializer &&
              (ctx?.InitializerComponent ? (
                <ctx.InitializerComponent {...initializerProps} />
              ) : (
                ctx?.renderSchemaInitializer?.(initializerProps)
              ))}
            {schemaSettingsExists ? (
              schemaSettingsRender(contextValue)
            ) : (
              <SchemaSettingsDropdown
                title={
                  <MenuOutlined
                    role="button"
                    aria-label={getAriaLabel('schema-settings')}
                    style={{ cursor: 'pointer', fontSize: 12 }}
                  />
                }
                {...schemaSettingsProps}
              >
                {props.children}
              </SchemaSettingsDropdown>
            )}
          </Space>
        </div>
      </div>
    </SchemaToolbarProvider>
  );
};

export interface SchemaToolbarProps {
  title?: string;
  draggable?: boolean;
  initializer?: string | false;
  settings?: string | false;
  showBorder?: boolean;
  showBackground?: boolean;
}

export const SchemaToolbar: FC<SchemaToolbarProps> = (props) => {
  const { title, initializer, settings, showBackground, showBorder = true, draggable = true } = props;
  const { designable } = useDesignable();
  const fieldSchema = useFieldSchema();
  const compile = useCompile();
  const { getAriaLabel } = useGetAriaLabelOfDesigner();

  const { render: schemaSettingsRender, exists: schemaSettingsExists } = useSchemaSettingsRender(
    fieldSchema['x-settings'] || settings,
    fieldSchema['x-settings-props'],
  );
  const { render: schemaInitializerRender, exists: schemaInitializerExists } = useSchemaInitializerRender(
    fieldSchema['x-initializer'] || initializer,
    fieldSchema['x-initializer-props'],
  );
  const rowCtx = useGridRowContext();
  const gridContext = useGridContext();

  const initializerProps: any = useMemo(() => {
    return {
      insertPosition: 'afterEnd',
      wrap: rowCtx?.cols?.length > 1 ? undefined : gridRowColWrap,
      Component: (props: any) => (
        <PlusOutlined
          {...props}
          role="button"
          aria-label={getAriaLabel('schema-initializer')}
          style={{ cursor: 'pointer', fontSize: 14 }}
        />
      ),
    };
  }, [getAriaLabel, rowCtx?.cols?.length]);

  const dragElement = useMemo(() => {
    if (draggable === false) return null;
    return (
      <DragHandler>
        <DragOutlined role="button" aria-label={getAriaLabel('drag-handler')} />
      </DragHandler>
    );
  }, [draggable, getAriaLabel]);

  const initializerElement = useMemo(() => {
    if (initializer === false) return null;
    if (gridContext?.InitializerComponent || gridContext?.renderSchemaInitializer) {
      return gridContext?.InitializerComponent ? (
        <gridContext.InitializerComponent {...initializerProps} />
      ) : (
        gridContext.renderSchemaInitializer?.(initializerProps)
      );
    }
    if (!schemaInitializerExists) return null;
    return schemaInitializerRender(initializerProps);
  }, [gridContext, initializer, initializerProps, schemaInitializerExists, schemaInitializerRender]);

  const settingsElement = useMemo(() => {
    return settings !== false && schemaSettingsExists ? schemaSettingsRender() : null;
  }, [schemaSettingsExists, schemaSettingsRender, settings]);
  const { styles } = useStyles();
  if (!designable) {
    return null;
  }

  return (
    <div className={styles.toolbar}>
      <div
        className={styles.toolbarContent}
        style={{ border: showBorder ? 'auto' : 0, background: showBackground ? 'auto' : 0 }}
      >
        {title && (
          <div className={styles.toolbarTitle}>
            <Space size={2}>
              <span className={styles.toolbarTitleTag}>{compile(title)}</span>
            </Space>
          </div>
        )}
        <div className={styles.toolbarIcons}>
          <Space size={3} align={'center'}>
            {dragElement}
            {initializerElement}
            {settingsElement}
          </Space>
        </div>
>>>>>>> 5b4f4dea
      </div>
    </div>
  );
};<|MERGE_RESOLUTION|>--- conflicted
+++ resolved
@@ -10,10 +10,7 @@
 import { SchemaSettingsDropdown } from './SchemaSettings';
 import { useGetAriaLabelOfDesigner } from './hooks/useGetAriaLabelOfDesigner';
 import { SchemaToolbarProvider, useSchemaInitializerRender, useSchemaSettingsRender } from '../application';
-<<<<<<< HEAD
-=======
 import { useStyles } from './styles';
->>>>>>> 5b4f4dea
 
 const titleCss = css`
   pointer-events: none;
@@ -86,7 +83,6 @@
       insertPosition: 'afterEnd',
       wrap: rowCtx?.cols?.length > 1 ? undefined : gridRowColWrap,
       Component: (props: any) => (
-<<<<<<< HEAD
         <PlusOutlined
           {...props}
           role="button"
@@ -157,148 +153,6 @@
   draggable?: boolean;
   initializer?: string | false;
   settings?: string | false;
-}
-
-export const SchemaToolbar: FC<SchemaToolbarProps> = (props) => {
-  const { title, initializer, settings, draggable = true } = props;
-  const { designable } = useDesignable();
-  const fieldSchema = useFieldSchema();
-  const compile = useCompile();
-  const { getAriaLabel } = useGetAriaLabelOfDesigner();
-
-  const { render: schemaSettingsRender, exists: schemaSettingsExists } = useSchemaSettingsRender(
-    fieldSchema['x-settings'] || settings,
-    fieldSchema['x-settings-props'],
-  );
-  const { render: schemaInitializerRender, exists: schemaInitializerExists } = useSchemaInitializerRender(
-    fieldSchema['x-initializer'] || initializer,
-    fieldSchema['x-initializer-props'],
-  );
-  const rowCtx = useGridRowContext();
-  const gridContext = useGridContext();
-
-  const initializerProps: any = useMemo(() => {
-    return {
-      insertPosition: 'afterEnd',
-      wrap: rowCtx?.cols?.length > 1 ? undefined : gridRowColWrap,
-      Component: (props: any) => (
-=======
->>>>>>> 5b4f4dea
-        <PlusOutlined
-          {...props}
-          role="button"
-          aria-label={getAriaLabel('schema-initializer')}
-          style={{ cursor: 'pointer', fontSize: 14 }}
-        />
-      ),
-    };
-  }, [getAriaLabel, rowCtx?.cols?.length]);
-<<<<<<< HEAD
-
-  const dragElement = useMemo(() => {
-    if (draggable === false) return null;
-    return (
-      <DragHandler>
-        <DragOutlined role="button" aria-label={getAriaLabel('drag-handler')} />
-      </DragHandler>
-    );
-  }, [draggable, getAriaLabel]);
-
-  const initializerElement = useMemo(() => {
-    if (initializer === false) return null;
-    if (gridContext?.InitializerComponent || gridContext?.renderSchemaInitializer) {
-      return gridContext?.InitializerComponent ? (
-        <gridContext.InitializerComponent {...initializerProps} />
-      ) : (
-        gridContext.renderSchemaInitializer?.(initializerProps)
-      );
-    }
-    if (!schemaInitializerExists) return null;
-    return schemaInitializerRender(initializerProps);
-  }, [gridContext, initializer, initializerProps, schemaInitializerExists, schemaInitializerRender]);
-
-  const settingsElement = useMemo(() => {
-    return settings !== false && schemaSettingsExists ? schemaSettingsRender() : null;
-  }, [schemaSettingsExists, schemaSettingsRender, settings]);
-=======
->>>>>>> 5b4f4dea
-
-  if (!designable) {
-    return null;
-  }
-
-  return (
-<<<<<<< HEAD
-    <div className={classNames('general-schema-designer', overrideAntdCSS)}>
-      {title && (
-        <div className={classNames('general-schema-designer-title', titleCss)}>
-          <Space size={2}>
-            <span className={'title-tag'}>{compile(title)}</span>
-          </Space>
-        </div>
-      )}
-      <div className={'general-schema-designer-icons'}>
-        <Space size={3} align={'center'}>
-          {dragElement}
-          {initializerElement}
-          {settingsElement}
-        </Space>
-=======
-    <SchemaToolbarProvider {...contextValue}>
-      <div className={classNames('general-schema-designer', overrideAntdCSS)}>
-        {title && (
-          <div className={classNames('general-schema-designer-title', titleCss)}>
-            <Space size={2}>
-              <span className={'title-tag'}>{compile(title)}</span>
-              {template && (
-                <span className={'title-tag'}>
-                  {t('Reference template')}: {templateName || t('Untitled')}
-                </span>
-              )}
-            </Space>
-          </div>
-        )}
-        <div className={'general-schema-designer-icons'}>
-          <Space size={3} align={'center'}>
-            {draggable && (
-              <DragHandler>
-                <DragOutlined role="button" aria-label={getAriaLabel('drag-handler')} />
-              </DragHandler>
-            )}
-            {!disableInitializer &&
-              (ctx?.InitializerComponent ? (
-                <ctx.InitializerComponent {...initializerProps} />
-              ) : (
-                ctx?.renderSchemaInitializer?.(initializerProps)
-              ))}
-            {schemaSettingsExists ? (
-              schemaSettingsRender(contextValue)
-            ) : (
-              <SchemaSettingsDropdown
-                title={
-                  <MenuOutlined
-                    role="button"
-                    aria-label={getAriaLabel('schema-settings')}
-                    style={{ cursor: 'pointer', fontSize: 12 }}
-                  />
-                }
-                {...schemaSettingsProps}
-              >
-                {props.children}
-              </SchemaSettingsDropdown>
-            )}
-          </Space>
-        </div>
-      </div>
-    </SchemaToolbarProvider>
-  );
-};
-
-export interface SchemaToolbarProps {
-  title?: string;
-  draggable?: boolean;
-  initializer?: string | false;
-  settings?: string | false;
   showBorder?: boolean;
   showBackground?: boolean;
 }
@@ -386,7 +240,6 @@
             {settingsElement}
           </Space>
         </div>
->>>>>>> 5b4f4dea
       </div>
     </div>
   );
