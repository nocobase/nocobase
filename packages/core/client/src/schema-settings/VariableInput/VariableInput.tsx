import React, { useMemo } from 'react';
import { CollectionFieldOptions } from '../../collection-manager';
import { useCompile, Variable } from '../../schema-component';
import { useContextAssociationFields, useIsSameOrChildCollection } from './hooks/useContextAssociationFields';
import { useUserVariable } from './hooks/useUserVariable';

type Props = {
  value: any;
  onChange: (value: any) => void;
  collectionName: string;
  renderSchemaComponent?: (props: any) => any;
  schema: any;
  operator: any;
  children?: any;
  className?: string;
  style?: React.CSSProperties;
  collectionField?: CollectionFieldOptions;
  contextCollectionName?: string;
  /**
   * 根据 `onChange` 的第一个参数，判断是否需要触发 `onChange`
   * @param value `onChange` 的第一个参数
   * @returns 返回为 `true` 时，才会触发 `onChange`
   */
  shouldChange?: (value: any) => boolean;
};

export const VariableInput = (props: Props) => {
  const {
    value,
    onChange,
    renderSchemaComponent: RenderSchemaComponent,
    style,
    schema,
    className,
    contextCollectionName,
    collectionField,
    shouldChange,
  } = props;
  const compile = useCompile();
  const userVariable = useUserVariable({ schema, maxDepth: 3 });
  const contextVariable = useContextAssociationFields({ schema, maxDepth: 2, contextCollectionName, collectionField });
  const getIsSameOrChildCollection = useIsSameOrChildCollection();
  const isAllowTableContext = getIsSameOrChildCollection(contextCollectionName, collectionField?.target);
  const scope = useMemo(() => {
    const data = [
      userVariable,
      compile({
        label: `{{t("Date variables")}}`,
        value: '$date',
        key: '$date',
        disabled: schema['x-component'] !== 'DatePicker',
        children: [
          {
            key: 'now',
            value: 'now',
            label: `{{t("Now")}}`,
          },
        ],
      }),
    ];
    if (contextCollectionName) {
      data.unshift(contextVariable);
    }
    return data;
  }, [compile, contextCollectionName, contextVariable, schema, userVariable]);

<<<<<<< HEAD
  console.log('scope', scope);
=======
  const handleChange = (value: any) => {
    if (!shouldChange) {
      return onChange(value);
    }
    if (shouldChange(value)) {
      onChange(value);
    }
  };
>>>>>>> 09542c5d

  return (
    <Variable.Input
      className={className}
      value={value}
      onChange={handleChange}
      scope={scope}
      style={style}
      changeOnSelect={isAllowTableContext}
    >
      <RenderSchemaComponent value={value} onChange={onChange} />
    </Variable.Input>
  );
};<|MERGE_RESOLUTION|>--- conflicted
+++ resolved
@@ -64,9 +64,6 @@
     return data;
   }, [compile, contextCollectionName, contextVariable, schema, userVariable]);
 
-<<<<<<< HEAD
-  console.log('scope', scope);
-=======
   const handleChange = (value: any) => {
     if (!shouldChange) {
       return onChange(value);
@@ -75,7 +72,6 @@
       onChange(value);
     }
   };
->>>>>>> 09542c5d
 
   return (
     <Variable.Input
