--- conflicted
+++ resolved
@@ -1,25 +1,16 @@
 import { Schema } from '@formily/json-schema';
 import _ from 'lodash';
 import { useTranslation } from 'react-i18next';
-<<<<<<< HEAD
-import { CollectionFieldOptions, useCollection } from '../../../collection-manager';
-import { useRecordV2 } from '../../../data-source/record/RecordProvider';
+import { CollectionFieldOptions_deprecated } from '../../../collection-manager';
+import { useCollection } from '../../../data-source/collection/CollectionProvider';
+import { useRecord } from '../../../data-source/record/RecordProvider';
 import { useFlag } from '../../../flag-provider/hooks/useFlag';
 import { useBaseVariable } from './useBaseVariable';
 
 interface Props {
-  collectionField?: CollectionFieldOptions;
+  collectionField?: CollectionFieldOptions_deprecated;
   schema?: any;
   collectionName?: string;
-=======
-import { CollectionFieldOptions_deprecated } from '../../../collection-manager';
-import { useBaseVariable } from './useBaseVariable';
-
-interface Props {
-  collectionField: CollectionFieldOptions_deprecated;
-  schema: any;
-  collectionName: string;
->>>>>>> 18686fa0
   noDisabled?: boolean;
   /** 消费变量值的字段 */
   targetFieldSchema?: Schema;
@@ -57,7 +48,7 @@
 export const useCurrentRecordVariable = (props: Props = {}) => {
   const { t } = useTranslation();
   const { isInSubForm, isInSubTable } = useFlag() || {};
-  const record = useRecordV2();
+  const record = useRecord();
   const recordData = isInSubForm || isInSubTable ? record?.parentRecord?.data : record?.data;
   const { name: collectionName } = useCollection() || {};
   const currentRecordSettings = useBaseVariable({
