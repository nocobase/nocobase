--- conflicted
+++ resolved
@@ -1,11 +1,8 @@
 import { Schema } from '@formily/json-schema';
 import { useTranslation } from 'react-i18next';
-<<<<<<< HEAD
 import { useAPIClient } from '../../../api-client';
-import { CollectionFieldOptions } from '../../../collection-manager';
-=======
 import { CollectionFieldOptions_deprecated } from '../../../collection-manager';
->>>>>>> 18686fa0
+import { CollectionFieldOptions } from '../../../data-source/collection/Collection';
 import { useBaseVariable } from './useBaseVariable';
 
 /**
