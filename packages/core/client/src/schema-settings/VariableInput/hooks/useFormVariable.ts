import { Form } from '@formily/core';
import { Schema } from '@formily/json-schema';
import { useTranslation } from 'react-i18next';
<<<<<<< HEAD
import { useFormBlockContext } from '../../../block-provider';
import { CollectionFieldOptions } from '../../../collection-manager';
import { useBaseVariable } from './useBaseVariable';

interface Props {
  collectionName?: string;
  collectionField?: CollectionFieldOptions;
=======
import { CollectionFieldOptions_deprecated } from '../../../collection-manager';
import { useBaseVariable } from './useBaseVariable';

interface Props {
  collectionName: string;
  collectionField: CollectionFieldOptions_deprecated;
>>>>>>> 18686fa0
  schema?: any;
  noDisabled?: boolean;
  /** 消费变量值的字段 */
  targetFieldSchema?: Schema;
  form?: Form;
}

/**
 * @deprecated
 * 该 hook 已废弃，请使用 `useCurrentFormVariable` 代替
 *
 * 变量：`当前表单`
 * @param param0
 * @returns
 */
export const useFormVariable = ({ collectionName, collectionField, schema, noDisabled, targetFieldSchema }: Props) => {
  // const { getActiveFieldsName } = useFormActiveFields() || {};
  const { t } = useTranslation();
  const result = useBaseVariable({
    collectionField,
    uiSchema: schema,
    targetFieldSchema,
    maxDepth: 4,
    name: '$nForm',
    title: t('Current form'),
    collectionName: collectionName,
    noDisabled,
    returnFields: (fields, option) => {
      // fix https://nocobase.height.app/T-2277
      return fields;
      // const activeFieldsName = getActiveFieldsName?.('form') || [];

      // return option.depth === 0
      //   ? fields.filter((field) => {
      //       return activeFieldsName.includes(field.name);
      //     })
      //   : fields;
    },
  });

  return result;
};

/**
 * 变量：`当前表单`
 * @param param0
 * @returns
 */
export const useCurrentFormVariable = ({
  collectionName,
  collectionField,
  schema,
  noDisabled,
  targetFieldSchema,
  form: _form,
}: Props = {}) => {
  // const { getActiveFieldsName } = useFormActiveFields() || {};
  const { t } = useTranslation();
  const { form } = useFormBlockContext();
  const currentFormSettings = useBaseVariable({
    collectionField,
    uiSchema: schema,
    targetFieldSchema,
    maxDepth: 4,
    name: '$nForm',
    title: t('Current form'),
    collectionName: collectionName,
    noDisabled,
    returnFields: (fields, option) => {
      // fix https://nocobase.height.app/T-2277
      return fields;
      // const activeFieldsName = getActiveFieldsName?.('form') || [];

      // return option.depth === 0
      //   ? fields.filter((field) => {
      //       return activeFieldsName.includes(field.name);
      //     })
      //   : fields;
    },
  });

  const formInstance = _form || form;

  return {
    /** 变量配置 */
    currentFormSettings,
    /** 变量值 */
    currentFormCtx: formInstance?.values,
    /** 用来判断是否可以显示`当前表单`变量 */
    shouldDisplayCurrentForm: !!formInstance && !formInstance.readPretty,
  };
};<|MERGE_RESOLUTION|>--- conflicted
+++ resolved
@@ -1,22 +1,13 @@
 import { Form } from '@formily/core';
 import { Schema } from '@formily/json-schema';
 import { useTranslation } from 'react-i18next';
-<<<<<<< HEAD
 import { useFormBlockContext } from '../../../block-provider';
-import { CollectionFieldOptions } from '../../../collection-manager';
+import { CollectionFieldOptions_deprecated } from '../../../collection-manager';
 import { useBaseVariable } from './useBaseVariable';
 
 interface Props {
   collectionName?: string;
-  collectionField?: CollectionFieldOptions;
-=======
-import { CollectionFieldOptions_deprecated } from '../../../collection-manager';
-import { useBaseVariable } from './useBaseVariable';
-
-interface Props {
-  collectionName: string;
-  collectionField: CollectionFieldOptions_deprecated;
->>>>>>> 18686fa0
+  collectionField?: CollectionFieldOptions_deprecated;
   schema?: any;
   noDisabled?: boolean;
   /** 消费变量值的字段 */
