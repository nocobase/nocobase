--- conflicted
+++ resolved
@@ -95,12 +95,9 @@
       }, 5);
     });
   };
-<<<<<<< HEAD
 
   const label = t('Current form');
 
-=======
->>>>>>> 046a0b4f
   const result = useMemo(() => {
     return (
       blockForm && {
