--- conflicted
+++ resolved
@@ -61,11 +61,7 @@
   currentCollection: string;
   rootCollection: string;
   operator?: any;
-<<<<<<< HEAD
-  schema: Schema;
-=======
   schema?: any;
->>>>>>> ed9d716d
   level?: number;
 }) => {
   const compile = useCompile();
