--- conflicted
+++ resolved
@@ -63,26 +63,17 @@
   record,
 }: Props) => {
   const app = useApp();
-<<<<<<< HEAD
-  const customVariables = app
-    .getVariables()
-    .map((variable) => {
-      const { visible = true, option } = variable.useOption();
-      return {
-        visible,
-        option: option as any,
-      };
-    })
-    .filter(({ visible }) => visible);
-=======
-  const customVariables = app?.getVariables?.().map((variable) => {
-    const { visible = true, option } = variable.useOption();
-    return {
-      visible,
-      option: option as any,
-    };
-  }).filter(({ visible }) => visible) || [];
->>>>>>> b38491fd
+  const customVariables =
+    app
+      ?.getVariables?.()
+      .map((variable) => {
+        const { visible = true, option } = variable.useOption();
+        return {
+          visible,
+          option: option as any,
+        };
+      })
+      .filter(({ visible }) => visible) || [];
 
   const { filterVariables = () => true } = useVariables() || {};
   const blockParentCollectionName = record?.__parent?.__collectionName;
