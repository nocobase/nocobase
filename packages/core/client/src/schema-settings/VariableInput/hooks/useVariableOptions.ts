import { Form } from '@formily/core';
import { ISchema, Schema } from '@formily/react';
import { useMemo } from 'react';
<<<<<<< HEAD
import { CollectionFieldOptions, useCollection } from '../../../collection-manager';
=======
import { CollectionFieldOptions_deprecated, useCollection_deprecated } from '../../../collection-manager';
import { useFlag } from '../../../flag-provider';
>>>>>>> 18686fa0
import { useBlockCollection } from './useBlockCollection';
import { useDatetimeVariable } from './useDateVariable';
import { useCurrentFormVariable } from './useFormVariable';
import { useCurrentObjectVariable } from './useIterationVariable';
import { useCurrentParentRecordVariable } from './useParentRecordVariable';
import { useCurrentRecordVariable } from './useRecordVariable';
import { useCurrentRoleVariable } from './useRoleVariable';
import { useCurrentUserVariable } from './useUserVariable';

interface Props {
  /**
   * 消费该变量的字段
   */
  collectionField: CollectionFieldOptions_deprecated;
  form: Form;
  /**
   * `useRecord_deprecated ` 返回的值
   */
  record?: Record<string, any>;
  /**
   * `Filter` 组件中选中的字段的 `uiSchema`，比如设置 `数据范围` 的时候在左侧选择的字段
   */
  uiSchema?: ISchema;
  /**
   * `Filter` 组件中的操作符，比如设置 `数据范围` 的时候在中间选择的操作符
   */
  operator?: { value: string };
  /**
   * 不需要禁用选项，一般会在表达式中使用
   */
  noDisabled?: boolean;
  /** 消费变量值的字段 */
  targetFieldSchema?: Schema;
  /**指定当前表单数据表 */
  currentFormCollectionName?: string;
  /**指定当前对象数据表 */
  currentIterationCollectionName?: string;
}

export const useVariableOptions = ({
  collectionField,
  form,
  uiSchema,
  operator,
  noDisabled,
  targetFieldSchema,
  record,
  currentFormCollectionName,
  currentIterationCollectionName,
}: Props) => {
  const { name: blockCollectionName = record?.__collectionName } = useBlockCollection();
<<<<<<< HEAD
  const { name } = useCollection();
=======
  const { isInSubForm, isInSubTable } = useFlag() || {};
  const { name } = useCollection_deprecated();
>>>>>>> 18686fa0
  const blockParentCollectionName = record?.__parent?.__collectionName;
  const { currentUserSettings } = useCurrentUserVariable({
    maxDepth: 3,
    uiSchema: uiSchema,
    collectionField,
    noDisabled,
    targetFieldSchema,
  });
  const { currentRoleSettings } = useCurrentRoleVariable({
    uiSchema: uiSchema,
    collectionField,
    noDisabled,
    targetFieldSchema,
  });
  const { datetimeSettings } = useDatetimeVariable({ operator, schema: uiSchema, noDisabled });
  const { currentFormSettings, shouldDisplayCurrentForm } = useCurrentFormVariable({
    schema: uiSchema,
    collectionName: currentFormCollectionName || blockCollectionName,
    collectionField,
    noDisabled,
    targetFieldSchema,
    form,
  });
  const { currentObjectSettings, shouldDisplayCurrentObject } = useCurrentObjectVariable({
    currentCollection: currentIterationCollectionName || name,
    collectionField,
    schema: uiSchema,
    noDisabled,
    targetFieldSchema,
  });
  const { currentRecordSettings, shouldDisplayCurrentRecord } = useCurrentRecordVariable({
    schema: uiSchema,
    collectionName: blockCollectionName,
    collectionField,
    noDisabled,
    targetFieldSchema,
  });
  const { currentParentRecordSettings, shouldDisplayCurrentParentRecord } = useCurrentParentRecordVariable({
    schema: uiSchema,
    collectionName: blockParentCollectionName,
    collectionField,
    noDisabled,
    targetFieldSchema,
  });

  return useMemo(() => {
    return [
      currentUserSettings,
      currentRoleSettings,
      datetimeSettings,
      shouldDisplayCurrentForm && currentFormSettings,
      shouldDisplayCurrentObject && currentObjectSettings,
      shouldDisplayCurrentRecord && currentRecordSettings,
      shouldDisplayCurrentParentRecord && currentParentRecordSettings,
    ].filter(Boolean);
  }, [
    currentUserSettings,
    currentRoleSettings,
    datetimeSettings,
    shouldDisplayCurrentForm,
    currentFormSettings,
    shouldDisplayCurrentObject,
    currentObjectSettings,
    shouldDisplayCurrentRecord,
    currentRecordSettings,
    shouldDisplayCurrentParentRecord,
    currentParentRecordSettings,
  ]);
};<|MERGE_RESOLUTION|>--- conflicted
+++ resolved
@@ -1,12 +1,7 @@
 import { Form } from '@formily/core';
 import { ISchema, Schema } from '@formily/react';
 import { useMemo } from 'react';
-<<<<<<< HEAD
-import { CollectionFieldOptions, useCollection } from '../../../collection-manager';
-=======
 import { CollectionFieldOptions_deprecated, useCollection_deprecated } from '../../../collection-manager';
-import { useFlag } from '../../../flag-provider';
->>>>>>> 18686fa0
 import { useBlockCollection } from './useBlockCollection';
 import { useDatetimeVariable } from './useDateVariable';
 import { useCurrentFormVariable } from './useFormVariable';
@@ -58,12 +53,7 @@
   currentIterationCollectionName,
 }: Props) => {
   const { name: blockCollectionName = record?.__collectionName } = useBlockCollection();
-<<<<<<< HEAD
-  const { name } = useCollection();
-=======
-  const { isInSubForm, isInSubTable } = useFlag() || {};
   const { name } = useCollection_deprecated();
->>>>>>> 18686fa0
   const blockParentCollectionName = record?.__parent?.__collectionName;
   const { currentUserSettings } = useCurrentUserVariable({
     maxDepth: 3,
