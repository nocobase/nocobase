import { useMemo } from 'react';
import { useValues } from '../../../schema-component/antd/filter/useValues';
import { useDateVariable } from './useDateVariable';
import { useUserVariable } from './useUserVariable';
import { useFormVariable } from './useFormVariable';
import { useIterationVariable } from './useIterationVariable';

export const useVariableOptions = ({ form, collectionField, rootCollection }) => {
  const { operator, schema } = useValues();
  const userVariable = useUserVariable({ maxDepth: 3, schema });
  const dateVariable = useDateVariable({ operator, schema });
  const formVariabele = useFormVariable({ blockForm: form, rootCollection, schema });
  const iterationVariabele = useIterationVariable({ blockForm: form, collectionField, schema, rootCollection });

  const result = useMemo(() => [userVariable, dateVariable], [dateVariable, userVariable]);

  if (!operator || !schema) return [];

<<<<<<< HEAD
  return [userVariable, dateVariable, formVariabele, iterationVariabele].filter(Boolean);
=======
  return result;
>>>>>>> e506c178
};<|MERGE_RESOLUTION|>--- conflicted
+++ resolved
@@ -12,13 +12,12 @@
   const formVariabele = useFormVariable({ blockForm: form, rootCollection, schema });
   const iterationVariabele = useIterationVariable({ blockForm: form, collectionField, schema, rootCollection });
 
-  const result = useMemo(() => [userVariable, dateVariable], [dateVariable, userVariable]);
+  const result = useMemo(
+    () => [userVariable, dateVariable, formVariabele, iterationVariabele].filter(Boolean),
+    [dateVariable, userVariable, formVariabele, iterationVariabele],
+  );
 
   if (!operator || !schema) return [];
 
-<<<<<<< HEAD
-  return [userVariable, dateVariable, formVariabele, iterationVariabele].filter(Boolean);
-=======
   return result;
->>>>>>> e506c178
 };