--- conflicted
+++ resolved
@@ -9,18 +9,8 @@
   const { operator, schema } = useValues();
   const userVariable = useUserVariable({ maxDepth: 3, schema });
   const dateVariable = useDateVariable({ operator, schema });
-<<<<<<< HEAD
-  const formVariabele = useFormVariable({ blockForm: form, rootCollection, schema });
-  const iterationVariabele = useIterationVariable({
-    blockForm: form,
-    currentCollection: collectionField.collectionName,
-    rootCollection,
-    schema,
-  });
-=======
   const formVariabele = useFormVariable({ blockForm: form, rootCollection });
   const iterationVariabele = useIterationVariable({ blockForm: form, collectionField, schema, rootCollection });
->>>>>>> 3281aa5c
 
   const result = useMemo(
     () => [userVariable, dateVariable, formVariabele, iterationVariabele].filter(Boolean),
