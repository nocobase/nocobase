import { Form } from '@formily/core';
import { ISchema, Schema } from '@formily/react';
import { useMemo } from 'react';
<<<<<<< HEAD
import { CollectionFieldOptions, useCollection } from '../../../collection-manager';
=======
import { useFormBlockType } from '../../../block-provider/FormBlockProvider';
import { CollectionFieldOptions } from '../../../collection-manager';
>>>>>>> e5cca1dc
import { useFlag } from '../../../flag-provider';
import { useBlockCollection } from './useBlockCollection';
import { useDateVariable } from './useDateVariable';
import { useFormVariable } from './useFormVariable';
import { useIterationVariable } from './useIterationVariable';
import { useRecordVariable } from './useRecordVariable';
import { useUserVariable } from './useUserVariable';

interface Props {
  /**
   * 消费该变量的字段
   */
  collectionField: CollectionFieldOptions;
  form: Form;
  /**
   * `useRecord` 返回的值
   */
  record?: Record<string, any>;
  /**
   * `Filter` 组件中选中的字段的 `uiSchema`，比如设置 `数据范围` 的时候在左侧选择的字段
   */
  uiSchema?: ISchema;
  /**
   * `Filter` 组件中的操作符，比如设置 `数据范围` 的时候在中间选择的操作符
   */
  operator?: { value: string };
  /**
   * 不需要禁用选项，一般会在表达式中使用
   */
  noDisabled?: boolean;
  /** 消费变量值的字段 */
  targetFieldSchema?: Schema;
}

export const useVariableOptions = ({
  collectionField,
  form,
  uiSchema,
  operator,
  noDisabled,
  targetFieldSchema,
}: Props) => {
  const { name: blockCollectionName } = useBlockCollection();
<<<<<<< HEAD
  const { isInSubForm, isInSubTable } = useFlag() || {};
  const { name } = useCollection();
=======
  const { isInSetDefaultValueDialog } = useFlag() || {};
  const { type: formBlockType } = useFormBlockType();

  const fieldCollectionName = collectionField?.collectionName;
>>>>>>> e5cca1dc
  const userVariable = useUserVariable({
    maxDepth: 3,
    uiSchema: uiSchema,
    collectionField,
    noDisabled,
    targetFieldSchema,
  });
  const dateVariable = useDateVariable({ operator, schema: uiSchema, noDisabled });
  const formVariable = useFormVariable({
    schema: uiSchema,
    collectionName: blockCollectionName,
    collectionField,
    noDisabled,
    targetFieldSchema,
  });
  const iterationVariable = useIterationVariable({
    currentCollection: name,
    collectionField,
    schema: uiSchema,
    noDisabled,
    targetFieldSchema,
  });
  const currentRecordVariable = useRecordVariable({
    schema: uiSchema,
    collectionName: blockCollectionName,
    collectionField,
    noDisabled,
    targetFieldSchema,
  });

  return useMemo(() => {
    return [
      userVariable,
      dateVariable,
      form && !form.readPretty && formVariable,
<<<<<<< HEAD
      (isInSubForm || isInSubTable) && iterationVariable,
      !_.isEmpty(record) && currentRecordVariable,
=======
      form &&
        fieldCollectionName &&
        blockCollectionName &&
        fieldCollectionName !== blockCollectionName &&
        isInSetDefaultValueDialog &&
        iterationVariable,
      formBlockType === 'update' && currentRecordVariable,
>>>>>>> e5cca1dc
    ].filter(Boolean);
  }, [
    userVariable,
    dateVariable,
    form,
    formVariable,
    isInSubForm,
    isInSubTable,
    iterationVariable,
    currentRecordVariable,
  ]);
};<|MERGE_RESOLUTION|>--- conflicted
+++ resolved
@@ -1,12 +1,8 @@
 import { Form } from '@formily/core';
 import { ISchema, Schema } from '@formily/react';
 import { useMemo } from 'react';
-<<<<<<< HEAD
+import { useFormBlockType } from '../../../block-provider/FormBlockProvider';
 import { CollectionFieldOptions, useCollection } from '../../../collection-manager';
-=======
-import { useFormBlockType } from '../../../block-provider/FormBlockProvider';
-import { CollectionFieldOptions } from '../../../collection-manager';
->>>>>>> e5cca1dc
 import { useFlag } from '../../../flag-provider';
 import { useBlockCollection } from './useBlockCollection';
 import { useDateVariable } from './useDateVariable';
@@ -50,15 +46,9 @@
   targetFieldSchema,
 }: Props) => {
   const { name: blockCollectionName } = useBlockCollection();
-<<<<<<< HEAD
   const { isInSubForm, isInSubTable } = useFlag() || {};
+  const { type: formBlockType } = useFormBlockType();
   const { name } = useCollection();
-=======
-  const { isInSetDefaultValueDialog } = useFlag() || {};
-  const { type: formBlockType } = useFormBlockType();
-
-  const fieldCollectionName = collectionField?.collectionName;
->>>>>>> e5cca1dc
   const userVariable = useUserVariable({
     maxDepth: 3,
     uiSchema: uiSchema,
@@ -94,18 +84,8 @@
       userVariable,
       dateVariable,
       form && !form.readPretty && formVariable,
-<<<<<<< HEAD
       (isInSubForm || isInSubTable) && iterationVariable,
-      !_.isEmpty(record) && currentRecordVariable,
-=======
-      form &&
-        fieldCollectionName &&
-        blockCollectionName &&
-        fieldCollectionName !== blockCollectionName &&
-        isInSetDefaultValueDialog &&
-        iterationVariable,
       formBlockType === 'update' && currentRecordVariable,
->>>>>>> e5cca1dc
     ].filter(Boolean);
   }, [
     userVariable,
