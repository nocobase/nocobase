import { css } from '@emotion/css';
import { ArrayCollapse, ArrayItems, FormItem, FormLayout, Input } from '@formily/antd-v5';
import { Field, GeneralField, createForm } from '@formily/core';
import { ISchema, Schema, SchemaOptionsContext, useField, useFieldSchema, useForm } from '@formily/react';
import { uid } from '@formily/shared';
import { dayjs, error } from '@nocobase/utils/client';
import {
  Alert,
  App,
  Button,
  Cascader,
  CascaderProps,
  Dropdown,
  Empty,
  MenuItemProps,
  MenuProps,
  Modal,
  Select,
  Space,
  Switch,
} from 'antd';
import _, { cloneDeep } from 'lodash';
import React, {
  ReactNode,
  createContext,
  useCallback,
  useContext,
  useMemo,
  // @ts-ignore
  useTransition as useReactTransition,
  useState,
} from 'react';
import { createPortal } from 'react-dom';
import { useTranslation } from 'react-i18next';
import {
  APIClientProvider,
  ActionContextProvider,
  CollectionFieldOptions,
  CollectionManagerContext,
  CollectionProvider,
  Designable,
  FormDialog,
  FormProvider,
  RemoteSchemaComponent,
  SchemaComponent,
  SchemaComponentContext,
  SchemaComponentOptions,
  createDesignable,
  findFormBlock,
  useAPIClient,
  useBlockRequestContext,
  useCollection,
  useCollectionManager,
  useCompile,
  useDesignable,
  useFilterBlock,
  useGlobalTheme,
  useLinkageCollectionFilterOptions,
} from '..';
import { useTableBlockContext } from '../block-provider';
import { findFilterTargets, updateFilterTargets } from '../block-provider/hooks';
import {
  FilterBlockType,
  getSupportFieldsByAssociation,
  getSupportFieldsByForeignKey,
  isSameCollection,
  useSupportedBlocks,
} from '../filter-provider/utils';
import { useCollectMenuItem, useCollectMenuItems, useMenuItem } from '../hooks/useMenuItem';
import { getTargetKey } from '../schema-component/antd/association-filter/utilts';
import { useSchemaTemplateManager } from '../schema-templates';
import { useBlockTemplateContext } from '../schema-templates/BlockTemplate';
import { FormDataTemplates } from './DataTemplates';
import { DateFormatCom, ExpiresRadio } from './DateFormat/ExpiresRadio';
import { EnableChildCollections } from './EnableChildCollections';
import { ChildDynamicComponent } from './EnableChildCollections/DynamicComponent';
import { FormLinkageRules } from './LinkageRules';
import { useLinkageCollectionFieldOptions } from './LinkageRules/action-hooks';
import { VariableInput } from './VariableInput/VariableInput';

interface SchemaSettingsProps {
  title?: any;
  dn?: Designable;
  field?: GeneralField;
  fieldSchema?: Schema;
  children?: ReactNode;
}

interface SchemaSettingsContextProps {
  dn?: Designable;
  field?: GeneralField;
  fieldSchema?: Schema;
  setVisible?: any;
  visible?: any;
  template?: any;
  collectionName?: any;
}

const SchemaSettingsContext = createContext<SchemaSettingsContextProps>(null);

export const useSchemaSettings = () => {
  return useContext(SchemaSettingsContext);
};

interface RemoveProps {
  confirm?: any;
  removeParentsIfNoChildren?: boolean;
  breakRemoveOn?: ISchema | ((s: ISchema) => boolean);
}

type SchemaSettingsNested = {
  Remove?: React.FC<RemoveProps>;
  Item?: React.FC<MenuItemProps>;
  Divider?: React.FC;
  Popup?: React.FC<MenuItemProps & { schema?: ISchema }>;
  SwitchItem?: React.FC<SwitchItemProps>;
  CascaderItem?: React.FC<CascaderProps<any> & Omit<MenuItemProps, 'title'> & { title: any }>;
  [key: string]: any;
};

interface SchemaSettingsProviderProps {
  dn?: Designable;
  field?: GeneralField;
  fieldSchema?: Schema;
  setVisible?: any;
  visible?: any;
  template?: any;
  collectionName?: any;
}

export const SchemaSettingsProvider: React.FC<SchemaSettingsProviderProps> = (props) => {
  const { children, fieldSchema, ...others } = props;
  const { getTemplateBySchema } = useSchemaTemplateManager();
  const { name } = useCollection();
  const template = getTemplateBySchema(fieldSchema);
  return (
    <SchemaSettingsContext.Provider value={{ collectionName: name, template, fieldSchema, ...others }}>
      {children}
    </SchemaSettingsContext.Provider>
  );
};

export const SchemaSettings: React.FC<SchemaSettingsProps> & SchemaSettingsNested = (props) => {
  const { title, dn, ...others } = props;
  const [visible, setVisible] = useState(false);
  const { Component, getMenuItems } = useMenuItem();
  const [isPending, startTransition] = useReactTransition();

  const changeMenu = (v: boolean) => {
    // 这里是为了防止当鼠标快速滑过时，终止菜单的渲染，防止卡顿
    startTransition(() => {
      setVisible(v);
    });
  };

  const items = getMenuItems(() => props.children);

  const dropdownMenu = () => (
    <>
      <Component />
      <Dropdown
        open={visible}
        onOpenChange={(open) => {
          changeMenu(open);
        }}
        menu={{ items }}
      >
        {typeof title === 'string' ? <span>{title}</span> : title}
      </Dropdown>
    </>
  );

  if (dn) {
    return (
      <SchemaSettingsProvider visible={visible} setVisible={setVisible} dn={dn} {...others}>
        {dropdownMenu()}
      </SchemaSettingsProvider>
    );
  }
  return dropdownMenu();
};

SchemaSettings.Template = function Template(props) {
  const { componentName, collectionName, resourceName, needRender } = props;
  const { t } = useTranslation();
  const { getCollection } = useCollectionManager();
  const { dn, setVisible, template, fieldSchema } = useSchemaSettings();
  const compile = useCompile();
  const api = useAPIClient();
  const { dn: tdn } = useBlockTemplateContext();
  const { saveAsTemplate, copyTemplateSchema } = useSchemaTemplateManager();
  const { theme } = useGlobalTheme();

  if (!collectionName && !needRender) {
    return null;
  }
  if (template) {
    return (
      <SchemaSettings.Item
        onClick={async () => {
          const schema = await copyTemplateSchema(template);
          const removed = tdn.removeWithoutEmit();
          tdn.insertAfterEnd(schema, {
            async onSuccess() {
              await api.request({
                url: `/uiSchemas:remove/${removed['x-uid']}`,
              });
            },
          });
        }}
      >
        {t('Convert reference to duplicate')}
      </SchemaSettings.Item>
    );
  }
  return (
    <SchemaSettings.Item
      onClick={async () => {
        setVisible(false);
        const { title } = collectionName ? getCollection(collectionName) : { title: '' };
        const values = await FormDialog(
          t('Save as template'),
          () => {
            return (
              <FormLayout layout={'vertical'}>
                <SchemaComponent
                  components={{ Input, FormItem }}
                  schema={{
                    type: 'object',
                    properties: {
                      name: {
                        title: t('Template name'),
                        required: true,
                        default: title ? `${compile(title)}_${t(componentName)}` : t(componentName),
                        'x-decorator': 'FormItem',
                        'x-component': 'Input',
                      },
                    },
                  }}
                />
              </FormLayout>
            );
          },
          theme,
        ).open({});
        const sdn = createDesignable({
          t,
          api,
          refresh: dn.refresh.bind(dn),
          current: fieldSchema.parent,
        });
        sdn.loadAPIClientEvents();
        const { key } = await saveAsTemplate({
          collectionName,
          resourceName,
          componentName,
          name: values.name,
          uid: fieldSchema['x-uid'],
        });
        sdn.removeWithoutEmit(fieldSchema);
        sdn.insertBeforeEnd({
          type: 'void',
          'x-component': 'BlockTemplate',
          'x-component-props': {
            templateId: key,
          },
        });
      }}
    >
      {t('Save as template')}
    </SchemaSettings.Item>
  );
};

const findGridSchema = (fieldSchema) => {
  return fieldSchema.reduceProperties((buf, s) => {
    if (s['x-component'] === 'FormV2') {
      const f = s.reduceProperties((buf, s) => {
        if (s['x-component'] === 'Grid' || s['x-component'] === 'BlockTemplate') {
          return s;
        }
        return buf;
      }, null);
      if (f) {
        return f;
      }
    }
    return buf;
  }, null);
};

const findBlockTemplateSchema = (fieldSchema) => {
  return fieldSchema.reduceProperties((buf, s) => {
    if (s['x-component'] === 'FormV2') {
      const f = s.reduceProperties((buf, s) => {
        if (s['x-component'] === 'BlockTemplate') {
          return s;
        }
        return buf;
      }, null);
      if (f) {
        return f;
      }
    }
    return buf;
  }, null);
};

SchemaSettings.FormItemTemplate = function FormItemTemplate(props) {
  const { insertAdjacentPosition = 'afterBegin', componentName, collectionName, resourceName } = props;
  const { t } = useTranslation();
  const compile = useCompile();
  const { getCollection } = useCollectionManager();
  const { dn, setVisible, template, fieldSchema } = useSchemaSettings();
  const api = useAPIClient();
  const { saveAsTemplate, copyTemplateSchema } = useSchemaTemplateManager();
  const { theme } = useGlobalTheme();

  if (!collectionName) {
    return null;
  }
  if (template) {
    return (
      <SchemaSettings.Item
        onClick={async () => {
          const schema = await copyTemplateSchema(template);
          const templateSchema = findBlockTemplateSchema(fieldSchema);
          const sdn = createDesignable({
            t,
            api,
            refresh: dn.refresh.bind(dn),
            current: templateSchema.parent,
          });
          sdn.loadAPIClientEvents();
          sdn.removeWithoutEmit(templateSchema);
          sdn.insertAdjacent(insertAdjacentPosition, schema, {
            async onSuccess() {
              await api.request({
                url: `/uiSchemas:remove/${templateSchema['x-uid']}`,
              });
            },
          });
          fieldSchema['x-template-key'] = null;
          await api.request({
            url: `uiSchemas:patch`,
            method: 'post',
            data: {
              'x-uid': fieldSchema['x-uid'],
              'x-template-key': null,
            },
          });
          dn.refresh();
        }}
      >
        {t('Convert reference to duplicate')}
      </SchemaSettings.Item>
    );
  }
  return (
    <SchemaSettings.Item
      onClick={async () => {
        setVisible(false);
        const { title } = getCollection(collectionName);
        const gridSchema = findGridSchema(fieldSchema);
        const values = await FormDialog(
          t('Save as template'),
          () => {
            const componentTitle = {
              FormItem: t('Form'),
              ReadPrettyFormItem: t('Details'),
            };
            return (
              <FormLayout layout={'vertical'}>
                <SchemaComponent
                  components={{ Input, FormItem }}
                  schema={{
                    type: 'object',
                    properties: {
                      name: {
                        title: t('Template name'),
                        required: true,
                        default: `${compile(title)}_${componentTitle[componentName] || componentName}`,
                        'x-decorator': 'FormItem',
                        'x-component': 'Input',
                      },
                    },
                  }}
                />
              </FormLayout>
            );
          },
          theme,
        ).open({});
        const sdn = createDesignable({
          t,
          api,
          refresh: dn.refresh.bind(dn),
          current: gridSchema.parent,
        });
        sdn.loadAPIClientEvents();
        const { key } = await saveAsTemplate({
          collectionName,
          resourceName,
          componentName,
          name: values.name,
          uid: gridSchema['x-uid'],
        });
        sdn.removeWithoutEmit(gridSchema);
        sdn.insertAdjacent(insertAdjacentPosition, {
          type: 'void',
          'x-component': 'BlockTemplate',
          'x-component-props': {
            templateId: key,
          },
        });
        fieldSchema['x-template-key'] = key;
        await api.request({
          url: `uiSchemas:patch`,
          method: 'post',
          data: {
            'x-uid': fieldSchema['x-uid'],
            'x-template-key': key,
          },
        });
      }}
    >
      {t('Save as block template')}
    </SchemaSettings.Item>
  );
};

SchemaSettings.Item = function Item(props) {
  const { pushMenuItem } = useCollectMenuItems();
  const { collectMenuItem } = useCollectMenuItem();
  const { eventKey } = props;
  const key = useMemo(() => uid(), []);
  const item = {
    ..._.omit(props, ['children']),
    key,
    eventKey: (eventKey as any) || key,
    onClick: (info) => {
      info.domEvent.preventDefault();
      info.domEvent.stopPropagation();
      props?.onClick?.(info);
    },
    style: { minWidth: 120 },
    label: props.children || props.title,
    title: props.title,
  } as MenuProps['items'][0];

  pushMenuItem?.(item);
  collectMenuItem?.(item);
  return null;
};

SchemaSettings.ItemGroup = function ItemGroup(props) {
  const { Component, getMenuItems } = useMenuItem();
  const { pushMenuItem } = useCollectMenuItems();
  const key = useMemo(() => uid(), []);
  const item = {
    key,
    type: 'group',
    title: props.title,
    label: props.title,
    children: getMenuItems(() => props.children),
  } as MenuProps['items'][0];

  pushMenuItem(item);
  return <Component />;
};

SchemaSettings.SubMenu = function SubMenu(props) {
  const { Component, getMenuItems } = useMenuItem();
  const { pushMenuItem } = useCollectMenuItems();
  const key = useMemo(() => uid(), []);
  const item = {
    key,
    label: props.title,
    title: props.title,
    children: getMenuItems(() => props.children),
  } as MenuProps['items'][0];

  pushMenuItem(item);
  return <Component />;
};

SchemaSettings.Divider = function Divider() {
  const { pushMenuItem } = useCollectMenuItems();
  const key = useMemo(() => uid(), []);
  const item = {
    key,
    type: 'divider',
  } as MenuProps['items'][0];

  pushMenuItem(item);
  return null;
};

SchemaSettings.Remove = function Remove(props: any) {
  const { confirm, removeParentsIfNoChildren, breakRemoveOn } = props;
  const { dn, template } = useSchemaSettings();
  const { t } = useTranslation();
  const field = useField<Field>();
  const fieldSchema = useFieldSchema();
  const ctx = useBlockTemplateContext();
  const form = useForm();
  const { modal } = App.useApp();

  return (
    <SchemaSettings.Item
      eventKey="remove"
      onClick={() => {
        modal.confirm({
          title: t('Delete block'),
          content: t('Are you sure you want to delete it?'),
          ...confirm,
          onOk() {
            const options = {
              removeParentsIfNoChildren,
              breakRemoveOn,
            };
            if (field && field.required) {
              field.required = false;
              fieldSchema['required'] = false;
            }
            if (template && ctx?.dn) {
              ctx?.dn.remove(null, options);
            } else {
              dn.remove(null, options);
            }
            delete form.values[fieldSchema.name];
          },
        });
      }}
    >
      {t('Delete')}
    </SchemaSettings.Item>
  );
};

SchemaSettings.ConnectDataBlocks = function ConnectDataBlocks(props: {
  type: FilterBlockType;
  emptyDescription?: string;
}) {
  const { type, emptyDescription } = props;
  const fieldSchema = useFieldSchema();
  const { dn } = useDesignable();
  const { t } = useTranslation();
  const collection = useCollection();
  const { inProvider } = useFilterBlock();
  const dataBlocks = useSupportedBlocks(type);
  // eslint-disable-next-line prefer-const
  let { targets = [], uid } = findFilterTargets(fieldSchema);
  const compile = useCompile();
  const { getAllCollectionsInheritChain } = useCollectionManager();

  if (!inProvider) {
    return null;
  }

  const Content = dataBlocks.map((block) => {
    const title = `${compile(block.collection.title)} #${block.uid.slice(0, 4)}`;
    const onHover = () => {
      const dom = block.dom;
      const designer = dom.querySelector('.general-schema-designer') as HTMLElement;
      if (designer) {
        designer.style.display = 'block';
      }
      dom.style.boxShadow = '0 0 10px rgba(0, 0, 0, 0.2)';
      dom.scrollIntoView({
        behavior: 'smooth',
        block: 'center',
      });
    };
    const onLeave = () => {
      const dom = block.dom;
      const designer = dom.querySelector('.general-schema-designer') as HTMLElement;
      if (designer) {
        designer.style.display = null;
      }
      dom.style.boxShadow = 'none';
    };
    if (isSameCollection(block.collection, collection)) {
      return (
        <SchemaSettings.SwitchItem
          key={block.uid}
          title={title}
          checked={targets.some((target) => target.uid === block.uid)}
          onChange={(checked) => {
            if (checked) {
              targets.push({ uid: block.uid });
            } else {
              targets = targets.filter((target) => target.uid !== block.uid);
              block.clearFilter(uid);
            }

            updateFilterTargets(fieldSchema, targets);
            dn.emit('patch', {
              schema: {
                ['x-uid']: uid,
                'x-filter-targets': targets,
              },
            }).catch(error);
            dn.refresh();
          }}
          onMouseEnter={onHover}
          onMouseLeave={onLeave}
        />
      );
    }

    const target = targets.find((target) => target.uid === block.uid);
    // 与筛选区块的数据表具有关系的表
    return (
      <SchemaSettings.SelectItem
        key={block.uid}
        title={title}
        value={target?.field || ''}
        options={[
          ...getSupportFieldsByAssociation(getAllCollectionsInheritChain(collection.name), block).map((field) => {
            return {
              label: compile(field.uiSchema.title) || field.name,
              value: `${field.name}.${getTargetKey(field)}`,
            };
          }),
          ...getSupportFieldsByForeignKey(collection, block).map((field) => {
            return {
              label: `${compile(field.uiSchema.title) || field.name} [${t('Foreign key')}]`,
              value: field.name,
            };
          }),
          {
            label: t('Unconnected'),
            value: '',
          },
        ]}
        onChange={(value) => {
          if (value === '') {
            targets = targets.filter((target) => target.uid !== block.uid);
            block.clearFilter(uid);
          } else {
            targets = targets.filter((target) => target.uid !== block.uid);
            targets.push({ uid: block.uid, field: value });
          }
          updateFilterTargets(fieldSchema, targets);
          dn.emit('patch', {
            schema: {
              ['x-uid']: uid,
              'x-filter-targets': targets,
            },
          });
          dn.refresh();
        }}
        onClick={(e) => e.stopPropagation()}
        onMouseEnter={onHover}
        onMouseLeave={onLeave}
      />
    );
  });

  return (
    <SchemaSettings.SubMenu title={t('Connect data blocks')}>
      {Content.length ? (
        Content
      ) : (
        <SchemaSettings.Item>
          <Empty
            style={{ width: 160, padding: '0 1em' }}
            description={emptyDescription}
            image={Empty.PRESENTED_IMAGE_SIMPLE}
          />
        </SchemaSettings.Item>
      )}
    </SchemaSettings.SubMenu>
  );
};

SchemaSettings.SelectItem = function SelectItem(props) {
  const { title, options, value, onChange, openOnHover, onClick: _onClick, ...others } = props;
  const [open, setOpen] = useState(false);

  const onClick = (...args) => {
    setOpen(false);
    _onClick?.(...args);
  };
  const onMouseEnter = useCallback(() => setOpen(true), []);

  // 鼠标 hover 时，打开下拉框
  const moreProps = openOnHover
    ? {
        onMouseEnter,
        open,
      }
    : {};

  return (
    <SchemaSettings.Item {...others}>
      <div style={{ alignItems: 'center', display: 'flex', justifyContent: 'space-between' }}>
        {title}
        <Select
          popupMatchSelectWidth={false}
          bordered={false}
          defaultValue={value}
          onChange={(...arg) => (setOpen(false), onChange(...arg))}
          options={options}
          style={{ textAlign: 'right', minWidth: 100 }}
          onClick={onClick}
          {...moreProps}
        />
      </div>
    </SchemaSettings.Item>
  );
};

SchemaSettings.CascaderItem = (props: CascaderProps<any> & { title: any }) => {
  const { title, options, value, onChange, ...others } = props;
  return (
    <SchemaSettings.Item {...(others as any)}>
      <div style={{ alignItems: 'center', display: 'flex', justifyContent: 'space-between' }}>
        {title}
        <Cascader
          bordered={false}
          defaultValue={value}
          onChange={onChange as any}
          options={options}
          style={{ textAlign: 'right', minWidth: 100 }}
        />
      </div>
    </SchemaSettings.Item>
  );
};

interface SwitchItemProps extends Omit<MenuItemProps, 'onChange'> {
  title: string;
  checked?: boolean;
  onChange?: (v: boolean) => void;
}

SchemaSettings.SwitchItem = function SwitchItem(props) {
  const { title, onChange, ...others } = props;
  const [checked, setChecked] = useState(!!props.checked);
  return (
    <SchemaSettings.Item
      {...others}
      onClick={() => {
        onChange?.(!checked);
        setChecked(!checked);
      }}
    >
      <div style={{ alignItems: 'center', display: 'flex', justifyContent: 'space-between' }}>
        {title}
        <Switch size={'small'} checked={checked} style={{ marginLeft: 32 }} />
      </div>
    </SchemaSettings.Item>
  );
};

SchemaSettings.PopupItem = function PopupItem(props) {
  const { schema, ...others } = props;
  const [visible, setVisible] = useState(false);
  const ctx = useContext(SchemaSettingsContext);
  return (
    <ActionContextProvider value={{ visible, setVisible }}>
      <SchemaSettings.Item
        {...others}
        onClick={() => {
          // actx.setVisible(false);
          ctx.setVisible(false);
          setVisible(true);
        }}
      >
        {props.children || props.title}
      </SchemaSettings.Item>
      <SchemaComponent
        schema={{
          name: uid(),
          ...schema,
        }}
      />
    </ActionContextProvider>
  );
};

SchemaSettings.ActionModalItem = React.memo((props: any) => {
  const { title, onSubmit, initialValues, initialSchema, schema, modalTip, components, ...others } = props;
  const [visible, setVisible] = useState(false);
  const [schemaUid, setSchemaUid] = useState<string>(props.uid);
  const { t } = useTranslation();
  const fieldSchema = useFieldSchema();
  const ctx = useContext(SchemaSettingsContext);
  const { dn } = useSchemaSettings();
  const compile = useCompile();
  const api = useAPIClient();

  const form = useMemo(
    () =>
      createForm({
        initialValues: cloneDeep(initialValues),
        values: cloneDeep(initialValues),
      }),
    [],
  );

  const cancelHandler = () => {
    setVisible(false);
  };

  const submitHandler = async () => {
    await form.submit();
    onSubmit?.(cloneDeep(form.values));
    setVisible(false);
  };

  const openAssignedFieldValueHandler = async () => {
    if (!schemaUid && initialSchema?.['x-uid']) {
      fieldSchema['x-action-settings'].schemaUid = initialSchema['x-uid'];
      dn.emit('patch', { schema: fieldSchema });
      await api.resource('uiSchemas').insert({ values: initialSchema });
      setSchemaUid(initialSchema['x-uid']);
    }

    ctx.setVisible(false);
    setVisible(true);
  };

  return (
    <>
      <SchemaSettings.Item {...others} onClick={openAssignedFieldValueHandler} onKeyDown={(e) => e.stopPropagation()}>
        {props.children || props.title}
      </SchemaSettings.Item>
      {createPortal(
        <div
          onClick={(e) => {
            e.stopPropagation();
          }}
          onKeyDown={(e) => {
            e.stopPropagation();
          }}
        >
          <Modal
            width={'50%'}
            title={compile(title)}
            {...others}
            destroyOnClose
            open={visible}
            onCancel={cancelHandler}
            footer={
              <Space>
                <Button onClick={cancelHandler}>{t('Cancel')}</Button>
                <Button type="primary" onClick={submitHandler}>
                  {t('Submit')}
                </Button>
              </Space>
            }
          >
            <FormProvider form={form}>
              <FormLayout layout={'vertical'}>
                {modalTip && <Alert message={modalTip} />}
                {modalTip && <br />}
                {visible && schemaUid && <RemoteSchemaComponent noForm components={components} uid={schemaUid} />}
                {visible && schema && <SchemaComponent components={components} schema={schema} />}
              </FormLayout>
            </FormProvider>
          </Modal>
        </div>,
        document.body,
      )}
    </>
  );
});
SchemaSettings.ActionModalItem.displayName = 'SchemaSettings.ActionModalItem';

SchemaSettings.ModalItem = function ModalItem(props) {
  const {
    hidden,
    title,
    components,
    scope,
    effects,
    schema,
    onSubmit,
    asyncGetInitialValues,
    initialValues,
    width = 'fit-content',
    ...others
  } = props;
  const options = useContext(SchemaOptionsContext);
  const cm = useContext(CollectionManagerContext);
  const collection = useCollection();
  const apiClient = useAPIClient();
  const { theme } = useGlobalTheme();

  if (hidden) {
    return null;
  }
  return (
    <SchemaSettings.Item
      {...others}
      onClick={async () => {
        const values = asyncGetInitialValues ? await asyncGetInitialValues() : initialValues;
        FormDialog(
          { title: schema.title || title, width },
          () => {
            return (
              <CollectionManagerContext.Provider value={cm}>
                <CollectionProvider collection={collection}>
                  <SchemaComponentOptions scope={options.scope} components={options.components}>
                    <FormLayout layout={'vertical'} style={{ minWidth: 520 }}>
                      <APIClientProvider apiClient={apiClient}>
                        <SchemaComponent components={components} scope={scope} schema={schema} />
                      </APIClientProvider>
                    </FormLayout>
                  </SchemaComponentOptions>
                </CollectionProvider>
              </CollectionManagerContext.Provider>
            );
          },
          theme,
        )
          .open({
            initialValues: values,
            effects,
          })
          .then((values) => {
            onSubmit(values);
            return values;
          })
          .catch((err) => {
            console.error(err);
          });
      }}
    >
      {props.children || props.title}
    </SchemaSettings.Item>
  );
};

SchemaSettings.BlockTitleItem = function BlockTitleItem() {
  const field = useField();
  const fieldSchema = useFieldSchema();
  const { dn } = useDesignable();
  const { t } = useTranslation();

  return (
    <SchemaSettings.ModalItem
      title={t('Edit block title')}
      schema={
        {
          type: 'object',
          title: t('Edit block title'),
          properties: {
            title: {
              title: t('Block title'),
              type: 'string',
              default: fieldSchema?.['x-component-props']?.['title'],
              'x-decorator': 'FormItem',
              'x-component': 'Input',
            },
          },
        } as ISchema
      }
      onSubmit={({ title }) => {
        const componentProps = fieldSchema['x-component-props'] || {};
        componentProps.title = title;
        fieldSchema['x-component-props'] = componentProps;
        field.componentProps.title = title;
        dn.emit('patch', {
          schema: {
            ['x-uid']: fieldSchema['x-uid'],
            'x-component-props': fieldSchema['x-component-props'],
          },
        });
        dn.refresh();
      }}
    />
  );
};

SchemaSettings.DefaultSortingRules = function DefaultSortingRules(props) {
  const { sort, sortFields, onSubmit } = props;
  const { t } = useTranslation();

  return (
    <SchemaSettings.ModalItem
      title={t('Set default sorting rules')}
      components={{ ArrayItems }}
      schema={
        {
          type: 'object',
          title: t('Set default sorting rules'),
          properties: {
            sort: {
              type: 'array',
              default: sort,
              'x-component': 'ArrayItems',
              'x-decorator': 'FormItem',
              items: {
                type: 'object',
                properties: {
                  space: {
                    type: 'void',
                    'x-component': 'Space',
                    properties: {
                      sort: {
                        type: 'void',
                        'x-decorator': 'FormItem',
                        'x-component': 'ArrayItems.SortHandle',
                      },
                      field: {
                        type: 'string',
                        enum: sortFields,
                        required: true,
                        'x-decorator': 'FormItem',
                        'x-component': 'Select',
                        'x-component-props': {
                          style: {
                            width: 260,
                          },
                        },
                      },
                      direction: {
                        type: 'string',
                        'x-decorator': 'FormItem',
                        'x-component': 'Radio.Group',
                        'x-component-props': {
                          optionType: 'button',
                        },
                        enum: [
                          {
                            label: t('ASC'),
                            value: 'asc',
                          },
                          {
                            label: t('DESC'),
                            value: 'desc',
                          },
                        ],
                      },
                      remove: {
                        type: 'void',
                        'x-decorator': 'FormItem',
                        'x-component': 'ArrayItems.Remove',
                      },
                    },
                  },
                },
              },
              properties: {
                add: {
                  type: 'void',
                  title: t('Add sort field'),
                  'x-component': 'ArrayItems.Addition',
                },
              },
            },
          },
        } as ISchema
      }
      onSubmit={onSubmit}
    />
  );
};

SchemaSettings.LinkageRules = function LinkageRules(props) {
  const { collectionName } = props;
  const fieldSchema = useFieldSchema();
  const { dn } = useDesignable();
  const { t } = useTranslation();
  const { getTemplateById } = useSchemaTemplateManager();
  const type = ['Action', 'Action.Link'].includes(fieldSchema['x-component']) ? 'button' : 'field';
  const gridSchema = findGridSchema(fieldSchema) || fieldSchema;
  return (
    <SchemaSettings.ModalItem
      title={t('Linkage rules')}
      components={{ ArrayCollapse, FormLayout }}
      width={770}
      schema={
        {
          type: 'object',
          title: t('Linkage rules'),
          properties: {
            fieldReaction: {
              'x-component': FormLinkageRules,
              'x-component-props': {
                useProps: () => {
                  const options = useLinkageCollectionFilterOptions(collectionName);
                  return {
                    options,
                    defaultValues: gridSchema?.['x-linkage-rules'] || fieldSchema?.['x-linkage-rules'],
                    type,
                    linkageOptions: useLinkageCollectionFieldOptions(collectionName),
                    collectionName,
                  };
                },
              },
            },
          },
        } as ISchema
      }
      onSubmit={(v) => {
        const rules = [];
        for (const rule of v.fieldReaction.rules) {
          rules.push(_.pickBy(rule, _.identity));
        }
        const templateId = gridSchema['x-component'] === 'BlockTemplate' && gridSchema['x-component-props'].templateId;
        const uid = (templateId && getTemplateById(templateId).uid) || gridSchema['x-uid'];
        const schema = {
          ['x-uid']: uid,
        };

        gridSchema['x-linkage-rules'] = rules;
        schema['x-linkage-rules'] = rules;
        dn.emit('patch', {
          schema,
        });
        dn.refresh();
      }}
    />
  );
};

export const useDataTemplates = (schema?: Schema) => {
  const fieldSchema = useFieldSchema();

  if (schema) {
    return {
      templateData: _.cloneDeep(schema['x-data-templates']),
    };
  }

  const formSchema = findFormBlock(fieldSchema) || fieldSchema;
  return {
    templateData: _.cloneDeep(formSchema?.['x-data-templates']),
  };
};

SchemaSettings.DataTemplates = function DataTemplates(props) {
  const designerCtx = useContext(SchemaComponentContext);
  const { collectionName } = props;
  const fieldSchema = useFieldSchema();
  const { dn } = useDesignable();
  const { t } = useTranslation();
  const formSchema = findFormBlock(fieldSchema) || fieldSchema;
  const { templateData } = useDataTemplates();
  const schema = useMemo(
    () => ({
      type: 'object',
      title: t('Form data templates'),
      properties: {
        fieldReaction: {
          'x-component': FormDataTemplates,
          'x-component-props': {
            designerCtx,
            formSchema,
            useProps: () => {
              return {
                defaultValues: templateData,
                collectionName,
              };
            },
          },
        },
      },
    }),
    [templateData],
  );
  const onSubmit = useCallback((v) => {
    const data = { ...(formSchema['x-data-templates'] || {}), ...v.fieldReaction };
    // 当 Tree 组件开启 checkStrictly 属性时，会导致 checkedKeys 的值是一个对象，而不是数组，所以这里需要转换一下以支持旧版本
    data.items.forEach((item) => {
      item.fields = Array.isArray(item.fields) ? item.fields : item.fields.checked;
    });

    const schema = {
      ['x-uid']: formSchema['x-uid'],
      ['x-data-templates']: data,
    };
    formSchema['x-data-templates'] = data;
    dn.emit('patch', {
      schema,
    });
    dn.refresh();
  }, []);
  const title = useMemo(() => t('Form data templates'), []);
  const components = useMemo(() => ({ ArrayCollapse, FormLayout }), []);

  return (
    <SchemaSettings.ModalItem title={title} components={components} width={770} schema={schema} onSubmit={onSubmit} />
  );
};

SchemaSettings.EnableChildCollections = function EnableChildCollectionsItem(props) {
  const { collectionName } = props;
  const fieldSchema = useFieldSchema();
  const field = useField();
  const { dn } = useDesignable();
  const { t } = useTranslation();
  const allowAddToCurrent = fieldSchema?.['x-allow-add-to-current'];
  const form = useForm();
  const { getCollectionJoinField } = useCollectionManager();
  const ctx = useBlockRequestContext();
  const collectionField = getCollectionJoinField(fieldSchema?.parent?.['x-collection-field']) || {};
  const isAssocationAdd = fieldSchema?.parent?.['x-component'] === 'CollectionField';
  return (
    <SchemaSettings.ModalItem
      title={t('Enable child collections')}
      components={{ ArrayItems, FormLayout }}
      scope={{ isAssocationAdd }}
      schema={
        {
          type: 'object',
          title: t('Enable child collections'),
          properties: {
            enableChildren: {
              'x-component': EnableChildCollections,
              'x-component-props': {
                useProps: () => {
                  return {
                    defaultValues: fieldSchema?.['x-enable-children'],
                    collectionName,
                  };
                },
              },
            },
            allowAddToCurrent: {
              type: 'boolean',
              'x-content': "{{t('Allow adding records to the current collection')}}",
              'x-decorator': 'FormItem',
              'x-component': 'Checkbox',
              default: allowAddToCurrent === undefined ? true : allowAddToCurrent,
            },
            linkageFromForm: {
              type: 'string',
              title: "{{t('Linkage with form fields')}}",
              'x-visible': '{{isAssocationAdd}}',
              'x-decorator': 'FormItem',
              'x-component': ChildDynamicComponent,
              'x-component-props': {
                rootCollection: ctx.props.collection || ctx.props.resource,
                form,
                collectionField,
              },
              default: fieldSchema?.['x-component-props']?.['linkageFromForm'],
            },
          },
        } as ISchema
      }
      onSubmit={(v) => {
        const enableChildren = [];
        for (const item of v.enableChildren.childrenCollections) {
          enableChildren.push(_.pickBy(item, _.identity));
        }
        const uid = fieldSchema['x-uid'];
        const schema = {
          ['x-uid']: uid,
        };
        fieldSchema['x-enable-children'] = enableChildren;
        fieldSchema['x-allow-add-to-current'] = v.allowAddToCurrent;
        fieldSchema['x-component-props'] = {
          ...fieldSchema['x-component-props'],
          component: 'CreateRecordAction',
          linkageFromForm: v?.linkageFromForm,
        };
        schema['x-enable-children'] = enableChildren;
        schema['x-allow-add-to-current'] = v.allowAddToCurrent;
        schema['x-component-props'] = {
          ...fieldSchema['x-component-props'],
          component: 'CreateRecordAction',
          linkageFromForm: v?.linkageFromForm,
        };
        field.componentProps['linkageFromForm'] = v.linkageFromForm;
        dn.emit('patch', {
          schema,
        });
        dn.refresh();
      }}
    />
  );
};

SchemaSettings.DataFormat = function DateFormatConfig(props: { fieldSchema: Schema }) {
  const { fieldSchema } = props;
  const field = useField();
  const form = useForm();
  const { dn } = useDesignable();
  const { t } = useTranslation();
  const { getCollectionJoinField } = useCollectionManager();
  const collectionField = getCollectionJoinField(fieldSchema?.['x-collection-field']) || {};
  const isShowTime = fieldSchema?.['x-component-props']?.showTime;
  const dateFormatDefaultValue =
    fieldSchema?.['x-component-props']?.dateFormat ||
    collectionField?.uiSchema?.['x-component-props']?.dateFormat ||
    'YYYY-MM-DD';
  const timeFormatDefaultValue =
    fieldSchema?.['x-component-props']?.timeFormat || collectionField?.uiSchema?.['x-component-props']?.timeFormat;
  return (
    <SchemaSettings.ModalItem
      title={t('Date display format')}
      schema={
        {
          type: 'object',
          properties: {
            dateFormat: {
              type: 'string',
              title: '{{t("Date format")}}',
              'x-component': ExpiresRadio,
              'x-decorator': 'FormItem',
              'x-decorator-props': {},
              'x-component-props': {
                className: css`
                  .ant-radio-wrapper {
                    display: flex;
                    margin: 5px 0px;
                  }
                `,
                defaultValue: 'dddd',
                formats: ['MMMMM Do YYYY', 'YYYY-MM-DD', 'MM/DD/YY', 'YYYY/MM/DD', 'DD/MM/YYYY'],
              },
              default: dateFormatDefaultValue,
              enum: [
                {
                  label: DateFormatCom({ format: 'MMMMM Do YYYY' }),
                  value: 'MMMMM Do YYYY',
                },
                {
                  label: DateFormatCom({ format: 'YYYY-MM-DD' }),
                  value: 'YYYY-MM-DD',
                },
                {
                  label: DateFormatCom({ format: 'MM/DD/YY' }),
                  value: 'MM/DD/YY',
                },
                {
                  label: DateFormatCom({ format: 'YYYY/MM/DD' }),
                  value: 'YYYY/MM/DD',
                },
                {
                  label: DateFormatCom({ format: 'DD/MM/YYYY' }),
                  value: 'DD/MM/YYYY',
                },
                {
                  label: 'custom',
                  value: 'custom',
                },
              ],
            },
            showTime: {
              default:
                isShowTime === undefined ? collectionField?.uiSchema?.['x-component-props']?.showTime : isShowTime,
              type: 'boolean',
              'x-decorator': 'FormItem',
              'x-component': 'Checkbox',
              'x-content': '{{t("Show time")}}',
              'x-reactions': [
                `{{(field) => {
              field.query('.timeFormat').take(f => {
                f.display = field.value ? 'visible' : 'none';
              });
            }}}`,
              ],
            },
            timeFormat: {
              type: 'string',
              title: '{{t("Time format")}}',
              'x-component': ExpiresRadio,
              'x-decorator': 'FormItem',
              'x-decorator-props': {
                className: css`
                  margin-bottom: 0px;
                `,
              },
              'x-component-props': {
                className: css`
                  color: red;
                  .ant-radio-wrapper {
                    display: flex;
                    margin: 5px 0px;
                  }
                `,
                defaultValue: 'h:mm a',
                formats: ['hh:mm:ss a', 'HH:mm:ss'],
                timeFormat: true,
              },
              default: timeFormatDefaultValue,
              enum: [
                {
                  label: DateFormatCom({ format: 'hh:mm:ss a' }),
                  value: 'hh:mm:ss a',
                },
                {
                  label: DateFormatCom({ format: 'HH:mm:ss' }),
                  value: 'HH:mm:ss',
                },
                {
                  label: 'custom',
                  value: 'custom',
                },
              ],
            },
          },
        } as ISchema
      }
      onSubmit={(data) => {
        const schema = {
          ['x-uid']: fieldSchema['x-uid'],
        };
        schema['x-component-props'] = fieldSchema['x-component-props'] || {};
        fieldSchema['x-component-props'] = {
          ...(fieldSchema['x-component-props'] || {}),
          ...data,
        };
        schema['x-component-props'] = fieldSchema['x-component-props'];
        field.componentProps = fieldSchema['x-component-props'];
        field.query(`.*.${fieldSchema.name}`).forEach((f) => {
          f.componentProps = fieldSchema['x-component-props'];
        });
        dn.emit('patch', {
          schema,
        });
        dn.refresh();
      }}
    />
  );
};

const defaultInputStyle = css`
  & > .nb-form-item {
    flex: 1;
  }
`;

export const findParentFieldSchema = (fieldSchema: Schema) => {
  let parent = fieldSchema.parent;
  while (parent) {
    if (parent['x-component'] === 'CollectionField') {
      return parent;
    }
    parent = parent.parent;
  }
};

SchemaSettings.DefaultValue = function DefaultValueConfigure(props) {
<<<<<<< HEAD
=======
  const variablesCtx = useVariablesCtx();
>>>>>>> 4e4c4eae
  const currentSchema = useFieldSchema();
  const fieldSchema = props?.fieldSchema ?? currentSchema;
  const { dn } = useDesignable();
  const { t } = useTranslation();
  let targetField;
  const { getField } = useCollection();
  const { getCollectionJoinField } = useCollectionManager();

  const collectionField = getField(fieldSchema['name']) || getCollectionJoinField(fieldSchema['x-collection-field']);
  const fieldSchemaWithoutRequired = _.omit(fieldSchema, 'required');
  if (collectionField?.target) {
    targetField = getCollectionJoinField(
      `${collectionField.target}.${fieldSchema['x-component-props']?.fieldNames?.label || 'id'}`,
    );
  }
  const parentFieldSchema = collectionField?.interface === 'm2o' && findParentFieldSchema(fieldSchema);
  const parentCollectionField = parentFieldSchema && getCollectionJoinField(parentFieldSchema?.['x-collection-field']);
  const tableCtx = useTableBlockContext();
  const isAllowContextVariable =
    collectionField?.interface === 'm2m' ||
    (parentCollectionField?.type === 'hasMany' && collectionField?.interface === 'm2o');

  return (
    <SchemaSettings.ModalItem
      title={t('Set default value')}
      components={{ ArrayCollapse, FormLayout, VariableInput }}
      width={800}
      schema={
        {
          type: 'object',
          title: t('Set default value'),
          properties: {
            default: {
              'x-decorator': 'FormItem',
              'x-component': 'VariableInput',
              'x-component-props': {
                ...(fieldSchema?.['x-component-props'] || {}),
                collectionField,
                contextCollectionName: isAllowContextVariable && tableCtx.collection,
                schema: collectionField?.uiSchema,
                className: defaultInputStyle,
                renderSchemaComponent: function Com(props) {
                  const s = _.cloneDeep(fieldSchemaWithoutRequired) || ({} as Schema);
                  s.title = '';

                  // 任何一个非空字符串都可以
                  s.name = 'default';

                  s['x-read-pretty'] = false;
                  s['x-disabled'] = false;

                  const schema = {
                    ...(s || {}),
                    'x-component-props': {
                      ...s['x-component-props'],
                      collectionName: collectionField?.collectionName,
                      targetField,
                      onChange: props.onChange,
                      defaultValue: getFieldDefaultValue(s, collectionField),
                      style: {
                        width: '100%',
                        verticalAlign: 'top',
                        minWidth: '200px',
                      },
                    },
                  };

                  return <SchemaComponent schema={schema} />;
                },
              },
              title: t('Default value'),
              default: getFieldDefaultValue(fieldSchema, collectionField),
            },
          },
        } as ISchema
      }
      onSubmit={(v) => {
        const schema: ISchema = {
          ['x-uid']: fieldSchema['x-uid'],
        };
        fieldSchema.default = v.default;
        schema.default = v.default;
        dn.emit('patch', {
          schema,
          currentSchema,
        });
        dn.refresh();
      }}
    />
  );
};
// 是否显示默认值配置项
export const isShowDefaultValue = (collectionField: CollectionFieldOptions, getInterface) => {
  return (
    !['o2o', 'oho', 'obo', 'o2m', 'attachment', 'expression'].includes(collectionField?.interface) &&
    !isSystemField(collectionField, getInterface)
  );
};

// 是否是系统字段
export const isSystemField = (collectionField: CollectionFieldOptions, getInterface) => {
  const i = getInterface?.(collectionField?.interface);
  return i?.group === 'systemInfo';
};

export const isPatternDisabled = (fieldSchema: Schema) => {
  return fieldSchema?.['x-component-props']?.['pattern-disable'] == true;
};

function getFieldDefaultValue(fieldSchema: ISchema, collectionField: CollectionFieldOptions) {
  const result = fieldSchema?.default ?? collectionField?.defaultValue;
  if (collectionField?.uiSchema?.['x-component'] === 'DatePicker' && result) {
    return dayjs(result);
  }
  return result;
}<|MERGE_RESOLUTION|>--- conflicted
+++ resolved
@@ -1440,10 +1440,6 @@
 };
 
 SchemaSettings.DefaultValue = function DefaultValueConfigure(props) {
-<<<<<<< HEAD
-=======
-  const variablesCtx = useVariablesCtx();
->>>>>>> 4e4c4eae
   const currentSchema = useFieldSchema();
   const fieldSchema = props?.fieldSchema ?? currentSchema;
   const { dn } = useDesignable();
