import { css } from '@emotion/css';
import { ArrayCollapse, ArrayItems, FormItem, FormLayout, Input } from '@formily/antd-v5';
import { Field, GeneralField, createForm } from '@formily/core';
import { ISchema, Schema, SchemaOptionsContext, useField, useFieldSchema, useForm } from '@formily/react';
import { uid } from '@formily/shared';
import { error } from '@nocobase/utils/client';
import {
  Alert,
  App,
  Button,
  Cascader,
  CascaderProps,
  Dropdown,
  Empty,
  MenuItemProps,
  MenuProps,
  Modal,
  Select,
  Space,
  Switch,
} from 'antd';
<<<<<<< HEAD
import classNames from 'classnames';
import _, { cloneDeep, get, set } from 'lodash';
=======
import _, { cloneDeep } from 'lodash';
>>>>>>> 5278017f
import React, {
  ReactNode,
  createContext,
  useCallback,
  useContext,
  useMemo,
  // @ts-ignore
  useTransition as useReactTransition,
  useState,
} from 'react';
import { createPortal } from 'react-dom';
import { useTranslation } from 'react-i18next';
import {
  APIClientProvider,
  ActionContextProvider,
  CollectionFieldOptions,
  CollectionManagerContext,
  CollectionProvider,
  Designable,
  FormDialog,
  FormProvider,
  RemoteSchemaComponent,
  SchemaComponent,
  SchemaComponentContext,
  SchemaComponentOptions,
  createDesignable,
  findFormBlock,
  useAPIClient,
  useActionContext,
  useBlockRequestContext,
  useCollection,
  useCollectionManager,
  useCompile,
  useDesignable,
  useFilterBlock,
  useGlobalTheme,
  useLinkageCollectionFilterOptions,
  useSortFields,
} from '..';
import { useTableBlockContext } from '../block-provider';
import { findFilterTargets, updateFilterTargets } from '../block-provider/hooks';
import {
  FilterBlockType,
  getSupportFieldsByAssociation,
  getSupportFieldsByForeignKey,
  isSameCollection,
  useSupportedBlocks,
} from '../filter-provider/utils';
import { useCollectMenuItem, useCollectMenuItems, useMenuItem } from '../hooks/useMenuItem';
import { getTargetKey } from '../schema-component/antd/association-filter/utilts';
import { getFieldDefaultValue } from '../schema-component/antd/form-item';
import { parseVariables, useVariablesCtx } from '../schema-component/common/utils/uitls';
import { useSchemaTemplateManager } from '../schema-templates';
import { useBlockTemplateContext } from '../schema-templates/BlockTemplate';
import { FormDataTemplates } from './DataTemplates';
import { DateFormatCom, ExpiresRadio } from './DateFormat/ExpiresRadio';
import { EnableChildCollections } from './EnableChildCollections';
import { ChildDynamicComponent } from './EnableChildCollections/DynamicComponent';
import { FormLinkageRules } from './LinkageRules';
import { useLinkageCollectionFieldOptions } from './LinkageRules/action-hooks';
import { VariableInput } from './VariableInput/VariableInput';

interface SchemaSettingsProps {
  title?: any;
  dn?: Designable;
  field?: GeneralField;
  fieldSchema?: Schema;
  children?: ReactNode;
}

interface SchemaSettingsContextProps {
  dn?: Designable;
  field?: GeneralField;
  fieldSchema?: Schema;
  setVisible?: any;
  visible?: any;
  template?: any;
  collectionName?: any;
}

const SchemaSettingsContext = createContext<SchemaSettingsContextProps>(null);

export const useSchemaSettings = () => {
  return useContext(SchemaSettingsContext);
};

interface RemoveProps {
  confirm?: any;
  removeParentsIfNoChildren?: boolean;
  breakRemoveOn?: ISchema | ((s: ISchema) => boolean);
}

type SchemaSettingsNested = {
  Remove?: React.FC<RemoveProps>;
  Item?: React.FC<MenuItemProps>;
  Divider?: React.FC;
  Popup?: React.FC<MenuItemProps & { schema?: ISchema }>;
  SwitchItem?: React.FC<SwitchItemProps>;
  CascaderItem?: React.FC<CascaderProps<any> & Omit<MenuItemProps, 'title'> & { title: any }>;
  [key: string]: any;
};

interface SchemaSettingsProviderProps {
  dn?: Designable;
  field?: GeneralField;
  fieldSchema?: Schema;
  setVisible?: any;
  visible?: any;
  template?: any;
  collectionName?: any;
}

export const SchemaSettingsProvider: React.FC<SchemaSettingsProviderProps> = (props) => {
  const { children, fieldSchema, ...others } = props;
  const { getTemplateBySchema } = useSchemaTemplateManager();
  const { name } = useCollection();
  const template = getTemplateBySchema(fieldSchema);
  return (
    <SchemaSettingsContext.Provider value={{ collectionName: name, template, fieldSchema, ...others }}>
      {children}
    </SchemaSettingsContext.Provider>
  );
};

export const SchemaSettings: React.FC<SchemaSettingsProps> & SchemaSettingsNested = (props) => {
  const { title, dn, ...others } = props;
  const [visible, setVisible] = useState(false);
  const { Component, getMenuItems } = useMenuItem();
  const [isPending, startTransition] = useReactTransition();

  const changeMenu = (v: boolean) => {
    // 这里是为了防止当鼠标快速滑过时，终止菜单的渲染，防止卡顿
    startTransition(() => {
      setVisible(v);
    });
  };

  const items = getMenuItems(() => props.children);

  const dropdownMenu = () => (
    <>
      <Component />
      <Dropdown
        open={visible}
        onOpenChange={(open) => {
          changeMenu(open);
        }}
        overlayClassName={css`
          .ant-dropdown-menu-item-group-list {
            max-height: 300px;
            overflow-y: auto;
          }
        `}
        menu={{ items }}
      >
        {typeof title === 'string' ? <span>{title}</span> : title}
      </Dropdown>
    </>
  );

  if (dn) {
    return (
      <SchemaSettingsProvider visible={visible} setVisible={setVisible} dn={dn} {...others}>
        {dropdownMenu()}
      </SchemaSettingsProvider>
    );
  }
  return dropdownMenu();
};

SchemaSettings.Template = function Template(props) {
  const { componentName, collectionName, resourceName, needRender } = props;
  const { t } = useTranslation();
  const { getCollection } = useCollectionManager();
  const { dn, setVisible, template, fieldSchema } = useSchemaSettings();
  const compile = useCompile();
  const api = useAPIClient();
  const { dn: tdn } = useBlockTemplateContext();
  const { saveAsTemplate, copyTemplateSchema } = useSchemaTemplateManager();
  const { theme } = useGlobalTheme();

  if (!collectionName && !needRender) {
    return null;
  }
  if (template) {
    return (
      <SchemaSettings.Item
        onClick={async () => {
          const schema = await copyTemplateSchema(template);
          const removed = tdn.removeWithoutEmit();
          tdn.insertAfterEnd(schema, {
            async onSuccess() {
              await api.request({
                url: `/uiSchemas:remove/${removed['x-uid']}`,
              });
            },
          });
        }}
      >
        {t('Convert reference to duplicate')}
      </SchemaSettings.Item>
    );
  }
  return (
    <SchemaSettings.Item
      onClick={async () => {
        setVisible(false);
        const { title } = collectionName ? getCollection(collectionName) : { title: '' };
        const values = await FormDialog(
          t('Save as template'),
          () => {
            return (
              <FormLayout layout={'vertical'}>
                <SchemaComponent
                  components={{ Input, FormItem }}
                  schema={{
                    type: 'object',
                    properties: {
                      name: {
                        title: t('Template name'),
                        required: true,
                        default: title ? `${compile(title)}_${t(componentName)}` : t(componentName),
                        'x-decorator': 'FormItem',
                        'x-component': 'Input',
                      },
                    },
                  }}
                />
              </FormLayout>
            );
          },
          theme,
        ).open({});
        const sdn = createDesignable({
          t,
          api,
          refresh: dn.refresh.bind(dn),
          current: fieldSchema.parent,
        });
        sdn.loadAPIClientEvents();
        const { key } = await saveAsTemplate({
          collectionName,
          resourceName,
          componentName,
          name: values.name,
          uid: fieldSchema['x-uid'],
        });
        sdn.removeWithoutEmit(fieldSchema);
        sdn.insertBeforeEnd({
          type: 'void',
          'x-component': 'BlockTemplate',
          'x-component-props': {
            templateId: key,
          },
        });
      }}
    >
      {t('Save as template')}
    </SchemaSettings.Item>
  );
};

const findGridSchema = (fieldSchema) => {
  return fieldSchema.reduceProperties((buf, s) => {
    if (s['x-component'] === 'FormV2') {
      const f = s.reduceProperties((buf, s) => {
        if (s['x-component'] === 'Grid' || s['x-component'] === 'BlockTemplate') {
          return s;
        }
        return buf;
      }, null);
      if (f) {
        return f;
      }
    }
    return buf;
  }, null);
};

const findBlockTemplateSchema = (fieldSchema) => {
  return fieldSchema.reduceProperties((buf, s) => {
    if (s['x-component'] === 'FormV2') {
      const f = s.reduceProperties((buf, s) => {
        if (s['x-component'] === 'BlockTemplate') {
          return s;
        }
        return buf;
      }, null);
      if (f) {
        return f;
      }
    }
    return buf;
  }, null);
};

SchemaSettings.FormItemTemplate = function FormItemTemplate(props) {
  const { insertAdjacentPosition = 'afterBegin', componentName, collectionName, resourceName } = props;
  const { t } = useTranslation();
  const compile = useCompile();
  const { getCollection } = useCollectionManager();
  const { dn, setVisible, template, fieldSchema } = useSchemaSettings();
  const api = useAPIClient();
  const { saveAsTemplate, copyTemplateSchema } = useSchemaTemplateManager();
  const { theme } = useGlobalTheme();

  if (!collectionName) {
    return null;
  }
  if (template) {
    return (
      <SchemaSettings.Item
        onClick={async () => {
          const schema = await copyTemplateSchema(template);
          const templateSchema = findBlockTemplateSchema(fieldSchema);
          const sdn = createDesignable({
            t,
            api,
            refresh: dn.refresh.bind(dn),
            current: templateSchema.parent,
          });
          sdn.loadAPIClientEvents();
          sdn.removeWithoutEmit(templateSchema);
          sdn.insertAdjacent(insertAdjacentPosition, schema, {
            async onSuccess() {
              await api.request({
                url: `/uiSchemas:remove/${templateSchema['x-uid']}`,
              });
            },
          });
          fieldSchema['x-template-key'] = null;
          await api.request({
            url: `uiSchemas:patch`,
            method: 'post',
            data: {
              'x-uid': fieldSchema['x-uid'],
              'x-template-key': null,
            },
          });
          dn.refresh();
        }}
      >
        {t('Convert reference to duplicate')}
      </SchemaSettings.Item>
    );
  }
  return (
    <SchemaSettings.Item
      onClick={async () => {
        setVisible(false);
        const { title } = getCollection(collectionName);
        const gridSchema = findGridSchema(fieldSchema);
        const values = await FormDialog(
          t('Save as template'),
          () => {
            const componentTitle = {
              FormItem: t('Form'),
              ReadPrettyFormItem: t('Details'),
            };
            return (
              <FormLayout layout={'vertical'}>
                <SchemaComponent
                  components={{ Input, FormItem }}
                  schema={{
                    type: 'object',
                    properties: {
                      name: {
                        title: t('Template name'),
                        required: true,
                        default: `${compile(title)}_${componentTitle[componentName] || componentName}`,
                        'x-decorator': 'FormItem',
                        'x-component': 'Input',
                      },
                    },
                  }}
                />
              </FormLayout>
            );
          },
          theme,
        ).open({});
        const sdn = createDesignable({
          t,
          api,
          refresh: dn.refresh.bind(dn),
          current: gridSchema.parent,
        });
        sdn.loadAPIClientEvents();
        const { key } = await saveAsTemplate({
          collectionName,
          resourceName,
          componentName,
          name: values.name,
          uid: gridSchema['x-uid'],
        });
        sdn.removeWithoutEmit(gridSchema);
        sdn.insertAdjacent(insertAdjacentPosition, {
          type: 'void',
          'x-component': 'BlockTemplate',
          'x-component-props': {
            templateId: key,
          },
        });
        fieldSchema['x-template-key'] = key;
        await api.request({
          url: `uiSchemas:patch`,
          method: 'post',
          data: {
            'x-uid': fieldSchema['x-uid'],
            'x-template-key': key,
          },
        });
      }}
    >
      {t('Save as block template')}
    </SchemaSettings.Item>
  );
};

SchemaSettings.Item = function Item(props) {
  const { pushMenuItem } = useCollectMenuItems();
  const { collectMenuItem } = useCollectMenuItem();
  const { eventKey } = props;
  const key = useMemo(() => uid(), []);
  const item = {
    ..._.omit(props, ['children']),
    key,
    eventKey: (eventKey as any) || key,
    onClick: (info) => {
      info.domEvent.preventDefault();
      info.domEvent.stopPropagation();
      props?.onClick?.(info);
    },
    style: { minWidth: 120 },
    label: props.children || props.title,
    title: props.title,
  } as MenuProps['items'][0];

  pushMenuItem?.(item);
  collectMenuItem?.(item);
  return null;
};

SchemaSettings.ItemGroup = function ItemGroup(props) {
  const { Component, getMenuItems } = useMenuItem();
  const { pushMenuItem } = useCollectMenuItems();
  const key = useMemo(() => uid(), []);
  const item = {
    key,
    type: 'group',
    title: props.title,
    label: props.title,
    children: getMenuItems(() => props.children),
  } as MenuProps['items'][0];

  pushMenuItem(item);
  return <Component />;
};

SchemaSettings.SubMenu = function SubMenu(props) {
  const { Component, getMenuItems } = useMenuItem();
  const { pushMenuItem } = useCollectMenuItems();
  const key = useMemo(() => uid(), []);
  const item = {
    key,
    label: props.title,
    title: props.title,
    children: getMenuItems(() => props.children),
  } as MenuProps['items'][0];

  pushMenuItem(item);
  return <Component />;
};

SchemaSettings.Divider = function Divider() {
  const { pushMenuItem } = useCollectMenuItems();
  const key = useMemo(() => uid(), []);
  const item = {
    key,
    type: 'divider',
  } as MenuProps['items'][0];

  pushMenuItem(item);
  return null;
};

SchemaSettings.Remove = function Remove(props: any) {
  const { confirm, removeParentsIfNoChildren, breakRemoveOn } = props;
  const { dn, template } = useSchemaSettings();
  const { t } = useTranslation();
  const field = useField<Field>();
  const fieldSchema = useFieldSchema();
  const ctx = useBlockTemplateContext();
  const form = useForm();
  const { modal } = App.useApp();

  return (
    <SchemaSettings.Item
      eventKey="remove"
      onClick={() => {
        modal.confirm({
          title: t('Delete block'),
          content: t('Are you sure you want to delete it?'),
          ...confirm,
          onOk() {
            const options = {
              removeParentsIfNoChildren,
              breakRemoveOn,
            };
            if (field && field.required) {
              field.required = false;
              fieldSchema['required'] = false;
            }
            if (template && ctx?.dn) {
              ctx?.dn.remove(null, options);
            } else {
              dn.remove(null, options);
            }
            delete form.values[fieldSchema.name];
          },
        });
      }}
    >
      {t('Delete')}
    </SchemaSettings.Item>
  );
};

SchemaSettings.ConnectDataBlocks = function ConnectDataBlocks(props: {
  type: FilterBlockType;
  emptyDescription?: string;
}) {
  const { type, emptyDescription } = props;
  const fieldSchema = useFieldSchema();
  const { dn } = useDesignable();
  const { t } = useTranslation();
  const collection = useCollection();
  const { inProvider } = useFilterBlock();
  const dataBlocks = useSupportedBlocks(type);
  // eslint-disable-next-line prefer-const
  let { targets = [], uid } = findFilterTargets(fieldSchema);
  const compile = useCompile();
  const { getAllCollectionsInheritChain } = useCollectionManager();

  if (!inProvider) {
    return null;
  }

  const Content = dataBlocks.map((block) => {
    const title = `${compile(block.collection.title)} #${block.uid.slice(0, 4)}`;
    const onHover = () => {
      const dom = block.dom;
      const designer = dom.querySelector('.general-schema-designer') as HTMLElement;
      if (designer) {
        designer.style.display = 'block';
      }
      dom.style.boxShadow = '0 0 10px rgba(0, 0, 0, 0.2)';
      dom.scrollIntoView({
        behavior: 'smooth',
        block: 'center',
      });
    };
    const onLeave = () => {
      const dom = block.dom;
      const designer = dom.querySelector('.general-schema-designer') as HTMLElement;
      if (designer) {
        designer.style.display = null;
      }
      dom.style.boxShadow = 'none';
    };
    if (isSameCollection(block.collection, collection)) {
      return (
        <SchemaSettings.SwitchItem
          key={block.uid}
          title={title}
          checked={targets.some((target) => target.uid === block.uid)}
          onChange={(checked) => {
            if (checked) {
              targets.push({ uid: block.uid });
            } else {
              targets = targets.filter((target) => target.uid !== block.uid);
              block.clearFilter(uid);
            }

            updateFilterTargets(fieldSchema, targets);
            dn.emit('patch', {
              schema: {
                ['x-uid']: uid,
                'x-filter-targets': targets,
              },
            }).catch(error);
            dn.refresh();
          }}
          onMouseEnter={onHover}
          onMouseLeave={onLeave}
        />
      );
    }

    const target = targets.find((target) => target.uid === block.uid);
    // 与筛选区块的数据表具有关系的表
    return (
      <SchemaSettings.SelectItem
        key={block.uid}
        title={title}
        value={target?.field || ''}
        options={[
          ...getSupportFieldsByAssociation(getAllCollectionsInheritChain(collection.name), block).map((field) => {
            return {
              label: compile(field.uiSchema.title) || field.name,
              value: `${field.name}.${getTargetKey(field)}`,
            };
          }),
          ...getSupportFieldsByForeignKey(collection, block).map((field) => {
            return {
              label: `${compile(field.uiSchema.title) || field.name} [${t('Foreign key')}]`,
              value: field.name,
            };
          }),
          {
            label: t('Unconnected'),
            value: '',
          },
        ]}
        onChange={(value) => {
          if (value === '') {
            targets = targets.filter((target) => target.uid !== block.uid);
            block.clearFilter(uid);
          } else {
            targets = targets.filter((target) => target.uid !== block.uid);
            targets.push({ uid: block.uid, field: value });
          }
          updateFilterTargets(fieldSchema, targets);
          dn.emit('patch', {
            schema: {
              ['x-uid']: uid,
              'x-filter-targets': targets,
            },
          });
          dn.refresh();
        }}
        onClick={(e) => e.stopPropagation()}
        onMouseEnter={onHover}
        onMouseLeave={onLeave}
      />
    );
  });

  return (
    <SchemaSettings.SubMenu title={t('Connect data blocks')}>
      {Content.length ? (
        Content
      ) : (
        <SchemaSettings.Item>
          <Empty
            style={{ width: 160, padding: '0 1em' }}
            description={emptyDescription}
            image={Empty.PRESENTED_IMAGE_SIMPLE}
          />
        </SchemaSettings.Item>
      )}
    </SchemaSettings.SubMenu>
  );
};

SchemaSettings.SelectItem = function SelectItem(props) {
  const { title, options, value, onChange, openOnHover, onClick: _onClick, ...others } = props;
  const [open, setOpen] = useState(false);

  const onClick = (...args) => {
    setOpen(false);
    _onClick?.(...args);
  };
  const onMouseEnter = useCallback(() => setOpen(true), []);

  // 鼠标 hover 时，打开下拉框
  const moreProps = openOnHover
    ? {
        onMouseEnter,
        open,
      }
    : {};

  return (
    <SchemaSettings.Item {...others}>
      <div style={{ alignItems: 'center', display: 'flex', justifyContent: 'space-between' }}>
        {title}
        <Select
          popupMatchSelectWidth={false}
          bordered={false}
          defaultValue={value}
          onChange={(...arg) => (setOpen(false), onChange(...arg))}
          options={options}
          style={{ textAlign: 'right', minWidth: 100 }}
          onClick={onClick}
          {...moreProps}
        />
      </div>
    </SchemaSettings.Item>
  );
};

SchemaSettings.CascaderItem = (props: CascaderProps<any> & { title: any }) => {
  const { title, options, value, onChange, ...others } = props;
  return (
    <SchemaSettings.Item {...(others as any)}>
      <div style={{ alignItems: 'center', display: 'flex', justifyContent: 'space-between' }}>
        {title}
        <Cascader
          bordered={false}
          defaultValue={value}
          onChange={onChange as any}
          options={options}
          style={{ textAlign: 'right', minWidth: 100 }}
          {...props}
        />
      </div>
    </SchemaSettings.Item>
  );
};

interface SwitchItemProps extends Omit<MenuItemProps, 'onChange'> {
  title: string;
  checked?: boolean;
  onChange?: (v: boolean) => void;
}

SchemaSettings.SwitchItem = function SwitchItem(props) {
  const { title, onChange, ...others } = props;
  const [checked, setChecked] = useState(!!props.checked);
  return (
    <SchemaSettings.Item
      {...others}
      onClick={() => {
        onChange?.(!checked);
        setChecked(!checked);
      }}
    >
      <div style={{ alignItems: 'center', display: 'flex', justifyContent: 'space-between' }}>
        {title}
        <Switch size={'small'} checked={checked} style={{ marginLeft: 32 }} />
      </div>
    </SchemaSettings.Item>
  );
};

SchemaSettings.PopupItem = function PopupItem(props) {
  const { schema, ...others } = props;
  const [visible, setVisible] = useState(false);
  const ctx = useContext(SchemaSettingsContext);
  return (
    <ActionContextProvider value={{ visible, setVisible }}>
      <SchemaSettings.Item
        {...others}
        onClick={() => {
          // actx.setVisible(false);
          ctx.setVisible(false);
          setVisible(true);
        }}
      >
        {props.children || props.title}
      </SchemaSettings.Item>
      <SchemaComponent
        schema={{
          name: uid(),
          ...schema,
        }}
      />
    </ActionContextProvider>
  );
};

SchemaSettings.ActionModalItem = React.memo((props: any) => {
  const { title, onSubmit, initialValues, initialSchema, schema, modalTip, components, ...others } = props;
  const [visible, setVisible] = useState(false);
  const [schemaUid, setSchemaUid] = useState<string>(props.uid);
  const { t } = useTranslation();
  const fieldSchema = useFieldSchema();
  const ctx = useContext(SchemaSettingsContext);
  const { dn } = useSchemaSettings();
  const compile = useCompile();
  const api = useAPIClient();

  const form = useMemo(
    () =>
      createForm({
        initialValues: cloneDeep(initialValues),
        values: cloneDeep(initialValues),
      }),
    [],
  );

  const cancelHandler = () => {
    setVisible(false);
  };

  const submitHandler = async () => {
    await form.submit();
    onSubmit?.(cloneDeep(form.values));
    setVisible(false);
  };

  const openAssignedFieldValueHandler = async () => {
    if (!schemaUid && initialSchema?.['x-uid']) {
      fieldSchema['x-action-settings'].schemaUid = initialSchema['x-uid'];
      dn.emit('patch', { schema: fieldSchema });
      await api.resource('uiSchemas').insert({ values: initialSchema });
      setSchemaUid(initialSchema['x-uid']);
    }

    ctx.setVisible(false);
    setVisible(true);
  };

  return (
    <>
      <SchemaSettings.Item {...others} onClick={openAssignedFieldValueHandler} onKeyDown={(e) => e.stopPropagation()}>
        {props.children || props.title}
      </SchemaSettings.Item>
      {createPortal(
        <div
          onClick={(e) => {
            e.stopPropagation();
          }}
          onKeyDown={(e) => {
            e.stopPropagation();
          }}
        >
          <Modal
            width={'50%'}
            title={compile(title)}
            {...others}
            destroyOnClose
            open={visible}
            onCancel={cancelHandler}
            footer={
              <Space>
                <Button onClick={cancelHandler}>{t('Cancel')}</Button>
                <Button type="primary" onClick={submitHandler}>
                  {t('Submit')}
                </Button>
              </Space>
            }
          >
            <FormProvider form={form}>
              <FormLayout layout={'vertical'}>
                {modalTip && <Alert message={modalTip} />}
                {modalTip && <br />}
                {visible && schemaUid && <RemoteSchemaComponent noForm components={components} uid={schemaUid} />}
                {visible && schema && <SchemaComponent components={components} schema={schema} />}
              </FormLayout>
            </FormProvider>
          </Modal>
        </div>,
        document.body,
      )}
    </>
  );
});
SchemaSettings.ActionModalItem.displayName = 'SchemaSettings.ActionModalItem';

SchemaSettings.ModalItem = function ModalItem(props) {
  const {
    hidden,
    title,
    components,
    scope,
    effects,
    schema,
    onSubmit,
    asyncGetInitialValues,
    initialValues,
    width = 'fit-content',
    ...others
  } = props;
  const options = useContext(SchemaOptionsContext);
  const cm = useContext(CollectionManagerContext);
  const collection = useCollection();
  const apiClient = useAPIClient();
  const { theme } = useGlobalTheme();

  if (hidden) {
    return null;
  }
  return (
    <SchemaSettings.Item
      {...others}
      onClick={async () => {
        const values = asyncGetInitialValues ? await asyncGetInitialValues() : initialValues;
        FormDialog(
          { title: schema.title || title, width },
          () => {
            return (
              <CollectionManagerContext.Provider value={cm}>
                <CollectionProvider collection={collection}>
                  <SchemaComponentOptions scope={options.scope} components={options.components}>
                    <FormLayout
                      layout={'vertical'}
                      className={css`
                        // screen > 576px
                        @media (min-width: 576px) {
                          min-width: 520px;
                        }

                        // screen <= 576px
                        @media (max-width: 576px) {
                          min-width: 320px;
                        }
                      `}
                    >
                      <APIClientProvider apiClient={apiClient}>
                        <SchemaComponent components={components} scope={scope} schema={schema} />
                      </APIClientProvider>
                    </FormLayout>
                  </SchemaComponentOptions>
                </CollectionProvider>
              </CollectionManagerContext.Provider>
            );
          },
          theme,
        )
          .open({
            initialValues: values,
            effects,
          })
          .then((values) => {
            onSubmit(values);
            return values;
          })
          .catch((err) => {
            console.error(err);
          });
      }}
    >
      {props.children || props.title}
    </SchemaSettings.Item>
  );
};

SchemaSettings.BlockTitleItem = function BlockTitleItem() {
  const field = useField();
  const fieldSchema = useFieldSchema();
  const { dn } = useDesignable();
  const { t } = useTranslation();

  return (
    <SchemaSettings.ModalItem
      title={t('Edit block title')}
      schema={
        {
          type: 'object',
          title: t('Edit block title'),
          properties: {
            title: {
              title: t('Block title'),
              type: 'string',
              default: fieldSchema?.['x-component-props']?.['title'],
              'x-decorator': 'FormItem',
              'x-component': 'Input',
            },
          },
        } as ISchema
      }
      onSubmit={({ title }) => {
        const componentProps = fieldSchema['x-component-props'] || {};
        componentProps.title = title;
        fieldSchema['x-component-props'] = componentProps;
        field.componentProps.title = title;
        dn.emit('patch', {
          schema: {
            ['x-uid']: fieldSchema['x-uid'],
            'x-component-props': fieldSchema['x-component-props'],
          },
        });
        dn.refresh();
      }}
    />
  );
};

SchemaSettings.DefaultSortingRules = function DefaultSortingRules(props) {
  const { path = 'x-component-props.params.sort' } = props;
  const { t } = useTranslation();
  const { dn } = useDesignable();

  const fieldSchema = useFieldSchema();
  const field = useField();
  const title = props.title || t('Set default sorting rules');
  const { name } = useCollection();
  const defaultSort = get(fieldSchema, path) || [];
  const sort = defaultSort?.map((item: string) => {
    return item.startsWith('-')
      ? {
          field: item.substring(1),
          direction: 'desc',
        }
      : {
          field: item,
          direction: 'asc',
        };
  });
  const sortFields = useSortFields(props.name || name);

  const onSubmit = async ({ sort }) => {
    if (props?.onSubmit) {
      return props.onSubmit({ sort });
    }
    const value = sort.map((item) => {
      return item.direction === 'desc' ? `-${item.field}` : item.field;
    });
    set(
      field,
      path.replace('x-component-props', 'componentProps').replace('x-decorator-props', 'decoratorProps'),
      value,
    );

    set(fieldSchema, path, value);
    await dn.emit('patch', {
      schema: fieldSchema,
    });
    return props.onSubmitAfter?.();
  };

  return (
    <SchemaSettings.ModalItem
      title={title}
      components={{ ArrayItems }}
      schema={
        {
          type: 'object',
          title,
          properties: {
            sort: {
              type: 'array',
              default: sort,
              'x-component': 'ArrayItems',
              'x-decorator': 'FormItem',
              items: {
                type: 'object',
                properties: {
                  space: {
                    type: 'void',
                    'x-component': 'Space',
                    properties: {
                      sort: {
                        type: 'void',
                        'x-decorator': 'FormItem',
                        'x-component': 'ArrayItems.SortHandle',
                      },
                      field: {
                        type: 'string',
                        enum: sortFields,
                        required: true,
                        'x-decorator': 'FormItem',
                        'x-component': 'Select',
                        'x-component-props': {
                          style: {
                            width: 260,
                          },
                        },
                      },
                      direction: {
                        type: 'string',
                        'x-decorator': 'FormItem',
                        'x-component': 'Radio.Group',
                        'x-component-props': {
                          optionType: 'button',
                        },
                        enum: [
                          {
                            label: t('ASC'),
                            value: 'asc',
                          },
                          {
                            label: t('DESC'),
                            value: 'desc',
                          },
                        ],
                      },
                      remove: {
                        type: 'void',
                        'x-decorator': 'FormItem',
                        'x-component': 'ArrayItems.Remove',
                      },
                    },
                  },
                },
              },
              properties: {
                add: {
                  type: 'void',
                  title: t('Add sort field'),
                  'x-component': 'ArrayItems.Addition',
                },
              },
            },
          },
        } as ISchema
      }
      onSubmit={onSubmit}
    />
  );
};

SchemaSettings.LinkageRules = function LinkageRules(props) {
  const { collectionName } = props;
  const fieldSchema = useFieldSchema();
  const { dn } = useDesignable();
  const { t } = useTranslation();
  const { getTemplateById } = useSchemaTemplateManager();
  const type = ['Action', 'Action.Link'].includes(fieldSchema['x-component']) ? 'button' : 'field';
  const gridSchema = findGridSchema(fieldSchema) || fieldSchema;
  return (
    <SchemaSettings.ModalItem
      title={t('Linkage rules')}
      components={{ ArrayCollapse, FormLayout }}
      width={770}
      schema={
        {
          type: 'object',
          title: t('Linkage rules'),
          properties: {
            fieldReaction: {
              'x-component': FormLinkageRules,
              'x-component-props': {
                useProps: () => {
                  const options = useLinkageCollectionFilterOptions(collectionName);
                  return {
                    options,
                    defaultValues: gridSchema?.['x-linkage-rules'] || fieldSchema?.['x-linkage-rules'],
                    type,
                    linkageOptions: useLinkageCollectionFieldOptions(collectionName),
                    collectionName,
                  };
                },
              },
            },
          },
        } as ISchema
      }
      onSubmit={(v) => {
        const rules = [];
        for (const rule of v.fieldReaction.rules) {
          rules.push(_.pickBy(rule, _.identity));
        }
        const templateId = gridSchema['x-component'] === 'BlockTemplate' && gridSchema['x-component-props'].templateId;
        const uid = (templateId && getTemplateById(templateId).uid) || gridSchema['x-uid'];
        const schema = {
          ['x-uid']: uid,
        };

        gridSchema['x-linkage-rules'] = rules;
        schema['x-linkage-rules'] = rules;
        dn.emit('patch', {
          schema,
        });
        dn.refresh();
      }}
    />
  );
};

export const useDataTemplates = (schema?: Schema) => {
  const fieldSchema = useFieldSchema();

  if (schema) {
    return {
      templateData: _.cloneDeep(schema['x-data-templates']),
    };
  }

  const formSchema = findFormBlock(fieldSchema) || fieldSchema;
  return {
    templateData: _.cloneDeep(formSchema?.['x-data-templates']),
  };
};

SchemaSettings.DataTemplates = function DataTemplates(props) {
  const designerCtx = useContext(SchemaComponentContext);
  const { collectionName } = props;
  const fieldSchema = useFieldSchema();
  const { dn } = useDesignable();
  const { t } = useTranslation();
  const formSchema = findFormBlock(fieldSchema) || fieldSchema;
  const { templateData } = useDataTemplates();
  const schema = useMemo(
    () => ({
      type: 'object',
      title: t('Form data templates'),
      properties: {
        fieldReaction: {
          'x-component': FormDataTemplates,
          'x-component-props': {
            designerCtx,
            formSchema,
            useProps: () => {
              return {
                defaultValues: templateData,
                collectionName,
              };
            },
          },
        },
      },
    }),
    [templateData],
  );
  const onSubmit = useCallback((v) => {
    const data = { ...(formSchema['x-data-templates'] || {}), ...v.fieldReaction };
    // 当 Tree 组件开启 checkStrictly 属性时，会导致 checkedKeys 的值是一个对象，而不是数组，所以这里需要转换一下以支持旧版本
    data.items.forEach((item) => {
      item.fields = Array.isArray(item.fields) ? item.fields : item.fields.checked;
    });

    const schema = {
      ['x-uid']: formSchema['x-uid'],
      ['x-data-templates']: data,
    };
    formSchema['x-data-templates'] = data;
    dn.emit('patch', {
      schema,
    });
    dn.refresh();
  }, []);
  const title = useMemo(() => t('Form data templates'), []);
  const components = useMemo(() => ({ ArrayCollapse, FormLayout }), []);

  return (
    <SchemaSettings.ModalItem title={title} components={components} width={770} schema={schema} onSubmit={onSubmit} />
  );
};

SchemaSettings.EnableChildCollections = function EnableChildCollectionsItem(props) {
  const { collectionName } = props;
  const fieldSchema = useFieldSchema();
  const field = useField();
  const { dn } = useDesignable();
  const { t } = useTranslation();
  const allowAddToCurrent = fieldSchema?.['x-allow-add-to-current'];
  const form = useForm();
  const { getCollectionJoinField } = useCollectionManager();
  const ctx = useBlockRequestContext();
  const collectionField = getCollectionJoinField(fieldSchema?.parent?.['x-collection-field']) || {};
  const isAssocationAdd = fieldSchema?.parent?.['x-component'] === 'CollectionField';
  return (
    <SchemaSettings.ModalItem
      title={t('Enable child collections')}
      components={{ ArrayItems, FormLayout }}
      scope={{ isAssocationAdd }}
      schema={
        {
          type: 'object',
          title: t('Enable child collections'),
          properties: {
            enableChildren: {
              'x-component': EnableChildCollections,
              'x-component-props': {
                useProps: () => {
                  return {
                    defaultValues: fieldSchema?.['x-enable-children'],
                    collectionName,
                  };
                },
              },
            },
            allowAddToCurrent: {
              type: 'boolean',
              'x-content': "{{t('Allow adding records to the current collection')}}",
              'x-decorator': 'FormItem',
              'x-component': 'Checkbox',
              default: allowAddToCurrent === undefined ? true : allowAddToCurrent,
            },
            linkageFromForm: {
              type: 'string',
              title: "{{t('Linkage with form fields')}}",
              'x-visible': '{{isAssocationAdd}}',
              'x-decorator': 'FormItem',
              'x-component': ChildDynamicComponent,
              'x-component-props': {
                rootCollection: ctx.props.collection || ctx.props.resource,
                form,
                collectionField,
              },
              default: fieldSchema?.['x-component-props']?.['linkageFromForm'],
            },
          },
        } as ISchema
      }
      onSubmit={(v) => {
        const enableChildren = [];
        for (const item of v.enableChildren.childrenCollections) {
          enableChildren.push(_.pickBy(item, _.identity));
        }
        const uid = fieldSchema['x-uid'];
        const schema = {
          ['x-uid']: uid,
        };
        fieldSchema['x-enable-children'] = enableChildren;
        fieldSchema['x-allow-add-to-current'] = v.allowAddToCurrent;
        fieldSchema['x-component-props'] = {
          ...fieldSchema['x-component-props'],
          component: 'CreateRecordAction',
          linkageFromForm: v?.linkageFromForm,
        };
        schema['x-enable-children'] = enableChildren;
        schema['x-allow-add-to-current'] = v.allowAddToCurrent;
        schema['x-component-props'] = {
          ...fieldSchema['x-component-props'],
          component: 'CreateRecordAction',
          linkageFromForm: v?.linkageFromForm,
        };
        field.componentProps['linkageFromForm'] = v.linkageFromForm;
        dn.emit('patch', {
          schema,
        });
        dn.refresh();
      }}
    />
  );
};

SchemaSettings.DataFormat = function DateFormatConfig(props: { fieldSchema: Schema }) {
  const { fieldSchema } = props;
  const field = useField();
  const form = useForm();
  const { dn } = useDesignable();
  const { t } = useTranslation();
  const { getCollectionJoinField } = useCollectionManager();
  const collectionField = getCollectionJoinField(fieldSchema?.['x-collection-field']) || {};
  const isShowTime = fieldSchema?.['x-component-props']?.showTime;
  const dateFormatDefaultValue =
    fieldSchema?.['x-component-props']?.dateFormat ||
    collectionField?.uiSchema?.['x-component-props']?.dateFormat ||
    'YYYY-MM-DD';
  const timeFormatDefaultValue =
    fieldSchema?.['x-component-props']?.timeFormat || collectionField?.uiSchema?.['x-component-props']?.timeFormat;
  return (
    <SchemaSettings.ModalItem
      title={t('Date display format')}
      schema={
        {
          type: 'object',
          properties: {
            dateFormat: {
              type: 'string',
              title: '{{t("Date format")}}',
              'x-component': ExpiresRadio,
              'x-decorator': 'FormItem',
              'x-decorator-props': {},
              'x-component-props': {
                className: css`
                  .ant-radio-wrapper {
                    display: flex;
                    margin: 5px 0px;
                  }
                `,
                defaultValue: 'dddd',
                formats: ['MMMMM Do YYYY', 'YYYY-MM-DD', 'MM/DD/YY', 'YYYY/MM/DD', 'DD/MM/YYYY'],
              },
              default: dateFormatDefaultValue,
              enum: [
                {
                  label: DateFormatCom({ format: 'MMMMM Do YYYY' }),
                  value: 'MMMMM Do YYYY',
                },
                {
                  label: DateFormatCom({ format: 'YYYY-MM-DD' }),
                  value: 'YYYY-MM-DD',
                },
                {
                  label: DateFormatCom({ format: 'MM/DD/YY' }),
                  value: 'MM/DD/YY',
                },
                {
                  label: DateFormatCom({ format: 'YYYY/MM/DD' }),
                  value: 'YYYY/MM/DD',
                },
                {
                  label: DateFormatCom({ format: 'DD/MM/YYYY' }),
                  value: 'DD/MM/YYYY',
                },
                {
                  label: 'custom',
                  value: 'custom',
                },
              ],
            },
            showTime: {
              default:
                isShowTime === undefined ? collectionField?.uiSchema?.['x-component-props']?.showTime : isShowTime,
              type: 'boolean',
              'x-decorator': 'FormItem',
              'x-component': 'Checkbox',
              'x-content': '{{t("Show time")}}',
              'x-reactions': [
                `{{(field) => {
              field.query('.timeFormat').take(f => {
                f.display = field.value ? 'visible' : 'none';
              });
            }}}`,
              ],
            },
            timeFormat: {
              type: 'string',
              title: '{{t("Time format")}}',
              'x-component': ExpiresRadio,
              'x-decorator': 'FormItem',
              'x-decorator-props': {
                className: css`
                  margin-bottom: 0px;
                `,
              },
              'x-component-props': {
                className: css`
                  color: red;
                  .ant-radio-wrapper {
                    display: flex;
                    margin: 5px 0px;
                  }
                `,
                defaultValue: 'h:mm a',
                formats: ['hh:mm:ss a', 'HH:mm:ss'],
                timeFormat: true,
              },
              default: timeFormatDefaultValue,
              enum: [
                {
                  label: DateFormatCom({ format: 'hh:mm:ss a' }),
                  value: 'hh:mm:ss a',
                },
                {
                  label: DateFormatCom({ format: 'HH:mm:ss' }),
                  value: 'HH:mm:ss',
                },
                {
                  label: 'custom',
                  value: 'custom',
                },
              ],
            },
          },
        } as ISchema
      }
      onSubmit={(data) => {
        const schema = {
          ['x-uid']: fieldSchema['x-uid'],
        };
        schema['x-component-props'] = fieldSchema['x-component-props'] || {};
        fieldSchema['x-component-props'] = {
          ...(fieldSchema['x-component-props'] || {}),
          ...data,
        };
        schema['x-component-props'] = fieldSchema['x-component-props'];
        field.componentProps = fieldSchema['x-component-props'];
        field.query(`.*.${fieldSchema.name}`).forEach((f) => {
          f.componentProps = fieldSchema['x-component-props'];
        });
        dn.emit('patch', {
          schema,
        });
        dn.refresh();
      }}
    />
  );
};

const defaultInputStyle = css`
  & > .nb-form-item {
    flex: 1;
  }
`;

export const findParentFieldSchema = (fieldSchema: Schema) => {
  let parent = fieldSchema.parent;
  while (parent) {
    if (parent['x-component'] === 'CollectionField') {
      return parent;
    }
    parent = parent.parent;
  }
};

SchemaSettings.DefaultValue = function DefaultValueConfigure(props) {
  const variablesCtx = useVariablesCtx();
  const currentSchema = useFieldSchema();
  const fieldSchema = props?.fieldSchema ?? currentSchema;
  const field = useField<Field>();
  const { dn } = useDesignable();
  const { t } = useTranslation();
  const actionCtx = useActionContext();
  let targetField;
  const { getField } = useCollection();
  const { getCollectionJoinField } = useCollectionManager();
  const collectionField = getField(fieldSchema['name']) || getCollectionJoinField(fieldSchema['x-collection-field']);
  const fieldSchemaWithoutRequired = _.omit(fieldSchema, 'required');
  if (collectionField?.target) {
    targetField = getCollectionJoinField(
      `${collectionField.target}.${fieldSchema['x-component-props']?.fieldNames?.label || 'id'}`,
    );
  }
  const parentFieldSchema = collectionField?.interface === 'm2o' && findParentFieldSchema(fieldSchema);
  const parentCollectionField = parentFieldSchema && getCollectionJoinField(parentFieldSchema?.['x-collection-field']);
  const tableCtx = useTableBlockContext();
  const isAllowContexVariable =
    actionCtx?.fieldSchema?.['x-action'] === 'customize:create' &&
    (collectionField?.interface === 'm2m' ||
      (parentCollectionField?.type === 'hasMany' && collectionField?.interface === 'm2o'));
  return (
    <SchemaSettings.ModalItem
      title={t('Set default value')}
      components={{ ArrayCollapse, FormLayout, VariableInput }}
      width={800}
      schema={
        {
          type: 'object',
          title: t('Set default value'),
          properties: {
            default: {
              'x-decorator': 'FormItem',
              'x-component': 'VariableInput',
              'x-component-props': {
                ...(fieldSchema?.['x-component-props'] || {}),
                collectionField,
                contextCollectionName: isAllowContexVariable && tableCtx.collection,
                schema: collectionField?.uiSchema,
                className: defaultInputStyle,
                renderSchemaComponent: function Com(props) {
                  const s = _.cloneDeep(fieldSchemaWithoutRequired) || ({} as Schema);
                  s.title = '';

                  // 任何一个非空字符串都可以
                  s.name = 'default';

                  s['x-read-pretty'] = false;
                  s['x-disabled'] = false;
                  const schema = {
                    ...(s || {}),
                    'x-decorator': 'FormItem',
                    'x-component-props': {
                      ...s['x-component-props'],
                      collectionName: collectionField?.collectionName,
                      targetField,
                      onChange: collectionField?.interface !== 'richText' ? props.onChange : null,
                      defaultValue: getFieldDefaultValue(s, collectionField),
                      style: {
                        width: '100%',
                        verticalAlign: 'top',
                        minWidth: '200px',
                      },
                    },
                  };
                  return <SchemaComponent schema={schema} />;
                },
              },
              title: t('Default value'),
              default: getFieldDefaultValue(fieldSchema, collectionField),
            },
          },
        } as ISchema
      }
      onSubmit={(v) => {
        const schema: ISchema = {
          ['x-uid']: fieldSchema['x-uid'],
        };
        if (field.value !== v.default) {
          field.value = parseVariables(v.default, variablesCtx);
        }
        fieldSchema.default = v.default;
        schema.default = v.default;
        dn.emit('patch', {
          schema,
          currentSchema,
        });
        dn.refresh();
      }}
    />
  );
};

SchemaSettings.SortingRule = function SortRuleConfigure(props) {
  const field = useField();
  const { dn } = useDesignable();
  const { t } = useTranslation();
  const currentSchema = useFieldSchema();
  const { getField } = useCollection();
  const { getCollectionJoinField } = useCollectionManager();
  const fieldSchema = props?.fieldSchema ?? currentSchema;
  const collectionField = getField(fieldSchema['name']) || getCollectionJoinField(fieldSchema['x-collection-field']);
  const sortFields = useSortFields(collectionField?.target);
  const defaultSort = fieldSchema['x-component-props']?.service?.params?.sort || [];
  const sort = defaultSort?.map((item: string) => {
    return item?.startsWith('-')
      ? {
          field: item.substring(1),
          direction: 'desc',
        }
      : {
          field: item,
          direction: 'asc',
        };
  });
  return (
    <SchemaSettings.ModalItem
      title={t('Set default sorting rules')}
      components={{ ArrayItems }}
      schema={
        {
          type: 'object',
          title: t('Set default sorting rules'),
          properties: {
            sort: {
              type: 'array',
              default: sort,
              'x-component': 'ArrayItems',
              'x-decorator': 'FormItem',
              items: {
                type: 'object',
                properties: {
                  space: {
                    type: 'void',
                    'x-component': 'Space',
                    properties: {
                      sort: {
                        type: 'void',
                        'x-decorator': 'FormItem',
                        'x-component': 'ArrayItems.SortHandle',
                      },
                      field: {
                        type: 'string',
                        enum: sortFields,
                        required: true,
                        'x-decorator': 'FormItem',
                        'x-component': 'Select',
                        'x-component-props': {
                          style: {
                            width: 260,
                          },
                        },
                      },
                      direction: {
                        type: 'string',
                        'x-decorator': 'FormItem',
                        'x-component': 'Radio.Group',
                        'x-component-props': {
                          optionType: 'button',
                        },
                        enum: [
                          {
                            label: t('ASC'),
                            value: 'asc',
                          },
                          {
                            label: t('DESC'),
                            value: 'desc',
                          },
                        ],
                      },
                      remove: {
                        type: 'void',
                        'x-decorator': 'FormItem',
                        'x-component': 'ArrayItems.Remove',
                      },
                    },
                  },
                },
              },
              properties: {
                add: {
                  type: 'void',
                  title: t('Add sort field'),
                  'x-component': 'ArrayItems.Addition',
                },
              },
            },
          },
        } as ISchema
      }
      onSubmit={({ sort }) => {
        const sortArr = sort.map((item) => {
          return item.direction === 'desc' ? `-${item.field}` : item.field;
        });
        _.set(field.componentProps, 'service.params.sort', sortArr);
        props?.onSubmitCallBack?.(sortArr);
        fieldSchema['x-component-props'] = field.componentProps;
        dn.emit('patch', {
          schema: {
            ['x-uid']: fieldSchema['x-uid'],
            'x-component-props': field.componentProps,
          },
        });
      }}
    />
  );
};
// 是否显示默认值配置项
export const isShowDefaultValue = (collectionField: CollectionFieldOptions, getInterface) => {
  return (
    ![
      'o2o',
      'oho',
      'obo',
      'o2m',
      'attachment',
      'expression',
      'point',
      'lineString',
      'circle',
      'polygon',
      'sequence',
    ].includes(collectionField?.interface) && !isSystemField(collectionField, getInterface)
  );
};

// 是否是系统字段
export const isSystemField = (collectionField: CollectionFieldOptions, getInterface) => {
  const i = getInterface?.(collectionField?.interface);
  return i?.group === 'systemInfo';
};

export const isPatternDisabled = (fieldSchema: Schema) => {
  return fieldSchema?.['x-component-props']?.['pattern-disable'] == true;
};<|MERGE_RESOLUTION|>--- conflicted
+++ resolved
@@ -19,12 +19,7 @@
   Space,
   Switch,
 } from 'antd';
-<<<<<<< HEAD
-import classNames from 'classnames';
 import _, { cloneDeep, get, set } from 'lodash';
-=======
-import _, { cloneDeep } from 'lodash';
->>>>>>> 5278017f
 import React, {
   ReactNode,
   createContext,
