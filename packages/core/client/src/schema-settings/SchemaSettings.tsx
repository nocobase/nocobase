import { css } from '@emotion/css';
import { ArrayCollapse, ArrayItems, FormDialog, FormItem, FormLayout, Input } from '@formily/antd';
import { Field, GeneralField, createForm } from '@formily/core';
import { ISchema, Schema, SchemaOptionsContext, useField, useFieldSchema, useForm } from '@formily/react';
import { uid } from '@formily/shared';
import {
  Alert,
  Button,
  Cascader,
  CascaderProps,
  Dropdown,
  Empty,
  Menu,
  MenuItemProps,
  Modal,
  Select,
  Space,
  Switch,
} from 'antd';
import classNames from 'classnames';
import _, { cloneDeep } from 'lodash';
import React, { createContext, useCallback, useContext, useMemo, useState } from 'react';
import { createPortal } from 'react-dom';
import { useTranslation } from 'react-i18next';
import {
  APIClientProvider,
  ActionContext,
  CollectionManagerContext,
  Designable,
  FormProvider,
  RemoteSchemaComponent,
  SchemaComponent,
  SchemaComponentOptions,
  createDesignable,
<<<<<<< HEAD
=======
  findFormBlock,
>>>>>>> e8bb9623
  useAPIClient,
  useCollection,
  useCollectionFilterOptions,
  useCollectionManager,
  useCompile,
  useDesignable,
} from '..';
import { findFilterTargets, updateFilterTargets } from '../block-provider/hooks';
import { FilterBlockType, isSameCollection, useSupportedBlocks } from '../filter-provider/utils';
import { getTargetKey } from '../schema-component/antd/association-filter/utilts';
import { useSchemaTemplateManager } from '../schema-templates';
import { useBlockTemplateContext } from '../schema-templates/BlockTemplate';
<<<<<<< HEAD
=======
import { FormDataTemplates } from './DataTemplates';
>>>>>>> e8bb9623
import { EnableChildCollections } from './EnableChildCollections';
import { FormLinkageRules } from './LinkageRules';
import { useLinkageCollectionFieldOptions } from './LinkageRules/action-hooks';

interface SchemaSettingsProps {
  title?: any;
  dn?: Designable;
  field?: GeneralField;
  fieldSchema?: Schema;
}

interface SchemaSettingsContextProps {
  dn?: Designable;
  field?: GeneralField;
  fieldSchema?: Schema;
  setVisible?: any;
  visible?: any;
  template?: any;
  collectionName?: any;
}

const SchemaSettingsContext = createContext<SchemaSettingsContextProps>(null);

export const useSchemaSettings = () => {
  return useContext(SchemaSettingsContext);
};

interface RemoveProps {
  confirm?: any;
  removeParentsIfNoChildren?: boolean;
  breakRemoveOn?: ISchema | ((s: ISchema) => boolean);
}

type SchemaSettingsNested = {
  Remove?: React.FC<RemoveProps>;
  Item?: React.FC<MenuItemProps>;
  Divider?: React.FC;
  Popup?: React.FC<MenuItemProps & { schema?: ISchema }>;
  SwitchItem?: React.FC<SwitchItemProps>;
  CascaderItem?: React.FC<CascaderProps<any> & Omit<MenuItemProps, 'title'> & { title: any }>;
  [key: string]: any;
};

interface SchemaSettingsProviderProps {
  dn?: Designable;
  field?: GeneralField;
  fieldSchema?: Schema;
  setVisible?: any;
  visible?: any;
  template?: any;
  collectionName?: any;
}

export const SchemaSettingsProvider: React.FC<SchemaSettingsProviderProps> = (props) => {
  const { children, fieldSchema, ...others } = props;
  const { getTemplateBySchema } = useSchemaTemplateManager();
  const { name } = useCollection();
  const template = getTemplateBySchema(fieldSchema);
  return (
    <SchemaSettingsContext.Provider value={{ collectionName: name, template, fieldSchema, ...others }}>
      {children}
    </SchemaSettingsContext.Provider>
  );
};

export const SchemaSettings: React.FC<SchemaSettingsProps> & SchemaSettingsNested = (props) => {
  const { title, dn, ...others } = props;
  const [visible, setVisible] = useState(false);
  const DropdownMenu = (
    <Dropdown
      visible={visible}
      onVisibleChange={(visible) => {
        setVisible(visible);
      }}
      overlay={<Menu>{props.children}</Menu>}
      overlayClassName={classNames(
        'nb-schema-initializer-button-overlay',
        css`
          .ant-dropdown-menu-item-group-list {
            max-height: 40vh;
            overflow: auto;
          }
        `,
      )}
    >
      {typeof title === 'string' ? <span>{title}</span> : title}
    </Dropdown>
  );
  if (dn) {
    return (
      <SchemaSettingsProvider visible={visible} setVisible={setVisible} dn={dn} {...others}>
        {DropdownMenu}
      </SchemaSettingsProvider>
    );
  }
  return DropdownMenu;
};

SchemaSettings.Template = (props) => {
  const { componentName, collectionName, resourceName } = props;
  const { t } = useTranslation();
  const { getCollection } = useCollectionManager();
  const { dn, setVisible, template, fieldSchema } = useSchemaSettings();
  const compile = useCompile();
  const api = useAPIClient();
  const { dn: tdn } = useBlockTemplateContext();
  const { saveAsTemplate, copyTemplateSchema } = useSchemaTemplateManager();
  if (!collectionName) {
    return null;
  }
  if (template) {
    return (
      <SchemaSettings.Item
        onClick={async () => {
          const schema = await copyTemplateSchema(template);
          const removed = tdn.removeWithoutEmit();
          tdn.insertAfterEnd(schema, {
            async onSuccess() {
              await api.request({
                url: `/uiSchemas:remove/${removed['x-uid']}`,
              });
            },
          });
        }}
      >
        {t('Convert reference to duplicate')}
      </SchemaSettings.Item>
    );
  }
  return (
    <SchemaSettings.Item
      onClick={async () => {
        setVisible(false);
        const { title } = getCollection(collectionName);
        const values = await FormDialog(t('Save as template'), () => {
          return (
            <FormLayout layout={'vertical'}>
              <SchemaComponent
                components={{ Input, FormItem }}
                schema={{
                  type: 'object',
                  properties: {
                    name: {
                      title: t('Template name'),
                      required: true,
                      default: `${compile(title)}_${t(componentName)}`,
                      'x-decorator': 'FormItem',
                      'x-component': 'Input',
                    },
                  },
                }}
              />
            </FormLayout>
          );
        }).open({});
        const sdn = createDesignable({
          t,
          api,
          refresh: dn.refresh.bind(dn),
          current: fieldSchema.parent,
        });
        sdn.loadAPIClientEvents();
        const { key } = await saveAsTemplate({
          collectionName,
          resourceName,
          componentName,
          name: values.name,
          uid: fieldSchema['x-uid'],
        });
        sdn.removeWithoutEmit(fieldSchema);
        sdn.insertBeforeEnd({
          type: 'void',
          'x-component': 'BlockTemplate',
          'x-component-props': {
            templateId: key,
          },
        });
      }}
    >
      {t('Save as template')}
    </SchemaSettings.Item>
  );
};

const findGridSchema = (fieldSchema) => {
  return fieldSchema.reduceProperties((buf, s) => {
    if (s['x-component'] === 'FormV2') {
      const f = s.reduceProperties((buf, s) => {
        if (s['x-component'] === 'Grid' || s['x-component'] === 'BlockTemplate') {
          return s;
        }
        return buf;
      }, null);
      if (f) {
        return f;
      }
    }
    return buf;
  }, null);
};

const findBlockTemplateSchema = (fieldSchema) => {
  return fieldSchema.reduceProperties((buf, s) => {
    if (s['x-component'] === 'FormV2') {
      const f = s.reduceProperties((buf, s) => {
        if (s['x-component'] === 'BlockTemplate') {
          return s;
        }
        return buf;
      }, null);
      if (f) {
        return f;
      }
    }
    return buf;
  }, null);
};

SchemaSettings.FormItemTemplate = (props) => {
  const { insertAdjacentPosition = 'afterBegin', componentName, collectionName, resourceName } = props;
  const { t } = useTranslation();
  const compile = useCompile();
  const { getCollection } = useCollectionManager();
  const { dn, setVisible, template, fieldSchema } = useSchemaSettings();
  const api = useAPIClient();
  const { saveAsTemplate, copyTemplateSchema } = useSchemaTemplateManager();
  if (!collectionName) {
    return null;
  }
  if (template) {
    return (
      <SchemaSettings.Item
        onClick={async () => {
          const schema = await copyTemplateSchema(template);
          const templateSchema = findBlockTemplateSchema(fieldSchema);
          const sdn = createDesignable({
            t,
            api,
            refresh: dn.refresh.bind(dn),
            current: templateSchema.parent,
          });
          sdn.loadAPIClientEvents();
          sdn.removeWithoutEmit(templateSchema);
          sdn.insertAdjacent(insertAdjacentPosition, schema, {
            async onSuccess() {
              await api.request({
                url: `/uiSchemas:remove/${templateSchema['x-uid']}`,
              });
            },
          });
          fieldSchema['x-template-key'] = null;
          await api.request({
            url: `uiSchemas:patch`,
            method: 'post',
            data: {
              'x-uid': fieldSchema['x-uid'],
              'x-template-key': null,
            },
          });
          dn.refresh();
        }}
      >
        {t('Convert reference to duplicate')}
      </SchemaSettings.Item>
    );
  }
  return (
    <SchemaSettings.Item
      onClick={async () => {
        setVisible(false);
        const { title } = getCollection(collectionName);
        const gridSchema = findGridSchema(fieldSchema);
        const values = await FormDialog(t('Save as template'), () => {
          const componentTitle = {
            FormItem: t('Form'),
            ReadPrettyFormItem: t('Details'),
          };
          return (
            <FormLayout layout={'vertical'}>
              <SchemaComponent
                components={{ Input, FormItem }}
                schema={{
                  type: 'object',
                  properties: {
                    name: {
                      title: t('Template name'),
                      required: true,
                      default: `${compile(title)}_${componentTitle[componentName] || componentName}`,
                      'x-decorator': 'FormItem',
                      'x-component': 'Input',
                    },
                  },
                }}
              />
            </FormLayout>
          );
        }).open({});
        const sdn = createDesignable({
          t,
          api,
          refresh: dn.refresh.bind(dn),
          current: gridSchema.parent,
        });
        sdn.loadAPIClientEvents();
        const { key } = await saveAsTemplate({
          collectionName,
          resourceName,
          componentName,
          name: values.name,
          uid: gridSchema['x-uid'],
        });
        sdn.removeWithoutEmit(gridSchema);
        sdn.insertAdjacent(insertAdjacentPosition, {
          type: 'void',
          'x-component': 'BlockTemplate',
          'x-component-props': {
            templateId: key,
          },
        });
        fieldSchema['x-template-key'] = key;
        await api.request({
          url: `uiSchemas:patch`,
          method: 'post',
          data: {
            'x-uid': fieldSchema['x-uid'],
            'x-template-key': key,
          },
        });
      }}
    >
      {t('Save as block template')}
    </SchemaSettings.Item>
  );
};

SchemaSettings.Item = (props) => {
  let { eventKey } = props;
  const key = useMemo(() => uid(), []);
  return (
    <Menu.Item
      key={key}
      eventKey={(eventKey as any) || key}
      {...props}
      onClick={(info) => {
        info.domEvent.preventDefault();
        info.domEvent.stopPropagation();
        props?.onClick?.(info);
      }}
      style={{ minWidth: 120 }}
    >
      {props.children || props.title}
    </Menu.Item>
  );
};

SchemaSettings.ItemGroup = (props) => {
  return <Menu.ItemGroup {...props} />;
};

SchemaSettings.SubMenu = (props) => {
  return <Menu.SubMenu {...props} />;
};

SchemaSettings.Divider = (props) => {
  return <Menu.Divider {...props} />;
};

SchemaSettings.Remove = (props: any) => {
  const { confirm, removeParentsIfNoChildren, breakRemoveOn } = props;
  const { dn, template } = useSchemaSettings();
  const { t } = useTranslation();
  const field = useField<Field>();
  const fieldSchema = useFieldSchema();
  const ctx = useBlockTemplateContext();
  const form = useForm();
  return (
    <SchemaSettings.Item
      eventKey="remove"
      onClick={() => {
        Modal.confirm({
          title: t('Delete block'),
          content: t('Are you sure you want to delete it?'),
          ...confirm,
          onOk() {
            const options = {
              removeParentsIfNoChildren,
              breakRemoveOn,
            };
            if (field && field.required) {
              field.required = false;
              fieldSchema['required'] = false;
            }
            if (template && ctx?.dn) {
              ctx?.dn.remove(null, options);
            } else {
              dn.remove(null, options);
            }
            delete form.values[fieldSchema.name];
          },
        });
      }}
    >
      {t('Delete')}
    </SchemaSettings.Item>
  );
};

SchemaSettings.ConnectDataBlocks = (props: { type: FilterBlockType; emptyDescription?: string }) => {
  const { type, emptyDescription } = props;
  const fieldSchema = useFieldSchema();
  const { dn } = useDesignable();
  const { t } = useTranslation();
  const collection = useCollection();
  const dataBlocks = useSupportedBlocks(type);
  let { targets = [], uid } = findFilterTargets(fieldSchema);
  const compile = useCompile();

  const Content = dataBlocks.map((block) => {
    const title = `${compile(block.collection.title)} #${block.uid.slice(0, 4)}`;
    const onHover = () => {
      const dom = block.dom;
      const designer = dom.querySelector('.general-schema-designer') as HTMLElement;
      if (designer) {
        designer.style.display = 'block';
      }
      dom.style.boxShadow = '0 0 10px rgba(0, 0, 0, 0.2)';
      dom.scrollIntoView({
        behavior: 'smooth',
        block: 'center',
      });
    };
    const onLeave = () => {
      const dom = block.dom;
      const designer = dom.querySelector('.general-schema-designer') as HTMLElement;
      if (designer) {
        designer.style.display = null;
      }
      dom.style.boxShadow = 'none';
    };
    if (isSameCollection(block.collection, collection)) {
      return (
        <SchemaSettings.SwitchItem
          key={block.uid}
          title={title}
          checked={targets.some((target) => target.uid === block.uid)}
          onChange={(checked) => {
            if (checked) {
              targets.push({ uid: block.uid });
            } else {
              targets = targets.filter((target) => target.uid !== block.uid);
              block.clearFilter(uid);
            }

            updateFilterTargets(fieldSchema, targets);
            dn.emit('patch', {
              schema: {
                ['x-uid']: uid,
                'x-filter-targets': targets,
              },
            });
            dn.refresh();
          }}
          onMouseEnter={onHover}
          onMouseLeave={onLeave}
        />
      );
    }

    const target = targets.find((target) => target.uid === block.uid);
    // 与筛选区块的数据表具有关系的表
    return (
      <SchemaSettings.SelectItem
        key={block.uid}
        title={title}
        value={target?.field || ''}
        options={[
          ...block.associatedFields
            .filter((field) => field.target === collection.name)
            .map((field) => {
              return {
                label: compile(field.uiSchema.title) || field.name,
                value: `${field.name}.${getTargetKey(field)}`,
              };
            }),
          {
            label: t('Unconnected'),
            value: '',
          },
        ]}
        onChange={(value) => {
          if (value === '') {
            targets = targets.filter((target) => target.uid !== block.uid);
            block.clearFilter(uid);
          } else {
            targets = targets.filter((target) => target.uid !== block.uid);
            targets.push({ uid: block.uid, field: value });
          }
          updateFilterTargets(fieldSchema, targets);
          dn.emit('patch', {
            schema: {
              ['x-uid']: uid,
              'x-filter-targets': targets,
            },
          });
          dn.refresh();
        }}
        onClick={(e) => e.stopPropagation()}
        onMouseEnter={onHover}
        onMouseLeave={onLeave}
      />
    );
  });

  return (
    <SchemaSettings.SubMenu title={t('Connect data blocks')}>
      {Content.length ? (
        Content
      ) : (
        <Empty
          style={{ width: 160, padding: '0 1em' }}
          description={emptyDescription}
          image={Empty.PRESENTED_IMAGE_SIMPLE}
        />
      )}
    </SchemaSettings.SubMenu>
  );
};

SchemaSettings.SelectItem = (props) => {
  const { title, options, value, onChange, openOnHover, onClick: _onClick, ...others } = props;
  const [open, setOpen] = useState(false);

  const onClick = (...args) => {
    setOpen(false);
    _onClick?.(...args);
  };

  // 鼠标 hover 时，打开下拉框
  const moreProps = openOnHover
    ? {
        onMouseEnter: useCallback(() => setOpen(true), []),
        open,
      }
    : {};

  return (
    <SchemaSettings.Item {...others}>
      <div style={{ alignItems: 'center', display: 'flex', justifyContent: 'space-between' }}>
        {title}
        <Select
          bordered={false}
          defaultValue={value}
          onChange={(...arg) => (setOpen(false), onChange(...arg))}
          options={options}
          style={{ textAlign: 'right', minWidth: 100 }}
          onClick={onClick}
          {...moreProps}
        />
      </div>
    </SchemaSettings.Item>
  );
};

SchemaSettings.CascaderItem = (props: CascaderProps<any> & { title: any }) => {
  const { title, options, value, onChange, ...others } = props;
  return (
    <SchemaSettings.Item {...(others as any)}>
      <div style={{ alignItems: 'center', display: 'flex', justifyContent: 'space-between' }}>
        {title}
        <Cascader
          bordered={false}
          defaultValue={value}
          onChange={onChange as any}
          options={options}
          style={{ textAlign: 'right', minWidth: 100 }}
        />
      </div>
    </SchemaSettings.Item>
  );
};

interface SwitchItemProps extends Omit<MenuItemProps, 'onChange'> {
  title: string;
  checked?: boolean;
  onChange?: (v: boolean) => void;
}

SchemaSettings.SwitchItem = (props) => {
  const { title, onChange, ...others } = props;
  const [checked, setChecked] = useState(!!props.checked);
  return (
    <SchemaSettings.Item
      {...others}
      onClick={() => {
        onChange?.(!checked);
        setChecked(!checked);
      }}
    >
      <div style={{ alignItems: 'center', display: 'flex', justifyContent: 'space-between' }}>
        {title}
        <Switch size={'small'} checked={checked} style={{ marginLeft: 32 }} />
      </div>
    </SchemaSettings.Item>
  );
};

SchemaSettings.PopupItem = (props) => {
  const { schema, ...others } = props;
  const [visible, setVisible] = useState(false);
  const ctx = useContext(SchemaSettingsContext);
  return (
    <ActionContext.Provider value={{ visible, setVisible }}>
      <SchemaSettings.Item
        {...others}
        onClick={() => {
          // actx.setVisible(false);
          ctx.setVisible(false);
          setVisible(true);
        }}
      >
        {props.children || props.title}
      </SchemaSettings.Item>
      <SchemaComponent
        schema={{
          name: uid(),
          ...schema,
        }}
      />
    </ActionContext.Provider>
  );
};

SchemaSettings.ActionModalItem = React.memo((props: any) => {
  const { title, onSubmit, initialValues, initialSchema, schema, modalTip, components, ...others } = props;
  const [visible, setVisible] = useState(false);
  const [schemaUid, setSchemaUid] = useState<string>(props.uid);
  const { t } = useTranslation();
  const fieldSchema = useFieldSchema();
  const ctx = useContext(SchemaSettingsContext);
  const { dn } = useSchemaSettings();
  const compile = useCompile();
  const api = useAPIClient();

  const form = useMemo(
    () =>
      createForm({
        initialValues: cloneDeep(initialValues),
        values: cloneDeep(initialValues),
      }),
    [],
  );

  const cancelHandler = () => {
    setVisible(false);
  };

  const submitHandler = async () => {
    await form.submit();
    onSubmit?.(cloneDeep(form.values));
    setVisible(false);
  };

  const openAssignedFieldValueHandler = async () => {
    if (!schemaUid && initialSchema?.['x-uid']) {
      fieldSchema['x-action-settings'].schemaUid = initialSchema['x-uid'];
      dn.emit('patch', { schema: fieldSchema });
      await api.resource('uiSchemas').insert({ values: initialSchema });
      setSchemaUid(initialSchema['x-uid']);
    }

    ctx.setVisible(false);
    setVisible(true);
  };

  return (
    <>
      <SchemaSettings.Item {...others} onClick={openAssignedFieldValueHandler} onKeyDown={(e) => e.stopPropagation()}>
        {props.children || props.title}
      </SchemaSettings.Item>
      {createPortal(
        <div
          onClick={(e) => {
            e.stopPropagation();
          }}
          onKeyDown={(e) => {
            e.stopPropagation();
          }}
        >
          <Modal
            width={'50%'}
            title={compile(title)}
            {...others}
            destroyOnClose
            visible={visible}
            onCancel={cancelHandler}
            footer={
              <Space>
                <Button onClick={cancelHandler}>{t('Cancel')}</Button>
                <Button type="primary" onClick={submitHandler}>
                  {t('Submit')}
                </Button>
              </Space>
            }
          >
            <FormProvider form={form}>
              <FormLayout layout={'vertical'}>
                {modalTip && <Alert message={modalTip} />}
                {modalTip && <br />}
                {visible && schemaUid && <RemoteSchemaComponent noForm components={components} uid={schemaUid} />}
                {visible && schema && <SchemaComponent components={components} schema={schema} />}
              </FormLayout>
            </FormProvider>
          </Modal>
        </div>,
        document.body,
      )}
    </>
  );
});

SchemaSettings.ModalItem = (props) => {
  const {
    hidden,
    title,
    components,
    scope,
    effects,
    schema,
    onSubmit,
    asyncGetInitialValues,
    initialValues,
    width = 'fit-content',
    ...others
  } = props;
  const options = useContext(SchemaOptionsContext);
  const cm = useContext(CollectionManagerContext);
  const apiClient = useAPIClient();
  if (hidden) {
    return null;
  }
  return (
    <SchemaSettings.Item
      {...others}
      onClick={async () => {
        const values = asyncGetInitialValues ? await asyncGetInitialValues() : initialValues;
        FormDialog({ title: schema.title || title, width }, () => {
          return (
            <CollectionManagerContext.Provider value={cm}>
              <SchemaComponentOptions scope={options.scope} components={options.components}>
                <FormLayout layout={'vertical'} style={{ minWidth: 520 }}>
                  <APIClientProvider apiClient={apiClient}>
                    <SchemaComponent components={components} scope={scope} schema={schema} />
                  </APIClientProvider>
                </FormLayout>
              </SchemaComponentOptions>
            </CollectionManagerContext.Provider>
          );
        })
          .open({
            initialValues: values,
            effects,
          })
          .then((values) => {
            onSubmit(values);
          });
      }}
    >
      {props.children || props.title}
    </SchemaSettings.Item>
  );
};

SchemaSettings.BlockTitleItem = () => {
  const field = useField();
  const fieldSchema = useFieldSchema();
  const { dn } = useDesignable();
  const { t } = useTranslation();

  return (
    <SchemaSettings.ModalItem
      title={t('Edit block title')}
      schema={
        {
          type: 'object',
          title: t('Edit block title'),
          properties: {
            title: {
              title: t('Block title'),
              type: 'string',
              default: fieldSchema?.['x-component-props']?.['title'],
              'x-decorator': 'FormItem',
              'x-component': 'Input',
            },
          },
        } as ISchema
      }
      onSubmit={({ title }) => {
        const componentProps = fieldSchema['x-component-props'] || {};
        componentProps.title = title;
        fieldSchema['x-component-props'] = componentProps;
        field.componentProps.title = title;
        dn.emit('patch', {
          schema: {
            ['x-uid']: fieldSchema['x-uid'],
            'x-component-props': fieldSchema['x-component-props'],
          },
        });
        dn.refresh();
      }}
    />
  );
};

SchemaSettings.DefaultSortingRules = (props) => {
  const { sort, sortFields, onSubmit } = props;
  const { t } = useTranslation();

  return (
    <SchemaSettings.ModalItem
      title={t('Set default sorting rules')}
      components={{ ArrayItems }}
      schema={
        {
          type: 'object',
          title: t('Set default sorting rules'),
          properties: {
            sort: {
              type: 'array',
              default: sort,
              'x-component': 'ArrayItems',
              'x-decorator': 'FormItem',
              items: {
                type: 'object',
                properties: {
                  space: {
                    type: 'void',
                    'x-component': 'Space',
                    properties: {
                      sort: {
                        type: 'void',
                        'x-decorator': 'FormItem',
                        'x-component': 'ArrayItems.SortHandle',
                      },
                      field: {
                        type: 'string',
                        enum: sortFields,
                        'x-decorator': 'FormItem',
                        'x-component': 'Select',
                        'x-component-props': {
                          style: {
                            width: 260,
                          },
                        },
                      },
                      direction: {
                        type: 'string',
                        'x-decorator': 'FormItem',
                        'x-component': 'Radio.Group',
                        'x-component-props': {
                          optionType: 'button',
                        },
                        enum: [
                          {
                            label: t('ASC'),
                            value: 'asc',
                          },
                          {
                            label: t('DESC'),
                            value: 'desc',
                          },
                        ],
                      },
                      remove: {
                        type: 'void',
                        'x-decorator': 'FormItem',
                        'x-component': 'ArrayItems.Remove',
                      },
                    },
                  },
                },
              },
              properties: {
                add: {
                  type: 'void',
                  title: t('Add sort field'),
                  'x-component': 'ArrayItems.Addition',
                },
              },
            },
          },
        } as ISchema
      }
      onSubmit={onSubmit}
    />
  );
};

SchemaSettings.LinkageRules = (props) => {
  const { collectionName } = props;
  const fieldSchema = useFieldSchema();
  const { dn } = useDesignable();
  const { t } = useTranslation();
  const { getTemplateById } = useSchemaTemplateManager();
  const type = ['Action', 'Action.Link'].includes(fieldSchema['x-component']) ? 'button' : 'field';
  const gridSchema = findGridSchema(fieldSchema) || fieldSchema;
  return (
    <SchemaSettings.ModalItem
      title={t('Linkage rules')}
      components={{ ArrayCollapse, FormLayout }}
      width={770}
      schema={
        {
          type: 'object',
          title: t('Linkage rules'),
          properties: {
            fieldReaction: {
              'x-component': FormLinkageRules,
              'x-component-props': {
                useProps: () => {
                  const options = useCollectionFilterOptions(collectionName).filter(
                    (v) => !['o2m', 'm2m'].includes(v.interface),
                  );
                  return {
                    options,
                    defaultValues: gridSchema?.['x-linkage-rules'] || fieldSchema?.['x-linkage-rules'],
                    type,
                    linkageOptions: useLinkageCollectionFieldOptions(collectionName),
                    collectionName,
                  };
                },
              },
            },
          },
        } as ISchema
      }
      onSubmit={(v) => {
        const rules = [];
        for (const rule of v.fieldReaction.rules) {
          rules.push(_.pickBy(rule, _.identity));
        }
        const templateId = gridSchema['x-component'] === 'BlockTemplate' && gridSchema['x-component-props'].templateId;
        const uid = (templateId && getTemplateById(templateId).uid) || gridSchema['x-uid'];
        const schema = {
          ['x-uid']: uid,
        };

        gridSchema['x-linkage-rules'] = rules;
        schema['x-linkage-rules'] = rules;
        dn.emit('patch', {
          schema,
        });
        dn.refresh();
      }}
    />
  );
};

export const useDataTemplates = () => {
  const fieldSchema = useFieldSchema();
  const formSchema = findFormBlock(fieldSchema) || fieldSchema;
  return {
    templateData: _.cloneDeep(formSchema?.['x-data-templates']),
  };
};

SchemaSettings.DataTemplates = (props) => {
  const { collectionName } = props;
  const fieldSchema = useFieldSchema();
  const { dn } = useDesignable();
  const { t } = useTranslation();
  const formSchema = findFormBlock(fieldSchema) || fieldSchema;
  const { templateData } = useDataTemplates();

  return (
    <SchemaSettings.ModalItem
      title={t('Form data templates')}
      components={{ ArrayCollapse, FormLayout }}
      width={770}
      schema={
        {
          type: 'object',
          title: t('Form data templates'),
          properties: {
            fieldReaction: {
              'x-component': FormDataTemplates,
              'x-component-props': {
                useProps: () => {
                  return {
                    defaultValues: templateData,
                    collectionName,
                  };
                },
              },
            },
          },
        } as ISchema
      }
      onSubmit={(v) => {
        const data = v.fieldReaction || {};
        const schema = {
          ['x-uid']: formSchema['x-uid'],
          ['x-data-templates']: data,
        };
        formSchema['x-data-templates'] = data;
        dn.emit('patch', {
          schema,
        });
        dn.refresh();
      }}
    />
  );
};

SchemaSettings.EnableChildCollections = (props) => {
  const { collectionName } = props;
  const fieldSchema = useFieldSchema();
  console.log(fieldSchema);
  const { dn } = useDesignable();
  const { t } = useTranslation();
  const allowAddToCurrent = fieldSchema?.['x-allow-add-to-current'];
  return (
    <SchemaSettings.ModalItem
      title={t('Enable child collections')}
      components={{ ArrayItems, FormLayout }}
      width={600}
      schema={
        {
          type: 'object',
          title: t('Enable child collections'),
          properties: {
            enableChildren: {
              'x-component': EnableChildCollections,
              'x-component-props': {
                useProps: () => {
                  return {
                    defaultValues: fieldSchema?.['x-enable-children'],
                    collectionName,
                  };
                },
              },
            },
            allowAddToCurrent: {
              type: 'boolean',
              'x-content': "{{t('Allow adding records to the current collection')}}",
              'x-decorator': 'FormItem',
              'x-component': 'Checkbox',
              default: allowAddToCurrent === undefined ? true : allowAddToCurrent,
            },
          },
        } as ISchema
      }
      onSubmit={(v) => {
        console.log(v);
        const enableChildren = [];
        for (const item of v.enableChildren.childrenCollections) {
          enableChildren.push(_.pickBy(item, _.identity));
        }
        const uid = fieldSchema['x-uid'];
        const schema = {
          ['x-uid']: uid,
        };
        fieldSchema['x-enable-children'] = enableChildren;
        fieldSchema['x-allow-add-to-current'] = v.allowAddToCurrent;
        fieldSchema['x-component-props'] = {
          openMode: 'drawer',
          component: 'CreateRecordAction',
        };
        schema['x-enable-children'] = enableChildren;
        schema['x-allow-add-to-current'] = v.allowAddToCurrent;
        schema['x-component-props'] = {
          openMode: 'drawer',
          component: 'CreateRecordAction',
        };
        dn.emit('patch', {
          schema,
        });
        dn.refresh();
      }}
    />
  );
};<|MERGE_RESOLUTION|>--- conflicted
+++ resolved
@@ -32,10 +32,7 @@
   SchemaComponent,
   SchemaComponentOptions,
   createDesignable,
-<<<<<<< HEAD
-=======
   findFormBlock,
->>>>>>> e8bb9623
   useAPIClient,
   useCollection,
   useCollectionFilterOptions,
@@ -48,10 +45,7 @@
 import { getTargetKey } from '../schema-component/antd/association-filter/utilts';
 import { useSchemaTemplateManager } from '../schema-templates';
 import { useBlockTemplateContext } from '../schema-templates/BlockTemplate';
-<<<<<<< HEAD
-=======
 import { FormDataTemplates } from './DataTemplates';
->>>>>>> e8bb9623
 import { EnableChildCollections } from './EnableChildCollections';
 import { FormLinkageRules } from './LinkageRules';
 import { useLinkageCollectionFieldOptions } from './LinkageRules/action-hooks';
