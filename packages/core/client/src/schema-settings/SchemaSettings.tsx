import { css } from '@emotion/css';
import { ArrayCollapse, ArrayItems, FormItem, FormLayout, Input } from '@formily/antd-v5';
import { Field, GeneralField, createForm } from '@formily/core';
import { ISchema, Schema, SchemaOptionsContext, useField, useFieldSchema, useForm } from '@formily/react';
import { uid } from '@formily/shared';
import { error } from '@nocobase/utils/client';
import {
  Alert,
  App,
  Button,
  Cascader,
  CascaderProps,
  Dropdown,
  Empty,
  MenuItemProps,
  MenuProps,
  Modal,
  Select,
  Space,
  Switch,
} from 'antd';
import _, { cloneDeep } from 'lodash';
import React, {
  ReactNode,
  createContext,
  useCallback,
  useContext,
  useEffect,
  useMemo,
  // @ts-ignore
  useTransition as useReactTransition,
  useState,
} from 'react';
import { createPortal } from 'react-dom';
import { useTranslation } from 'react-i18next';
import { Router } from 'react-router-dom';
import {
  APIClientProvider,
  ActionContextProvider,
  CollectionFieldOptions,
  CollectionManagerContext,
  CollectionProvider,
  DatePickerProvider,
  Designable,
  FormDialog,
  FormProvider,
  RemoteSchemaComponent,
  SchemaComponent,
  SchemaComponentContext,
  SchemaComponentOptions,
  createDesignable,
  findFormBlock,
  useAPIClient,
  useActionContext,
  useBlockRequestContext,
  useCollection,
  useCollectionFilterOptions,
  useCollectionManager,
  useCompile,
  useDesignable,
  useFilterBlock,
  useGlobalTheme,
  useLinkageCollectionFilterOptions,
  useRecord,
  useSortFields,
} from '..';
import { BlockRequestContext, useFormBlockContext, useTableBlockContext } from '../block-provider';
import {
  FormActiveFieldsProvider,
  findFilterTargets,
  updateFilterTargets,
  useFormActiveFields,
} from '../block-provider/hooks';
import {
  FilterBlockType,
  getSupportFieldsByAssociation,
  getSupportFieldsByForeignKey,
  isSameCollection,
  useSupportedBlocks,
} from '../filter-provider/utils';
import { FlagProvider } from '../flag-provider';
import { useCollectMenuItem, useCollectMenuItems, useMenuItem } from '../hooks/useMenuItem';
import { getTargetKey } from '../schema-component/antd/association-filter/utilts';
import { DynamicComponentProps } from '../schema-component/antd/filter/DynamicComponent';
import { useSchemaTemplateManager } from '../schema-templates';
import { useBlockTemplateContext } from '../schema-templates/BlockTemplate';
import { useLocalVariables, useVariables } from '../variables';
import { isVariable } from '../variables/utils/isVariable';
import { FormDataTemplates } from './DataTemplates';
import { DateFormatCom, ExpiresRadio } from './DateFormat/ExpiresRadio';
import { EnableChildCollections } from './EnableChildCollections';
import { ChildDynamicComponent } from './EnableChildCollections/DynamicComponent';
import { FormLinkageRules } from './LinkageRules';
import { useLinkageCollectionFieldOptions } from './LinkageRules/action-hooks';
import { VariableInput, getShouldChange } from './VariableInput/VariableInput';
import { BaseVariableProvider, IsDisabledParams } from './VariableInput/hooks/useBaseVariable';
import { Option } from './VariableInput/type';
import { formatVariableScop } from './VariableInput/utils/formatVariableScop';
import { DataScopeProps } from './types';

interface SchemaSettingsProps {
  title?: any;
  dn?: Designable;
  field?: GeneralField;
  fieldSchema?: Schema;
  children?: ReactNode;
}

interface SchemaSettingsContextProps {
  dn?: Designable;
  field?: GeneralField;
  fieldSchema?: Schema;
  setVisible?: any;
  visible?: any;
  template?: any;
  collectionName?: any;
}

const SchemaSettingsContext = createContext<SchemaSettingsContextProps>(null);

export const useSchemaSettings = () => {
  return useContext(SchemaSettingsContext);
};

interface RemoveProps {
  confirm?: any;
  removeParentsIfNoChildren?: boolean;
  breakRemoveOn?: ISchema | ((s: ISchema) => boolean);
}

interface ModalItemProps {
  title: string;
  onSubmit: (values: any) => void;
  initialValues?: any;
  schema?: ISchema;
  modalTip?: string;
  components?: any;
  hidden?: boolean;
  scope?: any;
  effects?: any;
  width?: string | number;
  children?: ReactNode;
  asyncGetInitialValues?: () => Promise<any>;
  eventKey?: string;
  hide?: boolean;
}

type SchemaSettingsNested = {
  Remove?: React.FC<RemoveProps>;
  Item?: React.FC<MenuItemProps>;
  Divider?: React.FC;
  Popup?: React.FC<MenuItemProps & { schema?: ISchema }>;
  SwitchItem?: React.FC<SwitchItemProps>;
  CascaderItem?: React.FC<CascaderProps<any> & Omit<MenuItemProps, 'title'> & { title: any }>;
  DataScope?: React.FC<DataScopeProps>;
  ModalItem: React.FC<ModalItemProps>;
  [key: string]: any;
};

interface SchemaSettingsProviderProps {
  dn?: Designable;
  field?: GeneralField;
  fieldSchema?: Schema;
  setVisible?: any;
  visible?: any;
  template?: any;
  collectionName?: any;
}

export const SchemaSettingsProvider: React.FC<SchemaSettingsProviderProps> = (props) => {
  const { children, fieldSchema, ...others } = props;
  const { getTemplateBySchema } = useSchemaTemplateManager();
  const { name } = useCollection();
  const template = getTemplateBySchema(fieldSchema);
  return (
    <SchemaSettingsContext.Provider value={{ collectionName: name, template, fieldSchema, ...others }}>
      {children}
    </SchemaSettingsContext.Provider>
  );
};

export const SchemaSettings: React.FC<SchemaSettingsProps> & SchemaSettingsNested = (props) => {
  const { title, dn, ...others } = props;
  const [visible, setVisible] = useState(false);
  const { Component, getMenuItems } = useMenuItem();
  const [isPending, startTransition] = useReactTransition();

  const changeMenu = (v: boolean) => {
    // 当鼠标快速滑过时，终止菜单的渲染，防止卡顿
    startTransition(() => {
      setVisible(v);
    });
  };

  const items = getMenuItems(() => props.children);

  const dropdownMenu = () => (
    <>
      <Component />
      <Dropdown
        open={visible}
        onOpenChange={(open) => {
          changeMenu(open);
        }}
        overlayClassName={css`
          .ant-dropdown-menu-item-group-list {
            max-height: 300px;
            overflow-y: auto;
          }
        `}
        menu={{ items }}
      >
        <div data-testid={props['data-testid']}>{typeof title === 'string' ? <span>{title}</span> : title}</div>
      </Dropdown>
    </>
  );

  if (dn) {
    return (
      <SchemaSettingsProvider visible={visible} setVisible={setVisible} dn={dn} {...others}>
        {dropdownMenu()}
      </SchemaSettingsProvider>
    );
  }
  return dropdownMenu();
};

SchemaSettings.Template = function Template(props) {
  const { componentName, collectionName, resourceName, needRender } = props;
  const { t } = useTranslation();
  const { getCollection } = useCollectionManager();
  const { dn, setVisible, template, fieldSchema } = useSchemaSettings();
  const compile = useCompile();
  const api = useAPIClient();
  const { dn: tdn } = useBlockTemplateContext();
  const { saveAsTemplate, copyTemplateSchema } = useSchemaTemplateManager();
  const { theme } = useGlobalTheme();

  if (!collectionName && !needRender) {
    return null;
  }
  if (template) {
    return (
      <SchemaSettings.Item
        onClick={async () => {
          const schema = await copyTemplateSchema(template);
          const removed = tdn.removeWithoutEmit();
          tdn.insertAfterEnd(schema, {
            async onSuccess() {
              await api.request({
                url: `/uiSchemas:remove/${removed['x-uid']}`,
              });
            },
          });
        }}
      >
        {t('Convert reference to duplicate')}
      </SchemaSettings.Item>
    );
  }
  return (
    <SchemaSettings.Item
      onClick={async () => {
        setVisible(false);
        const { title } = collectionName ? getCollection(collectionName) : { title: '' };
        const values = await FormDialog(
          t('Save as template'),
          () => {
            return (
              <FormLayout layout={'vertical'}>
                <SchemaComponent
                  components={{ Input, FormItem }}
                  schema={{
                    type: 'object',
                    properties: {
                      name: {
                        title: t('Template name'),
                        required: true,
                        default: title ? `${compile(title)}_${t(componentName)}` : t(componentName),
                        'x-decorator': 'FormItem',
                        'x-component': 'Input',
                      },
                    },
                  }}
                />
              </FormLayout>
            );
          },
          theme,
        ).open({});
        const sdn = createDesignable({
          t,
          api,
          refresh: dn.refresh.bind(dn),
          current: fieldSchema.parent,
        });
        sdn.loadAPIClientEvents();
        const { key } = await saveAsTemplate({
          collectionName,
          resourceName,
          componentName,
          name: values.name,
          uid: fieldSchema['x-uid'],
        });
        sdn.removeWithoutEmit(fieldSchema);
        sdn.insertBeforeEnd({
          type: 'void',
          'x-component': 'BlockTemplate',
          'x-component-props': {
            templateId: key,
          },
        });
      }}
    >
      {t('Save as template')}
    </SchemaSettings.Item>
  );
};

const findGridSchema = (fieldSchema) => {
  return fieldSchema.reduceProperties((buf, s) => {
    if (s['x-component'] === 'FormV2') {
      const f = s.reduceProperties((buf, s) => {
        if (s['x-component'] === 'Grid' || s['x-component'] === 'BlockTemplate') {
          return s;
        }
        return buf;
      }, null);
      if (f) {
        return f;
      }
    }
    return buf;
  }, null);
};

const findBlockTemplateSchema = (fieldSchema) => {
  return fieldSchema.reduceProperties((buf, s) => {
    if (s['x-component'] === 'FormV2') {
      const f = s.reduceProperties((buf, s) => {
        if (s['x-component'] === 'BlockTemplate') {
          return s;
        }
        return buf;
      }, null);
      if (f) {
        return f;
      }
    }
    return buf;
  }, null);
};

SchemaSettings.FormItemTemplate = function FormItemTemplate(props) {
  const { insertAdjacentPosition = 'afterBegin', componentName, collectionName, resourceName } = props;
  const { t } = useTranslation();
  const compile = useCompile();
  const { getCollection } = useCollectionManager();
  const { dn, setVisible, template, fieldSchema } = useSchemaSettings();
  const api = useAPIClient();
  const { saveAsTemplate, copyTemplateSchema } = useSchemaTemplateManager();
  const { theme } = useGlobalTheme();

  if (!collectionName) {
    return null;
  }
  if (template) {
    return (
      <SchemaSettings.Item
        onClick={async () => {
          const schema = await copyTemplateSchema(template);
          const templateSchema = findBlockTemplateSchema(fieldSchema);
          const sdn = createDesignable({
            t,
            api,
            refresh: dn.refresh.bind(dn),
            current: templateSchema.parent,
          });
          sdn.loadAPIClientEvents();
          sdn.removeWithoutEmit(templateSchema);
          sdn.insertAdjacent(insertAdjacentPosition, schema, {
            async onSuccess() {
              await api.request({
                url: `/uiSchemas:remove/${templateSchema['x-uid']}`,
              });
            },
          });
          fieldSchema['x-template-key'] = null;
          await api.request({
            url: `uiSchemas:patch`,
            method: 'post',
            data: {
              'x-uid': fieldSchema['x-uid'],
              'x-template-key': null,
            },
          });
          dn.refresh();
        }}
      >
        {t('Convert reference to duplicate')}
      </SchemaSettings.Item>
    );
  }
  return (
    <SchemaSettings.Item
      onClick={async () => {
        setVisible(false);
        const { title } = getCollection(collectionName);
        const gridSchema = findGridSchema(fieldSchema);
        const values = await FormDialog(
          t('Save as template'),
          () => {
            const componentTitle = {
              FormItem: t('Form'),
              ReadPrettyFormItem: t('Details'),
            };
            return (
              <FormLayout layout={'vertical'}>
                <SchemaComponent
                  components={{ Input, FormItem }}
                  schema={{
                    type: 'object',
                    properties: {
                      name: {
                        title: t('Template name'),
                        required: true,
                        default: `${compile(title)}_${componentTitle[componentName] || componentName}`,
                        'x-decorator': 'FormItem',
                        'x-component': 'Input',
                      },
                    },
                  }}
                />
              </FormLayout>
            );
          },
          theme,
        ).open({});
        const sdn = createDesignable({
          t,
          api,
          refresh: dn.refresh.bind(dn),
          current: gridSchema.parent,
        });
        sdn.loadAPIClientEvents();
        const { key } = await saveAsTemplate({
          collectionName,
          resourceName,
          componentName,
          name: values.name,
          uid: gridSchema['x-uid'],
        });
        sdn.removeWithoutEmit(gridSchema);
        sdn.insertAdjacent(insertAdjacentPosition, {
          type: 'void',
          'x-component': 'BlockTemplate',
          'x-component-props': {
            templateId: key,
          },
        });
        fieldSchema['x-template-key'] = key;
        await api.request({
          url: `uiSchemas:patch`,
          method: 'post',
          data: {
            'x-uid': fieldSchema['x-uid'],
            'x-template-key': key,
          },
        });
      }}
    >
      {t('Save as block template')}
    </SchemaSettings.Item>
  );
};

SchemaSettings.Item = function Item(props) {
  const { pushMenuItem } = useCollectMenuItems();
  const { collectMenuItem } = useCollectMenuItem();
  const { eventKey } = props;
  const key = useMemo(() => uid(), []);
  const item = {
    ..._.omit(props, ['children']),
    key,
    eventKey: (eventKey as any) || key,
    onClick: (info) => {
      info.domEvent.preventDefault();
      info.domEvent.stopPropagation();
      props?.onClick?.(info);
    },
    style: { minWidth: 120 },
    label: props.children || props.title,
    title: props.title,
  } as MenuProps['items'][0];

  pushMenuItem?.(item);
  collectMenuItem?.(item);
  return null;
};

SchemaSettings.ItemGroup = function ItemGroup(props) {
  const { Component, getMenuItems } = useMenuItem();
  const { pushMenuItem } = useCollectMenuItems();
  const key = useMemo(() => uid(), []);
  const item = {
    key,
    type: 'group',
    title: props.title,
    label: props.title,
    children: getMenuItems(() => props.children),
  } as MenuProps['items'][0];

  pushMenuItem(item);
  return <Component />;
};

SchemaSettings.SubMenu = function SubMenu(props) {
  const { Component, getMenuItems } = useMenuItem();
  const { pushMenuItem } = useCollectMenuItems();
  const key = useMemo(() => uid(), []);
  const item = {
    key,
    label: props.title,
    title: props.title,
    children: getMenuItems(() => props.children),
  } as MenuProps['items'][0];

  pushMenuItem(item);
  return <Component />;
};

SchemaSettings.Divider = function Divider() {
  const { pushMenuItem } = useCollectMenuItems();
  const key = useMemo(() => uid(), []);
  const item = {
    key,
    type: 'divider',
  } as MenuProps['items'][0];

  pushMenuItem(item);
  return null;
};

SchemaSettings.Remove = function Remove(props: any) {
  const { confirm, removeParentsIfNoChildren, breakRemoveOn } = props;
  const { dn, template } = useSchemaSettings();
  const { t } = useTranslation();
  const field = useField<Field>();
  const fieldSchema = useFieldSchema();
  const ctx = useBlockTemplateContext();
  const form = useForm();
  const { modal } = App.useApp();
  const { removeActiveFieldName } = useFormActiveFields() || {};

  return (
    <SchemaSettings.Item
      eventKey="remove"
      onClick={() => {
        modal.confirm({
          title: t('Delete block'),
          content: t('Are you sure you want to delete it?'),
          ...confirm,
          async onOk() {
            const options = {
              removeParentsIfNoChildren,
              breakRemoveOn,
            };
            if (field?.required) {
              field.required = false;
              fieldSchema['required'] = false;
            }
            if (template && ctx?.dn) {
              await ctx?.dn.remove(null, options);
            } else {
              await dn.remove(null, options);
            }
            await confirm?.onOk?.();
            delete form.values[fieldSchema.name];
            removeActiveFieldName?.(fieldSchema.name as string);
            if (field?.setInitialValue && field?.reset) {
              field.setInitialValue(null);
              field.reset();
            }
          },
        });
      }}
    >
      {t('Delete')}
    </SchemaSettings.Item>
  );
};

SchemaSettings.ConnectDataBlocks = function ConnectDataBlocks(props: {
  type: FilterBlockType;
  emptyDescription?: string;
}) {
  const { type, emptyDescription } = props;
  const fieldSchema = useFieldSchema();
  const { dn } = useDesignable();
  const { t } = useTranslation();
  const collection = useCollection();
  const { inProvider } = useFilterBlock();
  const dataBlocks = useSupportedBlocks(type);
  // eslint-disable-next-line prefer-const
  let { targets = [], uid } = findFilterTargets(fieldSchema);
  const compile = useCompile();
  const { getAllCollectionsInheritChain } = useCollectionManager();

  if (!inProvider) {
    return null;
  }

  const Content = dataBlocks.map((block) => {
    const title = `${compile(block.collection.title)} #${block.uid.slice(0, 4)}`;
    const onHover = () => {
      const dom = block.dom;
      const designer = dom.querySelector('.general-schema-designer') as HTMLElement;
      if (designer) {
        designer.style.display = 'block';
      }
      dom.style.boxShadow = '0 0 10px rgba(0, 0, 0, 0.2)';
      dom.scrollIntoView({
        behavior: 'smooth',
        block: 'center',
      });
    };
    const onLeave = () => {
      const dom = block.dom;
      const designer = dom.querySelector('.general-schema-designer') as HTMLElement;
      if (designer) {
        designer.style.display = null;
      }
      dom.style.boxShadow = 'none';
    };
    if (isSameCollection(block.collection, collection)) {
      return (
        <SchemaSettings.SwitchItem
          key={block.uid}
          title={title}
          checked={targets.some((target) => target.uid === block.uid)}
          onChange={(checked) => {
            if (checked) {
              targets.push({ uid: block.uid });
            } else {
              targets = targets.filter((target) => target.uid !== block.uid);
              block.clearFilter(uid);
            }

            updateFilterTargets(fieldSchema, targets);
            dn.emit('patch', {
              schema: {
                ['x-uid']: uid,
                'x-filter-targets': targets,
              },
            }).catch(error);
            dn.refresh();
          }}
          onMouseEnter={onHover}
          onMouseLeave={onLeave}
        />
      );
    }

    const target = targets.find((target) => target.uid === block.uid);
    // 与筛选区块的数据表具有关系的表
    return (
      <SchemaSettings.SelectItem
        key={block.uid}
        title={title}
        value={target?.field || ''}
        options={[
          ...getSupportFieldsByAssociation(getAllCollectionsInheritChain(collection.name), block).map((field) => {
            return {
              label: compile(field.uiSchema.title) || field.name,
              value: `${field.name}.${getTargetKey(field)}`,
            };
          }),
          ...getSupportFieldsByForeignKey(collection, block).map((field) => {
            return {
              label: `${compile(field.uiSchema.title) || field.name} [${t('Foreign key')}]`,
              value: field.name,
            };
          }),
          {
            label: t('Unconnected'),
            value: '',
          },
        ]}
        onChange={(value) => {
          if (value === '') {
            targets = targets.filter((target) => target.uid !== block.uid);
            block.clearFilter(uid);
          } else {
            targets = targets.filter((target) => target.uid !== block.uid);
            targets.push({ uid: block.uid, field: value });
          }
          updateFilterTargets(fieldSchema, targets);
          dn.emit('patch', {
            schema: {
              ['x-uid']: uid,
              'x-filter-targets': targets,
            },
          });
          dn.refresh();
        }}
        onClick={(e) => e.stopPropagation()}
        onMouseEnter={onHover}
        onMouseLeave={onLeave}
      />
    );
  });

  return (
    <SchemaSettings.SubMenu title={t('Connect data blocks')}>
      {Content.length ? (
        Content
      ) : (
        <SchemaSettings.Item>
          <Empty
            style={{ width: 160, padding: '0 1em' }}
            description={emptyDescription}
            image={Empty.PRESENTED_IMAGE_SIMPLE}
          />
        </SchemaSettings.Item>
      )}
    </SchemaSettings.SubMenu>
  );
};

SchemaSettings.SelectItem = function SelectItem(props) {
  const { title, options, value, onChange, openOnHover, onClick: _onClick, ...others } = props;
  const [open, setOpen] = useState(false);

  const onClick = (...args) => {
    setOpen(false);
    _onClick?.(...args);
  };
  const onMouseEnter = useCallback(() => setOpen(true), []);

  // 鼠标 hover 时，打开下拉框
  const moreProps = openOnHover
    ? {
        onMouseEnter,
        open,
      }
    : {};

  return (
    <SchemaSettings.Item {...others}>
      <div style={{ alignItems: 'center', display: 'flex', justifyContent: 'space-between' }}>
        {title}
        <Select
          data-testid="antd-select"
          popupMatchSelectWidth={false}
          bordered={false}
          defaultValue={value}
          onChange={(...arg) => (setOpen(false), onChange(...arg))}
          options={options}
          style={{ textAlign: 'right', minWidth: 100 }}
          onClick={onClick}
          {...moreProps}
        />
      </div>
    </SchemaSettings.Item>
  );
};

SchemaSettings.CascaderItem = (props: CascaderProps<any> & { title: any }) => {
  const { title, options, value, onChange, ...others } = props;
  return (
    <SchemaSettings.Item {...(others as any)}>
      <div style={{ alignItems: 'center', display: 'flex', justifyContent: 'space-between' }}>
        {title}
        <Cascader
          bordered={false}
          defaultValue={value}
          onChange={onChange as any}
          options={options}
          style={{ textAlign: 'right', minWidth: 100 }}
          {...props}
        />
      </div>
    </SchemaSettings.Item>
  );
};

interface SwitchItemProps extends Omit<MenuItemProps, 'onChange'> {
  title: string;
  checked?: boolean;
  onChange?: (v: boolean) => void;
}

SchemaSettings.SwitchItem = function SwitchItem(props) {
  const { title, onChange, ...others } = props;
  const [checked, setChecked] = useState(!!props.checked);
  return (
    <SchemaSettings.Item
      {...others}
      onClick={() => {
        onChange?.(!checked);
        setChecked(!checked);
      }}
    >
      <div style={{ alignItems: 'center', display: 'flex', justifyContent: 'space-between' }}>
        {title}
        <Switch size={'small'} checked={checked} style={{ marginLeft: 32 }} />
      </div>
    </SchemaSettings.Item>
  );
};

SchemaSettings.PopupItem = function PopupItem(props) {
  const { schema, ...others } = props;
  const [visible, setVisible] = useState(false);
  const ctx = useContext(SchemaSettingsContext);
  return (
    <ActionContextProvider value={{ visible, setVisible }}>
      <SchemaSettings.Item
        {...others}
        onClick={() => {
          // actx.setVisible(false);
          ctx.setVisible(false);
          setVisible(true);
        }}
      >
        {props.children || props.title}
      </SchemaSettings.Item>
      <SchemaComponent
        schema={{
          name: uid(),
          ...schema,
        }}
      />
    </ActionContextProvider>
  );
};

SchemaSettings.ActionModalItem = React.memo((props: any) => {
  const { title, onSubmit, initialValues, initialSchema, schema, modalTip, components, scope, ...others } = props;
  const [visible, setVisible] = useState(false);
  const [schemaUid, setSchemaUid] = useState<string>(props.uid);
  const { t } = useTranslation();
  const fieldSchema = useFieldSchema();
  const ctx = useContext(SchemaSettingsContext);
  const { dn } = useSchemaSettings();
  const compile = useCompile();
  const api = useAPIClient();
  const upLevelActiveFields = useFormActiveFields();

  const form = useMemo(
    () =>
      createForm({
        initialValues: cloneDeep(initialValues),
        values: cloneDeep(initialValues),
      }),
    [initialValues],
  );

  useEffect(() => {
    form.setInitialValues(cloneDeep(initialValues));
  }, [JSON.stringify(initialValues || {})]);

  const cancelHandler = useCallback(() => {
    setVisible(false);
    form.reset();
  }, [form]);

  const submitHandler = useCallback(async () => {
    await form.submit();
    onSubmit?.(cloneDeep(form.values));
    setVisible(false);
  }, [form, onSubmit]);

  const openAssignedFieldValueHandler = useCallback(async () => {
    if (!schemaUid && initialSchema?.['x-uid']) {
      fieldSchema['x-action-settings'].schemaUid = initialSchema['x-uid'];
      dn.emit('patch', { schema: fieldSchema });
      await api.resource('uiSchemas').insert({ values: initialSchema });
      setSchemaUid(initialSchema['x-uid']);
    }
<<<<<<< HEAD

    if (typeof others?.beforeOpen === 'function') {
      others?.beforeOpen?.();
    }
    ctx.setVisible(false);
=======
>>>>>>> 04db4398
    setVisible(true);
  }, [api, ctx, dn, fieldSchema, initialSchema, schemaUid]);

  const onKeyDown = useCallback((e: React.KeyboardEvent<HTMLLIElement>): void => e.stopPropagation(), []);
  return (
    <>
      <SchemaSettings.Item {...others} onClick={openAssignedFieldValueHandler} onKeyDown={onKeyDown}>
        {props.children || props.title}
      </SchemaSettings.Item>
      {createPortal(
        <Modal
          width={'50%'}
          title={compile(title)}
          bodyStyle={{
            maxHeight: '70vh',
            overflowY: 'scroll',
          }}
          {...others}
          destroyOnClose
          open={visible}
          onCancel={cancelHandler}
          footer={
            <Space>
              <Button onClick={cancelHandler}>{t('Cancel')}</Button>
              <Button type="primary" onClick={submitHandler}>
                {t('Submit')}
              </Button>
            </Space>
          }
        >
          <FormActiveFieldsProvider name="form" getActiveFieldsName={upLevelActiveFields?.getActiveFieldsName}>
            <FormProvider form={form}>
              <FormLayout layout={'vertical'}>
                {modalTip && <Alert message={modalTip} />}
                {modalTip && <br />}
                {visible && schemaUid && (
                  <RemoteSchemaComponent noForm components={components} scope={scope} uid={schemaUid} />
                )}
                {visible && schema && <SchemaComponent components={components} scope={scope} schema={schema} />}
              </FormLayout>
            </FormProvider>
          </FormActiveFieldsProvider>
        </Modal>,
        document.body,
      )}
    </>
  );
});
SchemaSettings.ActionModalItem.displayName = 'SchemaSettings.ActionModalItem';

SchemaSettings.ModalItem = function ModalItem(props: ModalItemProps) {
  const {
    hidden,
    title,
    components,
    scope,
    effects,
    schema,
    onSubmit,
    asyncGetInitialValues,
    initialValues,
    width = 'fit-content',
    ...others
  } = props;
  const options = useContext(SchemaOptionsContext);
  const cm = useContext(CollectionManagerContext);
  const collection = useCollection();
  const apiClient = useAPIClient();
  const { theme } = useGlobalTheme();
  const ctx = useContext(BlockRequestContext);
  const upLevelActiveFields = useFormActiveFields();

  if (hidden) {
    return null;
  }
  return (
    <SchemaSettings.Item
      {...others}
      onClick={async () => {
        const values = asyncGetInitialValues ? await asyncGetInitialValues() : initialValues;
        FormDialog(
          { title: schema.title || title, width },
          () => {
            return (
              <FormActiveFieldsProvider name="form" getActiveFieldsName={upLevelActiveFields?.getActiveFieldsName}>
                <Router location={location} navigator={null}>
                  <BlockRequestContext.Provider value={ctx}>
                    <CollectionManagerContext.Provider value={cm}>
                      <CollectionProvider collection={collection}>
                        <SchemaComponentOptions scope={options.scope} components={options.components}>
                          <FormLayout
                            layout={'vertical'}
                            className={css`
                              // screen > 576px
                              @media (min-width: 576px) {
                                min-width: 520px;
                              }

                              // screen <= 576px
                              @media (max-width: 576px) {
                                min-width: 320px;
                              }
                            `}
                          >
                            <APIClientProvider apiClient={apiClient}>
                              <SchemaComponent components={components} scope={scope} schema={schema} />
                            </APIClientProvider>
                          </FormLayout>
                        </SchemaComponentOptions>
                      </CollectionProvider>
                    </CollectionManagerContext.Provider>
                  </BlockRequestContext.Provider>
                </Router>
              </FormActiveFieldsProvider>
            );
          },
          theme,
        )
          .open({
            initialValues: values,
            effects,
          })
          .then((values) => {
            onSubmit(values);
            return values;
          })
          .catch((err) => {
            console.error(err);
          });
      }}
    >
      {props.children || props.title}
    </SchemaSettings.Item>
  );
};

SchemaSettings.BlockTitleItem = function BlockTitleItem() {
  const field = useField();
  const fieldSchema = useFieldSchema();
  const { dn } = useDesignable();
  const { t } = useTranslation();

  return (
    <SchemaSettings.ModalItem
      title={t('Edit block title')}
      schema={
        {
          type: 'object',
          title: t('Edit block title'),
          properties: {
            title: {
              title: t('Block title'),
              type: 'string',
              default: fieldSchema?.['x-component-props']?.['title'],
              'x-decorator': 'FormItem',
              'x-component': 'Input',
            },
          },
        } as ISchema
      }
      onSubmit={({ title }) => {
        const componentProps = fieldSchema['x-component-props'] || {};
        componentProps.title = title;
        fieldSchema['x-component-props'] = componentProps;
        field.componentProps.title = title;
        dn.emit('patch', {
          schema: {
            ['x-uid']: fieldSchema['x-uid'],
            'x-component-props': fieldSchema['x-component-props'],
          },
        });
        dn.refresh();
      }}
    />
  );
};

SchemaSettings.DefaultSortingRules = function DefaultSortingRules(props) {
  const { sort, sortFields, onSubmit } = props;
  const { t } = useTranslation();

  return (
    <SchemaSettings.ModalItem
      title={t('Set default sorting rules')}
      components={{ ArrayItems }}
      schema={
        {
          type: 'object',
          title: t('Set default sorting rules'),
          properties: {
            sort: {
              type: 'array',
              default: sort,
              'x-component': 'ArrayItems',
              'x-decorator': 'FormItem',
              items: {
                type: 'object',
                properties: {
                  space: {
                    type: 'void',
                    'x-component': 'Space',
                    properties: {
                      sort: {
                        type: 'void',
                        'x-decorator': 'FormItem',
                        'x-component': 'ArrayItems.SortHandle',
                      },
                      field: {
                        type: 'string',
                        enum: sortFields,
                        required: true,
                        'x-decorator': 'FormItem',
                        'x-component': 'Select',
                        'x-component-props': {
                          style: {
                            width: 260,
                          },
                        },
                      },
                      direction: {
                        type: 'string',
                        'x-decorator': 'FormItem',
                        'x-component': 'Radio.Group',
                        'x-component-props': {
                          optionType: 'button',
                        },
                        enum: [
                          {
                            label: t('ASC'),
                            value: 'asc',
                          },
                          {
                            label: t('DESC'),
                            value: 'desc',
                          },
                        ],
                      },
                      remove: {
                        type: 'void',
                        'x-decorator': 'FormItem',
                        'x-component': 'ArrayItems.Remove',
                      },
                    },
                  },
                },
              },
              properties: {
                add: {
                  type: 'void',
                  title: t('Add sort field'),
                  'x-component': 'ArrayItems.Addition',
                },
              },
            },
          },
        } as ISchema
      }
      onSubmit={onSubmit}
    />
  );
};

SchemaSettings.LinkageRules = function LinkageRules(props) {
  const { collectionName } = props;
  const fieldSchema = useFieldSchema();
  const { form } = useFormBlockContext();
  const { dn } = useDesignable();
  const { t } = useTranslation();
  const { getTemplateById } = useSchemaTemplateManager();
  const variables = useVariables();
  const localVariables = useLocalVariables();
  const record = useRecord();
  const type = props?.type || ['Action', 'Action.Link'].includes(fieldSchema['x-component']) ? 'button' : 'field';
  const gridSchema = findGridSchema(fieldSchema) || fieldSchema;
  const schema = useMemo<ISchema>(
    () => ({
      type: 'object',
      title: t('Linkage rules'),
      properties: {
        fieldReaction: {
          'x-component': FormLinkageRules,
          'x-component-props': {
            useProps: () => {
              const options = useLinkageCollectionFilterOptions(collectionName);
              return {
                options,
                defaultValues: gridSchema?.['x-linkage-rules'] || fieldSchema?.['x-linkage-rules'],
                type,
                linkageOptions: useLinkageCollectionFieldOptions(collectionName),
                collectionName,
                form,
                variables,
                localVariables,
                record,
              };
            },
          },
        },
      },
    }),
    [collectionName, fieldSchema, form, gridSchema, localVariables, record, t, type, variables],
  );
  const components = useMemo(() => ({ ArrayCollapse, FormLayout }), []);
  const onSubmit = useCallback(
    (v) => {
      const rules = [];
      for (const rule of v.fieldReaction.rules) {
        rules.push(_.pickBy(rule, _.identity));
      }
      const templateId = gridSchema['x-component'] === 'BlockTemplate' && gridSchema['x-component-props'].templateId;
      const uid = (templateId && getTemplateById(templateId).uid) || gridSchema['x-uid'];
      const schema = {
        ['x-uid']: uid,
      };

      gridSchema['x-linkage-rules'] = rules;
      schema['x-linkage-rules'] = rules;
      dn.emit('patch', {
        schema,
      });
      dn.refresh();
    },
    [dn, getTemplateById, gridSchema],
  );

  return (
    <SchemaSettings.ModalItem
      title={t('Linkage rules')}
      components={components}
      width={770}
      schema={schema}
      onSubmit={onSubmit}
    />
  );
};

export const useDataTemplates = (schema?: Schema) => {
  const fieldSchema = useFieldSchema();

  if (schema) {
    return {
      templateData: _.cloneDeep(schema['x-data-templates']),
    };
  }

  const formSchema = findFormBlock(fieldSchema) || fieldSchema;
  return {
    templateData: _.cloneDeep(formSchema?.['x-data-templates']),
  };
};

SchemaSettings.DataTemplates = function DataTemplates(props) {
  const designerCtx = useContext(SchemaComponentContext);
  const { collectionName } = props;
  const fieldSchema = useFieldSchema();
  const { dn } = useDesignable();
  const { t } = useTranslation();
  const formSchema = findFormBlock(fieldSchema) || fieldSchema;
  const { templateData } = useDataTemplates();
  const schema = useMemo(
    () => ({
      type: 'object',
      title: t('Form data templates'),
      properties: {
        fieldReaction: {
          'x-decorator': (props) => <FlagProvider {...props} isInFormDataTemplate />,
          'x-component': FormDataTemplates,
          'x-component-props': {
            designerCtx,
            formSchema,
            useProps: () => {
              return {
                defaultValues: templateData,
                collectionName,
              };
            },
          },
        },
      },
    }),
    [templateData],
  );
  const onSubmit = useCallback((v) => {
    const data = { ...(formSchema['x-data-templates'] || {}), ...v.fieldReaction };
    // 当 Tree 组件开启 checkStrictly 属性时，会导致 checkedKeys 的值是一个对象，而不是数组，所以这里需要转换一下以支持旧版本
    data.items.forEach((item) => {
      item.fields = Array.isArray(item.fields) ? item.fields : item.fields.checked;
    });

    const schema = {
      ['x-uid']: formSchema['x-uid'],
      ['x-data-templates']: data,
    };
    formSchema['x-data-templates'] = data;
    dn.emit('patch', {
      schema,
    });
    dn.refresh();
  }, []);
  const title = useMemo(() => t('Form data templates'), []);
  const components = useMemo(() => ({ ArrayCollapse, FormLayout }), []);

  return (
    <SchemaSettings.ModalItem title={title} components={components} width={770} schema={schema} onSubmit={onSubmit} />
  );
};

SchemaSettings.EnableChildCollections = function EnableChildCollectionsItem(props) {
  const { collectionName } = props;
  const fieldSchema = useFieldSchema();
  const field = useField();
  const { dn } = useDesignable();
  const { t } = useTranslation();
  const allowAddToCurrent = fieldSchema?.['x-allow-add-to-current'];
  const { getCollectionJoinField } = useCollectionManager();
  const ctx = useBlockRequestContext();
  const collectionField = getCollectionJoinField(fieldSchema?.parent?.['x-collection-field']) || {};
  const isAssocationAdd = fieldSchema?.parent?.['x-component'] === 'CollectionField';
  return (
    <SchemaSettings.ModalItem
      title={t('Enable child collections')}
      components={{ ArrayItems, FormLayout }}
      scope={{ isAssocationAdd }}
      schema={
        {
          type: 'object',
          title: t('Enable child collections'),
          properties: {
            enableChildren: {
              'x-component': EnableChildCollections,
              'x-component-props': {
                useProps: () => {
                  return {
                    defaultValues: fieldSchema?.['x-enable-children'],
                    collectionName,
                  };
                },
              },
            },
            allowAddToCurrent: {
              type: 'boolean',
              'x-content': "{{t('Allow adding records to the current collection')}}",
              'x-decorator': 'FormItem',
              'x-component': 'Checkbox',
              default: allowAddToCurrent === undefined ? true : allowAddToCurrent,
            },
            linkageFromForm: {
              type: 'string',
              title: "{{t('Linkage with form fields')}}",
              'x-visible': '{{isAssocationAdd}}',
              'x-decorator': 'FormItem',
              'x-component': ChildDynamicComponent,
              'x-component-props': {
                rootCollection: ctx.props.collection || ctx.props.resource,
                collectionField,
              },
              default: fieldSchema?.['x-component-props']?.['linkageFromForm'],
            },
          },
        } as ISchema
      }
      onSubmit={(v) => {
        const enableChildren = [];
        for (const item of v.enableChildren.childrenCollections) {
          enableChildren.push(_.pickBy(item, _.identity));
        }
        const uid = fieldSchema['x-uid'];
        const schema = {
          ['x-uid']: uid,
        };
        fieldSchema['x-enable-children'] = enableChildren;
        fieldSchema['x-allow-add-to-current'] = v.allowAddToCurrent;
        fieldSchema['x-component-props'] = {
          ...fieldSchema['x-component-props'],
          component: 'CreateRecordAction',
          linkageFromForm: v?.linkageFromForm,
        };
        schema['x-enable-children'] = enableChildren;
        schema['x-allow-add-to-current'] = v.allowAddToCurrent;
        schema['x-component-props'] = {
          ...fieldSchema['x-component-props'],
          component: 'CreateRecordAction',
          linkageFromForm: v?.linkageFromForm,
        };
        field.componentProps['linkageFromForm'] = v.linkageFromForm;
        dn.emit('patch', {
          schema,
        });
        dn.refresh();
      }}
    />
  );
};

SchemaSettings.DataFormat = function DateFormatConfig(props: { fieldSchema: Schema }) {
  const { fieldSchema } = props;
  const field = useField();
  const form = useForm();
  const { dn } = useDesignable();
  const { t } = useTranslation();
  const { getCollectionJoinField } = useCollectionManager();
  const collectionField = getCollectionJoinField(fieldSchema?.['x-collection-field']) || {};
  const isShowTime = fieldSchema?.['x-component-props']?.showTime;
  const dateFormatDefaultValue =
    fieldSchema?.['x-component-props']?.dateFormat ||
    collectionField?.uiSchema?.['x-component-props']?.dateFormat ||
    'YYYY-MM-DD';
  const timeFormatDefaultValue =
    fieldSchema?.['x-component-props']?.timeFormat || collectionField?.uiSchema?.['x-component-props']?.timeFormat;
  return (
    <SchemaSettings.ModalItem
      title={t('Date display format')}
      schema={
        {
          type: 'object',
          properties: {
            dateFormat: {
              type: 'string',
              title: '{{t("Date format")}}',
              'x-component': ExpiresRadio,
              'x-decorator': 'FormItem',
              'x-decorator-props': {},
              'x-component-props': {
                className: css`
                  .ant-radio-wrapper {
                    display: flex;
                    margin: 5px 0px;
                  }
                `,
                defaultValue: 'dddd',
                formats: ['MMMMM Do YYYY', 'YYYY-MM-DD', 'MM/DD/YY', 'YYYY/MM/DD', 'DD/MM/YYYY'],
              },
              default: dateFormatDefaultValue,
              enum: [
                {
                  label: DateFormatCom({ format: 'MMMMM Do YYYY' }),
                  value: 'MMMMM Do YYYY',
                },
                {
                  label: DateFormatCom({ format: 'YYYY-MM-DD' }),
                  value: 'YYYY-MM-DD',
                },
                {
                  label: DateFormatCom({ format: 'MM/DD/YY' }),
                  value: 'MM/DD/YY',
                },
                {
                  label: DateFormatCom({ format: 'YYYY/MM/DD' }),
                  value: 'YYYY/MM/DD',
                },
                {
                  label: DateFormatCom({ format: 'DD/MM/YYYY' }),
                  value: 'DD/MM/YYYY',
                },
                {
                  label: 'custom',
                  value: 'custom',
                },
              ],
            },
            showTime: {
              default:
                isShowTime === undefined ? collectionField?.uiSchema?.['x-component-props']?.showTime : isShowTime,
              type: 'boolean',
              'x-decorator': 'FormItem',
              'x-component': 'Checkbox',
              'x-content': '{{t("Show time")}}',
              'x-reactions': [
                `{{(field) => {
              field.query('.timeFormat').take(f => {
                f.display = field.value ? 'visible' : 'none';
              });
            }}}`,
              ],
            },
            timeFormat: {
              type: 'string',
              title: '{{t("Time format")}}',
              'x-component': ExpiresRadio,
              'x-decorator': 'FormItem',
              'x-decorator-props': {
                className: css`
                  margin-bottom: 0px;
                `,
              },
              'x-component-props': {
                className: css`
                  color: red;
                  .ant-radio-wrapper {
                    display: flex;
                    margin: 5px 0px;
                  }
                `,
                defaultValue: 'h:mm a',
                formats: ['hh:mm:ss a', 'HH:mm:ss'],
                timeFormat: true,
              },
              default: timeFormatDefaultValue,
              enum: [
                {
                  label: DateFormatCom({ format: 'hh:mm:ss a' }),
                  value: 'hh:mm:ss a',
                },
                {
                  label: DateFormatCom({ format: 'HH:mm:ss' }),
                  value: 'HH:mm:ss',
                },
                {
                  label: 'custom',
                  value: 'custom',
                },
              ],
            },
          },
        } as ISchema
      }
      onSubmit={(data) => {
        const schema = {
          ['x-uid']: fieldSchema['x-uid'],
        };
        schema['x-component-props'] = fieldSchema['x-component-props'] || {};
        fieldSchema['x-component-props'] = {
          ...(fieldSchema['x-component-props'] || {}),
          ...data,
        };
        schema['x-component-props'] = fieldSchema['x-component-props'];
        field.componentProps = fieldSchema['x-component-props'];
        field.query(`.*.${fieldSchema.name}`).forEach((f) => {
          f.componentProps = fieldSchema['x-component-props'];
        });
        dn.emit('patch', {
          schema,
        });
        dn.refresh();
      }}
    />
  );
};

const defaultInputStyle = css`
  & > .nb-form-item {
    flex: 1;
  }
`;

export const findParentFieldSchema = (fieldSchema: Schema) => {
  let parent = fieldSchema.parent;
  while (parent) {
    if (parent['x-component'] === 'CollectionField') {
      return parent;
    }
    parent = parent.parent;
  }
};

SchemaSettings.DefaultValue = function DefaultValueConfigure(props: { fieldSchema?: Schema }) {
  const currentSchema = useFieldSchema();
  const fieldSchema = props?.fieldSchema ?? currentSchema;
  const field: Field = useField();
  const { dn } = useDesignable();
  const { t } = useTranslation();
  const actionCtx = useActionContext();
  let targetField;
  const { getField } = useCollection();
  const { getCollectionJoinField, getCollectionFields, getAllCollectionsInheritChain } = useCollectionManager();
  const variables = useVariables();
  const localVariables = useLocalVariables();
  const collection = useCollection();
  const record = useRecord();
  const { form } = useFormBlockContext();
  const currentFormFields = useCollectionFilterOptions(collection);

  const { name } = collection;
  const collectionField = getField(fieldSchema['name']) || getCollectionJoinField(fieldSchema['x-collection-field']);
  const fieldSchemaWithoutRequired = _.omit(fieldSchema, 'required');
  if (collectionField?.target) {
    targetField = getCollectionJoinField(
      `${collectionField.target}.${fieldSchema['x-component-props']?.fieldNames?.label || 'id'}`,
    );
  }
  const parentFieldSchema = collectionField?.interface === 'm2o' && findParentFieldSchema(fieldSchema);
  const parentCollectionField = parentFieldSchema && getCollectionJoinField(parentFieldSchema?.['x-collection-field']);
  const tableCtx = useTableBlockContext();
  const isAllowContextVariable =
    actionCtx?.fieldSchema?.['x-action'] === 'customize:create' &&
    (collectionField?.interface === 'm2m' ||
      (parentCollectionField?.type === 'hasMany' && collectionField?.interface === 'm2o'));

  const returnScope = useCallback(
    (scope: Option[]) => {
      const currentForm = scope.find((item) => item.value === '$nForm');
      const fields = getCollectionFields(name);

      // fix https://nocobase.height.app/T-1355
      // 工作流人工节点的 `自定义表单` 区块，与其它表单区块不同，根据它的数据表名称，获取到的字段列表为空，所以需要在这里特殊处理一下
      if (!fields?.length && currentForm) {
        currentForm.children = formatVariableScop(currentFormFields);
      }

      return scope;
    },
    [currentFormFields, name],
  );

  return (
    <SchemaSettings.ModalItem
      title={t('Set default value')}
      components={{
        ArrayCollapse,
        FormLayout,
        VariableInput: (props) => {
          return (
            <FlagProvider isInSetDefaultValueDialog={true}>
              <VariableInput {...props} />
            </FlagProvider>
          );
        },
      }}
      width={800}
      schema={
        {
          type: 'object',
          title: t('Set default value'),
          properties: {
            default: {
              'x-decorator': 'FormItem',
              'x-component': 'VariableInput',
              'x-component-props': {
                ...(fieldSchema?.['x-component-props'] || {}),
                collectionField,
                contextCollectionName: isAllowContextVariable && tableCtx.collection,
                schema: collectionField?.uiSchema,
                targetFieldSchema: fieldSchema,
                className: defaultInputStyle,
                form,
                record,
                returnScope,
                shouldChange: getShouldChange({
                  collectionField,
                  variables,
                  localVariables,
                  getAllCollectionsInheritChain,
                }),
                renderSchemaComponent: function Com(props) {
                  const s = _.cloneDeep(fieldSchemaWithoutRequired) || ({} as Schema);
                  s.title = '';
                  s.name = 'default';
                  s['x-read-pretty'] = false;
                  s['x-disabled'] = false;

                  const defaultValue = getFieldDefaultValue(s, collectionField);

                  if (collectionField.target && s['x-component-props']) {
                    s['x-component-props'].mode = 'Select';
                  }

                  if (collectionField?.uiSchema.type) {
                    s.type = collectionField.uiSchema.type;
                  }

                  if (collectionField?.uiSchema['x-component'] === 'Checkbox') {
                    s['x-component-props'].defaultChecked = defaultValue;

                    // 在这里如果不设置 type 为 void，会导致设置的默认值不生效
                    // 但是我不知道为什么必须要设置为 void ？
                    s.type = 'void';
                  }

                  const schema = {
                    ...(s || {}),
                    'x-decorator': 'FormItem',
                    'x-component-props': {
                      ...s['x-component-props'],
                      collectionName: collectionField?.collectionName,
                      targetField,
                      onChange: props.onChange,
                      defaultValue: isVariable(defaultValue) ? '' : defaultValue,
                      style: {
                        width: '100%',
                        verticalAlign: 'top',
                        minWidth: '200px',
                      },
                    },
                    default: isVariable(defaultValue) ? '' : defaultValue,
                  } as ISchema;

                  return (
                    <FormProvider>
                      <SchemaComponent schema={schema} />
                    </FormProvider>
                  );
                },
              },
              title: t('Default value'),
              default: getFieldDefaultValue(fieldSchema, collectionField),
            },
          },
        } as ISchema
      }
      onSubmit={(v) => {
        const schema: ISchema = {
          ['x-uid']: fieldSchema['x-uid'],
        };
        fieldSchema.default = v.default;
        if (!v.default && v.default !== 0) {
          field.value = null;
        }
        schema.default = v.default;
        dn.emit('patch', {
          schema,
          currentSchema,
        });
      }}
    />
  );
};

SchemaSettings.SortingRule = function SortRuleConfigure(props) {
  const field = useField();
  const { dn } = useDesignable();
  const { t } = useTranslation();
  const currentSchema = useFieldSchema();
  const { getField } = useCollection();
  const { getCollectionJoinField } = useCollectionManager();
  const fieldSchema = props?.fieldSchema ?? currentSchema;
  const collectionField = getField(fieldSchema['name']) || getCollectionJoinField(fieldSchema['x-collection-field']);
  const sortFields = useSortFields(collectionField?.target);
  const defaultSort = fieldSchema['x-component-props']?.service?.params?.sort || [];
  const sort = defaultSort?.map((item: string) => {
    return item?.startsWith('-')
      ? {
          field: item.substring(1),
          direction: 'desc',
        }
      : {
          field: item,
          direction: 'asc',
        };
  });
  return (
    <SchemaSettings.ModalItem
      title={t('Set default sorting rules')}
      components={{ ArrayItems }}
      schema={
        {
          type: 'object',
          title: t('Set default sorting rules'),
          properties: {
            sort: {
              type: 'array',
              default: sort,
              'x-component': 'ArrayItems',
              'x-decorator': 'FormItem',
              items: {
                type: 'object',
                properties: {
                  space: {
                    type: 'void',
                    'x-component': 'Space',
                    properties: {
                      sort: {
                        type: 'void',
                        'x-decorator': 'FormItem',
                        'x-component': 'ArrayItems.SortHandle',
                      },
                      field: {
                        type: 'string',
                        enum: sortFields,
                        required: true,
                        'x-decorator': 'FormItem',
                        'x-component': 'Select',
                        'x-component-props': {
                          style: {
                            width: 260,
                          },
                        },
                      },
                      direction: {
                        type: 'string',
                        'x-decorator': 'FormItem',
                        'x-component': 'Radio.Group',
                        'x-component-props': {
                          optionType: 'button',
                        },
                        enum: [
                          {
                            label: t('ASC'),
                            value: 'asc',
                          },
                          {
                            label: t('DESC'),
                            value: 'desc',
                          },
                        ],
                      },
                      remove: {
                        type: 'void',
                        'x-decorator': 'FormItem',
                        'x-component': 'ArrayItems.Remove',
                      },
                    },
                  },
                },
              },
              properties: {
                add: {
                  type: 'void',
                  title: t('Add sort field'),
                  'x-component': 'ArrayItems.Addition',
                },
              },
            },
          },
        } as ISchema
      }
      onSubmit={({ sort }) => {
        const sortArr = sort.map((item) => {
          return item.direction === 'desc' ? `-${item.field}` : item.field;
        });
        _.set(field.componentProps, 'service.params.sort', sortArr);
        props?.onSubmitCallBack?.(sortArr);
        fieldSchema['x-component-props'] = field.componentProps;
        dn.emit('patch', {
          schema: {
            ['x-uid']: fieldSchema['x-uid'],
            'x-component-props': field.componentProps,
          },
        });
      }}
    />
  );
};

SchemaSettings.DataScope = function DataScopeConfigure(props: DataScopeProps) {
  const { t } = useTranslation();
  const options = useCollectionFilterOptions(props.collectionName);
  const record = useRecord();
  const { form } = useFormBlockContext();
  const variables = useVariables();
  const localVariables = useLocalVariables();
  const { getAllCollectionsInheritChain } = useCollectionManager();

  const dynamicComponent = (props: DynamicComponentProps) => {
    return (
      <DatePickerProvider value={{ utc: false }}>
        <VariableInput
          {...props}
          form={form}
          record={record}
          shouldChange={getShouldChange({
            collectionField: props.collectionField,
            variables,
            localVariables,
            getAllCollectionsInheritChain,
          })}
        />
      </DatePickerProvider>
    );
  };

  return (
    <SchemaSettings.ModalItem
      title={t('Set the data scope')}
      initialValues={{ filter: props.defaultFilter }}
      schema={
        {
          type: 'object',
          title: t('Set the data scope'),
          properties: {
            filter: {
              enum: props.collectionFilterOption || options,
              'x-decorator': BaseVariableProvider,
              'x-decorator-props': {
                isDisabled,
              },
              'x-component': 'Filter',
              'x-component-props': {
                collectionName: props.collectionName,
                dynamicComponent: props.dynamicComponent || dynamicComponent,
              },
            },
          },
        } as ISchema
      }
      onSubmit={props.onSubmit}
    />
  );
};

// 是否是系统字段
export const isSystemField = (collectionField: CollectionFieldOptions, getInterface) => {
  const i = getInterface?.(collectionField?.interface);
  return i?.group === 'systemInfo';
};

export const isPatternDisabled = (fieldSchema: Schema) => {
  return fieldSchema?.['x-component-props']?.['pattern-disable'] == true;
};

function getFieldDefaultValue(fieldSchema: ISchema, collectionField: CollectionFieldOptions) {
  const result = fieldSchema?.default ?? collectionField?.defaultValue;
  return result;
}

function isDisabled(params: IsDisabledParams) {
  const { option, collectionField, uiSchema } = params;

  if (!uiSchema || !collectionField) {
    return true;
  }

  // json 类型的字段，允许设置任意类型的值
  if (collectionField.interface === 'json') {
    return false;
  }

  // 数据范围支持选择 `对多` 、`对一` 的关系字段
  if (option.target) {
    return false;
  }

  if (['input', 'markdown', 'richText', 'textarea', 'username'].includes(collectionField.interface)) {
    return !['string', 'number'].includes(option.schema?.type);
  }

  if (collectionField.interface && option.interface) {
    return collectionField.interface !== option.interface;
  }

  if (uiSchema?.['x-component'] !== option.schema?.['x-component']) {
    return true;
  }

  return false;
}<|MERGE_RESOLUTION|>--- conflicted
+++ resolved
@@ -878,14 +878,10 @@
       await api.resource('uiSchemas').insert({ values: initialSchema });
       setSchemaUid(initialSchema['x-uid']);
     }
-<<<<<<< HEAD
-
     if (typeof others?.beforeOpen === 'function') {
       others?.beforeOpen?.();
     }
     ctx.setVisible(false);
-=======
->>>>>>> 04db4398
     setVisible(true);
   }, [api, ctx, dn, fieldSchema, initialSchema, schemaUid]);
 
