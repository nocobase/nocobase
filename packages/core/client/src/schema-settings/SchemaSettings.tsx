--- conflicted
+++ resolved
@@ -1,11 +1,5 @@
-<<<<<<< HEAD
-import { css } from '@emotion/css';
-import { ArrayCollapse, ArrayItems, FormDialog, FormItem, FormLayout, Input } from '@formily/antd-v5';
-import { createForm, Field, GeneralField } from '@formily/core';
-=======
 import { ArrayCollapse, ArrayItems, FormItem, FormLayout, Input } from '@formily/antd-v5';
 import { Field, GeneralField, createForm } from '@formily/core';
->>>>>>> aececf19
 import { ISchema, Schema, SchemaOptionsContext, useField, useFieldSchema, useForm } from '@formily/react';
 import { uid } from '@formily/shared';
 import { error } from '@nocobase/utils/client';
@@ -45,11 +39,8 @@
   CollectionProvider,
   createDesignable,
   Designable,
-<<<<<<< HEAD
+  FormDialog,
   findFormBlock,
-=======
-  FormDialog,
->>>>>>> aececf19
   FormProvider,
   RemoteSchemaComponent,
   SchemaComponent,
