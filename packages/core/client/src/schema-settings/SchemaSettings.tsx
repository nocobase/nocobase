import { css } from '@emotion/css';
import { ArrayCollapse, ArrayItems, FormItem, FormLayout, Input } from '@formily/antd-v5';
import { Field, GeneralField, createForm } from '@formily/core';
import { ISchema, Schema, SchemaOptionsContext, useField, useFieldSchema, useForm } from '@formily/react';
import { uid } from '@formily/shared';
import { error } from '@nocobase/utils/client';
import type { DropdownProps } from 'antd';
import {
  Alert,
  App,
  Button,
  Cascader,
  CascaderProps,
  ConfigProvider,
  Dropdown,
  Empty,
  MenuItemProps,
  MenuProps,
  Modal,
  ModalFuncProps,
  Space,
  Switch,
} from 'antd';
import _, { cloneDeep, get, set } from 'lodash';
import React, {
  FC,
  ReactNode,
  createContext,
  useCallback,
  useContext,
  useEffect,
  useMemo,
  // @ts-ignore
  useTransition as useReactTransition,
  useState,
} from 'react';
import { createPortal } from 'react-dom';
import { useTranslation } from 'react-i18next';
import { Router } from 'react-router-dom';
import {
  APIClientProvider,
  ActionContextProvider,
  CollectionFieldOptions,
  CollectionProvider,
  DataSourceApplicationProvider,
  DatePickerProvider,
  Designable,
  FormDialog,
  FormProvider,
  RecordProviderV2,
  RemoteSchemaComponent,
  SchemaComponent,
  SchemaComponentContext,
  SchemaComponentOptions,
  createDesignable,
  findFormBlock,
  useAPIClient,
  useActionContext,
  useBlockRequestContext,
  useCollection,
  useCollectionManager,
  useCompile,
  useDesignable,
  useFilterBlock,
  useGlobalTheme,
  useLinkageCollectionFilterOptions,
  useRecord,
  useRecordV2,
  useSchemaSettingsItem,
  useSortFields,
} from '..';
import { BlockRequestContext, useFormBlockContext, useFormBlockType, useTableBlockContext } from '../block-provider';
import {
  FormActiveFieldsProvider,
  findFilterTargets,
  updateFilterTargets,
  useFormActiveFields,
} from '../block-provider/hooks';
import { useCollectionFilterOptionsV2 } from '../collection-manager/action-hooks';
import { SelectWithTitle, SelectWithTitleProps } from '../common/SelectWithTitle';
import { useDataSourceManagerV2 } from '../data-source/data-source/DataSourceManagerProvider';
import { useDataSourceKey } from '../data-source/data-source/DataSourceProvider';
import {
  FilterBlockType,
  getSupportFieldsByAssociation,
  getSupportFieldsByForeignKey,
  isSameCollection,
  useSupportedBlocks,
} from '../filter-provider/utils';
import { FlagProvider, useFlag } from '../flag-provider';
import { useCollectMenuItem, useCollectMenuItems, useMenuItem } from '../hooks/useMenuItem';
import { SubFormProvider, useSubFormValue } from '../schema-component/antd/association-field/hooks';
import { getTargetKey } from '../schema-component/antd/association-filter/utilts';
import { DynamicComponentProps } from '../schema-component/antd/filter/DynamicComponent';
import { useSchemaTemplateManager } from '../schema-templates';
import { useBlockTemplateContext } from '../schema-templates/BlockTemplate';
import { useLocalVariables, useVariables } from '../variables';
import { isVariable } from '../variables/utils/isVariable';
import { FormDataTemplates } from './DataTemplates';
import { DateFormatCom, ExpiresRadio } from './DateFormat/ExpiresRadio';
import { EnableChildCollections } from './EnableChildCollections';
import { ChildDynamicComponent } from './EnableChildCollections/DynamicComponent';
import { FormLinkageRules } from './LinkageRules';
import { useLinkageCollectionFieldOptions } from './LinkageRules/action-hooks';
import { VariableInput, getShouldChange } from './VariableInput/VariableInput';
import { BaseVariableProvider, IsDisabledParams } from './VariableInput/hooks/useBaseVariable';
import { Option } from './VariableInput/type';
import { formatVariableScop } from './VariableInput/utils/formatVariableScop';
import { DataScopeProps } from './types';

export interface SchemaSettingsProps {
  title?: any;
  dn?: Designable;
  field?: GeneralField;
  fieldSchema?: Schema;
  children?: ReactNode;
}

interface SchemaSettingsContextProps<T = any> {
  dn?: Designable;
  field?: GeneralField;
  fieldSchema?: Schema;
  setVisible?: any;
  visible?: any;
  template?: any;
  collectionName?: any;
  designer?: T;
}

const SchemaSettingsContext = createContext<SchemaSettingsContextProps>(null);

export function useSchemaSettings<T = any>() {
  return useContext(SchemaSettingsContext) as SchemaSettingsContextProps<T>;
}

interface SchemaSettingsProviderProps {
  dn?: Designable;
  field?: GeneralField;
  fieldSchema?: Schema;
  setVisible?: any;
  visible?: any;
  template?: any;
  collectionName?: any;
  designer?: any;
}

export const SchemaSettingsProvider: React.FC<SchemaSettingsProviderProps> = (props) => {
  const { children, fieldSchema, ...others } = props;
  const { getTemplateBySchema } = useSchemaTemplateManager();
  const { name } = useCollection();
  const template = getTemplateBySchema(fieldSchema);
  return (
    <SchemaSettingsContext.Provider value={{ collectionName: name, template, fieldSchema, ...others }}>
      {children}
    </SchemaSettingsContext.Provider>
  );
};

export const SchemaSettingsDropdown: React.FC<SchemaSettingsProps> = (props) => {
  const { title, dn, ...others } = props;
  const [visible, setVisible] = useState(false);
  const { Component, getMenuItems } = useMenuItem();
  const [, startTransition] = useReactTransition();

  const changeMenu: DropdownProps['onOpenChange'] = (nextOpen: boolean, info) => {
    // 在 antd v5.8.6 版本中，点击菜单项不会触发菜单关闭，但是升级到 v5.12.2 后会触发关闭。查阅文档发现
    // 在 v5.11.0 版本中增加了一个 info.source，可以通过这个来判断一下，如果是点击的是菜单项就不关闭菜单，
    // 这样就可以和之前的行为保持一致了。
    // 下面是模仿官方文档示例做的修改：https://ant.design/components/dropdown-cn
    if (info.source === 'trigger' || nextOpen) {
      // 当鼠标快速滑过时，终止菜单的渲染，防止卡顿
      startTransition(() => {
        setVisible(nextOpen);
      });
    }
  };

  const items = getMenuItems(() => props.children);

  return (
    <SchemaSettingsProvider visible={visible} setVisible={setVisible} dn={dn} {...others}>
      <Component />
      <Dropdown
        open={visible}
        onOpenChange={(open, info) => {
          changeMenu(open, info);
        }}
        overlayClassName={css`
          .ant-dropdown-menu-item-group-list {
            max-height: 300px;
            overflow-y: auto;
          }
        `}
        menu={{ items }}
      >
        <div data-testid={props['data-testid']}>{typeof title === 'string' ? <span>{title}</span> : title}</div>
      </Dropdown>
    </SchemaSettingsProvider>
  );
};

export const SchemaSettingsTemplate = function Template(props) {
  const { componentName, collectionName, resourceName, needRender } = props;
  const { t } = useTranslation();
  const { getCollection } = useCollectionManager();
  const { dn, setVisible, template, fieldSchema } = useSchemaSettings();
  const compile = useCompile();
  const api = useAPIClient();
  const { dn: tdn } = useBlockTemplateContext();
  const { saveAsTemplate, copyTemplateSchema } = useSchemaTemplateManager();
  const { theme } = useGlobalTheme();

  if (!collectionName && !needRender) {
    return null;
  }
  if (template) {
    return (
      <SchemaSettingsItem
        title="Convert reference to duplicate"
        onClick={async () => {
          const schema = await copyTemplateSchema(template);
          const removed = tdn.removeWithoutEmit();
          tdn.insertAfterEnd(schema, {
            async onSuccess() {
              await api.request({
                url: `/uiSchemas:remove/${removed['x-uid']}`,
              });
            },
          });
        }}
      >
        {t('Convert reference to duplicate')}
      </SchemaSettingsItem>
    );
  }
  return (
    <SchemaSettingsItem
      title="Save as template"
      onClick={async () => {
        setVisible(false);
        const collection = collectionName && getCollection(collectionName);
        const values = await FormDialog(
          t('Save as template'),
          () => {
            return (
              <FormLayout layout={'vertical'}>
                <SchemaComponent
                  components={{ Input, FormItem }}
                  schema={{
                    type: 'object',
                    properties: {
                      name: {
                        title: t('Template name'),
                        required: true,
                        default: collection
                          ? `${compile(collection?.title || collection?.name)}_${t(componentName)}`
                          : t(componentName),
                        'x-decorator': 'FormItem',
                        'x-component': 'Input',
                      },
                    },
                  }}
                />
              </FormLayout>
            );
          },
          theme,
        ).open({});
        const sdn = createDesignable({
          t,
          api,
          refresh: dn.refresh.bind(dn),
          current: fieldSchema.parent,
        });
        sdn.loadAPIClientEvents();
        const { key } = await saveAsTemplate({
          collectionName,
          resourceName,
          componentName,
          name: values.name,
          uid: fieldSchema['x-uid'],
        });
        sdn.removeWithoutEmit(fieldSchema);
        sdn.insertBeforeEnd({
          type: 'void',
          'x-component': 'BlockTemplate',
          'x-component-props': {
            templateId: key,
          },
        });
      }}
    >
      {t('Save as template')}
    </SchemaSettingsItem>
  );
};

const findGridSchema = (fieldSchema) => {
  return fieldSchema.reduceProperties((buf, s) => {
    if (s['x-component'] === 'FormV2') {
      const f = s.reduceProperties((buf, s) => {
        if (s['x-component'] === 'Grid' || s['x-component'] === 'BlockTemplate') {
          return s;
        }
        return buf;
      }, null);
      if (f) {
        return f;
      }
    }
    return buf;
  }, null);
};

const findBlockTemplateSchema = (fieldSchema) => {
  return fieldSchema.reduceProperties((buf, s) => {
    if (s['x-component'] === 'FormV2') {
      const f = s.reduceProperties((buf, s) => {
        if (s['x-component'] === 'BlockTemplate') {
          return s;
        }
        return buf;
      }, null);
      if (f) {
        return f;
      }
    }
    return buf;
  }, null);
};

export const SchemaSettingsFormItemTemplate = function FormItemTemplate(props) {
  const { insertAdjacentPosition = 'afterBegin', componentName, collectionName, resourceName } = props;
  const { t } = useTranslation();
  const compile = useCompile();
  const { getCollection } = useCollectionManager();
  const { dn, setVisible, template, fieldSchema } = useSchemaSettings();
  const api = useAPIClient();
  const { saveAsTemplate, copyTemplateSchema } = useSchemaTemplateManager();
  const { theme } = useGlobalTheme();

  if (!collectionName) {
    return null;
  }
  if (template) {
    return (
      <SchemaSettingsItem
        title="Convert reference to duplicate"
        onClick={async () => {
          const schema = await copyTemplateSchema(template);
          const templateSchema = findBlockTemplateSchema(fieldSchema);
          const sdn = createDesignable({
            t,
            api,
            refresh: dn.refresh.bind(dn),
            current: templateSchema.parent,
          });
          sdn.loadAPIClientEvents();
          sdn.removeWithoutEmit(templateSchema);
          sdn.insertAdjacent(insertAdjacentPosition, schema, {
            async onSuccess() {
              await api.request({
                url: `/uiSchemas:remove/${templateSchema['x-uid']}`,
              });
            },
          });
          fieldSchema['x-template-key'] = null;
          await api.request({
            url: `uiSchemas:patch`,
            method: 'post',
            data: {
              'x-uid': fieldSchema['x-uid'],
              'x-template-key': null,
            },
          });
          dn.refresh();
        }}
      >
        {t('Convert reference to duplicate')}
      </SchemaSettingsItem>
    );
  }
  return (
    <SchemaSettingsItem
      title="Save as block template"
      onClick={async () => {
        setVisible(false);
        const collection = collectionName && getCollection(collectionName);
        const gridSchema = findGridSchema(fieldSchema);
        const values = await FormDialog(
          t('Save as template'),
          () => {
            const componentTitle = {
              FormItem: t('Form'),
              ReadPrettyFormItem: t('Details'),
            };
            return (
              <FormLayout layout={'vertical'}>
                <SchemaComponent
                  components={{ Input, FormItem }}
                  schema={{
                    type: 'object',
                    properties: {
                      name: {
                        title: t('Template name'),
                        required: true,
                        default: collection
                          ? `${compile(collection?.title || collection?.name)}_${t(
                              componentTitle[componentName] || componentName,
                            )}`
                          : t(componentTitle[componentName] || componentName),
                        'x-decorator': 'FormItem',
                        'x-component': 'Input',
                      },
                    },
                  }}
                />
              </FormLayout>
            );
          },
          theme,
        ).open({});
        const sdn = createDesignable({
          t,
          api,
          refresh: dn.refresh.bind(dn),
          current: gridSchema.parent,
        });
        sdn.loadAPIClientEvents();
        const { key } = await saveAsTemplate({
          collectionName,
          resourceName,
          componentName,
          name: values.name,
          uid: gridSchema['x-uid'],
        });
        sdn.removeWithoutEmit(gridSchema);
        sdn.insertAdjacent(insertAdjacentPosition, {
          type: 'void',
          'x-component': 'BlockTemplate',
          'x-component-props': {
            templateId: key,
          },
        });
        fieldSchema['x-template-key'] = key;
        await api.request({
          url: `uiSchemas:patch`,
          method: 'post',
          data: {
            'x-uid': fieldSchema['x-uid'],
            'x-template-key': key,
          },
        });
      }}
    >
      {t('Save as block template')}
    </SchemaSettingsItem>
  );
};

export interface SchemaSettingsItemProps extends Omit<MenuItemProps, 'title'> {
  title: string;
}
export const SchemaSettingsItem: FC<SchemaSettingsItemProps> = (props) => {
  const { pushMenuItem } = useCollectMenuItems();
  const { collectMenuItem } = useCollectMenuItem();
  const { eventKey, title } = props;
  const { name } = useSchemaSettingsItem();

  if (process.env.NODE_ENV !== 'production' && !title) {
    throw new Error('SchemaSettingsItem must have a title');
  }

  const item = {
    key: title,
    ..._.omit(props, ['children', 'name']),
    eventKey: eventKey as any,
    onClick: (info) => {
      info.domEvent.preventDefault();
      info.domEvent.stopPropagation();
      props?.onClick?.(info);
    },
    style: { minWidth: 120 },
    label: props.children || props.title,
    title: props.title,
  } as MenuProps['items'][0];

  pushMenuItem?.(item);
  collectMenuItem?.(item);
  return null;
};

export interface SchemaSettingsItemGroupProps {
  title: string;
  children: any[];
}
export const SchemaSettingsItemGroup: FC<SchemaSettingsItemGroupProps> = (props) => {
  const { Component, getMenuItems } = useMenuItem();
  const { pushMenuItem } = useCollectMenuItems();
  const key = useMemo(() => uid(), []);
  const item = {
    key,
    type: 'group',
    title: props.title,
    label: props.title,
    children: getMenuItems(() => props.children),
  } as MenuProps['items'][0];

  pushMenuItem(item);
  return <Component />;
};

export interface SchemaSettingsSubMenuProps {
  title: string;
  eventKey?: string;
  children: any;
}

export const SchemaSettingsSubMenu = function SubMenu(props: SchemaSettingsSubMenuProps) {
  const { Component, getMenuItems } = useMenuItem();
  const { pushMenuItem } = useCollectMenuItems();
  const key = useMemo(() => uid(), []);
  const item = {
    key,
    label: props.title,
    title: props.title,
    children: getMenuItems(() => props.children),
  } as MenuProps['items'][0];

  pushMenuItem(item);
  return <Component />;
};

export const SchemaSettingsDivider = function Divider() {
  const { pushMenuItem } = useCollectMenuItems();
  const key = useMemo(() => uid(), []);
  const item = {
    key,
    type: 'divider',
  } as MenuProps['items'][0];

  pushMenuItem(item);
  return null;
};

export interface SchemaSettingsRemoveProps {
  confirm?: ModalFuncProps;
  removeParentsIfNoChildren?: boolean;
  breakRemoveOn?: ISchema | ((s: ISchema) => boolean);
}
export const SchemaSettingsRemove: FC<SchemaSettingsRemoveProps> = (props) => {
  const { confirm, removeParentsIfNoChildren, breakRemoveOn } = props;
  const { dn, template } = useSchemaSettings();
  const { t } = useTranslation();
  const field = useField<Field>();
  const fieldSchema = useFieldSchema();
  const ctx = useBlockTemplateContext();
  const form = useForm();
  const { modal } = App.useApp();
  const { removeActiveFieldName } = useFormActiveFields() || {};

  return (
    <SchemaSettingsItem
      title="Delete"
      eventKey="remove"
      onClick={() => {
        modal.confirm({
          title: t('Delete block'),
          content: t('Are you sure you want to delete it?'),
          ...confirm,
          async onOk() {
            const options = {
              removeParentsIfNoChildren,
              breakRemoveOn,
            };
            if (field?.required) {
              field.required = false;
              fieldSchema['required'] = false;
            }
            if (template && ctx?.dn) {
              await ctx?.dn.remove(null, options);
            } else {
              await dn.remove(null, options);
            }
            await confirm?.onOk?.();
            delete form.values[fieldSchema.name];
            removeActiveFieldName?.(fieldSchema.name as string);
            if (field?.setInitialValue && field?.reset) {
              field.setInitialValue(null);
              field.reset();
            }
          },
        });
      }}
    >
      {t('Delete')}
    </SchemaSettingsItem>
  );
};

interface SchemaSettingsConnectDataBlocksProps {
  type: FilterBlockType;
  emptyDescription?: string;
}

export const SchemaSettingsConnectDataBlocks: FC<SchemaSettingsConnectDataBlocksProps> = (props) => {
  const { type, emptyDescription } = props;
  const fieldSchema = useFieldSchema();
  const { dn } = useDesignable();
  const { t } = useTranslation();
  const collection = useCollection();
  const { inProvider } = useFilterBlock();
  const dataBlocks = useSupportedBlocks(type);
  // eslint-disable-next-line prefer-const
  let { targets = [], uid } = findFilterTargets(fieldSchema);
  const compile = useCompile();
  const { getAllCollectionsInheritChain } = useCollectionManager();

  if (!inProvider) {
    return null;
  }

  const Content = dataBlocks.map((block) => {
    const title = `${compile(block.collection.title)} #${block.uid.slice(0, 4)}`;
    const onHover = () => {
      const dom = block.dom;
      const designer = dom.querySelector('.general-schema-designer') as HTMLElement;
      if (designer) {
        designer.style.display = 'block';
      }
      dom.style.boxShadow = '0 0 10px rgba(0, 0, 0, 0.2)';
      dom.scrollIntoView({
        behavior: 'smooth',
        block: 'center',
      });
    };
    const onLeave = () => {
      const dom = block.dom;
      const designer = dom.querySelector('.general-schema-designer') as HTMLElement;
      if (designer) {
        designer.style.display = null;
      }
      dom.style.boxShadow = 'none';
    };
    if (isSameCollection(block.collection, collection)) {
      return (
        <SchemaSettingsSwitchItem
          key={block.uid}
          title={title}
          checked={targets.some((target) => target.uid === block.uid)}
          onChange={(checked) => {
            if (checked) {
              targets.push({ uid: block.uid });
            } else {
              targets = targets.filter((target) => target.uid !== block.uid);
              block.clearFilter(uid);
            }

            updateFilterTargets(fieldSchema, targets);
            dn.emit('patch', {
              schema: {
                ['x-uid']: uid,
                'x-filter-targets': targets,
              },
            }).catch(error);
            dn.refresh();
          }}
          onMouseEnter={onHover}
          onMouseLeave={onLeave}
        />
      );
    }

    const target = targets.find((target) => target.uid === block.uid);
    // 与筛选区块的数据表具有关系的表
    return (
      <SchemaSettingsSelectItem
        key={block.uid}
        title={title}
        value={target?.field || ''}
        options={[
          ...getSupportFieldsByAssociation(getAllCollectionsInheritChain(collection.name), block).map((field) => {
            return {
              label: compile(field.uiSchema.title) || field.name,
              value: `${field.name}.${getTargetKey(field)}`,
            };
          }),
          ...getSupportFieldsByForeignKey(collection, block).map((field) => {
            return {
              label: `${compile(field.uiSchema.title) || field.name} [${t('Foreign key')}]`,
              value: field.name,
            };
          }),
          {
            label: t('Unconnected'),
            value: '',
          },
        ]}
        onChange={(value) => {
          if (value === '') {
            targets = targets.filter((target) => target.uid !== block.uid);
            block.clearFilter(uid);
          } else {
            targets = targets.filter((target) => target.uid !== block.uid);
            targets.push({ uid: block.uid, field: value });
          }
          updateFilterTargets(fieldSchema, targets);
          dn.emit('patch', {
            schema: {
              ['x-uid']: uid,
              'x-filter-targets': targets,
            },
          });
          dn.refresh();
        }}
        onMouseEnter={onHover}
        onMouseLeave={onLeave}
      />
    );
  });

  return (
    <SchemaSettingsSubMenu title={t('Connect data blocks')}>
      {Content.length ? (
        Content
      ) : (
        <SchemaSettingsItem title="empty">
          <Empty
            style={{ width: 160, padding: '0 1em' }}
            description={emptyDescription}
            image={Empty.PRESENTED_IMAGE_SIMPLE}
          />
        </SchemaSettingsItem>
      )}
    </SchemaSettingsSubMenu>
  );
};

export interface SchemaSettingsSelectItemProps
  extends Omit<SchemaSettingsItemProps, 'onChange' | 'onClick'>,
    Omit<SelectWithTitleProps, 'title' | 'defaultValue'> {
  value?: SelectWithTitleProps['defaultValue'];
}
export const SchemaSettingsSelectItem: FC<SchemaSettingsSelectItemProps> = (props) => {
  const { title, options, value, onChange, ...others } = props;

  return (
    <SchemaSettingsItem title={title} {...others}>
      <SelectWithTitle {...{ title, defaultValue: value, onChange, options }} />
    </SchemaSettingsItem>
  );
};

export type SchemaSettingsCascaderItemProps = CascaderProps<any> & Omit<MenuItemProps, 'title'> & { title: any };
export const SchemaSettingsCascaderItem: FC<SchemaSettingsCascaderItemProps> = (props) => {
  const { title, options, value, onChange, ...others } = props;
  return (
    <SchemaSettingsItem title={title} {...(others as any)}>
      <div style={{ alignItems: 'center', display: 'flex', justifyContent: 'space-between' }}>
        {title}
        <Cascader
          bordered={false}
          defaultValue={value}
          onChange={onChange as any}
          options={options}
          style={{ textAlign: 'right', minWidth: 100 }}
          {...props}
        />
      </div>
    </SchemaSettingsItem>
  );
};

export interface SchemaSettingsSwitchItemProps extends Omit<MenuItemProps, 'onChange'> {
  title: string;
  checked?: boolean;
  onChange?: (v: boolean) => void;
}
export const SchemaSettingsSwitchItem: FC<SchemaSettingsSwitchItemProps> = (props) => {
  const { title, onChange, ...others } = props;
  const [checked, setChecked] = useState(!!props.checked);
  return (
    <SchemaSettingsItem
      title={title}
      {...others}
      onClick={() => {
        onChange?.(!checked);
        setChecked(!checked);
      }}
    >
      <div style={{ alignItems: 'center', display: 'flex', justifyContent: 'space-between' }}>
        {title}
        <Switch size={'small'} checked={checked} style={{ marginLeft: 32 }} />
      </div>
    </SchemaSettingsItem>
  );
};

export interface SchemaSettingsPopupProps extends SchemaSettingsItemProps {
  schema?: ISchema;
}
export const SchemaSettingsPopupItem: FC<SchemaSettingsPopupProps> = (props) => {
  const { schema, ...others } = props;
  const [visible, setVisible] = useState(false);
  const ctx = useContext(SchemaSettingsContext);
  return (
    <ActionContextProvider value={{ visible, setVisible }}>
      <SchemaSettingsItem
        title={props.title}
        {...others}
        onClick={() => {
          // actx.setVisible(false);
          ctx.setVisible(false);
          setVisible(true);
        }}
      >
        {props.children || props.title}
      </SchemaSettingsItem>
      <SchemaComponent
        schema={{
          name: uid(),
          ...schema,
        }}
      />
    </ActionContextProvider>
  );
};

export interface SchemaSettingsActionModalItemProps
  extends SchemaSettingsModalItemProps,
    Omit<SchemaSettingsItemProps, 'onSubmit' | 'onClick'> {
  uid?: string;
  initialSchema?: ISchema;
  schema?: ISchema;
  beforeOpen?: () => void;
  maskClosable?: boolean;
}
export const SchemaSettingsActionModalItem: FC<SchemaSettingsActionModalItemProps> = React.memo((props) => {
  const { title, onSubmit, initialValues, beforeOpen, initialSchema, schema, modalTip, components, scope, ...others } =
    props;
  const [visible, setVisible] = useState(false);
  const [schemaUid, setSchemaUid] = useState<string>(props.uid);
  const { t } = useTranslation();
  const fieldSchema = useFieldSchema();
  const ctx = useContext(SchemaSettingsContext);
  const { dn } = useSchemaSettings();
  const compile = useCompile();
  const api = useAPIClient();
  const upLevelActiveFields = useFormActiveFields();

  const form = useMemo(
    () =>
      createForm({
        initialValues: cloneDeep(initialValues),
        values: cloneDeep(initialValues),
      }),
    [initialValues],
  );

  useEffect(() => {
    form.setInitialValues(cloneDeep(initialValues));
  }, [JSON.stringify(initialValues || {})]);

  const cancelHandler = useCallback(() => {
    setVisible(false);
    form.reset();
  }, [form]);

  const submitHandler = useCallback(async () => {
    await form.submit();
    onSubmit?.(cloneDeep(form.values));
    setVisible(false);
  }, [form, onSubmit]);

  const openAssignedFieldValueHandler = useCallback(async () => {
    if (!schemaUid && initialSchema?.['x-uid']) {
      fieldSchema['x-action-settings'].schemaUid = initialSchema['x-uid'];
      dn.emit('patch', { schema: fieldSchema });
      await api.resource('uiSchemas').insert({ values: initialSchema });
      setSchemaUid(initialSchema['x-uid']);
    }
    if (typeof beforeOpen === 'function') {
      beforeOpen?.();
    }
    ctx.setVisible(false);
    setVisible(true);
  }, [api, ctx, dn, fieldSchema, initialSchema, schemaUid]);

  const onKeyDown = useCallback((e: React.KeyboardEvent<HTMLLIElement>): void => e.stopPropagation(), []);
  return (
    <>
      <SchemaSettingsItem
        title={compile(title)}
        {...others}
        onClick={openAssignedFieldValueHandler}
        onKeyDown={onKeyDown}
      >
        {props.children || props.title}
      </SchemaSettingsItem>
      {createPortal(
        <Modal
          width={'50%'}
          title={compile(title)}
          {...others}
          destroyOnClose
          open={visible}
          onCancel={cancelHandler}
          footer={
            <Space>
              <Button onClick={cancelHandler}>{t('Cancel')}</Button>
              <Button type="primary" onClick={submitHandler}>
                {t('Submit')}
              </Button>
            </Space>
          }
        >
          <FormActiveFieldsProvider name="form" getActiveFieldsName={upLevelActiveFields?.getActiveFieldsName}>
            <FormProvider form={form}>
              <FormLayout layout={'vertical'}>
                {modalTip && <Alert message={modalTip} />}
                {modalTip && <br />}
                {visible && schemaUid && (
                  <RemoteSchemaComponent noForm components={components} scope={scope} uid={schemaUid} />
                )}
                {visible && schema && <SchemaComponent components={components} scope={scope} schema={schema} />}
              </FormLayout>
            </FormProvider>
          </FormActiveFieldsProvider>
        </Modal>,
        document.body,
      )}
    </>
  );
});
SchemaSettingsActionModalItem.displayName = 'SchemaSettingsActionModalItem';

export interface SchemaSettingsModalItemProps {
  title: string;
  onSubmit: (values: any) => void;
  initialValues?: any;
  schema?: ISchema | (() => ISchema);
  modalTip?: string;
  components?: any;
  hidden?: boolean;
  scope?: any;
  effects?: any;
  width?: string | number;
  children?: ReactNode;
  asyncGetInitialValues?: () => Promise<any>;
  eventKey?: string;
  hide?: boolean;
}
export const SchemaSettingsModalItem: FC<SchemaSettingsModalItemProps> = (props) => {
  const {
    hidden,
    title,
    components,
    scope,
    effects,
    onSubmit,
    asyncGetInitialValues,
    initialValues,
    width = 'fit-content',
    ...others
  } = props;
  const options = useContext(SchemaOptionsContext);
  const collection = useCollection();
  const apiClient = useAPIClient();
  const { theme } = useGlobalTheme();
  const ctx = useBlockRequestContext();
  const upLevelActiveFields = useFormActiveFields();
  const { locale } = useContext(ConfigProvider.ConfigContext);
<<<<<<< HEAD
  const dataSourceName = useCollectionDataSourceName();
  const record = useRecordV2(false);

  // 解决变量`当前对象`值在弹窗中丢失的问题
  const { formValue: subFormValue } = useSubFormValue();
=======
  const dm = useDataSourceManagerV2();
  const dataSourceKey = useDataSourceKey();
>>>>>>> 8fb099f5

  if (hidden) {
    return null;
  }
  return (
    <SchemaSettingsItem
      title={title}
      {...others}
      onClick={async () => {
        const values = asyncGetInitialValues ? await asyncGetInitialValues() : initialValues;
        const schema = _.isFunction(props.schema) ? props.schema() : props.schema;
        FormDialog(
          { title: schema.title || title, width },
          () => {
            return (
<<<<<<< HEAD
              <RecordProviderV2 record={record}>
                <SubFormProvider value={subFormValue}>
                  <FormActiveFieldsProvider name="form" getActiveFieldsName={upLevelActiveFields?.getActiveFieldsName}>
                    <Router location={location} navigator={null}>
                      <BlockRequestContext.Provider value={ctx}>
                        <CollectionManagerProviderV2 collectionManager={cm}>
                          <CollectionDataSourceProvider dataSource={dataSourceName}>
                            <CollectionProvider allowNull name={collection.name}>
                              <SchemaComponentOptions scope={options.scope} components={options.components}>
                                <FormLayout
                                  layout={'vertical'}
                                  className={css`
                                    // screen > 576px
                                    @media (min-width: 576px) {
                                      min-width: 520px;
                                    }

                                    // screen <= 576px
                                    @media (max-width: 576px) {
                                      min-width: 320px;
                                    }
                                  `}
                                >
                                  <APIClientProvider apiClient={apiClient}>
                                    <ConfigProvider locale={locale}>
                                      <SchemaComponent components={components} scope={scope} schema={schema} />
                                    </ConfigProvider>
                                  </APIClientProvider>
                                </FormLayout>
                              </SchemaComponentOptions>
                            </CollectionProvider>
                          </CollectionDataSourceProvider>
                        </CollectionManagerProviderV2>
                      </BlockRequestContext.Provider>
                    </Router>
                  </FormActiveFieldsProvider>
                </SubFormProvider>
              </RecordProviderV2>
=======
              <FormActiveFieldsProvider name="form" getActiveFieldsName={upLevelActiveFields?.getActiveFieldsName}>
                <Router location={location} navigator={null}>
                  <BlockRequestContext.Provider value={ctx}>
                    <DataSourceApplicationProvider dataSourceManager={dm} dataSource={dataSourceKey}>
                      <CollectionProvider allowNull name={collection.name}>
                        <SchemaComponentOptions scope={options.scope} components={options.components}>
                          <FormLayout
                            layout={'vertical'}
                            className={css`
                              // screen > 576px
                              @media (min-width: 576px) {
                                min-width: 520px;
                              }

                              // screen <= 576px
                              @media (max-width: 576px) {
                                min-width: 320px;
                              }
                            `}
                          >
                            <APIClientProvider apiClient={apiClient}>
                              <ConfigProvider locale={locale}>
                                <SchemaComponent components={components} scope={scope} schema={schema} />
                              </ConfigProvider>
                            </APIClientProvider>
                          </FormLayout>
                        </SchemaComponentOptions>
                      </CollectionProvider>
                    </DataSourceApplicationProvider>
                  </BlockRequestContext.Provider>
                </Router>
              </FormActiveFieldsProvider>
>>>>>>> 8fb099f5
            );
          },
          theme,
        )
          .open({
            initialValues: values,
            effects,
          })
          .then((values) => {
            onSubmit(values);
            return values;
          })
          .catch((err) => {
            console.error(err);
          });
      }}
    >
      {props.children || props.title}
    </SchemaSettingsItem>
  );
};

export const SchemaSettingsBlockTitleItem = function BlockTitleItem() {
  const field = useField();
  const fieldSchema = useFieldSchema();
  const { dn } = useDesignable();
  const { t } = useTranslation();

  return (
    <SchemaSettingsModalItem
      title={t('Edit block title')}
      schema={
        {
          type: 'object',
          title: t('Edit block title'),
          properties: {
            title: {
              title: t('Block title'),
              type: 'string',
              default: fieldSchema?.['x-component-props']?.['title'],
              'x-decorator': 'FormItem',
              'x-component': 'Input',
            },
          },
        } as ISchema
      }
      onSubmit={({ title }) => {
        const componentProps = fieldSchema['x-component-props'] || {};
        componentProps.title = title;
        fieldSchema['x-component-props'] = componentProps;
        field.componentProps.title = title;
        dn.emit('patch', {
          schema: {
            ['x-uid']: fieldSchema['x-uid'],
            'x-component-props': fieldSchema['x-component-props'],
          },
        });
        dn.refresh();
      }}
    />
  );
};

export const SchemaSettingsDefaultSortingRules = function DefaultSortingRules(props) {
  const { path = 'x-component-props.params.sort' } = props;
  const { t } = useTranslation();
  const { dn } = useDesignable();

  const fieldSchema = useFieldSchema();
  const field = useField();
  const title = props.title || t('Set default sorting rules');
  const { name } = useCollection();
  const defaultSort = get(fieldSchema, path) || [];
  const sort = defaultSort?.map((item: string) => {
    return item.startsWith('-')
      ? {
          field: item.substring(1),
          direction: 'desc',
        }
      : {
          field: item,
          direction: 'asc',
        };
  });
  const sortFields = useSortFields(props.name || name);

  const onSubmit = async ({ sort }) => {
    if (props?.onSubmit) {
      return props.onSubmit({ sort });
    }
    const value = sort.map((item) => {
      return item.direction === 'desc' ? `-${item.field}` : item.field;
    });
    set(
      field,
      path.replace('x-component-props', 'componentProps').replace('x-decorator-props', 'decoratorProps'),
      value,
    );

    set(fieldSchema, path, value);
    await dn.emit('patch', {
      schema: fieldSchema,
    });
    return props.onSubmitAfter?.();
  };

  return (
    <SchemaSettingsModalItem
      title={title}
      components={{ ArrayItems }}
      schema={
        {
          type: 'object',
          title,
          properties: {
            sort: {
              type: 'array',
              default: sort,
              'x-component': 'ArrayItems',
              'x-decorator': 'FormItem',
              items: {
                type: 'object',
                properties: {
                  space: {
                    type: 'void',
                    'x-component': 'Space',
                    properties: {
                      sort: {
                        type: 'void',
                        'x-decorator': 'FormItem',
                        'x-component': 'ArrayItems.SortHandle',
                      },
                      field: {
                        type: 'string',
                        enum: sortFields,
                        required: true,
                        'x-decorator': 'FormItem',
                        'x-component': 'Select',
                        'x-component-props': {
                          style: {
                            width: 260,
                          },
                        },
                      },
                      direction: {
                        type: 'string',
                        'x-decorator': 'FormItem',
                        'x-component': 'Radio.Group',
                        'x-component-props': {
                          optionType: 'button',
                        },
                        enum: [
                          {
                            label: t('ASC'),
                            value: 'asc',
                          },
                          {
                            label: t('DESC'),
                            value: 'desc',
                          },
                        ],
                      },
                      remove: {
                        type: 'void',
                        'x-decorator': 'FormItem',
                        'x-component': 'ArrayItems.Remove',
                      },
                    },
                  },
                },
              },
              properties: {
                add: {
                  type: 'void',
                  title: t('Add sort field'),
                  'x-component': 'ArrayItems.Addition',
                },
              },
            },
          },
        } as ISchema
      }
      onSubmit={onSubmit}
    />
  );
};

export const SchemaSettingsLinkageRules = function LinkageRules(props) {
  const { collectionName } = props;
  const fieldSchema = useFieldSchema();
  const { form } = useFormBlockContext();
  const { dn } = useDesignable();
  const { t } = useTranslation();
  const { getTemplateById } = useSchemaTemplateManager();
  const variables = useVariables();
  const localVariables = useLocalVariables();
  const record = useRecord();
  const { type: formBlockType } = useFormBlockType();
  const type = props?.type || ['Action', 'Action.Link'].includes(fieldSchema['x-component']) ? 'button' : 'field';
  const gridSchema = findGridSchema(fieldSchema) || fieldSchema;
  const schema = useMemo<ISchema>(
    () => ({
      type: 'object',
      title: t('Linkage rules'),
      properties: {
        fieldReaction: {
          'x-component': FormLinkageRules,
          'x-component-props': {
            useProps: () => {
              const options = useLinkageCollectionFilterOptions(collectionName);
              return {
                options,
                defaultValues: gridSchema?.['x-linkage-rules'] || fieldSchema?.['x-linkage-rules'],
                type,
                linkageOptions: useLinkageCollectionFieldOptions(collectionName),
                collectionName,
                form,
                variables,
                localVariables,
                record,
                formBlockType,
              };
            },
          },
        },
      },
    }),
    [collectionName, fieldSchema, form, gridSchema, localVariables, record, t, type, variables],
  );
  const components = useMemo(() => ({ ArrayCollapse, FormLayout }), []);
  const onSubmit = useCallback(
    (v) => {
      const rules = [];
      for (const rule of v.fieldReaction.rules) {
        rules.push(_.pickBy(rule, _.identity));
      }
      const templateId = gridSchema['x-component'] === 'BlockTemplate' && gridSchema['x-component-props'].templateId;
      const uid = (templateId && getTemplateById(templateId).uid) || gridSchema['x-uid'];
      const schema = {
        ['x-uid']: uid,
      };

      gridSchema['x-linkage-rules'] = rules;
      schema['x-linkage-rules'] = rules;
      dn.emit('patch', {
        schema,
      });
      dn.refresh();
    },
    [dn, getTemplateById, gridSchema],
  );

  return (
    <SchemaSettingsModalItem
      title={t('Linkage rules')}
      components={components}
      width={770}
      schema={schema}
      onSubmit={onSubmit}
    />
  );
};

export const useDataTemplates = (schema?: Schema) => {
  const fieldSchema = useFieldSchema();

  if (schema) {
    return {
      templateData: _.cloneDeep(schema['x-data-templates']),
    };
  }

  const formSchema = findFormBlock(fieldSchema) || fieldSchema;
  return {
    templateData: _.cloneDeep(formSchema?.['x-data-templates']),
  };
};

export const SchemaSettingsDataTemplates = function DataTemplates(props) {
  const designerCtx = useContext(SchemaComponentContext);
  const { collectionName } = props;
  const fieldSchema = useFieldSchema();
  const { dn } = useDesignable();
  const { t } = useTranslation();
  const formSchema = findFormBlock(fieldSchema) || fieldSchema;
  const { templateData } = useDataTemplates();
  const schema = useMemo(
    () => ({
      type: 'object',
      title: t('Form data templates'),
      properties: {
        fieldReaction: {
          'x-decorator': (props) => <FlagProvider {...props} isInFormDataTemplate />,
          'x-component': FormDataTemplates,
          'x-component-props': {
            designerCtx,
            formSchema,
            useProps: () => {
              return {
                defaultValues: templateData,
                collectionName,
              };
            },
          },
        },
      },
    }),
    [templateData],
  );
  const onSubmit = useCallback((v) => {
    const data = { ...(formSchema['x-data-templates'] || {}), ...v.fieldReaction };
    // 当 Tree 组件开启 checkStrictly 属性时，会导致 checkedKeys 的值是一个对象，而不是数组，所以这里需要转换一下以支持旧版本
    data.items.forEach((item) => {
      item.fields = Array.isArray(item.fields) ? item.fields : item.fields.checked;
    });

    const schema = {
      ['x-uid']: formSchema['x-uid'],
      ['x-data-templates']: data,
    };
    formSchema['x-data-templates'] = data;
    dn.emit('patch', {
      schema,
    });
    dn.refresh();
  }, []);
  const title = useMemo(() => t('Form data templates'), []);
  const components = useMemo(() => ({ ArrayCollapse, FormLayout }), []);

  return (
    <SchemaSettingsModalItem title={title} components={components} width={770} schema={schema} onSubmit={onSubmit} />
  );
};

export const SchemaSettingsEnableChildCollections = function EnableChildCollectionsItem(props) {
  const { collectionName } = props;
  const fieldSchema = useFieldSchema();
  const field = useField();
  const { dn } = useDesignable();
  const { t } = useTranslation();
  const allowAddToCurrent = fieldSchema?.['x-allow-add-to-current'];
  const { getCollectionJoinField } = useCollectionManager();
  const ctx = useBlockRequestContext();
  const collectionField = getCollectionJoinField(fieldSchema?.parent?.['x-collection-field']) || {};
  const isAssocationAdd = fieldSchema?.parent?.['x-component'] === 'CollectionField';
  return (
    <SchemaSettingsModalItem
      title={t('Enable child collections')}
      components={{ ArrayItems, FormLayout }}
      scope={{ isAssocationAdd }}
      schema={
        {
          type: 'object',
          title: t('Enable child collections'),
          properties: {
            enableChildren: {
              'x-component': EnableChildCollections,
              'x-component-props': {
                useProps: () => {
                  return {
                    defaultValues: fieldSchema?.['x-enable-children'],
                    collectionName,
                  };
                },
              },
            },
            allowAddToCurrent: {
              type: 'boolean',
              'x-content': "{{t('Allow adding records to the current collection')}}",
              'x-decorator': 'FormItem',
              'x-component': 'Checkbox',
              default: allowAddToCurrent === undefined ? true : allowAddToCurrent,
            },
            linkageFromForm: {
              type: 'string',
              title: "{{t('Linkage with form fields')}}",
              'x-visible': '{{isAssocationAdd}}',
              'x-decorator': 'FormItem',
              'x-component': ChildDynamicComponent,
              'x-component-props': {
                rootCollection: ctx.props.collection || ctx.props.resource,
                collectionField,
              },
              default: fieldSchema?.['x-component-props']?.['linkageFromForm'],
            },
          },
        } as ISchema
      }
      onSubmit={(v) => {
        const enableChildren = [];
        for (const item of v.enableChildren.childrenCollections) {
          enableChildren.push(_.pickBy(item, _.identity));
        }
        const uid = fieldSchema['x-uid'];
        const schema = {
          ['x-uid']: uid,
        };
        fieldSchema['x-enable-children'] = enableChildren;
        fieldSchema['x-allow-add-to-current'] = v.allowAddToCurrent;
        fieldSchema['x-component-props'] = {
          ...fieldSchema['x-component-props'],
          component: 'CreateRecordAction',
          linkageFromForm: v?.linkageFromForm,
        };
        schema['x-enable-children'] = enableChildren;
        schema['x-allow-add-to-current'] = v.allowAddToCurrent;
        schema['x-component-props'] = {
          ...fieldSchema['x-component-props'],
          component: 'CreateRecordAction',
          linkageFromForm: v?.linkageFromForm,
        };
        field.componentProps['linkageFromForm'] = v.linkageFromForm;
        dn.emit('patch', {
          schema,
        });
        dn.refresh();
      }}
    />
  );
};

export const SchemaSettingsDateFormat = function DateFormatConfig(props: { fieldSchema: Schema }) {
  const { fieldSchema } = props;
  const field = useField();
  const { dn } = useDesignable();
  const { t } = useTranslation();
  const { getCollectionJoinField } = useCollectionManager();
  const collectionField = getCollectionJoinField(fieldSchema?.['x-collection-field']) || {};
  const isShowTime = fieldSchema?.['x-component-props']?.showTime;
  const dateFormatDefaultValue =
    fieldSchema?.['x-component-props']?.dateFormat ||
    collectionField?.uiSchema?.['x-component-props']?.dateFormat ||
    'YYYY-MM-DD';
  const timeFormatDefaultValue =
    fieldSchema?.['x-component-props']?.timeFormat || collectionField?.uiSchema?.['x-component-props']?.timeFormat;
  return (
    <SchemaSettingsModalItem
      title={t('Date display format')}
      schema={
        {
          type: 'object',
          properties: {
            dateFormat: {
              type: 'string',
              title: '{{t("Date format")}}',
              'x-component': ExpiresRadio,
              'x-decorator': 'FormItem',
              'x-decorator-props': {},
              'x-component-props': {
                className: css`
                  .ant-radio-wrapper {
                    display: flex;
                    margin: 5px 0px;
                  }
                `,
                defaultValue: 'dddd',
                formats: ['MMMMM Do YYYY', 'YYYY-MM-DD', 'MM/DD/YY', 'YYYY/MM/DD', 'DD/MM/YYYY'],
              },
              default: dateFormatDefaultValue,
              enum: [
                {
                  label: DateFormatCom({ format: 'MMMMM Do YYYY' }),
                  value: 'MMMMM Do YYYY',
                },
                {
                  label: DateFormatCom({ format: 'YYYY-MM-DD' }),
                  value: 'YYYY-MM-DD',
                },
                {
                  label: DateFormatCom({ format: 'MM/DD/YY' }),
                  value: 'MM/DD/YY',
                },
                {
                  label: DateFormatCom({ format: 'YYYY/MM/DD' }),
                  value: 'YYYY/MM/DD',
                },
                {
                  label: DateFormatCom({ format: 'DD/MM/YYYY' }),
                  value: 'DD/MM/YYYY',
                },
                {
                  label: 'custom',
                  value: 'custom',
                },
              ],
            },
            showTime: {
              default:
                isShowTime === undefined ? collectionField?.uiSchema?.['x-component-props']?.showTime : isShowTime,
              type: 'boolean',
              'x-decorator': 'FormItem',
              'x-component': 'Checkbox',
              'x-content': '{{t("Show time")}}',
              'x-reactions': [
                `{{(field) => {
              field.query('.timeFormat').take(f => {
                f.display = field.value ? 'visible' : 'none';
              });
            }}}`,
              ],
            },
            timeFormat: {
              type: 'string',
              title: '{{t("Time format")}}',
              'x-component': ExpiresRadio,
              'x-decorator': 'FormItem',
              'x-decorator-props': {
                className: css`
                  margin-bottom: 0px;
                `,
              },
              'x-component-props': {
                className: css`
                  color: red;
                  .ant-radio-wrapper {
                    display: flex;
                    margin: 5px 0px;
                  }
                `,
                defaultValue: 'h:mm a',
                formats: ['hh:mm:ss a', 'HH:mm:ss'],
                timeFormat: true,
              },
              default: timeFormatDefaultValue,
              enum: [
                {
                  label: DateFormatCom({ format: 'hh:mm:ss a' }),
                  value: 'hh:mm:ss a',
                },
                {
                  label: DateFormatCom({ format: 'HH:mm:ss' }),
                  value: 'HH:mm:ss',
                },
                {
                  label: 'custom',
                  value: 'custom',
                },
              ],
            },
          },
        } as ISchema
      }
      onSubmit={(data) => {
        const schema = {
          ['x-uid']: fieldSchema['x-uid'],
        };
        schema['x-component-props'] = fieldSchema['x-component-props'] || {};
        fieldSchema['x-component-props'] = {
          ...(fieldSchema['x-component-props'] || {}),
          ...data,
        };
        schema['x-component-props'] = fieldSchema['x-component-props'];
        field.componentProps = fieldSchema['x-component-props'];
        //子表格/表格区块
        const parts = (field.path.entire as string).split('.');
        parts.pop();
        const modifiedString = parts.join('.');
        field.query(`${modifiedString}.*[0:].${fieldSchema.name}`).forEach((f) => {
          f.setComponentProps({ ...data });
        });
        dn.emit('patch', {
          schema,
        });
        dn.refresh();
      }}
    />
  );
};

const defaultInputStyle = css`
  & > .nb-form-item {
    flex: 1;
  }
`;

export const findParentFieldSchema = (fieldSchema: Schema) => {
  let parent = fieldSchema.parent;
  while (parent) {
    if (parent['x-component'] === 'CollectionField') {
      return parent;
    }
    parent = parent.parent;
  }
};

export const SchemaSettingsDefaultValue = function DefaultValueConfigure(props: { fieldSchema?: Schema }) {
  const currentSchema = useFieldSchema();
  const fieldSchema = props?.fieldSchema ?? currentSchema;
  const field: Field = useField();
  const { dn } = useDesignable();
  const { t } = useTranslation();
  const actionCtx = useActionContext();
  let targetField;

  const { getField } = useCollection();
  const { getCollectionJoinField, getCollectionFields, getAllCollectionsInheritChain } = useCollectionManager();
  const variables = useVariables();
  const localVariables = useLocalVariables();
  const collection = useCollection();
  const record = useRecord();
  const { form } = useFormBlockContext();
  const { getFields } = useCollectionFilterOptionsV2(collection);
  const { isInSubForm, isInSubTable } = useFlag() || {};

  const { name } = collection;
  const collectionField = useMemo(
    () => getField(fieldSchema['name']) || getCollectionJoinField(fieldSchema['x-collection-field']),
    [fieldSchema, getCollectionJoinField, getField],
  );
  const fieldSchemaWithoutRequired = _.omit(fieldSchema, 'required');
  if (collectionField?.target) {
    targetField = getCollectionJoinField(
      `${collectionField.target}.${fieldSchema['x-component-props']?.fieldNames?.label || 'id'}`,
    );
  }

  const parentFieldSchema = collectionField?.interface === 'm2o' && findParentFieldSchema(fieldSchema);
  const parentCollectionField = parentFieldSchema && getCollectionJoinField(parentFieldSchema?.['x-collection-field']);
  const tableCtx = useTableBlockContext();
  const isAllowContextVariable =
    actionCtx?.fieldSchema?.['x-action'] === 'customize:create' &&
    (collectionField?.interface === 'm2m' ||
      (parentCollectionField?.type === 'hasMany' && collectionField?.interface === 'm2o'));

  const returnScope = useCallback(
    (scope: Option[]) => {
      const currentForm = scope.find((item) => item.value === '$nForm');
      const fields = getCollectionFields(name);

      // fix https://nocobase.height.app/T-1355
      // 工作流人工节点的 `自定义表单` 区块，与其它表单区块不同，根据它的数据表名称，获取到的字段列表为空，所以需要在这里特殊处理一下
      if (!fields?.length && currentForm) {
        currentForm.children = formatVariableScop(getFields());
      }

      return scope;
    },
    [getFields, name],
  );

  const DefaultValueComponent: any = useMemo(() => {
    return {
      ArrayCollapse,
      FormLayout,
      VariableInput: (props) => {
        return (
          <FlagProvider isInSubForm={isInSubForm} isInSubTable={isInSubTable} isInSetDefaultValueDialog>
            <VariableInput {...props} />
          </FlagProvider>
        );
      },
    };
  }, [isInSubForm, isInSubTable]);

  const schema = useMemo(() => {
    return {
      type: 'object',
      title: t('Set default value'),
      properties: {
        default: {
          'x-decorator': 'FormItem',
          'x-component': 'VariableInput',
          'x-component-props': {
            ...(fieldSchema?.['x-component-props'] || {}),
            collectionField,
            contextCollectionName: isAllowContextVariable && tableCtx.collection,
            schema: collectionField?.uiSchema,
            targetFieldSchema: fieldSchema,
            className: defaultInputStyle,
            form,
            record,
            returnScope,
            shouldChange: getShouldChange({
              collectionField,
              variables,
              localVariables,
              getAllCollectionsInheritChain,
            }),
            renderSchemaComponent: function Com(props) {
              const s = _.cloneDeep(fieldSchemaWithoutRequired) || ({} as Schema);
              s.title = '';
              s.name = 'default';
              s['x-read-pretty'] = false;
              s['x-disabled'] = false;

              const defaultValue = getFieldDefaultValue(s, collectionField);

              if (collectionField.target && s['x-component-props']) {
                s['x-component-props'].mode = 'Select';
              }

              if (collectionField?.uiSchema.type) {
                s.type = collectionField.uiSchema.type;
              }

              if (collectionField?.uiSchema['x-component'] === 'Checkbox') {
                s['x-component-props'].defaultChecked = defaultValue;

                // 在这里如果不设置 type 为 void，会导致设置的默认值不生效
                // 但是我不知道为什么必须要设置为 void ？
                s.type = 'void';
              }

              const schema = {
                ...(s || {}),
                'x-decorator': 'FormItem',
                'x-component-props': {
                  ...s['x-component-props'],
                  collectionName: collectionField?.collectionName,
                  targetField,
                  onChange: props.onChange,
                  defaultValue: isVariable(defaultValue) ? '' : defaultValue,
                  style: {
                    width: '100%',
                    verticalAlign: 'top',
                    minWidth: '200px',
                  },
                },
                default: isVariable(defaultValue) ? '' : defaultValue,
              } as ISchema;

              return (
                <FormProvider>
                  <SchemaComponent schema={schema} />
                </FormProvider>
              );
            },
          },
          title: t('Default value'),
          default: getFieldDefaultValue(fieldSchema, collectionField),
        },
      },
    } as ISchema;
  }, [
    collectionField,
    fieldSchema,
    fieldSchemaWithoutRequired,
    form,
    getAllCollectionsInheritChain,
    isAllowContextVariable,
    localVariables,
    record,
    returnScope,
    t,
    tableCtx.collection,
    targetField,
    variables,
  ]);

  const handleSubmit: (values: any) => void = useCallback(
    (v) => {
      const schema: ISchema = {
        ['x-uid']: fieldSchema['x-uid'],
      };
      fieldSchema.default = v.default;
      if (!v.default && v.default !== 0) {
        field.value = null;
      }
      schema.default = v.default;
      dn.emit('patch', {
        schema,
        currentSchema,
      });
    },
    [currentSchema, dn, field, fieldSchema],
  );

  return (
    <SchemaSettingsModalItem
      title={t('Set default value')}
      components={DefaultValueComponent}
      width={800}
      schema={schema}
      onSubmit={handleSubmit}
    />
  );
};

export const SchemaSettingsSortingRule = function SortRuleConfigure(props) {
  const field = useField();
  const { dn } = useDesignable();
  const { t } = useTranslation();
  const currentSchema = useFieldSchema();
  const { getField } = useCollection();
  const { getCollectionJoinField } = useCollectionManager();
  const fieldSchema = props?.fieldSchema ?? currentSchema;
  const collectionField = getField(fieldSchema['name']) || getCollectionJoinField(fieldSchema['x-collection-field']);
  const sortFields = useSortFields(collectionField?.target);
  const defaultSort = fieldSchema['x-component-props']?.service?.params?.sort || [];
  const sort = defaultSort?.map((item: string) => {
    return item?.startsWith('-')
      ? {
          field: item.substring(1),
          direction: 'desc',
        }
      : {
          field: item,
          direction: 'asc',
        };
  });
  return (
    <SchemaSettingsModalItem
      title={t('Set default sorting rules')}
      components={{ ArrayItems }}
      schema={
        {
          type: 'object',
          title: t('Set default sorting rules'),
          properties: {
            sort: {
              type: 'array',
              default: sort,
              'x-component': 'ArrayItems',
              'x-decorator': 'FormItem',
              items: {
                type: 'object',
                properties: {
                  space: {
                    type: 'void',
                    'x-component': 'Space',
                    properties: {
                      sort: {
                        type: 'void',
                        'x-decorator': 'FormItem',
                        'x-component': 'ArrayItems.SortHandle',
                      },
                      field: {
                        type: 'string',
                        enum: sortFields,
                        required: true,
                        'x-decorator': 'FormItem',
                        'x-component': 'Select',
                        'x-component-props': {
                          style: {
                            width: 260,
                          },
                        },
                      },
                      direction: {
                        type: 'string',
                        'x-decorator': 'FormItem',
                        'x-component': 'Radio.Group',
                        'x-component-props': {
                          optionType: 'button',
                        },
                        enum: [
                          {
                            label: t('ASC'),
                            value: 'asc',
                          },
                          {
                            label: t('DESC'),
                            value: 'desc',
                          },
                        ],
                      },
                      remove: {
                        type: 'void',
                        'x-decorator': 'FormItem',
                        'x-component': 'ArrayItems.Remove',
                      },
                    },
                  },
                },
              },
              properties: {
                add: {
                  type: 'void',
                  title: t('Add sort field'),
                  'x-component': 'ArrayItems.Addition',
                },
              },
            },
          },
        } as ISchema
      }
      onSubmit={({ sort }) => {
        const sortArr = sort.map((item) => {
          return item.direction === 'desc' ? `-${item.field}` : item.field;
        });
        _.set(field.componentProps, 'service.params.sort', sortArr);
        props?.onSubmitCallBack?.(sortArr);
        fieldSchema['x-component-props'] = field.componentProps;
        dn.emit('patch', {
          schema: {
            ['x-uid']: fieldSchema['x-uid'],
            'x-component-props': field.componentProps,
          },
        });
      }}
    />
  );
};

export const SchemaSettingsDataScope: FC<DataScopeProps> = function DataScopeConfigure(props) {
  const { t } = useTranslation();
  const { getFields } = useCollectionFilterOptionsV2(props.collectionName);
  const record = useRecord();
  const { form } = useFormBlockContext();
  const variables = useVariables();
  const localVariables = useLocalVariables();
  const { getAllCollectionsInheritChain } = useCollectionManager();
  const { isInSubForm, isInSubTable } = useFlag() || {};

  const dynamicComponent = useCallback(
    (props: DynamicComponentProps) => {
      return (
        <DatePickerProvider value={{ utc: false }}>
          <VariableInput
            {...props}
            form={form}
            record={record}
            shouldChange={getShouldChange({
              collectionField: props.collectionField,
              variables,
              localVariables,
              getAllCollectionsInheritChain,
            })}
          />
        </DatePickerProvider>
      );
    },
    [form, getAllCollectionsInheritChain, localVariables, record, variables],
  );

  const getSchema = () => {
    return {
      type: 'object',
      title: t('Set the data scope'),
      properties: {
        filter: {
          enum: props.collectionFilterOption || getFields(),
          'x-decorator': (props) => (
            <BaseVariableProvider {...props}>
              <FlagProvider isInSubForm={isInSubForm} isInSubTable={isInSubTable}>
                {props.children}
              </FlagProvider>
            </BaseVariableProvider>
          ),
          'x-decorator-props': {
            isDisabled,
          },
          'x-component': 'Filter',
          'x-component-props': {
            collectionName: props.collectionName,
            dynamicComponent: props.dynamicComponent || dynamicComponent,
          },
        },
      },
    };
  };

  return (
    <SchemaSettingsModalItem
      title={t('Set the data scope')}
      initialValues={{ filter: props.defaultFilter }}
      schema={getSchema as () => ISchema}
      onSubmit={props.onSubmit}
    />
  );
};

// 是否是系统字段
export const isSystemField = (collectionField: CollectionFieldOptions, getInterface) => {
  const i = getInterface?.(collectionField?.interface);
  return i?.group === 'systemInfo';
};

export const isPatternDisabled = (fieldSchema: Schema) => {
  return fieldSchema?.['x-component-props']?.['pattern-disable'] == true;
};

function getFieldDefaultValue(fieldSchema: ISchema, collectionField: CollectionFieldOptions) {
  const result = fieldSchema?.default ?? collectionField?.defaultValue;
  return result;
}

function isDisabled(params: IsDisabledParams) {
  const { option, collectionField, uiSchema } = params;

  if (!uiSchema || !collectionField) {
    return true;
  }

  // json 类型的字段，允许设置任意类型的值
  if (collectionField.interface === 'json') {
    return false;
  }

  // 数据范围支持选择 `对多` 、`对一` 的关系字段
  if (option.target) {
    return false;
  }

  if (['input', 'markdown', 'richText', 'textarea', 'username'].includes(collectionField.interface)) {
    return !['string', 'number'].includes(option.schema?.type);
  }

  if (collectionField.interface && option.interface) {
    return collectionField.interface !== option.interface;
  }

  if (uiSchema?.['x-component'] !== option.schema?.['x-component']) {
    return true;
  }

  return false;
}<|MERGE_RESOLUTION|>--- conflicted
+++ resolved
@@ -970,16 +970,12 @@
   const ctx = useBlockRequestContext();
   const upLevelActiveFields = useFormActiveFields();
   const { locale } = useContext(ConfigProvider.ConfigContext);
-<<<<<<< HEAD
-  const dataSourceName = useCollectionDataSourceName();
+  const dm = useDataSourceManagerV2();
+  const dataSourceKey = useDataSourceKey();
   const record = useRecordV2(false);
 
   // 解决变量`当前对象`值在弹窗中丢失的问题
   const { formValue: subFormValue } = useSubFormValue();
-=======
-  const dm = useDataSourceManagerV2();
-  const dataSourceKey = useDataSourceKey();
->>>>>>> 8fb099f5
 
   if (hidden) {
     return null;
@@ -995,79 +991,42 @@
           { title: schema.title || title, width },
           () => {
             return (
-<<<<<<< HEAD
               <RecordProviderV2 record={record}>
                 <SubFormProvider value={subFormValue}>
                   <FormActiveFieldsProvider name="form" getActiveFieldsName={upLevelActiveFields?.getActiveFieldsName}>
                     <Router location={location} navigator={null}>
                       <BlockRequestContext.Provider value={ctx}>
-                        <CollectionManagerProviderV2 collectionManager={cm}>
-                          <CollectionDataSourceProvider dataSource={dataSourceName}>
-                            <CollectionProvider allowNull name={collection.name}>
-                              <SchemaComponentOptions scope={options.scope} components={options.components}>
-                                <FormLayout
-                                  layout={'vertical'}
-                                  className={css`
-                                    // screen > 576px
-                                    @media (min-width: 576px) {
-                                      min-width: 520px;
-                                    }
-
-                                    // screen <= 576px
-                                    @media (max-width: 576px) {
-                                      min-width: 320px;
-                                    }
-                                  `}
-                                >
-                                  <APIClientProvider apiClient={apiClient}>
-                                    <ConfigProvider locale={locale}>
-                                      <SchemaComponent components={components} scope={scope} schema={schema} />
-                                    </ConfigProvider>
-                                  </APIClientProvider>
-                                </FormLayout>
-                              </SchemaComponentOptions>
-                            </CollectionProvider>
-                          </CollectionDataSourceProvider>
-                        </CollectionManagerProviderV2>
+                        <DataSourceApplicationProvider dataSourceManager={dm} dataSource={dataSourceKey}>
+                          <CollectionProvider allowNull name={collection.name}>
+                            <SchemaComponentOptions scope={options.scope} components={options.components}>
+                              <FormLayout
+                                layout={'vertical'}
+                                className={css`
+                                  // screen > 576px
+                                  @media (min-width: 576px) {
+                                    min-width: 520px;
+                                  }
+
+                                  // screen <= 576px
+                                  @media (max-width: 576px) {
+                                    min-width: 320px;
+                                  }
+                                `}
+                              >
+                                <APIClientProvider apiClient={apiClient}>
+                                  <ConfigProvider locale={locale}>
+                                    <SchemaComponent components={components} scope={scope} schema={schema} />
+                                  </ConfigProvider>
+                                </APIClientProvider>
+                              </FormLayout>
+                            </SchemaComponentOptions>
+                          </CollectionProvider>
+                        </DataSourceApplicationProvider>
                       </BlockRequestContext.Provider>
                     </Router>
                   </FormActiveFieldsProvider>
                 </SubFormProvider>
               </RecordProviderV2>
-=======
-              <FormActiveFieldsProvider name="form" getActiveFieldsName={upLevelActiveFields?.getActiveFieldsName}>
-                <Router location={location} navigator={null}>
-                  <BlockRequestContext.Provider value={ctx}>
-                    <DataSourceApplicationProvider dataSourceManager={dm} dataSource={dataSourceKey}>
-                      <CollectionProvider allowNull name={collection.name}>
-                        <SchemaComponentOptions scope={options.scope} components={options.components}>
-                          <FormLayout
-                            layout={'vertical'}
-                            className={css`
-                              // screen > 576px
-                              @media (min-width: 576px) {
-                                min-width: 520px;
-                              }
-
-                              // screen <= 576px
-                              @media (max-width: 576px) {
-                                min-width: 320px;
-                              }
-                            `}
-                          >
-                            <APIClientProvider apiClient={apiClient}>
-                              <ConfigProvider locale={locale}>
-                                <SchemaComponent components={components} scope={scope} schema={schema} />
-                              </ConfigProvider>
-                            </APIClientProvider>
-                          </FormLayout>
-                        </SchemaComponentOptions>
-                      </CollectionProvider>
-                    </DataSourceApplicationProvider>
-                  </BlockRequestContext.Provider>
-                </Router>
-              </FormActiveFieldsProvider>
->>>>>>> 8fb099f5
             );
           },
           theme,
