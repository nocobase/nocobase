--- conflicted
+++ resolved
@@ -36,12 +36,8 @@
   useCollection,
   useCollectionManager,
   useCompile,
-<<<<<<< HEAD
   useDesignable,
   useCollectionFilterOptions,
-=======
-  useDesignable
->>>>>>> 54216865
 } from '..';
 import { useSchemaTemplateManager } from '../schema-templates';
 import { useBlockTemplateContext } from '../schema-templates/BlockTemplate';
