/**
 * This file is part of the NocoBase (R) project.
 * Copyright (c) 2020-2024 NocoBase Co., Ltd.
 * Authors: NocoBase Team.
 *
 * This project is dual-licensed under AGPL-3.0 and NocoBase Commercial License.
 * For more information, please refer to: https://www.nocobase.com/agreement.
 */

import { css } from '@emotion/css';
import { ArrayCollapse, ArrayItems, FormItem, FormLayout, Input } from '@formily/antd-v5';
import { Field, GeneralField, createForm } from '@formily/core';
import { ISchema, Schema, SchemaOptionsContext, observer, useField, useFieldSchema, useForm } from '@formily/react';
import { observable } from '@formily/reactive';
import { uid } from '@formily/shared';
import type { DropdownProps } from 'antd';
import {
  Alert,
  App,
  Button,
  Cascader,
  CascaderProps,
  ConfigProvider,
  Dropdown,
  MenuItemProps,
  MenuProps,
  Modal,
  ModalFuncProps,
  Space,
  Switch,
} from 'antd';
import _, { cloneDeep, get, set } from 'lodash';
import React, {
  FC,
  ReactNode,
  createContext,
  // @ts-ignore
  startTransition,
  useCallback,
  useContext,
  useEffect,
  useLayoutEffect,
  useMemo,
  useState,
} from 'react';
import { createPortal } from 'react-dom';
import { useTranslation } from 'react-i18next';
<<<<<<< HEAD
import {
  SchemaSettingsItemType,
  SchemaToolbarVisibleContext,
  VariablesContext,
  useCollection,
  useCollectionManager,
} from '../';
=======
import { SchemaSettingsItemType, VariablesContext, useZIndexContext, zIndexContext } from '../';
>>>>>>> 869d78d9
import { APIClientProvider } from '../api-client/APIClientProvider';
import { useAPIClient } from '../api-client/hooks/useAPIClient';
import { ApplicationContext, LocationSearchContext, useApp, useLocationSearch } from '../application';
import {
  BlockContext,
  BlockRequestContext_deprecated,
  useBlockContext,
  useBlockRequestContext,
} from '../block-provider/BlockProvider';
import { CollectOperators, useOperators } from '../block-provider/CollectOperators';
import {
  FormBlockContext,
  findFormBlock,
  useFormBlockContext,
  useFormBlockType,
} from '../block-provider/FormBlockProvider';
import { FormActiveFieldsProvider, useFormActiveFields } from '../block-provider/hooks';
import { useLinkageCollectionFilterOptions, useSortFields } from '../collection-manager/action-hooks';
import { useCollectionManager_deprecated } from '../collection-manager/hooks/useCollectionManager_deprecated';
import { CollectionFieldOptions_deprecated } from '../collection-manager/types';
import { SelectWithTitle, SelectWithTitleProps } from '../common/SelectWithTitle';
import { useNiceDropdownMaxHeight } from '../common/useNiceDropdownHeight';
import {
  CollectionRecordProvider,
  useCollectionRecord,
} from '../data-source/collection-record/CollectionRecordProvider';
import { DataSourceApplicationProvider } from '../data-source/components/DataSourceApplicationProvider';
import { AssociationOrCollectionProvider, useDataBlockProps } from '../data-source/data-block/DataBlockProvider';
import { useDataSourceManager } from '../data-source/data-source/DataSourceManagerProvider';
import { useDataSourceKey } from '../data-source/data-source/DataSourceProvider';
import { useFilterBlock } from '../filter-provider/FilterProvider';
import { FlagProvider } from '../flag-provider';
import { useGlobalTheme } from '../global-theme';
import { useCollectMenuItem, useCollectMenuItems, useMenuItem } from '../hooks/useMenuItem';
import {
  VariablePopupRecordProvider,
  useCurrentPopupRecord,
  useParentPopupRecord,
} from '../modules/variable/variablesProvider/VariablePopupRecordProvider';
import { useRecord } from '../record-provider';
import { ActionContextProvider } from '../schema-component/antd/action/context';
import { SubFormProvider, useSubFormValue } from '../schema-component/antd/association-field/hooks';
import { FormDialog } from '../schema-component/antd/form-dialog';
import { SchemaComponentContext } from '../schema-component/context';
import { FormProvider } from '../schema-component/core/FormProvider';
import { RemoteSchemaComponent } from '../schema-component/core/RemoteSchemaComponent';
import { SchemaComponent } from '../schema-component/core/SchemaComponent';
import { SchemaComponentOptions } from '../schema-component/core/SchemaComponentOptions';
import { useCompile } from '../schema-component/hooks/useCompile';
import { Designable, createDesignable, useDesignable } from '../schema-component/hooks/useDesignable';
import { useSchemaTemplateManager } from '../schema-templates';
import { useBlockTemplateContext } from '../schema-templates/BlockTemplateProvider';
import { useLocalVariables, useVariables } from '../variables';
import { FormDataTemplates } from './DataTemplates';
import { EnableChildCollections } from './EnableChildCollections';
import { ChildDynamicComponent } from './EnableChildCollections/DynamicComponent';
import { FormLinkageRules } from './LinkageRules';
import { useLinkageCollectionFieldOptions } from './LinkageRules/action-hooks';
import { LinkageRuleCategory, LinkageRuleDataKeyMap } from './LinkageRules/type';
export interface SchemaSettingsProps {
  title?: any;
  dn?: Designable;
  field?: GeneralField;
  fieldSchema?: Schema;
  children?: ReactNode;
}

interface SchemaSettingsContextProps<T = any> {
  dn?: Designable;
  field?: GeneralField;
  fieldSchema?: Schema;
  setVisible?: any;
  visible?: any;
  template?: any;
  collectionName?: any;
  designer?: T;
}

const SchemaSettingsContext = createContext<SchemaSettingsContextProps>(null);
SchemaSettingsContext.displayName = 'SchemaSettingsContext';

export function useSchemaSettings<T = any>() {
  return useContext(SchemaSettingsContext) as SchemaSettingsContextProps<T>;
}

interface SchemaSettingsProviderProps {
  dn?: Designable;
  field?: GeneralField;
  fieldSchema?: Schema;
  setVisible?: any;
  visible?: any;
  template?: any;
  collectionName?: any;
  designer?: any;
}

export const SchemaSettingsProvider: React.FC<SchemaSettingsProviderProps> = (props) => {
  const { children, fieldSchema } = props;
  const { getTemplateBySchema } = useSchemaTemplateManager();
  const collection = useCollection();
  const template = getTemplateBySchema(fieldSchema);
  const value = useMemo(
    () => ({
      ...props,
      collectionName: collection?.name,
      template,
      fieldSchema,
    }),
    [collection?.name, fieldSchema, props, template],
  );
  return <SchemaSettingsContext.Provider value={value}>{children}</SchemaSettingsContext.Provider>;
};

export const SchemaSettingsDropdown: React.FC<SchemaSettingsProps> = React.memo((props) => {
  const { title, dn, ...others } = props;
  const [visible, setVisible] = useState(false);
  const { Component, getMenuItems } = useMenuItem();
  const dropdownMaxHeight = useNiceDropdownMaxHeight([visible]);
  // 单测中需要在首次就把菜单渲染出来，否则不会触发菜单的渲染进而报错。原因未知。
  const [openDropdown, setOpenDropdown] = useState(process.env.__TEST__ ? true : false);
  const toolbarVisible = useContext(SchemaToolbarVisibleContext);

  useLayoutEffect(() => {
    if (toolbarVisible) {
      setOpenDropdown(false);
    }
  }, [toolbarVisible]);

  const changeMenu: DropdownProps['onOpenChange'] = (nextOpen: boolean, info) => {
    if (info.source === 'trigger' || nextOpen) {
      // 当鼠标快速滑过时，终止菜单的渲染，防止卡顿
      startTransition(() => {
        setVisible(nextOpen);
      });
    }
  };

  const handleMouseEnter = () => {
    setOpenDropdown(true);
  };

  // 从这里截断，可以保证每次显示时都是最新状态的菜单列表
  if (!openDropdown) {
    return (
      <div onMouseEnter={handleMouseEnter} data-testid={props['data-testid']}>
        {typeof title === 'string' ? <span>{title}</span> : title}
      </div>
    );
  }

  const items = getMenuItems(() => props.children);

  return (
    <SchemaSettingsProvider visible={visible} setVisible={setVisible} dn={dn} {...others}>
      <Component />
      <Dropdown
        open={visible}
        onOpenChange={changeMenu}
        overlayClassName={css`
          .ant-dropdown-menu-item-group-list {
            max-height: 300px;
            overflow-y: auto;
          }
        `}
        menu={
          {
            items,
            'data-testid': 'schema-settings-menu',
            style: { maxHeight: dropdownMaxHeight, overflowY: 'auto' },
          } as any
        }
      >
        <div data-testid={props['data-testid']}>{typeof title === 'string' ? <span>{title}</span> : title}</div>
      </Dropdown>
    </SchemaSettingsProvider>
  );
});

SchemaSettingsDropdown.displayName = 'SchemaSettingsDropdown';

const findGridSchema = (fieldSchema) => {
  return fieldSchema.reduceProperties((buf, s) => {
    if (s['x-component'] === 'FormV2' || s['x-component'] === 'Details') {
      const f = s.reduceProperties((buf, s) => {
        if (s['x-component'] === 'Grid' || s['x-component'] === 'BlockTemplate') {
          return s;
        }
        return buf;
      }, null);
      if (f) {
        return f;
      }
    }
    return buf;
  }, null);
};

const findBlockTemplateSchema = (fieldSchema) => {
  return fieldSchema.reduceProperties((buf, s) => {
    if (s['x-component'] === 'FormV2' || s['x-component'] === 'Details') {
      const f = s.reduceProperties((buf, s) => {
        if (s['x-component'] === 'BlockTemplate') {
          return s;
        }
        return buf;
      }, null);
      if (f) {
        return f;
      }
    }
    return buf;
  }, null);
};

export const SchemaSettingsFormItemTemplate = function FormItemTemplate(props) {
  const { insertAdjacentPosition = 'afterBegin', componentName, collectionName, resourceName } = props;
  const { t } = useTranslation();
  const compile = useCompile();
  const cm = useCollectionManager();
  const { dn, setVisible, template, fieldSchema } = useSchemaSettings();
  const api = useAPIClient();
  const { saveAsTemplate, copyTemplateSchema } = useSchemaTemplateManager();
  const { theme } = useGlobalTheme();

  if (!collectionName) {
    return null;
  }
  if (template) {
    return (
      <SchemaSettingsItem
        title="Convert reference to duplicate"
        onClick={async () => {
          const schema = await copyTemplateSchema(template);
          const templateSchema = findBlockTemplateSchema(fieldSchema);
          const sdn = createDesignable({
            t,
            api,
            refresh: dn.refresh.bind(dn),
            current: templateSchema.parent,
          });
          sdn.loadAPIClientEvents();
          sdn.removeWithoutEmit(templateSchema);
          sdn.insertAdjacent(insertAdjacentPosition, schema, {
            async onSuccess() {
              await api.request({
                url: `/uiSchemas:remove/${templateSchema['x-uid']}`,
              });
            },
          });
          fieldSchema['x-template-key'] = null;
          await api.request({
            url: `uiSchemas:patch`,
            method: 'post',
            data: {
              'x-uid': fieldSchema['x-uid'],
              'x-template-key': null,
            },
          });
          dn.refresh();
        }}
      >
        {t('Convert reference to duplicate')}
      </SchemaSettingsItem>
    );
  }
  return (
    <SchemaSettingsItem
      title="Save as block template"
      onClick={async () => {
        setVisible(false);
        const collection = collectionName && cm?.getCollection(collectionName);
        const gridSchema = findGridSchema(fieldSchema);
        const values = await FormDialog(
          t('Save as template'),
          () => {
            const componentTitle = {
              FormItem: t('Form'),
              ReadPrettyFormItem: t('Details'),
            };
            return (
              <FormLayout layout={'vertical'}>
                <SchemaComponent
                  components={{ Input, FormItem }}
                  schema={{
                    type: 'object',
                    properties: {
                      name: {
                        title: t('Template name'),
                        required: true,
                        default: collection
                          ? `${compile(collection?.title || collection?.name)}_${t(
                              componentTitle[componentName] || componentName,
                            )}`
                          : t(componentTitle[componentName] || componentName),
                        'x-decorator': 'FormItem',
                        'x-component': 'Input',
                      },
                    },
                  }}
                />
              </FormLayout>
            );
          },
          theme,
        ).open({});
        const sdn = createDesignable({
          t,
          api,
          refresh: dn.refresh.bind(dn),
          current: gridSchema.parent,
        });
        sdn.loadAPIClientEvents();
        const { key } = await saveAsTemplate({
          collectionName,
          resourceName,
          componentName,
          dataSourceKey: collection.dataSource,
          name: values.name,
          uid: gridSchema['x-uid'],
        });
        sdn.removeWithoutEmit(gridSchema);
        sdn.insertAdjacent(insertAdjacentPosition, {
          type: 'void',
          'x-component': 'BlockTemplate',
          'x-component-props': {
            templateId: key,
          },
        });
        fieldSchema['x-template-key'] = key;
        await api.request({
          url: `uiSchemas:patch`,
          method: 'post',
          data: {
            'x-uid': fieldSchema['x-uid'],
            'x-template-key': key,
          },
        });
      }}
    >
      {t('Save as block template')}
    </SchemaSettingsItem>
  );
};

export interface SchemaSettingsItemProps extends Omit<MenuItemProps, 'title'> {
  title: string | ReactNode;
}
export const SchemaSettingsItem: FC<SchemaSettingsItemProps> = (props) => {
  const { pushMenuItem } = useCollectMenuItems();
  const { collectMenuItem } = useCollectMenuItem();
  const { eventKey, title } = props;

  if (process.env.NODE_ENV !== 'production' && !title) {
    throw new Error('SchemaSettingsItem must have a title');
  }

  const item = {
    key: title,
    ..._.omit(props, ['children', 'name']),
    eventKey: eventKey as any,
    onClick: (info) => {
      info.domEvent.preventDefault();
      info.domEvent.stopPropagation();
      props?.onClick?.(info);
    },
    style: { minWidth: 120 },
    label: props.children || props.title,
    title: props.title,
  } as MenuProps['items'][0];

  pushMenuItem?.(item);
  collectMenuItem?.(item);
  return null;
};

export interface SchemaSettingsItemGroupProps {
  title: string;
  children: any[];
}
export const SchemaSettingsItemGroup: FC<SchemaSettingsItemGroupProps> = (props) => {
  const { Component, getMenuItems } = useMenuItem();
  const { pushMenuItem } = useCollectMenuItems();
  const key = useMemo(() => uid(), []);
  const item = {
    key,
    type: 'group',
    title: props.title,
    label: props.title,
    children: getMenuItems(() => props.children),
  } as MenuProps['items'][0];

  pushMenuItem(item);
  return <Component />;
};

export interface SchemaSettingsSubMenuProps {
  title: string;
  eventKey?: string;
  children: any;
}

export const SchemaSettingsSubMenu = function SubMenu(props: SchemaSettingsSubMenuProps) {
  const { Component, getMenuItems } = useMenuItem();
  const { pushMenuItem } = useCollectMenuItems();
  const key = useMemo(() => uid(), []);
  const item = {
    key,
    label: props.title,
    title: props.title,
    children: getMenuItems(() => props.children),
  } as MenuProps['items'][0];

  pushMenuItem(item);
  return <Component />;
};

export const SchemaSettingsDivider = function Divider() {
  const { pushMenuItem } = useCollectMenuItems();
  const key = useMemo(() => uid(), []);
  const item = {
    key,
    type: 'divider',
  } as MenuProps['items'][0];

  pushMenuItem(item);
  return null;
};

export interface SchemaSettingsRemoveProps {
  disabled?: boolean;
  title?: string;
  confirm?: ModalFuncProps;
  removeParentsIfNoChildren?: boolean;
  breakRemoveOn?: ISchema | ((s: ISchema) => boolean);
}
export const SchemaSettingsRemove: FC<SchemaSettingsRemoveProps> = (props) => {
  const { disabled, confirm, title, removeParentsIfNoChildren, breakRemoveOn } = props;
  const { dn, template } = useSchemaSettings();
  const { t } = useTranslation();
  const field = useField<Field>();
  const compile = useCompile();
  const fieldSchema = useFieldSchema();
  const ctx = useBlockTemplateContext();
  const form = useForm();
  const { modal } = App.useApp();
  const { removeActiveFieldName } = useFormActiveFields() || {};
  const { removeDataBlock } = useFilterBlock();

  return (
    <SchemaSettingsItem
      disabled={disabled}
      title="Delete"
      eventKey="remove"
      onClick={() => {
        modal.confirm({
          title: title ? compile(title) : t('Delete block'),
          content: t('Are you sure you want to delete it?'),
          ...confirm,
          async onOk() {
            const options = {
              removeParentsIfNoChildren,
              breakRemoveOn,
            };
            if (field?.required) {
              field.required = false;
              fieldSchema['required'] = false;
            }
            if (template && template.uid === fieldSchema['x-uid'] && ctx?.dn) {
              await ctx?.dn.remove(null, options);
            } else {
              await dn.remove(null, options);
            }
            await confirm?.onOk?.();
            delete form.values[fieldSchema.name];
            removeActiveFieldName?.(fieldSchema.name as string);
            form?.query(new RegExp(`${fieldSchema.parent.name}.${fieldSchema.name}$`)).forEach((field: Field) => {
              // 如果字段被删掉，那么在提交的时候不应该提交这个字段
              field.setValue?.(undefined);
              field.setInitialValue?.(undefined);
            });
            removeDataBlock(fieldSchema['x-uid']);
          },
        });
      }}
    >
      {t('Delete')}
    </SchemaSettingsItem>
  );
};

export interface SchemaSettingsSelectItemProps
  extends Omit<SchemaSettingsItemProps, 'onChange' | 'onClick'>,
    Omit<SelectWithTitleProps, 'title' | 'defaultValue'> {
  value?: SelectWithTitleProps['defaultValue'];
}
export const SchemaSettingsSelectItem: FC<SchemaSettingsSelectItemProps> = (props) => {
  const { title, options, value, onChange, ...others } = props;

  return (
    <SchemaSettingsItem title={title} {...others}>
      <SelectWithTitle {...{ title, defaultValue: value, onChange, options }} />
    </SchemaSettingsItem>
  );
};

export type SchemaSettingsCascaderItemProps = CascaderProps<any> & Omit<MenuItemProps, 'title'> & { title: any };
export const SchemaSettingsCascaderItem: FC<SchemaSettingsCascaderItemProps> = (props) => {
  const { title, options, value, onChange, ...others } = props;
  return (
    <SchemaSettingsItem title={title} {...(others as any)}>
      <div style={{ alignItems: 'center', display: 'flex', justifyContent: 'space-between' }}>
        {title}
        <Cascader
          bordered={false}
          defaultValue={value}
          onChange={onChange as any}
          options={options}
          style={{ textAlign: 'right', minWidth: 100 }}
          {...props}
        />
      </div>
    </SchemaSettingsItem>
  );
};

const ml32 = { marginLeft: 32 };
const MenuItemSwitch: FC<{ state: { checked: boolean } }> = observer(({ state }) => {
  return <Switch size={'small'} checked={state.checked} style={ml32} />;
});

MenuItemSwitch.displayName = 'MenuItemSwitch';

export interface SchemaSettingsSwitchItemProps extends Omit<MenuItemProps, 'onChange'> {
  title: string | ReactNode;
  checked?: boolean;
  onChange?: (v: boolean) => void;
}
export const SchemaSettingsSwitchItem: FC<SchemaSettingsSwitchItemProps> = (props) => {
  const { title, onChange, ...others } = props;
  const [state] = useState(() => observable({ checked: !!props.checked }));
  return (
    <SchemaSettingsItem
      title={title}
      {...others}
      onClick={() => {
        onChange?.(!state.checked);
        state.checked = !state.checked;
      }}
    >
      <div style={{ alignItems: 'center', display: 'flex', justifyContent: 'space-between' }}>
        {title}
        <MenuItemSwitch state={state} />
      </div>
    </SchemaSettingsItem>
  );
};

export interface SchemaSettingsPopupProps extends SchemaSettingsItemProps {
  schema?: ISchema;
}
export const SchemaSettingsPopupItem: FC<SchemaSettingsPopupProps> = (props) => {
  const { schema, ...others } = props;
  const [visible, setVisible] = useState(false);
  const ctx = useContext(SchemaSettingsContext);
  return (
    <ActionContextProvider value={{ visible, setVisible }}>
      <SchemaSettingsItem
        title={props.title}
        {...others}
        onClick={() => {
          // actx.setVisible(false);
          ctx.setVisible(false);
          setVisible(true);
        }}
      >
        {props.children || props.title}
      </SchemaSettingsItem>
      <SchemaComponent
        schema={{
          name: uid(),
          ...schema,
        }}
      />
    </ActionContextProvider>
  );
};

export interface SchemaSettingsActionModalItemProps extends SchemaSettingsModalItemProps {
  uid?: string;
  initialSchema?: ISchema;
  schema?: ISchema;
  beforeOpen?: () => void;
  maskClosable?: boolean;
  width?: string | number;
}
export const SchemaSettingsActionModalItem: FC<SchemaSettingsActionModalItemProps> = React.memo((props) => {
  const {
    title,
    onSubmit,
    width = '50%',
    initialValues,
    beforeOpen,
    initialSchema,
    schema,
    modalTip,
    components,
    scope,
    ...others
  } = props;
  const [visible, setVisible] = useState(false);
  const [schemaUid, setSchemaUid] = useState<string>(props.uid);
  const { t } = useTranslation();
  const fieldSchema = useFieldSchema();
  const ctx = useContext(SchemaSettingsContext);
  const { dn } = useSchemaSettings();
  const compile = useCompile();
  const api = useAPIClient();
  const upLevelActiveFields = useFormActiveFields();
  const parentZIndex = useZIndexContext();

  const zIndex = parentZIndex + 10;

  const form = useMemo(
    () =>
      createForm({
        initialValues: cloneDeep(initialValues),
        values: cloneDeep(initialValues),
      }),
    [initialValues],
  );

  useEffect(() => {
    form.setInitialValues(cloneDeep(initialValues));
  }, [JSON.stringify(initialValues || {})]);

  const cancelHandler = useCallback(() => {
    setVisible(false);
    form.reset();
  }, [form]);

  const submitHandler = useCallback(async () => {
    await form.submit();
    try {
      const allValues = form.values;
      // 过滤掉那些在表单 Schema 中未定义的字段
      const visibleValues = Object.keys(allValues).reduce((result, key) => {
        if (form.query(key).take()) {
          result[key] = allValues[key];
        }
        return result;
      }, {});
      await onSubmit?.(cloneDeep(visibleValues));
      setVisible(false);
    } catch (err) {
      console.error(err);
    }
  }, [form, onSubmit]);

  const openAssignedFieldValueHandler = useCallback(async () => {
    if (!schemaUid && initialSchema?.['x-uid']) {
      fieldSchema['x-action-settings'].schemaUid = initialSchema['x-uid'];
      dn.emit('patch', { schema: fieldSchema });
      await api.resource('uiSchemas').insert({ values: initialSchema });
      setSchemaUid(initialSchema['x-uid']);
    }
    if (typeof beforeOpen === 'function') {
      beforeOpen?.();
    }
    ctx.setVisible(false);
    setVisible(true);
  }, [api, ctx, dn, fieldSchema, initialSchema, schemaUid]);

  const onKeyDown = useCallback((e: React.KeyboardEvent<HTMLLIElement>): void => e.stopPropagation(), []);
  return (
    <zIndexContext.Provider value={zIndex}>
      <SchemaSettingsItem
        title={compile(title)}
        {...others}
        onClick={openAssignedFieldValueHandler}
        onKeyDown={onKeyDown}
      >
        {props.children || props.title}
      </SchemaSettingsItem>
      {createPortal(
        <Modal
          width={width}
          title={compile(title)}
          {...others}
          destroyOnClose
          open={visible}
          onCancel={cancelHandler}
          zIndex={zIndex}
          footer={
            <Space>
              <Button onClick={cancelHandler}>{t('Cancel')}</Button>
              <Button type="primary" onClick={submitHandler}>
                {t('Submit')}
              </Button>
            </Space>
          }
        >
          <FormActiveFieldsProvider name="form" getActiveFieldsName={upLevelActiveFields?.getActiveFieldsName}>
            <FormProvider form={form}>
              <FormLayout layout={'vertical'}>
                {modalTip && <Alert message={modalTip} />}
                {modalTip && <br />}
                {visible && schemaUid && (
                  <RemoteSchemaComponent noForm components={components} scope={scope} uid={schemaUid} />
                )}
                {visible && schema && <SchemaComponent components={components} scope={scope} schema={schema} />}
              </FormLayout>
            </FormProvider>
          </FormActiveFieldsProvider>
        </Modal>,
        document.body,
      )}
    </zIndexContext.Provider>
  );
});
SchemaSettingsActionModalItem.displayName = 'SchemaSettingsActionModalItem';

export interface SchemaSettingsModalItemProps {
  title: string;
  onSubmit: (values: any) => Promise<any> | void;
  initialValues?: any;
  schema?: ISchema | (() => ISchema);
  modalTip?: string;
  components?: any;
  hidden?: boolean;
  scope?: any;
  effects?: any;
  width?: string | number;
  children?: ReactNode;
  asyncGetInitialValues?: () => Promise<any>;
  eventKey?: string;
  hide?: boolean;
  /** 上下文中不需要当前记录 */
  noRecord?: boolean;
  /** 自定义 Modal 上下文 */
  ModalContextProvider?: React.FC;
}
export const SchemaSettingsModalItem: FC<SchemaSettingsModalItemProps> = (props) => {
  const {
    hidden,
    title,
    components,
    scope,
    effects,
    onSubmit,
    asyncGetInitialValues,
    initialValues,
    width = 'fit-content',
    noRecord = false,
    ModalContextProvider = (props) => <>{props.children}</>,
    ...others
  } = props;
  const options = useContext(SchemaOptionsContext);
  const collection = useCollection();
  const apiClient = useAPIClient();
  const app = useApp();
  const { theme } = useGlobalTheme();
  const ctx = useBlockRequestContext();
  const upLevelActiveFields = useFormActiveFields();
  const { locale } = useContext(ConfigProvider.ConfigContext);
  const dm = useDataSourceManager();
  const dataSourceKey = useDataSourceKey();
  const record = useCollectionRecord();
  const { association } = useDataBlockProps() || {};
  const formCtx = useFormBlockContext();
  const blockOptions = useBlockContext();
  const { getOperators } = useOperators();
  const locationSearch = useLocationSearch();
  const variableOptions = useVariables();

  // 解决变量`当前对象`值在弹窗中丢失的问题
  const { formValue: subFormValue, collection: subFormCollection, parent } = useSubFormValue();

  // 解决弹窗变量丢失的问题
  const popupRecordVariable = useCurrentPopupRecord();
  const parentPopupRecordVariable = useParentPopupRecord();

  if (hidden) {
    return null;
  }

  return (
    <SchemaSettingsItem
      title={title}
      {...others}
      onClick={async () => {
        const values = asyncGetInitialValues ? await asyncGetInitialValues() : initialValues;
        const schema = _.isFunction(props.schema) ? props.schema() : props.schema;
        FormDialog(
          { title: schema.title || title, width },
          () => {
            return (
              <ModalContextProvider>
                <CollectOperators defaultOperators={getOperators()}>
                  <VariablesContext.Provider value={variableOptions}>
                    <BlockContext.Provider value={blockOptions}>
                      <VariablePopupRecordProvider
                        recordData={popupRecordVariable?.value}
                        collection={popupRecordVariable?.collection}
                        parent={{
                          recordData: parentPopupRecordVariable?.value,
                          collection: parentPopupRecordVariable?.collection,
                        }}
                      >
                        <CollectionRecordProvider record={noRecord ? null : record}>
                          <FormBlockContext.Provider value={formCtx}>
                            <SubFormProvider value={{ value: subFormValue, collection: subFormCollection, parent }}>
                              <FormActiveFieldsProvider
                                name="form"
                                getActiveFieldsName={upLevelActiveFields?.getActiveFieldsName}
                              >
                                <LocationSearchContext.Provider value={locationSearch}>
                                  <BlockRequestContext_deprecated.Provider value={ctx}>
                                    <DataSourceApplicationProvider dataSourceManager={dm} dataSource={dataSourceKey}>
                                      <AssociationOrCollectionProvider
                                        allowNull
                                        collection={collection?.name}
                                        association={association}
                                      >
                                        <SchemaComponentOptions scope={options.scope} components={options.components}>
                                          <FormLayout
                                            layout={'vertical'}
                                            className={css`
                                              // screen > 576px
                                              @media (min-width: 576px) {
                                                min-width: 520px;
                                              }

                                              // screen <= 576px
                                              @media (max-width: 576px) {
                                                min-width: 320px;
                                              }
                                            `}
                                          >
                                            <ApplicationContext.Provider value={app}>
                                              <APIClientProvider apiClient={apiClient}>
                                                <ConfigProvider locale={locale}>
                                                  <SchemaComponent
                                                    components={components}
                                                    scope={scope}
                                                    schema={schema}
                                                  />
                                                </ConfigProvider>
                                              </APIClientProvider>
                                            </ApplicationContext.Provider>
                                          </FormLayout>
                                        </SchemaComponentOptions>
                                      </AssociationOrCollectionProvider>
                                    </DataSourceApplicationProvider>
                                  </BlockRequestContext_deprecated.Provider>
                                </LocationSearchContext.Provider>
                              </FormActiveFieldsProvider>
                            </SubFormProvider>
                          </FormBlockContext.Provider>
                        </CollectionRecordProvider>
                      </VariablePopupRecordProvider>
                    </BlockContext.Provider>
                  </VariablesContext.Provider>
                </CollectOperators>
              </ModalContextProvider>
            );
          },
          theme,
        )
          .open({
            initialValues: values,
            effects,
          })
          .then((values) => {
            onSubmit(values);
            return values;
          })
          .catch((err) => {
            console.error(err);
          });
      }}
    >
      {props.children || props.title}
    </SchemaSettingsItem>
  );
};

export const SchemaSettingsDefaultSortingRules = function DefaultSortingRules(props) {
  const { path = 'x-component-props.params.sort' } = props;
  const { t } = useTranslation();
  const { dn } = useDesignable();

  const fieldSchema = useFieldSchema();
  const field = useField();
  const title = props.title || t('Set default sorting rules');
  const collection = useCollection();
  const defaultSort = get(fieldSchema, path) || [];
  const sort = defaultSort?.map((item: string) => {
    return item.startsWith('-')
      ? {
          field: item.substring(1),
          direction: 'desc',
        }
      : {
          field: item,
          direction: 'asc',
        };
  });
  const sortFields = useSortFields(props.name || collection?.name);

  const onSubmit = async ({ sort }) => {
    if (props?.onSubmit) {
      return props.onSubmit({ sort });
    }
    const value = sort.map((item) => {
      return item.direction === 'desc' ? `-${item.field}` : item.field;
    });
    set(
      field,
      path.replace('x-component-props', 'componentProps').replace('x-decorator-props', 'decoratorProps'),
      value,
    );

    set(fieldSchema, path, value);
    await dn.emit('patch', {
      schema: fieldSchema,
    });
    return props.onSubmitAfter?.();
  };

  return (
    <SchemaSettingsModalItem
      title={title}
      components={{ ArrayItems }}
      schema={
        {
          type: 'object',
          title,
          properties: {
            sort: {
              type: 'array',
              default: sort,
              'x-component': 'ArrayItems',
              'x-decorator': 'FormItem',
              items: {
                type: 'object',
                properties: {
                  space: {
                    type: 'void',
                    'x-component': 'Space',
                    properties: {
                      sort: {
                        type: 'void',
                        'x-decorator': 'FormItem',
                        'x-component': 'ArrayItems.SortHandle',
                      },
                      field: {
                        type: 'string',
                        enum: sortFields,
                        required: true,
                        'x-decorator': 'FormItem',
                        'x-component': 'Select',
                        'x-component-props': {
                          style: {
                            width: 260,
                          },
                        },
                      },
                      direction: {
                        type: 'string',
                        'x-decorator': 'FormItem',
                        'x-component': 'Radio.Group',
                        'x-component-props': {
                          optionType: 'button',
                        },
                        enum: [
                          {
                            label: t('ASC'),
                            value: 'asc',
                          },
                          {
                            label: t('DESC'),
                            value: 'desc',
                          },
                        ],
                      },
                      remove: {
                        type: 'void',
                        'x-decorator': 'FormItem',
                        'x-component': 'ArrayItems.Remove',
                      },
                    },
                  },
                },
              },
              properties: {
                add: {
                  type: 'void',
                  title: t('Add sort field'),
                  'x-component': 'ArrayItems.Addition',
                },
              },
            },
          },
        } as ISchema
      }
      onSubmit={onSubmit}
    />
  );
};

export const SchemaSettingsLinkageRules = function LinkageRules(props) {
  const { collectionName, readPretty, Component, afterSubmit } = props;
  const fieldSchema = useFieldSchema();
  const { form } = useFormBlockContext();
  const { dn } = useDesignable();
  const { t } = useTranslation();
  const { getTemplateById } = useSchemaTemplateManager();
  const variables = useVariables();
  const localVariables = useLocalVariables();
  const record = useRecord();
  const { type: formBlockType } = useFormBlockType();
  const category = props?.category ?? LinkageRuleCategory.default;
  const elementType =
    props?.type ||
    (fieldSchema?.['x-action'] || ['Action', 'Action.Link'].includes(fieldSchema['x-component']) ? 'button' : 'field');

  const gridSchema = findGridSchema(fieldSchema) || fieldSchema;
  const options = useLinkageCollectionFilterOptions(collectionName);
  const linkageOptions = useLinkageCollectionFieldOptions(collectionName, readPretty);
  const titleMap = {
    [LinkageRuleCategory.default]: t('Linkage rules'),
    [LinkageRuleCategory.style]: t('Style'),
  };
  const dataKey = LinkageRuleDataKeyMap[category];
  const getRules = useCallback(() => {
    return gridSchema?.[dataKey] || fieldSchema?.[dataKey] || [];
  }, [gridSchema, fieldSchema, dataKey]);
  const title = titleMap[category];
  const schema = useMemo<ISchema>(
    () => ({
      type: 'object',
      title,
      properties: {
        fieldReaction: {
          'x-component': Component || FormLinkageRules,
          'x-use-component-props': () => {
            return {
              options,
              defaultValues: getRules(),
              linkageOptions,
              category,
              elementType,
              collectionName,
              form,
              variables,
              localVariables,
              record,
              formBlockType,
            };
          },
        },
      },
    }),
    [collectionName, fieldSchema, form, gridSchema, localVariables, record, t, variables, getRules, Component],
  );
  const components = useMemo(() => ({ ArrayCollapse, FormLayout }), []);
  const onSubmit = useCallback(
    (v) => {
      const rules = [];
      for (const rule of v.fieldReaction.rules) {
        rules.push(_.pickBy(rule, _.identity));
      }
      const templateId = gridSchema['x-component'] === 'BlockTemplate' && gridSchema['x-component-props']?.templateId;
      const uid = (templateId && getTemplateById(templateId).uid) || gridSchema['x-uid'];
      const schema = {
        ['x-uid']: uid,
      };
      gridSchema[dataKey] = rules;
      schema[dataKey] = rules;
      dn.emit('patch', {
        schema,
      });
      dn.refresh();
      afterSubmit?.();
    },
    [dn, getTemplateById, gridSchema, dataKey, afterSubmit],
  );

  return (
    <SchemaSettingsModalItem title={title} components={components} width={770} schema={schema} onSubmit={onSubmit} />
  );
};

export const useDataTemplates = (schema?: Schema) => {
  const fieldSchema = useFieldSchema();

  if (schema) {
    return {
      templateData: _.cloneDeep(schema['x-data-templates']),
    };
  }

  const formSchema = findFormBlock(fieldSchema) || fieldSchema;
  return {
    templateData: _.cloneDeep(formSchema?.['x-data-templates']),
  };
};

export const SchemaSettingsDataTemplates = function DataTemplates(props) {
  const designerCtx = useContext(SchemaComponentContext);
  const { collectionName } = props;
  const fieldSchema = useFieldSchema();
  const { dn } = useDesignable();
  const { t } = useTranslation();
  const formSchema = findFormBlock(fieldSchema) || fieldSchema;
  const { templateData } = useDataTemplates();
  const schema = useMemo(
    () => ({
      type: 'object',
      title: t('Form data templates'),
      properties: {
        fieldReaction: {
          'x-decorator': (props) => <FlagProvider {...props} isInFormDataTemplate />,
          'x-component': FormDataTemplates,
          'x-use-component-props': () => {
            return {
              defaultValues: templateData,
              collectionName,
            };
          },
          'x-component-props': {
            designerCtx,
            formSchema,
          },
        },
      },
    }),
    [templateData],
  );
  const onSubmit = useCallback((v) => {
    const data = { ...(formSchema['x-data-templates'] || {}), ...v.fieldReaction };
    // 当 Tree 组件开启 checkStrictly 属性时，会导致 checkedKeys 的值是一个对象，而不是数组，所以这里需要转换一下以支持旧版本
    data.items.forEach((item) => {
      item.fields = Array.isArray(item.fields) ? item.fields : item.fields.checked;
    });

    const schema = {
      ['x-uid']: formSchema['x-uid'],
      ['x-data-templates']: data,
    };
    formSchema['x-data-templates'] = data;
    dn.emit('patch', {
      schema,
    });
    dn.refresh();
  }, []);
  const title = useMemo(() => t('Form data templates'), []);
  const components = useMemo(() => ({ ArrayCollapse, FormLayout }), []);

  return (
    <SchemaSettingsModalItem title={title} components={components} width={770} schema={schema} onSubmit={onSubmit} />
  );
};

export function SchemaSettingsEnableChildCollections(props) {
  const { collectionName } = props;
  const fieldSchema = useFieldSchema();
  const field = useField();
  const { dn } = useDesignable();
  const { t } = useTranslation();
  const allowAddToCurrent = fieldSchema?.['x-allow-add-to-current'];
  const { getCollectionJoinField } = useCollectionManager_deprecated();
  const ctx = useBlockRequestContext();
  const collectionField = getCollectionJoinField(fieldSchema?.parent?.['x-collection-field']) || {};
  const isAssocationAdd = fieldSchema?.parent?.['x-component'] === 'CollectionField';
  return (
    <SchemaSettingsModalItem
      title={t('Enable child collections')}
      components={{ ArrayItems, FormLayout }}
      scope={{ isAssocationAdd }}
      schema={
        {
          type: 'object',
          title: t('Enable child collections'),
          properties: {
            enableChildren: {
              'x-component': EnableChildCollections,
              'x-use-component-props': () => {
                return {
                  defaultValues: fieldSchema?.['x-enable-children'],
                  collectionName,
                };
              },
            },
            allowAddToCurrent: {
              type: 'boolean',
              'x-content': "{{t('Allow adding records to the current collection')}}",
              'x-decorator': 'FormItem',
              'x-component': 'Checkbox',
              default: allowAddToCurrent === undefined ? true : allowAddToCurrent,
            },
            linkageFromForm: {
              type: 'string',
              title: "{{t('Linkage with form fields')}}",
              'x-visible': '{{isAssocationAdd}}',
              'x-decorator': 'FormItem',
              'x-component': ChildDynamicComponent,
              'x-component-props': {
                rootCollection: ctx.props.collection || ctx.props.resource,
                collectionField,
              },
              default: fieldSchema?.['x-component-props']?.['linkageFromForm'],
            },
          },
        } as ISchema
      }
      onSubmit={(v) => {
        const enableChildren = [];
        for (const item of v.enableChildren.childrenCollections) {
          enableChildren.push(_.pickBy(item, _.identity));
        }
        const uid = fieldSchema['x-uid'];
        const schema = {
          ['x-uid']: uid,
        };
        fieldSchema['x-enable-children'] = enableChildren;
        fieldSchema['x-allow-add-to-current'] = v.allowAddToCurrent;
        fieldSchema['x-component-props'] = {
          ...fieldSchema['x-component-props'],
          component: 'CreateRecordAction',
          linkageFromForm: v?.linkageFromForm,
        };
        schema['x-enable-children'] = enableChildren;
        schema['x-allow-add-to-current'] = v.allowAddToCurrent;
        schema['x-component-props'] = {
          ...fieldSchema['x-component-props'],
          component: 'CreateRecordAction',
          linkageFromForm: v?.linkageFromForm,
        };
        field.componentProps['linkageFromForm'] = v.linkageFromForm;
        dn.emit('patch', {
          schema,
        });
        dn.refresh();
      }}
    />
  );
}

export const defaultInputStyle = css`
  & > .nb-form-item {
    flex: 1;
  }
`;

export const findParentFieldSchema = (fieldSchema: Schema) => {
  let parent = fieldSchema.parent;
  while (parent) {
    if (parent['x-component'] === 'CollectionField') {
      return parent;
    }
    parent = parent.parent;
  }
};

export const schemaSettingsLabelLayout: SchemaSettingsItemType = {
  name: 'formLabelLayout',
  type: 'select',
  useComponentProps() {
    const field = useField();
    const fieldSchema = useFieldSchema();
    const { t } = useTranslation();
    const { dn } = useDesignable();
    return {
      title: t('Layout'),
      value: field.componentProps?.layout || 'vertical',
      options: [
        { label: t('Vertical'), value: 'vertical' },
        { label: t('Horizontal'), value: 'horizontal' },
      ],
      onChange: (layout) => {
        field.componentProps = field.componentProps || {};
        field.componentProps.layout = layout;
        fieldSchema['x-component-props'] = fieldSchema['x-component-props'] || {};
        fieldSchema['x-component-props']['layout'] = layout;
        dn.emit('patch', {
          schema: {
            ['x-uid']: fieldSchema['x-uid'],
            'x-component-props': fieldSchema['x-component-props'],
          },
        });
      },
    };
  },
};
// 是否是系统字段
export const isSystemField = (collectionField: CollectionFieldOptions_deprecated, getInterface) => {
  const i = getInterface?.(collectionField?.interface);
  return i?.group === 'systemInfo';
};

export function getFieldDefaultValue(fieldSchema: ISchema, collectionField: CollectionFieldOptions_deprecated) {
  const result = fieldSchema?.default ?? collectionField?.defaultValue;
  return result;
}<|MERGE_RESOLUTION|>--- conflicted
+++ resolved
@@ -45,17 +45,15 @@
 } from 'react';
 import { createPortal } from 'react-dom';
 import { useTranslation } from 'react-i18next';
-<<<<<<< HEAD
 import {
   SchemaSettingsItemType,
   SchemaToolbarVisibleContext,
   VariablesContext,
   useCollection,
   useCollectionManager,
+  useZIndexContext,
+  zIndexContext,
 } from '../';
-=======
-import { SchemaSettingsItemType, VariablesContext, useZIndexContext, zIndexContext } from '../';
->>>>>>> 869d78d9
 import { APIClientProvider } from '../api-client/APIClientProvider';
 import { useAPIClient } from '../api-client/hooks/useAPIClient';
 import { ApplicationContext, LocationSearchContext, useApp, useLocationSearch } from '../application';
