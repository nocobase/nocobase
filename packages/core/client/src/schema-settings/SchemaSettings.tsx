import { css } from '@emotion/css';
import { ArrayCollapse, ArrayItems, FormItem, FormLayout, Input } from '@formily/antd-v5';
import { Field, GeneralField, createForm } from '@formily/core';
import { ISchema, Schema, SchemaOptionsContext, useField, useFieldSchema, useForm } from '@formily/react';
import { uid } from '@formily/shared';
import { error } from '@nocobase/utils/client';
import type { DropdownProps } from 'antd';
import {
  Alert,
  App,
  Button,
  Cascader,
  CascaderProps,
  ConfigProvider,
  Dropdown,
  Empty,
  MenuItemProps,
  MenuProps,
  Modal,
  ModalFuncProps,
  Space,
  Switch,
} from 'antd';
import _, { cloneDeep, get, set } from 'lodash';
import React, {
  FC,
  ReactNode,
  createContext,
  useCallback,
  useContext,
  useEffect,
  useMemo,
  // @ts-ignore
  useTransition as useReactTransition,
  useState,
} from 'react';
import { createPortal } from 'react-dom';
import { useTranslation } from 'react-i18next';
import { Router } from 'react-router-dom';
import {
  APIClientProvider,
  ActionContextProvider,
  AssociationOrCollectionProvider,
  CollectionFieldOptions_deprecated,
  CollectionRecordProvider,
  DataSourceApplicationProvider,
  Designable,
  FormDialog,
  FormProvider,
  RemoteSchemaComponent,
  SchemaComponent,
  SchemaComponentContext,
  SchemaComponentOptions,
  createDesignable,
  findFormBlock,
  useAPIClient,
  useCollectionManager_deprecated,
  useCollectionRecord,
  useCollection_deprecated,
  useCompile,
  useDataBlockProps,
  useDesignable,
  useGlobalTheme,
  useLinkageCollectionFilterOptions,
  useRecord,
  useSortFields,
} from '..';
<<<<<<< HEAD
import { FormBlockContext, useFormBlockContext, useFormBlockType, useTableBlockContext } from '../block-provider';
=======
import {
  BlockContext,
  BlockRequestContext_deprecated,
  FormBlockContext,
  useBlockContext,
  useFormBlockContext,
  useFormBlockType,
  useTableBlockContext,
} from '../block-provider';
>>>>>>> d5ed2d50
import {
  FormActiveFieldsProvider,
  findFilterTargets,
  updateFilterTargets,
  useFormActiveFields,
} from '../block-provider/hooks';
import { useBlockRequestContext, BlockRequestContext_deprecated } from '../block-provider/BlockProvider';
import { SelectWithTitle, SelectWithTitleProps } from '../common/SelectWithTitle';
import { useNiceDropdownMaxHeight } from '../common/useNiceDropdownHeight';
import { useDataSourceManager } from '../data-source/data-source/DataSourceManagerProvider';
import { useDataSourceKey } from '../data-source/data-source/DataSourceProvider';
import {
  FilterBlockType,
  getSupportFieldsByAssociation,
  getSupportFieldsByForeignKey,
  isSameCollection,
  useSupportedBlocks,
} from '../filter-provider/utils';
import { useFilterBlock } from '../filter-provider/FilterProvider';
import { FlagProvider } from '../flag-provider';
import { useCollectMenuItem, useCollectMenuItems, useMenuItem } from '../hooks/useMenuItem';
import { DeclareVariable } from '../modules/variable/DeclareVariable';
import { useVariable } from '../modules/variable/useVariable';
import { SubFormProvider, useSubFormValue } from '../schema-component/antd/association-field/hooks';
import { getTargetKey } from '../schema-component/antd/association-filter/utilts';
import { useSchemaTemplateManager } from '../schema-templates';
import { useBlockTemplateContext } from '../schema-templates/BlockTemplate';
import { useLocalVariables, useVariables } from '../variables';
import { FormDataTemplates } from './DataTemplates';
import { EnableChildCollections } from './EnableChildCollections';
import { ChildDynamicComponent } from './EnableChildCollections/DynamicComponent';
import { FormLinkageRules } from './LinkageRules';
import { useLinkageCollectionFieldOptions } from './LinkageRules/action-hooks';

export interface SchemaSettingsProps {
  title?: any;
  dn?: Designable;
  field?: GeneralField;
  fieldSchema?: Schema;
  children?: ReactNode;
}

interface SchemaSettingsContextProps<T = any> {
  dn?: Designable;
  field?: GeneralField;
  fieldSchema?: Schema;
  setVisible?: any;
  visible?: any;
  template?: any;
  collectionName?: any;
  designer?: T;
}

const SchemaSettingsContext = createContext<SchemaSettingsContextProps>(null);
SchemaSettingsContext.displayName = 'SchemaSettingsContext';

export function useSchemaSettings<T = any>() {
  return useContext(SchemaSettingsContext) as SchemaSettingsContextProps<T>;
}

interface SchemaSettingsProviderProps {
  dn?: Designable;
  field?: GeneralField;
  fieldSchema?: Schema;
  setVisible?: any;
  visible?: any;
  template?: any;
  collectionName?: any;
  designer?: any;
}

export const SchemaSettingsProvider: React.FC<SchemaSettingsProviderProps> = (props) => {
  const { children, fieldSchema, ...others } = props;
  const { getTemplateBySchema } = useSchemaTemplateManager();
  const { name } = useCollection_deprecated();
  const template = getTemplateBySchema(fieldSchema);
  return (
    <SchemaSettingsContext.Provider value={{ collectionName: name, template, fieldSchema, ...others }}>
      {children}
    </SchemaSettingsContext.Provider>
  );
};

export const SchemaSettingsDropdown: React.FC<SchemaSettingsProps> = (props) => {
  const { title, dn, ...others } = props;
  const [visible, setVisible] = useState(false);
  const { Component, getMenuItems } = useMenuItem();
  const [, startTransition] = useReactTransition();
  const dropdownMaxHeight = useNiceDropdownMaxHeight([visible]);

  const changeMenu: DropdownProps['onOpenChange'] = useCallback((nextOpen: boolean, info) => {
    if (info.source === 'trigger' || nextOpen) {
      // 当鼠标快速滑过时，终止菜单的渲染，防止卡顿
      startTransition(() => {
        setVisible(nextOpen);
      });
    }
  }, []);

  const items = getMenuItems(() => props.children);

  return (
    <SchemaSettingsProvider visible={visible} setVisible={setVisible} dn={dn} {...others}>
      <Component />
      <Dropdown
        open={visible}
        onOpenChange={changeMenu}
        overlayClassName={css`
          .ant-dropdown-menu-item-group-list {
            max-height: 300px;
            overflow-y: auto;
          }
        `}
        menu={
          {
            items,
            'data-testid': 'schema-settings-menu',
            style: { maxHeight: dropdownMaxHeight, overflowY: 'auto' },
          } as any
        }
      >
        <div data-testid={props['data-testid']}>{typeof title === 'string' ? <span>{title}</span> : title}</div>
      </Dropdown>
    </SchemaSettingsProvider>
  );
};

export const SchemaSettingsTemplate = function Template(props) {
  const { componentName, collectionName, resourceName, needRender } = props;
  const { t } = useTranslation();
  const { getCollection } = useCollectionManager_deprecated();
  const { dn, setVisible, template, fieldSchema } = useSchemaSettings();
  const compile = useCompile();
  const api = useAPIClient();
  const { dn: tdn } = useBlockTemplateContext();
  const { saveAsTemplate, copyTemplateSchema } = useSchemaTemplateManager();
  const { theme } = useGlobalTheme();

  if (!collectionName && !needRender) {
    return null;
  }
  if (template) {
    return (
      <SchemaSettingsItem
        title="Convert reference to duplicate"
        onClick={async () => {
          const schema = await copyTemplateSchema(template);
          const removed = tdn.removeWithoutEmit();
          tdn.insertAfterEnd(schema, {
            async onSuccess() {
              await api.request({
                url: `/uiSchemas:remove/${removed['x-uid']}`,
              });
            },
          });
        }}
      >
        {t('Convert reference to duplicate')}
      </SchemaSettingsItem>
    );
  }
  return (
    <SchemaSettingsItem
      title="Save as template"
      onClick={async () => {
        setVisible(false);
        const collection = collectionName && getCollection(collectionName);
        const values = await FormDialog(
          t('Save as template'),
          () => {
            return (
              <FormLayout layout={'vertical'}>
                <SchemaComponent
                  components={{ Input, FormItem }}
                  schema={{
                    type: 'object',
                    properties: {
                      name: {
                        title: t('Template name'),
                        required: true,
                        default: collection
                          ? `${compile(collection?.title || collection?.name)}_${t(componentName)}`
                          : t(componentName),
                        'x-decorator': 'FormItem',
                        'x-component': 'Input',
                      },
                    },
                  }}
                />
              </FormLayout>
            );
          },
          theme,
        ).open({});
        const sdn = createDesignable({
          t,
          api,
          refresh: dn.refresh.bind(dn),
          current: fieldSchema.parent,
        });
        sdn.loadAPIClientEvents();
        const { key } = await saveAsTemplate({
          collectionName,
          resourceName,
          componentName,
          dataSourceKey: collection.dataSource,
          name: values.name,
          uid: fieldSchema['x-uid'],
        });
        sdn.removeWithoutEmit(fieldSchema);
        sdn.insertBeforeEnd({
          type: 'void',
          'x-component': 'BlockTemplate',
          'x-component-props': {
            templateId: key,
          },
        });
      }}
    >
      {t('Save as template')}
    </SchemaSettingsItem>
  );
};

const findGridSchema = (fieldSchema) => {
  return fieldSchema.reduceProperties((buf, s) => {
    if (s['x-component'] === 'FormV2' || s['x-component'] === 'Details') {
      const f = s.reduceProperties((buf, s) => {
        if (s['x-component'] === 'Grid' || s['x-component'] === 'BlockTemplate') {
          return s;
        }
        return buf;
      }, null);
      if (f) {
        return f;
      }
    }
    return buf;
  }, null);
};

const findBlockTemplateSchema = (fieldSchema) => {
  return fieldSchema.reduceProperties((buf, s) => {
    if (s['x-component'] === 'FormV2' || s['x-component'] === 'Details') {
      const f = s.reduceProperties((buf, s) => {
        if (s['x-component'] === 'BlockTemplate') {
          return s;
        }
        return buf;
      }, null);
      if (f) {
        return f;
      }
    }
    return buf;
  }, null);
};

export const SchemaSettingsFormItemTemplate = function FormItemTemplate(props) {
  const { insertAdjacentPosition = 'afterBegin', componentName, collectionName, resourceName } = props;
  const { t } = useTranslation();
  const compile = useCompile();
  const { getCollection } = useCollectionManager_deprecated();
  const { dn, setVisible, template, fieldSchema } = useSchemaSettings();
  const api = useAPIClient();
  const { saveAsTemplate, copyTemplateSchema } = useSchemaTemplateManager();
  const { theme } = useGlobalTheme();

  if (!collectionName) {
    return null;
  }
  if (template) {
    return (
      <SchemaSettingsItem
        title="Convert reference to duplicate"
        onClick={async () => {
          const schema = await copyTemplateSchema(template);
          const templateSchema = findBlockTemplateSchema(fieldSchema);
          const sdn = createDesignable({
            t,
            api,
            refresh: dn.refresh.bind(dn),
            current: templateSchema.parent,
          });
          sdn.loadAPIClientEvents();
          sdn.removeWithoutEmit(templateSchema);
          sdn.insertAdjacent(insertAdjacentPosition, schema, {
            async onSuccess() {
              await api.request({
                url: `/uiSchemas:remove/${templateSchema['x-uid']}`,
              });
            },
          });
          fieldSchema['x-template-key'] = null;
          await api.request({
            url: `uiSchemas:patch`,
            method: 'post',
            data: {
              'x-uid': fieldSchema['x-uid'],
              'x-template-key': null,
            },
          });
          dn.refresh();
        }}
      >
        {t('Convert reference to duplicate')}
      </SchemaSettingsItem>
    );
  }
  return (
    <SchemaSettingsItem
      title="Save as block template"
      onClick={async () => {
        setVisible(false);
        const collection = collectionName && getCollection(collectionName);
        const gridSchema = findGridSchema(fieldSchema);
        const values = await FormDialog(
          t('Save as template'),
          () => {
            const componentTitle = {
              FormItem: t('Form'),
              ReadPrettyFormItem: t('Details'),
            };
            return (
              <FormLayout layout={'vertical'}>
                <SchemaComponent
                  components={{ Input, FormItem }}
                  schema={{
                    type: 'object',
                    properties: {
                      name: {
                        title: t('Template name'),
                        required: true,
                        default: collection
                          ? `${compile(collection?.title || collection?.name)}_${t(
                              componentTitle[componentName] || componentName,
                            )}`
                          : t(componentTitle[componentName] || componentName),
                        'x-decorator': 'FormItem',
                        'x-component': 'Input',
                      },
                    },
                  }}
                />
              </FormLayout>
            );
          },
          theme,
        ).open({});
        const sdn = createDesignable({
          t,
          api,
          refresh: dn.refresh.bind(dn),
          current: gridSchema.parent,
        });
        sdn.loadAPIClientEvents();
        const { key } = await saveAsTemplate({
          collectionName,
          resourceName,
          componentName,
          dataSourceKey: collection.dataSource,
          name: values.name,
          uid: gridSchema['x-uid'],
        });
        sdn.removeWithoutEmit(gridSchema);
        sdn.insertAdjacent(insertAdjacentPosition, {
          type: 'void',
          'x-component': 'BlockTemplate',
          'x-component-props': {
            templateId: key,
          },
        });
        fieldSchema['x-template-key'] = key;
        await api.request({
          url: `uiSchemas:patch`,
          method: 'post',
          data: {
            'x-uid': fieldSchema['x-uid'],
            'x-template-key': key,
          },
        });
      }}
    >
      {t('Save as block template')}
    </SchemaSettingsItem>
  );
};

export interface SchemaSettingsItemProps extends Omit<MenuItemProps, 'title'> {
  title: string;
}
export const SchemaSettingsItem: FC<SchemaSettingsItemProps> = (props) => {
  const { pushMenuItem } = useCollectMenuItems();
  const { collectMenuItem } = useCollectMenuItem();
  const { eventKey, title } = props;

  if (process.env.NODE_ENV !== 'production' && !title) {
    throw new Error('SchemaSettingsItem must have a title');
  }

  const item = {
    key: title,
    ..._.omit(props, ['children', 'name']),
    eventKey: eventKey as any,
    onClick: (info) => {
      info.domEvent.preventDefault();
      info.domEvent.stopPropagation();
      props?.onClick?.(info);
    },
    style: { minWidth: 120 },
    label: props.children || props.title,
    title: props.title,
  } as MenuProps['items'][0];

  pushMenuItem?.(item);
  collectMenuItem?.(item);
  return null;
};

export interface SchemaSettingsItemGroupProps {
  title: string;
  children: any[];
}
export const SchemaSettingsItemGroup: FC<SchemaSettingsItemGroupProps> = (props) => {
  const { Component, getMenuItems } = useMenuItem();
  const { pushMenuItem } = useCollectMenuItems();
  const key = useMemo(() => uid(), []);
  const item = {
    key,
    type: 'group',
    title: props.title,
    label: props.title,
    children: getMenuItems(() => props.children),
  } as MenuProps['items'][0];

  pushMenuItem(item);
  return <Component />;
};

export interface SchemaSettingsSubMenuProps {
  title: string;
  eventKey?: string;
  children: any;
}

export const SchemaSettingsSubMenu = function SubMenu(props: SchemaSettingsSubMenuProps) {
  const { Component, getMenuItems } = useMenuItem();
  const { pushMenuItem } = useCollectMenuItems();
  const key = useMemo(() => uid(), []);
  const item = {
    key,
    label: props.title,
    title: props.title,
    children: getMenuItems(() => props.children),
  } as MenuProps['items'][0];

  pushMenuItem(item);
  return <Component />;
};

export const SchemaSettingsDivider = function Divider() {
  const { pushMenuItem } = useCollectMenuItems();
  const key = useMemo(() => uid(), []);
  const item = {
    key,
    type: 'divider',
  } as MenuProps['items'][0];

  pushMenuItem(item);
  return null;
};

export interface SchemaSettingsRemoveProps {
  confirm?: ModalFuncProps;
  removeParentsIfNoChildren?: boolean;
  breakRemoveOn?: ISchema | ((s: ISchema) => boolean);
}
export const SchemaSettingsRemove: FC<SchemaSettingsRemoveProps> = (props) => {
  const { confirm, removeParentsIfNoChildren, breakRemoveOn } = props;
  const { dn, template } = useSchemaSettings();
  const { t } = useTranslation();
  const field = useField<Field>();
  const fieldSchema = useFieldSchema();
  const ctx = useBlockTemplateContext();
  const form = useForm();
  const { modal } = App.useApp();
  const { removeActiveFieldName } = useFormActiveFields() || {};
  const { removeDataBlock } = useFilterBlock();

  return (
    <SchemaSettingsItem
      title="Delete"
      eventKey="remove"
      onClick={() => {
        modal.confirm({
          title: t('Delete block'),
          content: t('Are you sure you want to delete it?'),
          ...confirm,
          async onOk() {
            const options = {
              removeParentsIfNoChildren,
              breakRemoveOn,
            };
            if (field?.required) {
              field.required = false;
              fieldSchema['required'] = false;
            }
            if (template && template.uid === fieldSchema['x-uid'] && ctx?.dn) {
              await ctx?.dn.remove(null, options);
            } else {
              await dn.remove(null, options);
            }
            await confirm?.onOk?.();
            delete form.values[fieldSchema.name];
            removeActiveFieldName?.(fieldSchema.name as string);
            form?.query(new RegExp(`${fieldSchema.parent.name}.${fieldSchema.name}$`)).forEach((field: Field) => {
              // 如果字段被删掉，那么在提交的时候不应该提交这个字段
              field.setValue?.(undefined);
            });
            removeDataBlock(fieldSchema['x-uid']);
          },
        });
      }}
    >
      {t('Delete')}
    </SchemaSettingsItem>
  );
};

interface SchemaSettingsConnectDataBlocksProps {
  type: FilterBlockType;
  emptyDescription?: string;
}

export const SchemaSettingsConnectDataBlocks: FC<SchemaSettingsConnectDataBlocksProps> = (props) => {
  const { type, emptyDescription } = props;
  const fieldSchema = useFieldSchema();
  const { dn } = useDesignable();
  const { t } = useTranslation();
  const collection = useCollection_deprecated();
  const { inProvider } = useFilterBlock();
  const dataBlocks = useSupportedBlocks(type);
  // eslint-disable-next-line prefer-const
  let { targets = [], uid } = findFilterTargets(fieldSchema);
  const compile = useCompile();
  const { getAllCollectionsInheritChain } = useCollectionManager_deprecated();

  if (!inProvider) {
    return null;
  }

  const Content = dataBlocks.map((block) => {
    const title = `${compile(block.collection.title)} #${block.uid.slice(0, 4)}`;
    const onHover = () => {
      const dom = block.dom;
      const designer = dom.querySelector('.general-schema-designer') as HTMLElement;
      if (designer) {
        designer.style.display = 'block';
      }
      dom.style.boxShadow = '0 0 10px rgba(0, 0, 0, 0.2)';
      dom.scrollIntoView({
        behavior: 'smooth',
        block: 'center',
      });
    };
    const onLeave = () => {
      const dom = block.dom;
      const designer = dom.querySelector('.general-schema-designer') as HTMLElement;
      if (designer) {
        designer.style.display = null;
      }
      dom.style.boxShadow = 'none';
    };
    if (isSameCollection(block.collection, collection)) {
      return (
        <SchemaSettingsSwitchItem
          key={block.uid}
          title={title}
          checked={targets.some((target) => target.uid === block.uid)}
          onChange={(checked) => {
            if (checked) {
              targets.push({ uid: block.uid });
            } else {
              targets = targets.filter((target) => target.uid !== block.uid);
              block.clearFilter(uid);
            }

            updateFilterTargets(fieldSchema, targets);
            dn.emit('patch', {
              schema: {
                ['x-uid']: uid,
                'x-filter-targets': targets,
              },
            }).catch(error);
            dn.refresh();
          }}
          onMouseEnter={onHover}
          onMouseLeave={onLeave}
        />
      );
    }

    const target = targets.find((target) => target.uid === block.uid);
    // 与筛选区块的数据表具有关系的表
    return (
      <SchemaSettingsSelectItem
        key={block.uid}
        title={title}
        value={target?.field || ''}
        options={[
          ...getSupportFieldsByAssociation(getAllCollectionsInheritChain(collection.name), block).map((field) => {
            return {
              label: compile(field.uiSchema.title) || field.name,
              value: `${field.name}.${getTargetKey(field)}`,
            };
          }),
          ...getSupportFieldsByForeignKey(collection, block).map((field) => {
            return {
              label: `${compile(field.uiSchema.title) || field.name} [${t('Foreign key')}]`,
              value: field.name,
            };
          }),
          {
            label: t('Unconnected'),
            value: '',
          },
        ]}
        onChange={(value) => {
          if (value === '') {
            targets = targets.filter((target) => target.uid !== block.uid);
            block.clearFilter(uid);
          } else {
            targets = targets.filter((target) => target.uid !== block.uid);
            targets.push({ uid: block.uid, field: value });
          }
          updateFilterTargets(fieldSchema, targets);
          dn.emit('patch', {
            schema: {
              ['x-uid']: uid,
              'x-filter-targets': targets,
            },
          });
          dn.refresh();
        }}
        onMouseEnter={onHover}
        onMouseLeave={onLeave}
      />
    );
  });

  return (
    <SchemaSettingsSubMenu title={t('Connect data blocks')}>
      {Content.length ? (
        Content
      ) : (
        <SchemaSettingsItem title="empty">
          <Empty
            style={{ width: 160, padding: '0 1em' }}
            description={emptyDescription}
            image={Empty.PRESENTED_IMAGE_SIMPLE}
          />
        </SchemaSettingsItem>
      )}
    </SchemaSettingsSubMenu>
  );
};

export interface SchemaSettingsSelectItemProps
  extends Omit<SchemaSettingsItemProps, 'onChange' | 'onClick'>,
    Omit<SelectWithTitleProps, 'title' | 'defaultValue'> {
  value?: SelectWithTitleProps['defaultValue'];
}
export const SchemaSettingsSelectItem: FC<SchemaSettingsSelectItemProps> = (props) => {
  const { title, options, value, onChange, ...others } = props;

  return (
    <SchemaSettingsItem title={title} {...others}>
      <SelectWithTitle {...{ title, defaultValue: value, onChange, options }} />
    </SchemaSettingsItem>
  );
};

export type SchemaSettingsCascaderItemProps = CascaderProps<any> & Omit<MenuItemProps, 'title'> & { title: any };
export const SchemaSettingsCascaderItem: FC<SchemaSettingsCascaderItemProps> = (props) => {
  const { title, options, value, onChange, ...others } = props;
  return (
    <SchemaSettingsItem title={title} {...(others as any)}>
      <div style={{ alignItems: 'center', display: 'flex', justifyContent: 'space-between' }}>
        {title}
        <Cascader
          bordered={false}
          defaultValue={value}
          onChange={onChange as any}
          options={options}
          style={{ textAlign: 'right', minWidth: 100 }}
          {...props}
        />
      </div>
    </SchemaSettingsItem>
  );
};

export interface SchemaSettingsSwitchItemProps extends Omit<MenuItemProps, 'onChange'> {
  title: string;
  checked?: boolean;
  onChange?: (v: boolean) => void;
}
export const SchemaSettingsSwitchItem: FC<SchemaSettingsSwitchItemProps> = (props) => {
  const { title, onChange, ...others } = props;
  const [checked, setChecked] = useState(!!props.checked);
  return (
    <SchemaSettingsItem
      title={title}
      {...others}
      onClick={() => {
        onChange?.(!checked);
        setChecked(!checked);
      }}
    >
      <div style={{ alignItems: 'center', display: 'flex', justifyContent: 'space-between' }}>
        {title}
        <Switch size={'small'} checked={checked} style={{ marginLeft: 32 }} />
      </div>
    </SchemaSettingsItem>
  );
};

export interface SchemaSettingsPopupProps extends SchemaSettingsItemProps {
  schema?: ISchema;
}
export const SchemaSettingsPopupItem: FC<SchemaSettingsPopupProps> = (props) => {
  const { schema, ...others } = props;
  const [visible, setVisible] = useState(false);
  const ctx = useContext(SchemaSettingsContext);
  return (
    <ActionContextProvider value={{ visible, setVisible }}>
      <SchemaSettingsItem
        title={props.title}
        {...others}
        onClick={() => {
          // actx.setVisible(false);
          ctx.setVisible(false);
          setVisible(true);
        }}
      >
        {props.children || props.title}
      </SchemaSettingsItem>
      <SchemaComponent
        schema={{
          name: uid(),
          ...schema,
        }}
      />
    </ActionContextProvider>
  );
};

export interface SchemaSettingsActionModalItemProps
  extends SchemaSettingsModalItemProps,
    Omit<SchemaSettingsItemProps, 'onSubmit' | 'onClick'> {
  uid?: string;
  initialSchema?: ISchema;
  schema?: ISchema;
  beforeOpen?: () => void;
  maskClosable?: boolean;
}
export const SchemaSettingsActionModalItem: FC<SchemaSettingsActionModalItemProps> = React.memo((props) => {
  const { title, onSubmit, initialValues, beforeOpen, initialSchema, schema, modalTip, components, scope, ...others } =
    props;
  const [visible, setVisible] = useState(false);
  const [schemaUid, setSchemaUid] = useState<string>(props.uid);
  const { t } = useTranslation();
  const fieldSchema = useFieldSchema();
  const ctx = useContext(SchemaSettingsContext);
  const { dn } = useSchemaSettings();
  const compile = useCompile();
  const api = useAPIClient();
  const upLevelActiveFields = useFormActiveFields();

  const form = useMemo(
    () =>
      createForm({
        initialValues: cloneDeep(initialValues),
        values: cloneDeep(initialValues),
      }),
    [initialValues],
  );

  useEffect(() => {
    form.setInitialValues(cloneDeep(initialValues));
  }, [JSON.stringify(initialValues || {})]);

  const cancelHandler = useCallback(() => {
    setVisible(false);
    form.reset();
  }, [form]);

  const submitHandler = useCallback(async () => {
    await form.submit();
    onSubmit?.(cloneDeep(form.values));
    setVisible(false);
  }, [form, onSubmit]);

  const openAssignedFieldValueHandler = useCallback(async () => {
    if (!schemaUid && initialSchema?.['x-uid']) {
      fieldSchema['x-action-settings'].schemaUid = initialSchema['x-uid'];
      dn.emit('patch', { schema: fieldSchema });
      await api.resource('uiSchemas').insert({ values: initialSchema });
      setSchemaUid(initialSchema['x-uid']);
    }
    if (typeof beforeOpen === 'function') {
      beforeOpen?.();
    }
    ctx.setVisible(false);
    setVisible(true);
  }, [api, ctx, dn, fieldSchema, initialSchema, schemaUid]);

  const onKeyDown = useCallback((e: React.KeyboardEvent<HTMLLIElement>): void => e.stopPropagation(), []);
  return (
    <>
      <SchemaSettingsItem
        title={compile(title)}
        {...others}
        onClick={openAssignedFieldValueHandler}
        onKeyDown={onKeyDown}
      >
        {props.children || props.title}
      </SchemaSettingsItem>
      {createPortal(
        <Modal
          width={'50%'}
          title={compile(title)}
          {...others}
          destroyOnClose
          open={visible}
          onCancel={cancelHandler}
          footer={
            <Space>
              <Button onClick={cancelHandler}>{t('Cancel')}</Button>
              <Button type="primary" onClick={submitHandler}>
                {t('Submit')}
              </Button>
            </Space>
          }
        >
          <FormActiveFieldsProvider name="form" getActiveFieldsName={upLevelActiveFields?.getActiveFieldsName}>
            <FormProvider form={form}>
              <FormLayout layout={'vertical'}>
                {modalTip && <Alert message={modalTip} />}
                {modalTip && <br />}
                {visible && schemaUid && (
                  <RemoteSchemaComponent noForm components={components} scope={scope} uid={schemaUid} />
                )}
                {visible && schema && <SchemaComponent components={components} scope={scope} schema={schema} />}
              </FormLayout>
            </FormProvider>
          </FormActiveFieldsProvider>
        </Modal>,
        document.body,
      )}
    </>
  );
});
SchemaSettingsActionModalItem.displayName = 'SchemaSettingsActionModalItem';

export interface SchemaSettingsModalItemProps {
  title: string;
  onSubmit: (values: any) => void;
  initialValues?: any;
  schema?: ISchema | (() => ISchema);
  modalTip?: string;
  components?: any;
  hidden?: boolean;
  scope?: any;
  effects?: any;
  width?: string | number;
  children?: ReactNode;
  asyncGetInitialValues?: () => Promise<any>;
  eventKey?: string;
  hide?: boolean;
  /** 上下文中不需要当前记录 */
  noRecord?: boolean;
}
export const SchemaSettingsModalItem: FC<SchemaSettingsModalItemProps> = (props) => {
  const {
    hidden,
    title,
    components,
    scope,
    effects,
    onSubmit,
    asyncGetInitialValues,
    initialValues,
    width = 'fit-content',
    noRecord = false,
    ...others
  } = props;
  const options = useContext(SchemaOptionsContext);
  const collection = useCollection_deprecated();
  const apiClient = useAPIClient();
  const { theme } = useGlobalTheme();
  const ctx = useBlockRequestContext();
  const upLevelActiveFields = useFormActiveFields();
  const { locale } = useContext(ConfigProvider.ConfigContext);
  const dm = useDataSourceManager();
  const dataSourceKey = useDataSourceKey();
  const record = useCollectionRecord();
  const { association } = useDataBlockProps() || {};
  const formCtx = useFormBlockContext();
  const blockOptions = useBlockContext();

  // 解决变量`当前对象`值在弹窗中丢失的问题
  const { formValue: subFormValue, collection: subFormCollection } = useSubFormValue();

  // 解决变量`$nPopupRecord`值在弹窗中丢失的问题
  const popupRecordVariable = useVariable('$nPopupRecord');

  if (hidden) {
    return null;
  }
  return (
    <SchemaSettingsItem
      title={title}
      {...others}
      onClick={async () => {
        const values = asyncGetInitialValues ? await asyncGetInitialValues() : initialValues;
        const schema = _.isFunction(props.schema) ? props.schema() : props.schema;
        FormDialog(
          { title: schema.title || title, width },
          () => {
            return (
              <BlockContext.Provider value={blockOptions}>
                <DeclareVariable
                  name="$nPopupRecord"
                  title={popupRecordVariable.title}
                  value={popupRecordVariable.value}
                  collection={popupRecordVariable.collection}
                >
                  <CollectionRecordProvider record={noRecord ? null : record}>
                    <FormBlockContext.Provider value={formCtx}>
                      <SubFormProvider value={{ value: subFormValue, collection: subFormCollection }}>
                        <FormActiveFieldsProvider
                          name="form"
                          getActiveFieldsName={upLevelActiveFields?.getActiveFieldsName}
                        >
                          <Router location={location} navigator={null}>
                            <BlockRequestContext_deprecated.Provider value={ctx}>
                              <DataSourceApplicationProvider dataSourceManager={dm} dataSource={dataSourceKey}>
                                <AssociationOrCollectionProvider
                                  allowNull
                                  collection={collection.name}
                                  association={association}
                                >
                                  <SchemaComponentOptions scope={options.scope} components={options.components}>
                                    <FormLayout
                                      layout={'vertical'}
                                      className={css`
                                        // screen > 576px
                                        @media (min-width: 576px) {
                                          min-width: 520px;
                                        }

                                        // screen <= 576px
                                        @media (max-width: 576px) {
                                          min-width: 320px;
                                        }
                                      `}
                                    >
                                      <APIClientProvider apiClient={apiClient}>
                                        <ConfigProvider locale={locale}>
                                          <SchemaComponent components={components} scope={scope} schema={schema} />
                                        </ConfigProvider>
                                      </APIClientProvider>
                                    </FormLayout>
                                  </SchemaComponentOptions>
                                </AssociationOrCollectionProvider>
                              </DataSourceApplicationProvider>
                            </BlockRequestContext_deprecated.Provider>
                          </Router>
                        </FormActiveFieldsProvider>
                      </SubFormProvider>
                    </FormBlockContext.Provider>
                  </CollectionRecordProvider>
                </DeclareVariable>
              </BlockContext.Provider>
            );
          },
          theme,
        )
          .open({
            initialValues: values,
            effects,
          })
          .then((values) => {
            onSubmit(values);
            return values;
          })
          .catch((err) => {
            console.error(err);
          });
      }}
    >
      {props.children || props.title}
    </SchemaSettingsItem>
  );
};

export const SchemaSettingsBlockTitleItem = function BlockTitleItem() {
  const field = useField();
  const fieldSchema = useFieldSchema();
  const { dn } = useDesignable();
  const { t } = useTranslation();

  return (
    <SchemaSettingsModalItem
      title={t('Edit block title')}
      schema={
        {
          type: 'object',
          title: t('Edit block title'),
          properties: {
            title: {
              title: t('Block title'),
              type: 'string',
              default: fieldSchema?.['x-component-props']?.['title'],
              'x-decorator': 'FormItem',
              'x-component': 'Input',
            },
          },
        } as ISchema
      }
      onSubmit={({ title }) => {
        const componentProps = fieldSchema['x-component-props'] || {};
        componentProps.title = title;
        fieldSchema['x-component-props'] = componentProps;
        field.componentProps.title = title;
        dn.emit('patch', {
          schema: {
            ['x-uid']: fieldSchema['x-uid'],
            'x-component-props': fieldSchema['x-component-props'],
          },
        });
        dn.refresh();
      }}
    />
  );
};

export const SchemaSettingsDefaultSortingRules = function DefaultSortingRules(props) {
  const { path = 'x-component-props.params.sort' } = props;
  const { t } = useTranslation();
  const { dn } = useDesignable();

  const fieldSchema = useFieldSchema();
  const field = useField();
  const title = props.title || t('Set default sorting rules');
  const { name } = useCollection_deprecated();
  const defaultSort = get(fieldSchema, path) || [];
  const sort = defaultSort?.map((item: string) => {
    return item.startsWith('-')
      ? {
          field: item.substring(1),
          direction: 'desc',
        }
      : {
          field: item,
          direction: 'asc',
        };
  });
  const sortFields = useSortFields(props.name || name);

  const onSubmit = async ({ sort }) => {
    if (props?.onSubmit) {
      return props.onSubmit({ sort });
    }
    const value = sort.map((item) => {
      return item.direction === 'desc' ? `-${item.field}` : item.field;
    });
    set(
      field,
      path.replace('x-component-props', 'componentProps').replace('x-decorator-props', 'decoratorProps'),
      value,
    );

    set(fieldSchema, path, value);
    await dn.emit('patch', {
      schema: fieldSchema,
    });
    return props.onSubmitAfter?.();
  };

  return (
    <SchemaSettingsModalItem
      title={title}
      components={{ ArrayItems }}
      schema={
        {
          type: 'object',
          title,
          properties: {
            sort: {
              type: 'array',
              default: sort,
              'x-component': 'ArrayItems',
              'x-decorator': 'FormItem',
              items: {
                type: 'object',
                properties: {
                  space: {
                    type: 'void',
                    'x-component': 'Space',
                    properties: {
                      sort: {
                        type: 'void',
                        'x-decorator': 'FormItem',
                        'x-component': 'ArrayItems.SortHandle',
                      },
                      field: {
                        type: 'string',
                        enum: sortFields,
                        required: true,
                        'x-decorator': 'FormItem',
                        'x-component': 'Select',
                        'x-component-props': {
                          style: {
                            width: 260,
                          },
                        },
                      },
                      direction: {
                        type: 'string',
                        'x-decorator': 'FormItem',
                        'x-component': 'Radio.Group',
                        'x-component-props': {
                          optionType: 'button',
                        },
                        enum: [
                          {
                            label: t('ASC'),
                            value: 'asc',
                          },
                          {
                            label: t('DESC'),
                            value: 'desc',
                          },
                        ],
                      },
                      remove: {
                        type: 'void',
                        'x-decorator': 'FormItem',
                        'x-component': 'ArrayItems.Remove',
                      },
                    },
                  },
                },
              },
              properties: {
                add: {
                  type: 'void',
                  title: t('Add sort field'),
                  'x-component': 'ArrayItems.Addition',
                },
              },
            },
          },
        } as ISchema
      }
      onSubmit={onSubmit}
    />
  );
};

export const SchemaSettingsLinkageRules = function LinkageRules(props) {
  const { collectionName } = props;
  const fieldSchema = useFieldSchema();
  const { form } = useFormBlockContext();
  const { dn } = useDesignable();
  const { t } = useTranslation();
  const { getTemplateById } = useSchemaTemplateManager();
  const variables = useVariables();
  const localVariables = useLocalVariables();
  const record = useRecord();
  const { type: formBlockType } = useFormBlockType();
  const type = props?.type || ['Action', 'Action.Link'].includes(fieldSchema['x-component']) ? 'button' : 'field';
  const gridSchema = findGridSchema(fieldSchema) || fieldSchema;
  const schema = useMemo<ISchema>(
    () => ({
      type: 'object',
      title: t('Linkage rules'),
      properties: {
        fieldReaction: {
          'x-component': FormLinkageRules,
          'x-use-component-props': () => {
            // eslint-disable-next-line react-hooks/rules-of-hooks
            const options = useLinkageCollectionFilterOptions(collectionName);
            return {
              options,
              defaultValues: gridSchema?.['x-linkage-rules'] || fieldSchema?.['x-linkage-rules'],
              type,
              // eslint-disable-next-line react-hooks/rules-of-hooks
              linkageOptions: useLinkageCollectionFieldOptions(collectionName),
              collectionName,
              form,
              variables,
              localVariables,
              record,
              formBlockType,
            };
          },
        },
      },
    }),
    [collectionName, fieldSchema, form, gridSchema, localVariables, record, t, type, variables],
  );
  const components = useMemo(() => ({ ArrayCollapse, FormLayout }), []);
  const onSubmit = useCallback(
    (v) => {
      const rules = [];
      for (const rule of v.fieldReaction.rules) {
        rules.push(_.pickBy(rule, _.identity));
      }
      const templateId = gridSchema['x-component'] === 'BlockTemplate' && gridSchema['x-component-props']?.templateId;
      const uid = (templateId && getTemplateById(templateId).uid) || gridSchema['x-uid'];
      const schema = {
        ['x-uid']: uid,
      };

      gridSchema['x-linkage-rules'] = rules;
      schema['x-linkage-rules'] = rules;
      dn.emit('patch', {
        schema,
      });
      dn.refresh();
    },
    [dn, getTemplateById, gridSchema],
  );

  return (
    <SchemaSettingsModalItem
      title={t('Linkage rules')}
      components={components}
      width={770}
      schema={schema}
      onSubmit={onSubmit}
    />
  );
};

export const useDataTemplates = (schema?: Schema) => {
  const fieldSchema = useFieldSchema();

  if (schema) {
    return {
      templateData: _.cloneDeep(schema['x-data-templates']),
    };
  }

  const formSchema = findFormBlock(fieldSchema) || fieldSchema;
  return {
    templateData: _.cloneDeep(formSchema?.['x-data-templates']),
  };
};

export const SchemaSettingsDataTemplates = function DataTemplates(props) {
  const designerCtx = useContext(SchemaComponentContext);
  const { collectionName } = props;
  const fieldSchema = useFieldSchema();
  const { dn } = useDesignable();
  const { t } = useTranslation();
  const formSchema = findFormBlock(fieldSchema) || fieldSchema;
  const { templateData } = useDataTemplates();
  const schema = useMemo(
    () => ({
      type: 'object',
      title: t('Form data templates'),
      properties: {
        fieldReaction: {
          'x-decorator': (props) => <FlagProvider {...props} isInFormDataTemplate />,
          'x-component': FormDataTemplates,
          'x-use-component-props': () => {
            return {
              defaultValues: templateData,
              collectionName,
            };
          },
          'x-component-props': {
            designerCtx,
            formSchema,
          },
        },
      },
    }),
    [templateData],
  );
  const onSubmit = useCallback((v) => {
    const data = { ...(formSchema['x-data-templates'] || {}), ...v.fieldReaction };
    // 当 Tree 组件开启 checkStrictly 属性时，会导致 checkedKeys 的值是一个对象，而不是数组，所以这里需要转换一下以支持旧版本
    data.items.forEach((item) => {
      item.fields = Array.isArray(item.fields) ? item.fields : item.fields.checked;
    });

    const schema = {
      ['x-uid']: formSchema['x-uid'],
      ['x-data-templates']: data,
    };
    formSchema['x-data-templates'] = data;
    dn.emit('patch', {
      schema,
    });
    dn.refresh();
  }, []);
  const title = useMemo(() => t('Form data templates'), []);
  const components = useMemo(() => ({ ArrayCollapse, FormLayout }), []);

  return (
    <SchemaSettingsModalItem title={title} components={components} width={770} schema={schema} onSubmit={onSubmit} />
  );
};

export function SchemaSettingsEnableChildCollections(props) {
  const { collectionName } = props;
  const fieldSchema = useFieldSchema();
  const field = useField();
  const { dn } = useDesignable();
  const { t } = useTranslation();
  const allowAddToCurrent = fieldSchema?.['x-allow-add-to-current'];
  const { getCollectionJoinField } = useCollectionManager_deprecated();
  const ctx = useBlockRequestContext();
  const collectionField = getCollectionJoinField(fieldSchema?.parent?.['x-collection-field']) || {};
  const isAssocationAdd = fieldSchema?.parent?.['x-component'] === 'CollectionField';
  return (
    <SchemaSettingsModalItem
      title={t('Enable child collections')}
      components={{ ArrayItems, FormLayout }}
      scope={{ isAssocationAdd }}
      schema={
        {
          type: 'object',
          title: t('Enable child collections'),
          properties: {
            enableChildren: {
              'x-component': EnableChildCollections,
              'x-use-component-props': () => {
                return {
                  defaultValues: fieldSchema?.['x-enable-children'],
                  collectionName,
                };
              },
            },
            allowAddToCurrent: {
              type: 'boolean',
              'x-content': "{{t('Allow adding records to the current collection')}}",
              'x-decorator': 'FormItem',
              'x-component': 'Checkbox',
              default: allowAddToCurrent === undefined ? true : allowAddToCurrent,
            },
            linkageFromForm: {
              type: 'string',
              title: "{{t('Linkage with form fields')}}",
              'x-visible': '{{isAssocationAdd}}',
              'x-decorator': 'FormItem',
              'x-component': ChildDynamicComponent,
              'x-component-props': {
                rootCollection: ctx.props.collection || ctx.props.resource,
                collectionField,
              },
              default: fieldSchema?.['x-component-props']?.['linkageFromForm'],
            },
          },
        } as ISchema
      }
      onSubmit={(v) => {
        const enableChildren = [];
        for (const item of v.enableChildren.childrenCollections) {
          enableChildren.push(_.pickBy(item, _.identity));
        }
        const uid = fieldSchema['x-uid'];
        const schema = {
          ['x-uid']: uid,
        };
        fieldSchema['x-enable-children'] = enableChildren;
        fieldSchema['x-allow-add-to-current'] = v.allowAddToCurrent;
        fieldSchema['x-component-props'] = {
          ...fieldSchema['x-component-props'],
          component: 'CreateRecordAction',
          linkageFromForm: v?.linkageFromForm,
        };
        schema['x-enable-children'] = enableChildren;
        schema['x-allow-add-to-current'] = v.allowAddToCurrent;
        schema['x-component-props'] = {
          ...fieldSchema['x-component-props'],
          component: 'CreateRecordAction',
          linkageFromForm: v?.linkageFromForm,
        };
        field.componentProps['linkageFromForm'] = v.linkageFromForm;
        dn.emit('patch', {
          schema,
        });
        dn.refresh();
      }}
    />
  );
}

export const defaultInputStyle = css`
  & > .nb-form-item {
    flex: 1;
  }
`;

export const findParentFieldSchema = (fieldSchema: Schema) => {
  let parent = fieldSchema.parent;
  while (parent) {
    if (parent['x-component'] === 'CollectionField') {
      return parent;
    }
    parent = parent.parent;
  }
};

export const SchemaSettingsSortField = () => {
  const { fields } = useCollection_deprecated();
  const field = useField<Field>();
  const fieldSchema = useFieldSchema();
  const { t } = useTranslation();
  const { dn } = useDesignable();
  const compile = useCompile();
  const { service, association } = useTableBlockContext();
  const { getCollectionJoinField } = useCollectionManager_deprecated();
  const collectionField = getCollectionJoinField(association);
  const options = fields
    .filter((field) => !field?.target && field.interface === 'sort')
    .map((field) => {
      return {
        value: field?.name,
        label: compile(field?.uiSchema?.title) || field?.name,
        disabled: field?.scopeKey && collectionField?.foreignKey !== field.scopeKey,
      };
    });

  return (
    <SchemaSettingsSelectItem
      key="sort-field"
      title={t('Drag and drop sorting field')}
      options={options}
      value={field.decoratorProps.dragSortBy}
      onChange={(dragSortBy) => {
        fieldSchema['x-decorator-props'].dragSortBy = dragSortBy;
        service.run({ ...service.params?.[0], sort: dragSortBy });
        field.decoratorProps.dragSortBy = dragSortBy;
        dn.emit('patch', {
          schema: {
            ['x-uid']: fieldSchema['x-uid'],
            'x-decorator-props': fieldSchema['x-decorator-props'],
          },
        });
        dn.refresh();
      }}
    />
  );
};

// 是否是系统字段
export const isSystemField = (collectionField: CollectionFieldOptions_deprecated, getInterface) => {
  const i = getInterface?.(collectionField?.interface);
  return i?.group === 'systemInfo';
};

export function getFieldDefaultValue(fieldSchema: ISchema, collectionField: CollectionFieldOptions_deprecated) {
  const result = fieldSchema?.default ?? collectionField?.defaultValue;
  return result;
}<|MERGE_RESOLUTION|>--- conflicted
+++ resolved
@@ -65,26 +65,19 @@
   useRecord,
   useSortFields,
 } from '..';
-<<<<<<< HEAD
 import { FormBlockContext, useFormBlockContext, useFormBlockType, useTableBlockContext } from '../block-provider';
-=======
-import {
-  BlockContext,
-  BlockRequestContext_deprecated,
-  FormBlockContext,
-  useBlockContext,
-  useFormBlockContext,
-  useFormBlockType,
-  useTableBlockContext,
-} from '../block-provider';
->>>>>>> d5ed2d50
 import {
   FormActiveFieldsProvider,
   findFilterTargets,
   updateFilterTargets,
   useFormActiveFields,
 } from '../block-provider/hooks';
-import { useBlockRequestContext, BlockRequestContext_deprecated } from '../block-provider/BlockProvider';
+import {
+  useBlockRequestContext,
+  BlockRequestContext_deprecated,
+  useBlockContext,
+  BlockContext,
+} from '../block-provider/BlockProvider';
 import { SelectWithTitle, SelectWithTitleProps } from '../common/SelectWithTitle';
 import { useNiceDropdownMaxHeight } from '../common/useNiceDropdownHeight';
 import { useDataSourceManager } from '../data-source/data-source/DataSourceManagerProvider';
