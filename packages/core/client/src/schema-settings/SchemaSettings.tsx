--- conflicted
+++ resolved
@@ -40,19 +40,14 @@
 import {
   APIClientProvider,
   ActionContextProvider,
-<<<<<<< HEAD
   AssociationOrCollectionProvider,
-  CollectionFieldOptions,
-=======
   CollectionFieldOptions_deprecated,
-  CollectionProvider_deprecated,
->>>>>>> 18686fa0
   DataSourceApplicationProvider,
   DatePickerProvider,
   Designable,
   FormDialog,
   FormProvider,
-  RecordProviderV2,
+  RecordProvider,
   RemoteSchemaComponent,
   SchemaComponent,
   SchemaComponentContext,
@@ -62,20 +57,16 @@
   useAPIClient,
   useActionContext,
   useBlockRequestContext,
+  useCollectionManager_deprecated,
   useCollection_deprecated,
-  useCollectionManager_deprecated,
   useCompile,
-  useDataBlockPropsV2,
+  useDataBlockProps,
   useDesignable,
   useFilterBlock,
   useGlobalTheme,
   useLinkageCollectionFilterOptions,
-<<<<<<< HEAD
   useRecord,
-  useRecordV2,
-=======
   useRecord_deprecated,
->>>>>>> 18686fa0
   useSchemaSettingsItem,
   useSortFields,
 } from '..';
@@ -982,17 +973,13 @@
   const collection = useCollection_deprecated();
   const apiClient = useAPIClient();
   const { theme } = useGlobalTheme();
-<<<<<<< HEAD
   const ctx = useBlockRequestContext();
-=======
-  const ctx = useContext(BlockRequestContext_deprecated);
->>>>>>> 18686fa0
   const upLevelActiveFields = useFormActiveFields();
   const { locale } = useContext(ConfigProvider.ConfigContext);
   const dm = useDataSourceManager();
   const dataSourceKey = useDataSourceKey();
-  const record = useRecordV2();
-  const { association } = useDataBlockPropsV2() || {};
+  const record = useRecord();
+  const { association } = useDataBlockProps() || {};
 
   // 解决变量`当前对象`值在弹窗中丢失的问题
   const { formValue: subFormValue } = useSubFormValue();
@@ -1011,12 +998,11 @@
           { title: schema.title || title, width },
           () => {
             return (
-<<<<<<< HEAD
-              <RecordProviderV2 record={record}>
+              <RecordProvider record={record}>
                 <SubFormProvider value={subFormValue}>
                   <FormActiveFieldsProvider name="form" getActiveFieldsName={upLevelActiveFields?.getActiveFieldsName}>
                     <Router location={location} navigator={null}>
-                      <BlockRequestContext.Provider value={ctx}>
+                      <BlockRequestContext_deprecated.Provider value={ctx}>
                         <DataSourceApplicationProvider dataSourceManager={dm} dataSource={dataSourceKey}>
                           <AssociationOrCollectionProvider
                             allowNull
@@ -1047,45 +1033,11 @@
                             </SchemaComponentOptions>
                           </AssociationOrCollectionProvider>
                         </DataSourceApplicationProvider>
-                      </BlockRequestContext.Provider>
+                      </BlockRequestContext_deprecated.Provider>
                     </Router>
                   </FormActiveFieldsProvider>
                 </SubFormProvider>
-              </RecordProviderV2>
-=======
-              <FormActiveFieldsProvider name="form" getActiveFieldsName={upLevelActiveFields?.getActiveFieldsName}>
-                <Router location={location} navigator={null}>
-                  <BlockRequestContext_deprecated.Provider value={ctx}>
-                    <DataSourceApplicationProvider dataSourceManager={dm} dataSource={dataSourceKey}>
-                      <CollectionProvider_deprecated allowNull name={collection.name}>
-                        <SchemaComponentOptions scope={options.scope} components={options.components}>
-                          <FormLayout
-                            layout={'vertical'}
-                            className={css`
-                              // screen > 576px
-                              @media (min-width: 576px) {
-                                min-width: 520px;
-                              }
-
-                              // screen <= 576px
-                              @media (max-width: 576px) {
-                                min-width: 320px;
-                              }
-                            `}
-                          >
-                            <APIClientProvider apiClient={apiClient}>
-                              <ConfigProvider locale={locale}>
-                                <SchemaComponent components={components} scope={scope} schema={schema} />
-                              </ConfigProvider>
-                            </APIClientProvider>
-                          </FormLayout>
-                        </SchemaComponentOptions>
-                      </CollectionProvider_deprecated>
-                    </DataSourceApplicationProvider>
-                  </BlockRequestContext_deprecated.Provider>
-                </Router>
-              </FormActiveFieldsProvider>
->>>>>>> 18686fa0
+              </RecordProvider>
             );
           },
           theme,
