/**
 * This file is part of the NocoBase (R) project.
 * Copyright (c) 2020-2024 NocoBase Co., Ltd.
 * Authors: NocoBase Team.
 *
 * This project is dual-licensed under AGPL-3.0 and NocoBase Commercial License.
 * For more information, please refer to: https://www.nocobase.com/agreement.
 */

import { css } from '@emotion/css';
import { ArrayCollapse, ArrayItems, FormItem, FormLayout, Input } from '@formily/antd-v5';
import { Field, GeneralField, createForm } from '@formily/core';
import { ISchema, Schema, SchemaOptionsContext, useField, useFieldSchema, useForm } from '@formily/react';
import { uid } from '@formily/shared';
import type { DropdownProps } from 'antd';
import {
  Alert,
  App,
  Button,
  Cascader,
  CascaderProps,
  ConfigProvider,
  Dropdown,
  MenuItemProps,
  MenuProps,
  Modal,
  ModalFuncProps,
  Space,
  Switch,
} from 'antd';
import _, { cloneDeep, get, set } from 'lodash';
import React, {
  FC,
  ReactNode,
  createContext,
  useCallback,
  useContext,
  useEffect,
  useMemo,
  // @ts-ignore
  useTransition as useReactTransition,
  useState,
} from 'react';
import { createPortal } from 'react-dom';
import { useTranslation } from 'react-i18next';
import { APIClientProvider } from '../api-client/APIClientProvider';
import { useAPIClient } from '../api-client/hooks/useAPIClient';
import { ApplicationContext, LocationSearchContext, useApp, useLocationSearch } from '../application';
import {
  BlockContext,
  BlockRequestContext_deprecated,
  useBlockContext,
  useBlockRequestContext,
} from '../block-provider/BlockProvider';
import { CollectOperators, useOperators } from '../block-provider/CollectOperators';
import {
  FormBlockContext,
  findFormBlock,
  useFormBlockContext,
  useFormBlockType,
} from '../block-provider/FormBlockProvider';
import { FormActiveFieldsProvider, useFormActiveFields } from '../block-provider/hooks';
import { useLinkageCollectionFilterOptions, useSortFields } from '../collection-manager/action-hooks';
import { useCollectionManager_deprecated } from '../collection-manager/hooks/useCollectionManager_deprecated';
import { useCollection_deprecated } from '../collection-manager/hooks/useCollection_deprecated';
import { CollectionFieldOptions_deprecated } from '../collection-manager/types';
import { SelectWithTitle, SelectWithTitleProps } from '../common/SelectWithTitle';
import { useNiceDropdownMaxHeight } from '../common/useNiceDropdownHeight';
import {
  CollectionRecordProvider,
  useCollectionRecord,
} from '../data-source/collection-record/CollectionRecordProvider';
import { DataSourceApplicationProvider } from '../data-source/components/DataSourceApplicationProvider';
import { AssociationOrCollectionProvider, useDataBlockProps } from '../data-source/data-block/DataBlockProvider';
import { useDataSourceManager } from '../data-source/data-source/DataSourceManagerProvider';
import { useDataSourceKey } from '../data-source/data-source/DataSourceProvider';
import { useFilterBlock } from '../filter-provider/FilterProvider';
import { FlagProvider } from '../flag-provider';
import { useGlobalTheme } from '../global-theme';
import { useCollectMenuItem, useCollectMenuItems, useMenuItem } from '../hooks/useMenuItem';
import {
  VariablePopupRecordProvider,
  useCurrentPopupRecord,
  useParentPopupRecord,
} from '../modules/variable/variablesProvider/VariablePopupRecordProvider';
import { useRecord } from '../record-provider';
import { ActionContextProvider } from '../schema-component/antd/action/context';
import { SubFormProvider, useSubFormValue } from '../schema-component/antd/association-field/hooks';
import { FormDialog } from '../schema-component/antd/form-dialog';
import { SchemaComponentContext } from '../schema-component/context';
import { FormProvider } from '../schema-component/core/FormProvider';
import { RemoteSchemaComponent } from '../schema-component/core/RemoteSchemaComponent';
import { SchemaComponent } from '../schema-component/core/SchemaComponent';
import { SchemaComponentOptions } from '../schema-component/core/SchemaComponentOptions';
import { useCompile } from '../schema-component/hooks/useCompile';
import { Designable, createDesignable, useDesignable } from '../schema-component/hooks/useDesignable';
import { useSchemaTemplateManager } from '../schema-templates';
import { useBlockTemplateContext } from '../schema-templates/BlockTemplateProvider';
import { useLocalVariables, useVariables } from '../variables';
import { FormDataTemplates } from './DataTemplates';
import { EnableChildCollections } from './EnableChildCollections';
import { ChildDynamicComponent } from './EnableChildCollections/DynamicComponent';
import { FormLinkageRules } from './LinkageRules';
import { useLinkageCollectionFieldOptions } from './LinkageRules/action-hooks';
import { LinkageRuleCategory, LinkageRuleDataKeyMap } from './LinkageRules/type';

export interface SchemaSettingsProps {
  title?: any;
  dn?: Designable;
  field?: GeneralField;
  fieldSchema?: Schema;
  children?: ReactNode;
}

interface SchemaSettingsContextProps<T = any> {
  dn?: Designable;
  field?: GeneralField;
  fieldSchema?: Schema;
  setVisible?: any;
  visible?: any;
  template?: any;
  collectionName?: any;
  designer?: T;
}

const SchemaSettingsContext = createContext<SchemaSettingsContextProps>(null);
SchemaSettingsContext.displayName = 'SchemaSettingsContext';

export function useSchemaSettings<T = any>() {
  return useContext(SchemaSettingsContext) as SchemaSettingsContextProps<T>;
}

interface SchemaSettingsProviderProps {
  dn?: Designable;
  field?: GeneralField;
  fieldSchema?: Schema;
  setVisible?: any;
  visible?: any;
  template?: any;
  collectionName?: any;
  designer?: any;
}

export const SchemaSettingsProvider: React.FC<SchemaSettingsProviderProps> = (props) => {
  const { children, fieldSchema, ...others } = props;
  const { getTemplateBySchema } = useSchemaTemplateManager();
  const { name } = useCollection_deprecated();
  const template = getTemplateBySchema(fieldSchema);
  return (
    <SchemaSettingsContext.Provider value={{ collectionName: name, template, fieldSchema, ...others }}>
      {children}
    </SchemaSettingsContext.Provider>
  );
};

export const SchemaSettingsDropdown: React.FC<SchemaSettingsProps> = (props) => {
  const { title, dn, ...others } = props;
  const app = useApp();
  const [visible, setVisible] = useState(false);
  const { Component, getMenuItems } = useMenuItem();
  const [, startTransition] = useReactTransition();
  const dropdownMaxHeight = useNiceDropdownMaxHeight([visible]);

  const changeMenu: DropdownProps['onOpenChange'] = useCallback((nextOpen: boolean, info) => {
    if (info.source === 'trigger' || nextOpen) {
      // 当鼠标快速滑过时，终止菜单的渲染，防止卡顿
      startTransition(() => {
        setVisible(nextOpen);
      });
    }
  }, []);

  const items = getMenuItems(() => props.children);

  return (
    <SchemaSettingsProvider visible={visible} setVisible={setVisible} dn={dn} {...others}>
      <Component />
      <Dropdown
        open={visible}
        onOpenChange={changeMenu}
        overlayClassName={css`
          .ant-dropdown-menu-item-group-list {
            max-height: 300px;
            overflow-y: auto;
          }
        `}
        menu={
          {
            items,
            'data-testid': 'schema-settings-menu',
            style: { maxHeight: dropdownMaxHeight, overflowY: 'auto' },
          } as any
        }
      >
        <div data-testid={props['data-testid']}>{typeof title === 'string' ? <span>{title}</span> : title}</div>
      </Dropdown>
    </SchemaSettingsProvider>
  );
};

const findGridSchema = (fieldSchema) => {
  return fieldSchema.reduceProperties((buf, s) => {
    if (s['x-component'] === 'FormV2' || s['x-component'] === 'Details') {
      const f = s.reduceProperties((buf, s) => {
        if (s['x-component'] === 'Grid' || s['x-component'] === 'BlockTemplate') {
          return s;
        }
        return buf;
      }, null);
      if (f) {
        return f;
      }
    }
    return buf;
  }, null);
};

const findBlockTemplateSchema = (fieldSchema) => {
  return fieldSchema.reduceProperties((buf, s) => {
    if (s['x-component'] === 'FormV2' || s['x-component'] === 'Details') {
      const f = s.reduceProperties((buf, s) => {
        if (s['x-component'] === 'BlockTemplate') {
          return s;
        }
        return buf;
      }, null);
      if (f) {
        return f;
      }
    }
    return buf;
  }, null);
};

export const SchemaSettingsFormItemTemplate = function FormItemTemplate(props) {
  const { insertAdjacentPosition = 'afterBegin', componentName, collectionName, resourceName } = props;
  const { t } = useTranslation();
  const compile = useCompile();
  const { getCollection } = useCollectionManager_deprecated();
  const { dn, setVisible, template, fieldSchema } = useSchemaSettings();
  const api = useAPIClient();
  const { saveAsTemplate, copyTemplateSchema } = useSchemaTemplateManager();
  const { theme } = useGlobalTheme();

  if (!collectionName) {
    return null;
  }
  if (template) {
    return (
      <SchemaSettingsItem
        title="Convert reference to duplicate"
        onClick={async () => {
          const schema = await copyTemplateSchema(template);
          const templateSchema = findBlockTemplateSchema(fieldSchema);
          const sdn = createDesignable({
            t,
            api,
            refresh: dn.refresh.bind(dn),
            current: templateSchema.parent,
          });
          sdn.loadAPIClientEvents();
          sdn.removeWithoutEmit(templateSchema);
          sdn.insertAdjacent(insertAdjacentPosition, schema, {
            async onSuccess() {
              await api.request({
                url: `/uiSchemas:remove/${templateSchema['x-uid']}`,
              });
            },
          });
          fieldSchema['x-template-key'] = null;
          await api.request({
            url: `uiSchemas:patch`,
            method: 'post',
            data: {
              'x-uid': fieldSchema['x-uid'],
              'x-template-key': null,
            },
          });
          dn.refresh();
        }}
      >
        {t('Convert reference to duplicate')}
      </SchemaSettingsItem>
    );
  }
  return (
    <SchemaSettingsItem
      title="Save as block template"
      onClick={async () => {
        setVisible(false);
        const collection = collectionName && getCollection(collectionName);
        const gridSchema = findGridSchema(fieldSchema);
        const values = await FormDialog(
          t('Save as template'),
          () => {
            const componentTitle = {
              FormItem: t('Form'),
              ReadPrettyFormItem: t('Details'),
            };
            return (
              <FormLayout layout={'vertical'}>
                <SchemaComponent
                  components={{ Input, FormItem }}
                  schema={{
                    type: 'object',
                    properties: {
                      name: {
                        title: t('Template name'),
                        required: true,
                        default: collection
                          ? `${compile(collection?.title || collection?.name)}_${t(
                              componentTitle[componentName] || componentName,
                            )}`
                          : t(componentTitle[componentName] || componentName),
                        'x-decorator': 'FormItem',
                        'x-component': 'Input',
                      },
                    },
                  }}
                />
              </FormLayout>
            );
          },
          theme,
        ).open({});
        const sdn = createDesignable({
          t,
          api,
          refresh: dn.refresh.bind(dn),
          current: gridSchema.parent,
        });
        sdn.loadAPIClientEvents();
        const { key } = await saveAsTemplate({
          collectionName,
          resourceName,
          componentName,
          dataSourceKey: collection.dataSource,
          name: values.name,
          uid: gridSchema['x-uid'],
        });
        sdn.removeWithoutEmit(gridSchema);
        sdn.insertAdjacent(insertAdjacentPosition, {
          type: 'void',
          'x-component': 'BlockTemplate',
          'x-component-props': {
            templateId: key,
          },
        });
        fieldSchema['x-template-key'] = key;
        await api.request({
          url: `uiSchemas:patch`,
          method: 'post',
          data: {
            'x-uid': fieldSchema['x-uid'],
            'x-template-key': key,
          },
        });
      }}
    >
      {t('Save as block template')}
    </SchemaSettingsItem>
  );
};

export interface SchemaSettingsItemProps extends Omit<MenuItemProps, 'title'> {
  title: string;
}
export const SchemaSettingsItem: FC<SchemaSettingsItemProps> = (props) => {
  const { pushMenuItem } = useCollectMenuItems();
  const { collectMenuItem } = useCollectMenuItem();
  const { eventKey, title } = props;

  if (process.env.NODE_ENV !== 'production' && !title) {
    throw new Error('SchemaSettingsItem must have a title');
  }

  const item = {
    key: title,
    ..._.omit(props, ['children', 'name']),
    eventKey: eventKey as any,
    onClick: (info) => {
      info.domEvent.preventDefault();
      info.domEvent.stopPropagation();
      props?.onClick?.(info);
    },
    style: { minWidth: 120 },
    label: props.children || props.title,
    title: props.title,
  } as MenuProps['items'][0];

  pushMenuItem?.(item);
  collectMenuItem?.(item);
  return null;
};

export interface SchemaSettingsItemGroupProps {
  title: string;
  children: any[];
}
export const SchemaSettingsItemGroup: FC<SchemaSettingsItemGroupProps> = (props) => {
  const { Component, getMenuItems } = useMenuItem();
  const { pushMenuItem } = useCollectMenuItems();
  const key = useMemo(() => uid(), []);
  const item = {
    key,
    type: 'group',
    title: props.title,
    label: props.title,
    children: getMenuItems(() => props.children),
  } as MenuProps['items'][0];

  pushMenuItem(item);
  return <Component />;
};

export interface SchemaSettingsSubMenuProps {
  title: string;
  eventKey?: string;
  children: any;
}

export const SchemaSettingsSubMenu = function SubMenu(props: SchemaSettingsSubMenuProps) {
  const { Component, getMenuItems } = useMenuItem();
  const { pushMenuItem } = useCollectMenuItems();
  const key = useMemo(() => uid(), []);
  const item = {
    key,
    label: props.title,
    title: props.title,
    children: getMenuItems(() => props.children),
  } as MenuProps['items'][0];

  pushMenuItem(item);
  return <Component />;
};

export const SchemaSettingsDivider = function Divider() {
  const { pushMenuItem } = useCollectMenuItems();
  const key = useMemo(() => uid(), []);
  const item = {
    key,
    type: 'divider',
  } as MenuProps['items'][0];

  pushMenuItem(item);
  return null;
};

export interface SchemaSettingsRemoveProps {
  disabled?: boolean;
  title?: string;
  confirm?: ModalFuncProps;
  removeParentsIfNoChildren?: boolean;
  breakRemoveOn?: ISchema | ((s: ISchema) => boolean);
}
export const SchemaSettingsRemove: FC<SchemaSettingsRemoveProps> = (props) => {
  const { disabled, confirm, title, removeParentsIfNoChildren, breakRemoveOn } = props;
  const { dn, template } = useSchemaSettings();
  const { t } = useTranslation();
  const field = useField<Field>();
  const compile = useCompile();
  const fieldSchema = useFieldSchema();
  const ctx = useBlockTemplateContext();
  const form = useForm();
  const { modal } = App.useApp();
  const { removeActiveFieldName } = useFormActiveFields() || {};
  const { removeDataBlock } = useFilterBlock();

  return (
    <SchemaSettingsItem
      disabled={disabled}
      title="Delete"
      eventKey="remove"
      onClick={() => {
        modal.confirm({
          title: title ? compile(title) : t('Delete block'),
          content: t('Are you sure you want to delete it?'),
          ...confirm,
          async onOk() {
            const options = {
              removeParentsIfNoChildren,
              breakRemoveOn,
            };
            if (field?.required) {
              field.required = false;
              fieldSchema['required'] = false;
            }
            if (template && template.uid === fieldSchema['x-uid'] && ctx?.dn) {
              await ctx?.dn.remove(null, options);
            } else {
              await dn.remove(null, options);
            }
            await confirm?.onOk?.();
            delete form.values[fieldSchema.name];
            removeActiveFieldName?.(fieldSchema.name as string);
            form?.query(new RegExp(`${fieldSchema.parent.name}.${fieldSchema.name}$`)).forEach((field: Field) => {
              // 如果字段被删掉，那么在提交的时候不应该提交这个字段
              field.setValue?.(undefined);
              field.setInitialValue?.(undefined);
            });
            removeDataBlock(fieldSchema['x-uid']);
          },
        });
      }}
    >
      {t('Delete')}
    </SchemaSettingsItem>
  );
};

export interface SchemaSettingsSelectItemProps
  extends Omit<SchemaSettingsItemProps, 'onChange' | 'onClick'>,
    Omit<SelectWithTitleProps, 'title' | 'defaultValue'> {
  value?: SelectWithTitleProps['defaultValue'];
}
export const SchemaSettingsSelectItem: FC<SchemaSettingsSelectItemProps> = (props) => {
  const { title, options, value, onChange, ...others } = props;

  return (
    <SchemaSettingsItem title={title} {...others}>
      <SelectWithTitle {...{ title, defaultValue: value, onChange, options }} />
    </SchemaSettingsItem>
  );
};

export type SchemaSettingsCascaderItemProps = CascaderProps<any> & Omit<MenuItemProps, 'title'> & { title: any };
export const SchemaSettingsCascaderItem: FC<SchemaSettingsCascaderItemProps> = (props) => {
  const { title, options, value, onChange, ...others } = props;
  return (
    <SchemaSettingsItem title={title} {...(others as any)}>
      <div style={{ alignItems: 'center', display: 'flex', justifyContent: 'space-between' }}>
        {title}
        <Cascader
          bordered={false}
          defaultValue={value}
          onChange={onChange as any}
          options={options}
          style={{ textAlign: 'right', minWidth: 100 }}
          {...props}
        />
      </div>
    </SchemaSettingsItem>
  );
};

export interface SchemaSettingsSwitchItemProps extends Omit<MenuItemProps, 'onChange'> {
  title: string;
  checked?: boolean;
  onChange?: (v: boolean) => void;
}
export const SchemaSettingsSwitchItem: FC<SchemaSettingsSwitchItemProps> = (props) => {
  const { title, onChange, ...others } = props;
  const [checked, setChecked] = useState(!!props.checked);
  return (
    <SchemaSettingsItem
      title={title}
      {...others}
      onClick={() => {
        onChange?.(!checked);
        setChecked(!checked);
      }}
    >
      <div style={{ alignItems: 'center', display: 'flex', justifyContent: 'space-between' }}>
        {title}
        <Switch size={'small'} checked={checked} style={{ marginLeft: 32 }} />
      </div>
    </SchemaSettingsItem>
  );
};

export interface SchemaSettingsPopupProps extends SchemaSettingsItemProps {
  schema?: ISchema;
}
export const SchemaSettingsPopupItem: FC<SchemaSettingsPopupProps> = (props) => {
  const { schema, ...others } = props;
  const [visible, setVisible] = useState(false);
  const ctx = useContext(SchemaSettingsContext);
  return (
    <ActionContextProvider value={{ visible, setVisible }}>
      <SchemaSettingsItem
        title={props.title}
        {...others}
        onClick={() => {
          // actx.setVisible(false);
          ctx.setVisible(false);
          setVisible(true);
        }}
      >
        {props.children || props.title}
      </SchemaSettingsItem>
      <SchemaComponent
        schema={{
          name: uid(),
          ...schema,
        }}
      />
    </ActionContextProvider>
  );
};

export interface SchemaSettingsActionModalItemProps
  extends SchemaSettingsModalItemProps,
    Omit<SchemaSettingsItemProps, 'onSubmit' | 'onClick'> {
  uid?: string;
  initialSchema?: ISchema;
  schema?: ISchema;
  beforeOpen?: () => void;
  maskClosable?: boolean;
  width?: string | number;
}
export const SchemaSettingsActionModalItem: FC<SchemaSettingsActionModalItemProps> = React.memo((props) => {
  const {
    title,
    onSubmit,
    width = '50%',
    initialValues,
    beforeOpen,
    initialSchema,
    schema,
    modalTip,
    components,
    scope,
    ...others
  } = props;
  const [visible, setVisible] = useState(false);
  const [schemaUid, setSchemaUid] = useState<string>(props.uid);
  const { t } = useTranslation();
  const fieldSchema = useFieldSchema();
  const ctx = useContext(SchemaSettingsContext);
  const { dn } = useSchemaSettings();
  const compile = useCompile();
  const api = useAPIClient();
  const upLevelActiveFields = useFormActiveFields();

  const form = useMemo(
    () =>
      createForm({
        initialValues: cloneDeep(initialValues),
        values: cloneDeep(initialValues),
      }),
    [initialValues],
  );

  useEffect(() => {
    form.setInitialValues(cloneDeep(initialValues));
  }, [JSON.stringify(initialValues || {})]);

  const cancelHandler = useCallback(() => {
    setVisible(false);
    form.reset();
  }, [form]);

  const submitHandler = useCallback(async () => {
    await form.submit();
    try {
<<<<<<< HEAD
      await onSubmit?.(cloneDeep(form.values));
=======
      const allValues = form.values;
      // 过滤掉那些在表单 Schema 中未定义的字段
      const visibleValues = Object.keys(allValues).reduce((result, key) => {
        if (form.query(key).take()) {
          result[key] = allValues[key];
        }
        return result;
      }, {});
      await onSubmit?.(cloneDeep(visibleValues));
>>>>>>> 039bc76a
      setVisible(false);
    } catch (err) {
      console.error(err);
    }
  }, [form, onSubmit]);

  const openAssignedFieldValueHandler = useCallback(async () => {
    if (!schemaUid && initialSchema?.['x-uid']) {
      fieldSchema['x-action-settings'].schemaUid = initialSchema['x-uid'];
      dn.emit('patch', { schema: fieldSchema });
      await api.resource('uiSchemas').insert({ values: initialSchema });
      setSchemaUid(initialSchema['x-uid']);
    }
    if (typeof beforeOpen === 'function') {
      beforeOpen?.();
    }
    ctx.setVisible(false);
    setVisible(true);
  }, [api, ctx, dn, fieldSchema, initialSchema, schemaUid]);

  const onKeyDown = useCallback((e: React.KeyboardEvent<HTMLLIElement>): void => e.stopPropagation(), []);
  return (
    <>
      <SchemaSettingsItem
        title={compile(title)}
        {...others}
        onClick={openAssignedFieldValueHandler}
        onKeyDown={onKeyDown}
      >
        {props.children || props.title}
      </SchemaSettingsItem>
      {createPortal(
        <Modal
          width={width}
          title={compile(title)}
          {...others}
          destroyOnClose
          open={visible}
          onCancel={cancelHandler}
          footer={
            <Space>
              <Button onClick={cancelHandler}>{t('Cancel')}</Button>
              <Button type="primary" onClick={submitHandler}>
                {t('Submit')}
              </Button>
            </Space>
          }
        >
          <FormActiveFieldsProvider name="form" getActiveFieldsName={upLevelActiveFields?.getActiveFieldsName}>
            <FormProvider form={form}>
              <FormLayout layout={'vertical'}>
                {modalTip && <Alert message={modalTip} />}
                {modalTip && <br />}
                {visible && schemaUid && (
                  <RemoteSchemaComponent noForm components={components} scope={scope} uid={schemaUid} />
                )}
                {visible && schema && <SchemaComponent components={components} scope={scope} schema={schema} />}
              </FormLayout>
            </FormProvider>
          </FormActiveFieldsProvider>
        </Modal>,
        document.body,
      )}
    </>
  );
});
SchemaSettingsActionModalItem.displayName = 'SchemaSettingsActionModalItem';

export interface SchemaSettingsModalItemProps {
  title: string;
  onSubmit: (values: any) => Promise<any> | void;
  initialValues?: any;
  schema?: ISchema | (() => ISchema);
  modalTip?: string;
  components?: any;
  hidden?: boolean;
  scope?: any;
  effects?: any;
  width?: string | number;
  children?: ReactNode;
  asyncGetInitialValues?: () => Promise<any>;
  eventKey?: string;
  hide?: boolean;
  /** 上下文中不需要当前记录 */
  noRecord?: boolean;
}
export const SchemaSettingsModalItem: FC<SchemaSettingsModalItemProps> = (props) => {
  const {
    hidden,
    title,
    components,
    scope,
    effects,
    onSubmit,
    asyncGetInitialValues,
    initialValues,
    width = 'fit-content',
    noRecord = false,
    ...others
  } = props;
  const options = useContext(SchemaOptionsContext);
  const collection = useCollection_deprecated();
  const apiClient = useAPIClient();
  const app = useApp();
  const { theme } = useGlobalTheme();
  const ctx = useBlockRequestContext();
  const upLevelActiveFields = useFormActiveFields();
  const { locale } = useContext(ConfigProvider.ConfigContext);
  const dm = useDataSourceManager();
  const dataSourceKey = useDataSourceKey();
  const record = useCollectionRecord();
  const { association } = useDataBlockProps() || {};
  const formCtx = useFormBlockContext();
  const blockOptions = useBlockContext();
  const { getOperators } = useOperators();
  const locationSearch = useLocationSearch();

  // 解决变量`当前对象`值在弹窗中丢失的问题
  const { formValue: subFormValue, collection: subFormCollection } = useSubFormValue();

  // 解决弹窗变量丢失的问题
  const popupRecordVariable = useCurrentPopupRecord();
  const parentPopupRecordVariable = useParentPopupRecord();

  if (hidden) {
    return null;
  }
  return (
    <SchemaSettingsItem
      title={title}
      {...others}
      onClick={async () => {
        const values = asyncGetInitialValues ? await asyncGetInitialValues() : initialValues;
        const schema = _.isFunction(props.schema) ? props.schema() : props.schema;
        FormDialog(
          { title: schema.title || title, width },
          () => {
            return (
              <CollectOperators defaultOperators={getOperators()}>
                <BlockContext.Provider value={blockOptions}>
                  <VariablePopupRecordProvider
                    recordData={popupRecordVariable?.value}
                    collection={popupRecordVariable?.collection}
                    parent={{
                      recordData: parentPopupRecordVariable?.value,
                      collection: parentPopupRecordVariable?.collection,
                    }}
                  >
                    <CollectionRecordProvider record={noRecord ? null : record}>
                      <FormBlockContext.Provider value={formCtx}>
                        <SubFormProvider value={{ value: subFormValue, collection: subFormCollection }}>
                          <FormActiveFieldsProvider
                            name="form"
                            getActiveFieldsName={upLevelActiveFields?.getActiveFieldsName}
                          >
                            <LocationSearchContext.Provider value={locationSearch}>
                              <BlockRequestContext_deprecated.Provider value={ctx}>
                                <DataSourceApplicationProvider dataSourceManager={dm} dataSource={dataSourceKey}>
                                  <AssociationOrCollectionProvider
                                    allowNull
                                    collection={collection.name}
                                    association={association}
                                  >
                                    <SchemaComponentOptions scope={options.scope} components={options.components}>
                                      <FormLayout
                                        layout={'vertical'}
                                        className={css`
                                          // screen > 576px
                                          @media (min-width: 576px) {
                                            min-width: 520px;
                                          }

                                          // screen <= 576px
                                          @media (max-width: 576px) {
                                            min-width: 320px;
                                          }
                                        `}
                                      >
                                        <ApplicationContext.Provider value={app}>
                                          <APIClientProvider apiClient={apiClient}>
                                            <ConfigProvider locale={locale}>
                                              <SchemaComponent components={components} scope={scope} schema={schema} />
                                            </ConfigProvider>
                                          </APIClientProvider>
                                        </ApplicationContext.Provider>
                                      </FormLayout>
                                    </SchemaComponentOptions>
                                  </AssociationOrCollectionProvider>
                                </DataSourceApplicationProvider>
                              </BlockRequestContext_deprecated.Provider>
                            </LocationSearchContext.Provider>
                          </FormActiveFieldsProvider>
                        </SubFormProvider>
                      </FormBlockContext.Provider>
                    </CollectionRecordProvider>
                  </VariablePopupRecordProvider>
                </BlockContext.Provider>
              </CollectOperators>
            );
          },
          theme,
        )
          .open({
            initialValues: values,
            effects,
          })
          .then((values) => {
            onSubmit(values);
            return values;
          })
          .catch((err) => {
            console.error(err);
          });
      }}
    >
      {props.children || props.title}
    </SchemaSettingsItem>
  );
};

export const SchemaSettingsDefaultSortingRules = function DefaultSortingRules(props) {
  const { path = 'x-component-props.params.sort' } = props;
  const { t } = useTranslation();
  const { dn } = useDesignable();

  const fieldSchema = useFieldSchema();
  const field = useField();
  const title = props.title || t('Set default sorting rules');
  const { name } = useCollection_deprecated();
  const defaultSort = get(fieldSchema, path) || [];
  const sort = defaultSort?.map((item: string) => {
    return item.startsWith('-')
      ? {
          field: item.substring(1),
          direction: 'desc',
        }
      : {
          field: item,
          direction: 'asc',
        };
  });
  const sortFields = useSortFields(props.name || name);

  const onSubmit = async ({ sort }) => {
    if (props?.onSubmit) {
      return props.onSubmit({ sort });
    }
    const value = sort.map((item) => {
      return item.direction === 'desc' ? `-${item.field}` : item.field;
    });
    set(
      field,
      path.replace('x-component-props', 'componentProps').replace('x-decorator-props', 'decoratorProps'),
      value,
    );

    set(fieldSchema, path, value);
    await dn.emit('patch', {
      schema: fieldSchema,
    });
    return props.onSubmitAfter?.();
  };

  return (
    <SchemaSettingsModalItem
      title={title}
      components={{ ArrayItems }}
      schema={
        {
          type: 'object',
          title,
          properties: {
            sort: {
              type: 'array',
              default: sort,
              'x-component': 'ArrayItems',
              'x-decorator': 'FormItem',
              items: {
                type: 'object',
                properties: {
                  space: {
                    type: 'void',
                    'x-component': 'Space',
                    properties: {
                      sort: {
                        type: 'void',
                        'x-decorator': 'FormItem',
                        'x-component': 'ArrayItems.SortHandle',
                      },
                      field: {
                        type: 'string',
                        enum: sortFields,
                        required: true,
                        'x-decorator': 'FormItem',
                        'x-component': 'Select',
                        'x-component-props': {
                          style: {
                            width: 260,
                          },
                        },
                      },
                      direction: {
                        type: 'string',
                        'x-decorator': 'FormItem',
                        'x-component': 'Radio.Group',
                        'x-component-props': {
                          optionType: 'button',
                        },
                        enum: [
                          {
                            label: t('ASC'),
                            value: 'asc',
                          },
                          {
                            label: t('DESC'),
                            value: 'desc',
                          },
                        ],
                      },
                      remove: {
                        type: 'void',
                        'x-decorator': 'FormItem',
                        'x-component': 'ArrayItems.Remove',
                      },
                    },
                  },
                },
              },
              properties: {
                add: {
                  type: 'void',
                  title: t('Add sort field'),
                  'x-component': 'ArrayItems.Addition',
                },
              },
            },
          },
        } as ISchema
      }
      onSubmit={onSubmit}
    />
  );
};

export const SchemaSettingsLinkageRules = function LinkageRules(props) {
  const { collectionName, readPretty } = props;
  const fieldSchema = useFieldSchema();
  const { form } = useFormBlockContext();
  const { dn } = useDesignable();
  const { t } = useTranslation();
  const { getTemplateById } = useSchemaTemplateManager();
  const variables = useVariables();
  const localVariables = useLocalVariables();
  const record = useRecord();
  const { type: formBlockType } = useFormBlockType();
  const category = props?.category ?? LinkageRuleCategory.default;
  const elementType =
    props?.type ||
    (fieldSchema?.['x-action'] || ['Action', 'Action.Link'].includes(fieldSchema['x-component']) ? 'button' : 'field');

  const gridSchema = findGridSchema(fieldSchema) || fieldSchema;
  const options = useLinkageCollectionFilterOptions(collectionName);
  const linkageOptions = useLinkageCollectionFieldOptions(collectionName, readPretty);
  const titleMap = {
    [LinkageRuleCategory.default]: t('Linkage rules'),
    [LinkageRuleCategory.style]: t('Style'),
  };
  const dataKey = LinkageRuleDataKeyMap[category];
  const getRules = useCallback(() => {
    return gridSchema?.[dataKey] || fieldSchema?.[dataKey] || [];
  }, [gridSchema, fieldSchema, dataKey]);
  const title = titleMap[category];
  const schema = useMemo<ISchema>(
    () => ({
      type: 'object',
      title,
      properties: {
        fieldReaction: {
          'x-component': FormLinkageRules,
          'x-use-component-props': () => {
            return {
              options,
              defaultValues: getRules(),
              linkageOptions,
              category,
              elementType,
              collectionName,
              form,
              variables,
              localVariables,
              record,
              formBlockType,
            };
          },
        },
      },
    }),
    [collectionName, fieldSchema, form, gridSchema, localVariables, record, t, variables, getRules],
  );
  const components = useMemo(() => ({ ArrayCollapse, FormLayout }), []);
  const onSubmit = useCallback(
    (v) => {
      const rules = [];
      for (const rule of v.fieldReaction.rules) {
        rules.push(_.pickBy(rule, _.identity));
      }
      const templateId = gridSchema['x-component'] === 'BlockTemplate' && gridSchema['x-component-props']?.templateId;
      const uid = (templateId && getTemplateById(templateId).uid) || gridSchema['x-uid'];
      const schema = {
        ['x-uid']: uid,
      };
      gridSchema[dataKey] = rules;
      schema[dataKey] = rules;
      dn.emit('patch', {
        schema,
      });
      dn.refresh();
    },
    [dn, getTemplateById, gridSchema, dataKey],
  );

  return (
    <SchemaSettingsModalItem title={title} components={components} width={770} schema={schema} onSubmit={onSubmit} />
  );
};

export const useDataTemplates = (schema?: Schema) => {
  const fieldSchema = useFieldSchema();

  if (schema) {
    return {
      templateData: _.cloneDeep(schema['x-data-templates']),
    };
  }

  const formSchema = findFormBlock(fieldSchema) || fieldSchema;
  return {
    templateData: _.cloneDeep(formSchema?.['x-data-templates']),
  };
};

export const SchemaSettingsDataTemplates = function DataTemplates(props) {
  const designerCtx = useContext(SchemaComponentContext);
  const { collectionName } = props;
  const fieldSchema = useFieldSchema();
  const { dn } = useDesignable();
  const { t } = useTranslation();
  const formSchema = findFormBlock(fieldSchema) || fieldSchema;
  const { templateData } = useDataTemplates();
  const schema = useMemo(
    () => ({
      type: 'object',
      title: t('Form data templates'),
      properties: {
        fieldReaction: {
          'x-decorator': (props) => <FlagProvider {...props} isInFormDataTemplate />,
          'x-component': FormDataTemplates,
          'x-use-component-props': () => {
            return {
              defaultValues: templateData,
              collectionName,
            };
          },
          'x-component-props': {
            designerCtx,
            formSchema,
          },
        },
      },
    }),
    [templateData],
  );
  const onSubmit = useCallback((v) => {
    const data = { ...(formSchema['x-data-templates'] || {}), ...v.fieldReaction };
    // 当 Tree 组件开启 checkStrictly 属性时，会导致 checkedKeys 的值是一个对象，而不是数组，所以这里需要转换一下以支持旧版本
    data.items.forEach((item) => {
      item.fields = Array.isArray(item.fields) ? item.fields : item.fields.checked;
    });

    const schema = {
      ['x-uid']: formSchema['x-uid'],
      ['x-data-templates']: data,
    };
    formSchema['x-data-templates'] = data;
    dn.emit('patch', {
      schema,
    });
    dn.refresh();
  }, []);
  const title = useMemo(() => t('Form data templates'), []);
  const components = useMemo(() => ({ ArrayCollapse, FormLayout }), []);

  return (
    <SchemaSettingsModalItem title={title} components={components} width={770} schema={schema} onSubmit={onSubmit} />
  );
};

export function SchemaSettingsEnableChildCollections(props) {
  const { collectionName } = props;
  const fieldSchema = useFieldSchema();
  const field = useField();
  const { dn } = useDesignable();
  const { t } = useTranslation();
  const allowAddToCurrent = fieldSchema?.['x-allow-add-to-current'];
  const { getCollectionJoinField } = useCollectionManager_deprecated();
  const ctx = useBlockRequestContext();
  const collectionField = getCollectionJoinField(fieldSchema?.parent?.['x-collection-field']) || {};
  const isAssocationAdd = fieldSchema?.parent?.['x-component'] === 'CollectionField';
  return (
    <SchemaSettingsModalItem
      title={t('Enable child collections')}
      components={{ ArrayItems, FormLayout }}
      scope={{ isAssocationAdd }}
      schema={
        {
          type: 'object',
          title: t('Enable child collections'),
          properties: {
            enableChildren: {
              'x-component': EnableChildCollections,
              'x-use-component-props': () => {
                return {
                  defaultValues: fieldSchema?.['x-enable-children'],
                  collectionName,
                };
              },
            },
            allowAddToCurrent: {
              type: 'boolean',
              'x-content': "{{t('Allow adding records to the current collection')}}",
              'x-decorator': 'FormItem',
              'x-component': 'Checkbox',
              default: allowAddToCurrent === undefined ? true : allowAddToCurrent,
            },
            linkageFromForm: {
              type: 'string',
              title: "{{t('Linkage with form fields')}}",
              'x-visible': '{{isAssocationAdd}}',
              'x-decorator': 'FormItem',
              'x-component': ChildDynamicComponent,
              'x-component-props': {
                rootCollection: ctx.props.collection || ctx.props.resource,
                collectionField,
              },
              default: fieldSchema?.['x-component-props']?.['linkageFromForm'],
            },
          },
        } as ISchema
      }
      onSubmit={(v) => {
        const enableChildren = [];
        for (const item of v.enableChildren.childrenCollections) {
          enableChildren.push(_.pickBy(item, _.identity));
        }
        const uid = fieldSchema['x-uid'];
        const schema = {
          ['x-uid']: uid,
        };
        fieldSchema['x-enable-children'] = enableChildren;
        fieldSchema['x-allow-add-to-current'] = v.allowAddToCurrent;
        fieldSchema['x-component-props'] = {
          ...fieldSchema['x-component-props'],
          component: 'CreateRecordAction',
          linkageFromForm: v?.linkageFromForm,
        };
        schema['x-enable-children'] = enableChildren;
        schema['x-allow-add-to-current'] = v.allowAddToCurrent;
        schema['x-component-props'] = {
          ...fieldSchema['x-component-props'],
          component: 'CreateRecordAction',
          linkageFromForm: v?.linkageFromForm,
        };
        field.componentProps['linkageFromForm'] = v.linkageFromForm;
        dn.emit('patch', {
          schema,
        });
        dn.refresh();
      }}
    />
  );
}

export const defaultInputStyle = css`
  & > .nb-form-item {
    flex: 1;
  }
`;

export const findParentFieldSchema = (fieldSchema: Schema) => {
  let parent = fieldSchema.parent;
  while (parent) {
    if (parent['x-component'] === 'CollectionField') {
      return parent;
    }
    parent = parent.parent;
  }
};

// 是否是系统字段
export const isSystemField = (collectionField: CollectionFieldOptions_deprecated, getInterface) => {
  const i = getInterface?.(collectionField?.interface);
  return i?.group === 'systemInfo';
};

export function getFieldDefaultValue(fieldSchema: ISchema, collectionField: CollectionFieldOptions_deprecated) {
  const result = fieldSchema?.default ?? collectionField?.defaultValue;
  return result;
}<|MERGE_RESOLUTION|>--- conflicted
+++ resolved
@@ -653,9 +653,6 @@
   const submitHandler = useCallback(async () => {
     await form.submit();
     try {
-<<<<<<< HEAD
-      await onSubmit?.(cloneDeep(form.values));
-=======
       const allValues = form.values;
       // 过滤掉那些在表单 Schema 中未定义的字段
       const visibleValues = Object.keys(allValues).reduce((result, key) => {
@@ -665,7 +662,6 @@
         return result;
       }, {});
       await onSubmit?.(cloneDeep(visibleValues));
->>>>>>> 039bc76a
       setVisible(false);
     } catch (err) {
       console.error(err);
