--- conflicted
+++ resolved
@@ -36,10 +36,7 @@
   useCollection,
   useCompile,
   useDesignable,
-<<<<<<< HEAD
   useCollectionFilterOptions,
-=======
->>>>>>> 05740672
 } from '..';
 import { useSchemaTemplateManager } from '../schema-templates';
 import { useBlockTemplateContext } from '../schema-templates/BlockTemplate';
