--- conflicted
+++ resolved
@@ -8,11 +8,7 @@
 
 ## API
 
-<<<<<<< HEAD
-### new SchemaSetting(options)
-=======
 ### new SchemaSettings(options)
->>>>>>> 34e026ce
 
 创建一个 Schema 配置实例。
 
@@ -24,11 +20,7 @@
   Component?: ComponentType<T>;
   componentProps?: T;
   style?: React.CSSProperties;
-<<<<<<< HEAD
-  items: SchemaSettingItemType[];
-=======
   items: SchemaSettingsItemType[];
->>>>>>> 34e026ce
 }
 ```
 
@@ -41,11 +33,7 @@
 会用在 schema 中的 `x-settings` 配置值以及读取 schema 的值会传给 [useSchemaSettingRender()](#useschemasettingsrender) 的第一个参数。
 
 ```ts | pure
-<<<<<<< HEAD
-const mySettings = new SchemaSetting({
-=======
-const mySettings = new SchemaSettings({
->>>>>>> 34e026ce
+const mySettings = new SchemaSettings({
    //  定义 name
   name: 'MySettings',
 })
@@ -57,11 +45,7 @@
 
 ```tsx | pure
 import { SettingOutlined } from '@ant-design/icons';
-<<<<<<< HEAD
-const mySettings = new SchemaSetting({
-=======
-const mySettings = new SchemaSettings({
->>>>>>> 34e026ce
+const mySettings = new SchemaSettings({
   Component: () => <SettingOutlined style={{ cursor: 'pointer' }} />
 })
 ```
@@ -70,11 +54,7 @@
 
 ```tsx | pure
 import { Button } from '@ant-design/icons';
-<<<<<<< HEAD
-const mySettings = new SchemaSetting({
-=======
-const mySettings = new SchemaSettings({
->>>>>>> 34e026ce
+const mySettings = new SchemaSettings({
   Component: Button,
   componentProps: {
     type: 'primary'
@@ -85,28 +65,17 @@
 当然也可以这样是使用。
 
 ```tsx | pure
-<<<<<<< HEAD
-const mySettings = new SchemaSetting({
-=======
-const mySettings = new SchemaSettings({
->>>>>>> 34e026ce
+const mySettings = new SchemaSettings({
   Component: () => <Button type="primary" />
 })
 ```
 
 - items
 
-<<<<<<< HEAD
-items 的类型为 `SchemaSettingItemType[]`，具体如下：
-
-```ts | pure
-export type SchemaSettingItemType<T = {}> = {
-=======
 items 的类型为 `SchemaSettingsItemType[]`，具体如下：
 
 ```ts | pure
 export type SchemaSettingsItemType<T = {}> = {
->>>>>>> 34e026ce
   name: string;
   type?: string;
   sort?: number;
@@ -114,11 +83,7 @@
   componentProps?: T;
   useComponentProps?: () => T;
   useVisible?: () => boolean;
-<<<<<<< HEAD
-  children?: SchemaSettingItemType[];
-=======
   children?: SchemaSettingsItemType[];
->>>>>>> 34e026ce
   [index]: any;
 };
 ```
@@ -126,11 +91,7 @@
 最简单的配置如下：
 
 ```ts | pure
-<<<<<<< HEAD
-const mySettings = new SchemaSetting({
-=======
-const mySettings = new SchemaSettings({
->>>>>>> 34e026ce
+const mySettings = new SchemaSettings({
   items: [
     {
       name: 'edit',
@@ -143,11 +104,7 @@
 `type` 内置类型：为了更简单的使用，我们提供了一些内置的类型，可以直接使用。
 
 ```ts | pure
-<<<<<<< HEAD
-const mySettings = new SchemaSetting({
-=======
-const mySettings = new SchemaSettings({
->>>>>>> 34e026ce
+const mySettings = new SchemaSettings({
   items: [
     {
       name: 'edit',
@@ -157,23 +114,6 @@
 })
 ```
 
-<<<<<<< HEAD
-其底层对应的是 `SchemaSettings.ModalItem` 组件。具体内置类型和对应的组件如下：
-
-| type | Component | 效果 |
-| --- | --- | --- |
-| item | SchemaSettings.Item | 文本 |
-| itemGroup | SchemaSettings.ItemGroup | 分组，同 Menu 组件的 `type: 'group'` |
-| subMenu | SchemaSettings.SubMenu | 子菜单，同 Menu 组件的子菜单 |
-| divider | SchemaSettings.Divider | 分割线，同 Menu 组件的  `type: 'divider'` |
-| remove | SchemaSettings.Remove | 删除，用于删除一个区块 |
-| select | SchemaSettings.SelectItem | 下拉选择 |
-| cascader | SchemaSettings.CascaderItem | 级联选择 |
-| switch | SchemaSettings.SwitchItem | 开关 |
-| popup | SchemaSettings.PopupItem | 弹出层 |
-| actionModal | SchemaSettings.ActionModalItem | 操作弹窗 |
-| modal | SchemaSettings.ModalItem | 弹窗 |
-=======
 其底层对应的是 `SchemaSettingsModalItem` 组件。具体内置类型和对应的组件如下：
 
 | type | Component | 效果 |
@@ -189,16 +129,11 @@
 | popup | SchemaSettingsPopupItem | 弹出层 |
 | actionModal | SchemaSettingsActionModalItem | 操作弹窗 |
 | modal | SchemaSettingsModalItem | 弹窗 |
->>>>>>> 34e026ce
 
 `componentProps` 和 `useComponentProps`：用于定制化内置组件的 props，两者的区别是后面的可以使用一些 hooks。
 
 ```ts | pure
-<<<<<<< HEAD
-const mySettings = new SchemaSetting({
-=======
-const mySettings = new SchemaSettings({
->>>>>>> 34e026ce
+const mySettings = new SchemaSettings({
   items: [
     {
       name: 'allowAddNew',
@@ -227,11 +162,7 @@
 `useVisible` 则是控制组件是否显示，可以使用 hooks。
 
 ```ts | pure
-<<<<<<< HEAD
-const mySettings = new SchemaSetting({
-=======
-const mySettings = new SchemaSettings({
->>>>>>> 34e026ce
+const mySettings = new SchemaSettings({
   items: [
     {
       name: 'upload',
@@ -257,22 +188,14 @@
 
 ```ts | pure
 interface SchemaSettings {
-<<<<<<< HEAD
-  get(name: string): SchemaSettingItemType | undefined;
-=======
   get(name: string): SchemaSettingsItemType | undefined;
->>>>>>> 34e026ce
-}
-```
-
-- 示例
-
-```ts | pure
-<<<<<<< HEAD
-const mySchemaSettings = new SchemaSetting({
-=======
+}
+```
+
+- 示例
+
+```ts | pure
 const mySchemaSettings = new SchemaSettings({
->>>>>>> 34e026ce
   name: 'MySchemaSettings',
   items: [
     {
@@ -323,11 +246,7 @@
 
 ```ts | pure
 interface SchemaSettings {
-<<<<<<< HEAD
-  add(name: string, item: Omit<SchemaSettingItemType, 'name'>): void;
-=======
   add(name: string, item: Omit<SchemaSettingsItemType, 'name'>): void;
->>>>>>> 34e026ce
 }
 ```
 
@@ -378,11 +297,7 @@
 
 - 参数说明
 
-<<<<<<< HEAD
-name 为 `new SchemaSetting(options)` 中的 name。
-=======
 name 为 `new SchemaSettings(options)` 中的 name。
->>>>>>> 34e026ce
 
 - 示例
 
@@ -409,11 +324,7 @@
 
 - 参数说明
 
-<<<<<<< HEAD
-name 为 `new SchemaSetting(options)` 中的 name。
-=======
 name 为 `new SchemaSettings(options)` 中的 name。
->>>>>>> 34e026ce
 
 - 示例
 
@@ -434,11 +345,7 @@
 
 ```ts | pure
 interface SchemaSettingsManager {
-<<<<<<< HEAD
-  add(schemaSetting: SchemaSetting): void;
-=======
   add(schemaSetting: SchemaSettings): void;
->>>>>>> 34e026ce
 }
 ```
 
@@ -447,11 +354,7 @@
 ```ts | pure
 import { Plugin } from '@nocobase/plugin'
 
-<<<<<<< HEAD
-const mySchemaSettings = new SchemaSetting({
-=======
 const mySchemaSettings = new SchemaSettings({
->>>>>>> 34e026ce
   name: 'MySchemaSettings',
   items: [],
 });
@@ -502,25 +405,11 @@
   Component?: ComponentType<T>;
   componentProps?: T;
   style?: React.CSSProperties;
-<<<<<<< HEAD
-  items: SchemaSettingItemType[];
-}
-
-interface SchemaSettingsRenderOptions extends SchemaSettingOptions {
-  dn?: Designable;
-  field?: GeneralField;
-  fieldSchema?: Schema;
-}
-
-interface SchemaSettingsRenderResult {
-  render: (options?: SchemaSettingsRenderOptions) => React.ReactElement;
-=======
   items: SchemaSettingsItemType[];
 }
 
 interface SchemaSettingsRenderResult {
   render: (options?: SchemaSettingOptions) => React.ReactElement;
->>>>>>> 34e026ce
   exists: boolean;
 }
 
@@ -573,13 +462,8 @@
 
 - 类型
 
-<<<<<<< HEAD
-```ts | pure
-export type SchemaSettingItemType<T = {}> = {
-=======
 ```ts
 export type SchemaSettingsItemType<T = {}> = {
->>>>>>> 34e026ce
   name: string;
   type?: string;
   sort?: number;
@@ -587,18 +471,6 @@
   componentProps?: T;
   useComponentProps?: () => T;
   useVisible?: () => boolean;
-<<<<<<< HEAD
-  children?: SchemaSettingItemType[];
-  [index]: any;
-};
-
-function useSchemaSettingsItem(): SchemaSettingItemType;
-```
-
-- 示例
-
-```tsx | pure
-=======
   children?: SchemaSettingsItemType[];
   [index]: any;
 };
@@ -609,7 +481,6 @@
 - 示例
 
 ```ts
->>>>>>> 34e026ce
 const { name } = useSchemaSettingsItem();
 ```
 
@@ -639,10 +510,6 @@
 
 ### 动态显示、隐藏
 
-<<<<<<< HEAD
 ### Designer 上下文
-=======
-### Designer 上下文
-
-<code src="./demos/demo3.tsx"></code>
->>>>>>> 34e026ce
+
+<code src="./demos/demo3.tsx"></code>