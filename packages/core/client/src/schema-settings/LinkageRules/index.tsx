/**
 * This file is part of the NocoBase (R) project.
 * Copyright (c) 2020-2024 NocoBase Co., Ltd.
 * Authors: NocoBase Team.
 *
 * This project is dual-licensed under AGPL-3.0 and NocoBase Commercial License.
 * For more information, please refer to: https://www.nocobase.com/agreement.
 */

import { css } from '@emotion/css';
import { observer, useFieldSchema } from '@formily/react';
import React, { useMemo } from 'react';
import { useCollectionManager_deprecated, useCollection_deprecated } from '../../collection-manager';
import { useCollectionParentRecordData } from '../../data-source/collection-record/CollectionRecordProvider';
import { CollectionProvider } from '../../data-source/collection/CollectionProvider';
import { withDynamicSchemaProps } from '../../hoc/withDynamicSchemaProps';
import { RecordProvider } from '../../record-provider';
import { SchemaComponent, useProps } from '../../schema-component';
import { SubFormProvider } from '../../schema-component/antd/association-field/hooks';
import { DynamicComponentProps } from '../../schema-component/antd/filter/DynamicComponent';
import { FilterContext } from '../../schema-component/antd/filter/context';
import { VariableInput, getShouldChange } from '../VariableInput/VariableInput';
import { LinkageRuleActionGroup } from './LinkageRuleActionGroup';
import { EnableLinkage } from './components/EnableLinkage';
import { ArrayCollapse } from './components/LinkageHeader';
import { LinkageRuleCategory } from './type';
export interface Props {
  dynamicComponent: any;
}
function extractFieldPath(obj, path = []) {
  if (typeof obj !== 'object' || obj === null) return null;

  const [key, value] = Object.entries(obj)[0] || [];

  if (typeof value === 'object' && value !== null && !key.startsWith('$')) {
    return extractFieldPath(value, [...path, key]);
  }

  return [path.join('.'), obj];
}
type Condition = { [field: string]: { [op: string]: any } } | { $and: Condition[] } | { $or: Condition[] };
type TransformedCondition =
  | { leftVar: string; op: string; rightVar: any }
  | { $and: TransformedCondition[] }
  | { $or: TransformedCondition[] };
function transformConditionData(condition: Condition, variableKey: '$nForm' | '$nRecord'): TransformedCondition {
  if ('$and' in condition) {
    return {
      $and: condition.$and.map((c) => transformConditionData(c, variableKey)),
    };
  }

  if ('$or' in condition) {
    return {
      $or: condition.$or.map((c) => transformConditionData(c, variableKey)),
    };
  }
  const [field, expression] = extractFieldPath(condition || {}) || [];

  const [op, value] = Object.entries(expression || {})[0] || [];
  return {
    leftVar: field ? `{{${variableKey}.${field}}}` : null,
    op,
    rightVar: value,
  };
}
function getActiveContextName(contextList: { name: string; ctx: any }[]): string | null {
  const priority = ['$nForm', '$nRecord'];
  for (const name of priority) {
    const item = contextList.find((ctx) => ctx.name === name && ctx.ctx);
    if (item) return name;
  }
  return '$nRecord';
}

const transformDefaultValue = (values, variableKey) => {
  return values.map((v) => {
    if (v.conditionType !== 'advanced') {
      const condition = transformConditionData(v.condition, variableKey);
      return {
        ...v,
        condition: variableKey ? condition : v.condition,
        conditionType: variableKey ? 'advanced' : 'basic',
      };
    }
    return v;
  });
};

type Condition = { [field: string]: { [op: string]: any } } | { $and: Condition[] } | { $or: Condition[] };
type TransformedCondition =
  | { leftVar: string; op: string; rightVar: any }
  | { $and: TransformedCondition[] }
  | { $or: TransformedCondition[] };
function transformConditionData(condition: Condition, variableKey: '$nForm' | '$nRecord'): TransformedCondition {
  if ('$and' in condition) {
    return {
      $and: condition.$and.map((c) => transformConditionData(c, variableKey)),
    };
  }

  if ('$or' in condition) {
    return {
      $or: condition.$or.map((c) => transformConditionData(c, variableKey)),
    };
  }
  const [field, expression] = Object.entries(condition || {})[0] || [];
  const [op, value] = Object.entries(expression || {})[0] || [];
  return {
    leftVar: field ? `{{${variableKey}.${field}}}` : null,
    op,
    rightVar: value,
  };
}
function getActiveContextName(contextList: { name: string; ctx: any }[]): string | null {
  const priority = ['$nForm', '$nRecord'];
  for (const name of priority) {
    const item = contextList.find((ctx) => ctx.name === name && ctx.ctx);
    if (item) return name;
  }
  return '$nRecord';
}

const transformDefaultValue = (values, variableKey) => {
  return values.map((v) => {
    if (v.conditionType !== 'advanced') {
      const condition = transformConditionData(v.condition, variableKey);
      return {
        ...v,
        condition: variableKey ? condition : v.condition,
        conditionType: variableKey ? 'advanced' : 'basic',
      };
    }
    return v;
  });
};

export const FormLinkageRules = withDynamicSchemaProps(
  observer((props: Props) => {
    const fieldSchema = useFieldSchema();
<<<<<<< HEAD
    const {
      options,
      defaultValues,
      collectionName,
      form,
      variables,
      localVariables,
      record,
      dynamicComponent,
      category,
      returnScope,
    } = useProps(props); // 新版 UISchema（1.0 之后）中已经废弃了 useProps，这里之所以继续保留是为了兼容旧版的 UISchema
=======
    const { options, defaultValues, collectionName, form, variables, localVariables, record, dynamicComponent } =
      useProps(props); // 新版 UISchema（1.0 之后）中已经废弃了 useProps，这里之所以继续保留是为了兼容旧版的 UISchema
>>>>>>> 6fef3d7b
    const { name } = useCollection_deprecated();
    const { getAllCollectionsInheritChain } = useCollectionManager_deprecated();
    const parentRecordData = useCollectionParentRecordData();
    const variableKey = getActiveContextName(localVariables);
    const components = useMemo(() => ({ ArrayCollapse }), []);
    const returnTargetScope =
      returnScope ??
      ((options) =>
        options.filter((v) => {
          if (category === LinkageRuleCategory.block) {
            return !['$nForm', '$nRecord'].includes(v.value);
          }
          return true;
        }));
    const schema = useMemo(
      () => ({
        type: 'object',
        properties: {
          rules: {
            type: 'array',
            default: transformDefaultValue(defaultValues, variableKey),
            'x-component': 'ArrayCollapse',
            'x-decorator': 'FormItem',
            'x-component-props': {
              accordion: true,
            },
            items: {
              type: 'object',
              'x-component': 'ArrayCollapse.CollapsePanel',
              'x-component-props': {
                extra: <EnableLinkage />,
              },
              properties: {
                layout: {
                  type: 'void',
                  'x-component': 'FormLayout',
                  'x-component-props': {
                    labelStyle: {
                      marginTop: '6px',
                    },
                    labelCol: 8,
                    wrapperCol: 16,
                  },
                  properties: {
                    conditions: {
                      'x-component': 'h4',
                      'x-content': '{{ t("Condition") }}',
                    },
                    condition: {
                      'x-component': 'Input', // 仅作为数据存储
                      'x-hidden': true, // 不显示
                      'x-reactions': [
                        {
                          dependencies: ['.conditionType', '.conditionBasic', '.conditionAdvanced'],
                          fulfill: {
                            state: {
                              value: '{{$deps[0] === "basic" ? $deps[1] : $deps[2]}}',
                            },
                          },
                        },
                      ],
                    },
                    conditionBasic: {
                      'x-component': 'Filter',
                      'x-use-component-props': () => {
                        return {
                          options,
                          className: css`
                            position: relative;
                            width: 100%;
                            margin-left: 10px;
                          `,
                        };
                      },
                      'x-visible': '{{$deps[0] === "basic"}}',
                      'x-component-props': {
                        collectionName,
                        dynamicComponent: (props: DynamicComponentProps) => {
                          const { collectionField } = props;
                          return (
                            <VariableInput
                              {...props}
                              form={form}
                              record={record}
                              shouldChange={getShouldChange({
                                collectionField,
                                variables,
                                localVariables,
                                getAllCollectionsInheritChain,
                              })}
                            />
                          );
                        },
                      },
                      'x-reactions': [
                        {
                          dependencies: ['.conditionType', '.condition'],
                          fulfill: {
                            state: {
                              visible: '{{$deps[0] === "basic"}}',
                              value: '{{$deps[0] === "basic" ? $deps[1] : undefined}}',
                            },
                          },
                        },
                      ],
                    },
                    conditionAdvanced: {
                      'x-component': 'LinkageFilter',
                      'x-visible': '{{$deps[0] === "advanced"}}',
<<<<<<< HEAD
                      'x-component-props': {
                        returnScope: returnTargetScope,
                      },
=======
>>>>>>> 6fef3d7b
                      'x-reactions': [
                        {
                          dependencies: ['.conditionType', '.condition'],
                          fulfill: {
                            state: {
                              visible: '{{$deps[0] === "advanced"}}',
                              value: '{{$deps[0] === "advanced" ? $deps[1] : undefined}}',
                            },
                          },
                        },
                      ],
                    },
                    conditionType: {
                      type: 'string',
                      'x-component': 'Input',
                      default: 'advanced',
                      'x-hidden': true,
                    },
                    actions: {
                      'x-component': 'h4',
                      'x-content': '{{ t("Properties") }}',
                    },
                    action: {
                      type: 'void',
                      'x-component': (_props) => <LinkageRuleActionGroup {..._props} {...props} />,
                    },
                  },
                },
                remove: {
                  type: 'void',
                  'x-component': 'ArrayCollapse.Remove',
                },
                moveUp: {
                  type: 'void',
                  'x-component': 'ArrayCollapse.MoveUp',
                },
                moveDown: {
                  type: 'void',
                  'x-component': 'ArrayCollapse.MoveDown',
                },
                copy: {
                  type: 'void',
                  'x-component': 'ArrayCollapse.Copy',
                },
              },
            },
            properties: {
              add: {
                type: 'void',
                title: '{{ t("Add linkage rule") }}',
                'x-component': 'ArrayCollapse.Addition',
                'x-reactions': {
                  dependencies: ['rules'],
                  fulfill: {
                    state: {
                      // disabled: '{{$deps[0].length >= 3}}',
                    },
                  },
                },
              },
            },
          },
        },
      }),
      [
        collectionName,
        defaultValues,
        form,
        getAllCollectionsInheritChain,
        localVariables,
        options,
        props,
        record,
        variables,
      ],
    );
    const value = useMemo(
      () => ({ field: options, fieldSchema, dynamicComponent, options: options || [] }),
      [dynamicComponent, fieldSchema, options],
    );

    return (
      // 这里使用 SubFormProvider 包裹，是为了让子表格的联动规则中 “当前对象” 的配置显示正确
      <SubFormProvider value={{ value: null, collection: { name: collectionName || name } as any }}>
        <RecordProvider record={record} parent={parentRecordData}>
          <FilterContext.Provider value={value}>
            <CollectionProvider name={collectionName || name} allowNull>
              <SchemaComponent components={components} schema={schema} />
            </CollectionProvider>
          </FilterContext.Provider>
        </RecordProvider>
      </SubFormProvider>
    );
  }),
  { displayName: 'FormLinkageRules' },
);<|MERGE_RESOLUTION|>--- conflicted
+++ resolved
@@ -87,58 +87,9 @@
   });
 };
 
-type Condition = { [field: string]: { [op: string]: any } } | { $and: Condition[] } | { $or: Condition[] };
-type TransformedCondition =
-  | { leftVar: string; op: string; rightVar: any }
-  | { $and: TransformedCondition[] }
-  | { $or: TransformedCondition[] };
-function transformConditionData(condition: Condition, variableKey: '$nForm' | '$nRecord'): TransformedCondition {
-  if ('$and' in condition) {
-    return {
-      $and: condition.$and.map((c) => transformConditionData(c, variableKey)),
-    };
-  }
-
-  if ('$or' in condition) {
-    return {
-      $or: condition.$or.map((c) => transformConditionData(c, variableKey)),
-    };
-  }
-  const [field, expression] = Object.entries(condition || {})[0] || [];
-  const [op, value] = Object.entries(expression || {})[0] || [];
-  return {
-    leftVar: field ? `{{${variableKey}.${field}}}` : null,
-    op,
-    rightVar: value,
-  };
-}
-function getActiveContextName(contextList: { name: string; ctx: any }[]): string | null {
-  const priority = ['$nForm', '$nRecord'];
-  for (const name of priority) {
-    const item = contextList.find((ctx) => ctx.name === name && ctx.ctx);
-    if (item) return name;
-  }
-  return '$nRecord';
-}
-
-const transformDefaultValue = (values, variableKey) => {
-  return values.map((v) => {
-    if (v.conditionType !== 'advanced') {
-      const condition = transformConditionData(v.condition, variableKey);
-      return {
-        ...v,
-        condition: variableKey ? condition : v.condition,
-        conditionType: variableKey ? 'advanced' : 'basic',
-      };
-    }
-    return v;
-  });
-};
-
 export const FormLinkageRules = withDynamicSchemaProps(
   observer((props: Props) => {
     const fieldSchema = useFieldSchema();
-<<<<<<< HEAD
     const {
       options,
       defaultValues,
@@ -151,10 +102,6 @@
       category,
       returnScope,
     } = useProps(props); // 新版 UISchema（1.0 之后）中已经废弃了 useProps，这里之所以继续保留是为了兼容旧版的 UISchema
-=======
-    const { options, defaultValues, collectionName, form, variables, localVariables, record, dynamicComponent } =
-      useProps(props); // 新版 UISchema（1.0 之后）中已经废弃了 useProps，这里之所以继续保留是为了兼容旧版的 UISchema
->>>>>>> 6fef3d7b
     const { name } = useCollection_deprecated();
     const { getAllCollectionsInheritChain } = useCollectionManager_deprecated();
     const parentRecordData = useCollectionParentRecordData();
@@ -264,12 +211,9 @@
                     conditionAdvanced: {
                       'x-component': 'LinkageFilter',
                       'x-visible': '{{$deps[0] === "advanced"}}',
-<<<<<<< HEAD
                       'x-component-props': {
                         returnScope: returnTargetScope,
                       },
-=======
->>>>>>> 6fef3d7b
                       'x-reactions': [
                         {
                           dependencies: ['.conditionType', '.condition'],
