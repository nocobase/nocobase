--- conflicted
+++ resolved
@@ -21,11 +21,8 @@
   'oho',
   'obo',
   'm2o',
-<<<<<<< HEAD
   'o2m',
   'm2m',
-=======
->>>>>>> 6b475972
 ];
 const useVariableTypes = (currentCollection) => {
   const { getCollectionFields, getInterface, getCollection } = useCollectionManager();
