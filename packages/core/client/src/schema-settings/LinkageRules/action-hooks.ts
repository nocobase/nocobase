/**
 * This file is part of the NocoBase (R) project.
 * Copyright (c) 2020-2024 NocoBase Co., Ltd.
 * Authors: NocoBase Team.
 *
 * This project is dual-licensed under AGPL-3.0 and NocoBase Commercial License.
 * For more information, please refer to: https://www.nocobase.com/agreement.
 */

import { useTranslation } from 'react-i18next';
import { useCollectionManager_deprecated } from '../../collection-manager';
import { ActionType } from './type';

export const useLinkageCollectionFieldOptions = (collectionName: string, readPretty: boolean) => {
  const { getCollectionFields, getInterface } = useCollectionManager_deprecated();
  const fields = getCollectionFields(collectionName).filter((v) => {
    return !['id', 'createdAt', 'createdBy', 'updatedAt', 'updatedBy'].includes(v.name);
  });
  const { t } = useTranslation();
  const operators = [
    { label: t('Visible'), value: ActionType.Visible, selected: true, schema: {} },
    { label: t('Editable'), value: ActionType.Editable, selected: false, schema: {} },
    { label: t('Disabled'), value: ActionType.ReadOnly, selected: false, schema: {} },
    { label: t('Easy reading'), value: ActionType.ReadPretty, selected: false, schema: {} },
    { label: t('Hidden'), value: ActionType.None, selected: false, schema: {} },
    { label: t('Hidden(reserved value)'), value: ActionType.Hidden, selected: false, schema: {} },
    { label: t('Required'), value: ActionType.Required, selected: false, schema: {} },
    { label: t('Not required'), value: ActionType.InRequired, selected: false, schema: {} },
    { label: t('Value'), value: ActionType.Value, selected: false, schema: {} },
<<<<<<< HEAD
    { label: t('Date scope'), value: ActionType.DateScope, selected: false, schema: {} },
=======
    {
      label: t('Options'),
      value: ActionType.Options,
      selected: false,
      schema: {},
    },
>>>>>>> 7552f45f
  ].filter((v) => {
    if (readPretty) {
      return [ActionType.Visible, ActionType.None, ActionType.Hidden].includes(v.value);
    }
    return v;
  });
  const field2option = (field, depth) => {
    const fieldInterface = getInterface(field.interface);
    if (!fieldInterface) {
      return;
    }
    const { nested, children } = fieldInterface?.filterable || {};
    const option = {
      name: field.name,
      title: field?.uiSchema?.title || field.name,
      schema: field?.uiSchema,
      interface: field.interface,
      target: field.target,
      operators:
        operators?.filter?.((operator) => {
          if (nested || children || ['formula', 'richText', 'sequence'].includes(fieldInterface.name)) {
            return operator?.value !== ActionType.Value && operator?.value !== ActionType.Options;
          }
          if (!['select', 'radioGroup', 'multipleSelect', 'checkboxGroup'].includes(fieldInterface.name)) {
            return operator?.value !== ActionType.Options;
          }
          if (
            !['date', 'datetime', 'dateOnly', 'datetimeNoTz', 'unixTimestamp', 'createdAt', 'updatedAt'].includes(
              fieldInterface.name,
            )
          ) {
            return operator?.value !== ActionType.DateScope;
          }
          return true;
        }) || [],
    };
    if (field.target && depth > 2) {
      return;
    }
    if (depth > 2) {
      return option;
    }
    return option;
  };
  const getOptions = (fields, depth) => {
    const options = [];
    fields.forEach((field) => {
      const option = field2option(field, depth);
      if (option) {
        options.push(option);
      }
    });
    return options;
  };
  return getOptions(fields, 1);
};<|MERGE_RESOLUTION|>--- conflicted
+++ resolved
@@ -27,16 +27,13 @@
     { label: t('Required'), value: ActionType.Required, selected: false, schema: {} },
     { label: t('Not required'), value: ActionType.InRequired, selected: false, schema: {} },
     { label: t('Value'), value: ActionType.Value, selected: false, schema: {} },
-<<<<<<< HEAD
-    { label: t('Date scope'), value: ActionType.DateScope, selected: false, schema: {} },
-=======
     {
       label: t('Options'),
       value: ActionType.Options,
       selected: false,
       schema: {},
     },
->>>>>>> 7552f45f
+    { label: t('Date scope'), value: ActionType.DateScope, selected: false, schema: {} },
   ].filter((v) => {
     if (readPretty) {
       return [ActionType.Visible, ActionType.None, ActionType.Hidden].includes(v.value);
