--- conflicted
+++ resolved
@@ -32,19 +32,13 @@
 export enum LinkageRuleCategory {
   default = 'default',
   style = 'style',
-<<<<<<< HEAD
+  button = 'button',
   block = 'block',
-=======
-  button = 'button',
->>>>>>> 39bd94bd
 }
 
 export const LinkageRuleDataKeyMap: Record<`${LinkageRuleCategory}`, string> = {
   [LinkageRuleCategory.style]: 'x-linkage-style-rules',
   [LinkageRuleCategory.default]: 'x-linkage-rules',
-<<<<<<< HEAD
+  [LinkageRuleCategory.button]: 'x-linkage-rules',
   [LinkageRuleCategory.block]: 'x-block-linkage-rules',
-=======
-  [LinkageRuleCategory.button]: 'x-linkage-rules',
->>>>>>> 39bd94bd
 };