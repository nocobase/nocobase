--- conflicted
+++ resolved
@@ -235,11 +235,7 @@
       .hover();
     await page.getByRole('menuitem', { name: 'Edit description' }).click();
     await page.getByLabel('block-item-Input.TextArea-users').locator('textarea').fill(description);
-<<<<<<< HEAD
-    await page.getByRole('button', { name: 'OK' }).click();
-=======
     await page.getByRole('button', { name: 'OK', exact: true }).click();
->>>>>>> 282654c0
     const descriptionItem = page
       .getByLabel('block-item-CollectionField-users-form-users.username')
       .locator('.ant-formily-item-extra');
