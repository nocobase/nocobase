import { enableToConfig, expect, test } from '@nocobase/test/client';
import { approximateColor } from './utils';

test.describe('menu page', () => {
  test('create new page, then delete', async ({ page, mockPage }) => {
    await mockPage().goto();
    const pageTitle = 'new page';
    await page.getByTestId('schema-initializer-Menu-header').hover();
    await page.getByRole('menuitem', { name: 'Page' }).click();
    await page.getByRole('textbox').click();
    await page.getByRole('textbox').fill(pageTitle);
    await page.getByRole('button', { name: 'OK', exact: true }).click();
    const menuItem = page.getByRole('menu').locator('li').filter({ hasText: pageTitle });
    const defaultBackgroundColor = await menuItem.evaluate((element) => {
      const computedStyle = window.getComputedStyle(element);
      return computedStyle.backgroundColor;
    });
    await menuItem.click();
    // 获取激活后的背景高亮颜色
    const activeBackgroundColor = await menuItem.evaluate((element) => {
      const computedStyle = window.getComputedStyle(element);
      return computedStyle.backgroundColor;
    });
    // 菜单高亮/进入空页面只有一个add block 按钮
    expect(activeBackgroundColor).not.toBe(defaultBackgroundColor);
    await expect(page.getByLabel('schema-initializer-Grid-BlockInitializers')).toBeVisible();
    await expect(page.getByTitle(pageTitle)).toBeVisible();
    const divElement = page.locator('.nb-page-content');
    const buttons = await divElement.locator('button').count();
    const divText = await divElement.textContent();

    expect(buttons).toEqual(1);
    expect(divText).toBe('Add block');

    // 删除页面，避免影响其他测试
    await page.getByLabel(pageTitle).click();
    await page.getByLabel(pageTitle).getByLabel('designer-schema-settings').hover();
    await page.getByRole('menuitem', { name: 'Delete' }).click();
<<<<<<< HEAD
    await page.getByRole('button', { name: 'OK' }).click();
=======
    await page.getByRole('button', { name: 'OK', exact: true }).click();
>>>>>>> 34e026ce
    await mockPage().goto();
    await expect(page.getByTitle(pageTitle)).not.toBeVisible();
  });
  test('edit menu title', async ({ page, mockPage }) => {
    const pageTitle = 'page title';
    const newPageTitle = 'page title1';
    await mockPage({
      name: pageTitle,
    }).goto();
    await page.getByLabel(pageTitle).hover();
    await page.getByLabel(pageTitle).getByLabel('designer-schema-settings').hover();
    await page.getByRole('menuitem', { name: 'Edit' }).click();
    await page.mouse.move(300, 0);
    await page.getByRole('textbox').click();
    await page.getByRole('textbox').fill(newPageTitle);
<<<<<<< HEAD
    await page.getByRole('button', { name: 'OK' }).click();
=======
    await page.getByRole('button', { name: 'OK', exact: true }).click();
>>>>>>> 34e026ce
    await page.getByRole('menu').getByText(newPageTitle).click();
    await mockPage().goto();
    await page.getByText(newPageTitle).click();
    await expect(page.getByTitle(newPageTitle)).toBeVisible();
  });
  test('move menu ', async ({ page, mockPage }) => {
    const pageTitle1 = 'page1';
    const pageTitle2 = 'page2';
    await mockPage({
      name: pageTitle1,
    }).goto();
    await mockPage({ name: pageTitle2 }).goto();
    await enableToConfig(page);
    await page.getByRole('menu').getByText(pageTitle1).click();
    await page.getByRole('menu').getByText(pageTitle1).hover();
    await page.getByLabel(pageTitle1).getByLabel('designer-schema-settings').hover();
    await page.getByRole('menuitem', { name: 'Move to' }).click();
    await page.getByRole('dialog').click();
    await page.getByLabel('Search').click();
    await page.locator('.ant-select-dropdown').getByText(pageTitle2).click();
    await page.getByRole('button', { name: 'OK', exact: true }).click();
    const page1 = await page.getByRole('menu').getByText(pageTitle1).boundingBox();
    const page2 = await page.getByRole('menu').getByText(pageTitle2).boundingBox();
    //拖拽菜单排序符合预期
    expect(page2.x).toBeLessThan(page1.x);
  });

  test('insert page before', async ({ page, mockPage }) => {
    const pageTitle3 = 'page3';
    const pageTitle4 = 'page4';
    await mockPage({
      name: pageTitle3,
    }).goto();

    await page.getByLabel(pageTitle3).click();
    await page.getByLabel(pageTitle3).hover();
    await page.getByLabel(pageTitle3).getByLabel('designer-schema-settings').hover();

    await page.getByRole('menuitem', { name: 'Insert before' }).hover();

    await page.getByRole('menuitem', { name: 'Page', exact: true }).click();
    await page.getByRole('textbox').fill(pageTitle4);
    await page.getByRole('button', { name: 'OK', exact: true }).click();

    const page3 = await page.getByLabel(pageTitle3).boundingBox();
    const page4 = await page.getByLabel(pageTitle4).boundingBox();
    //插入的菜单位置符合预期，且进入空页面
    expect(page4.x).toBeLessThan(page3.x);
    await page.getByRole('menu').getByText(pageTitle4).click();
    await expect(page.getByLabel('schema-initializer-Grid-BlockInitializers')).toBeVisible();
    //删除页面
    await page.getByLabel(pageTitle4).click();
    await page.getByLabel(pageTitle4).getByLabel('designer-schema-settings').hover();
    await page.getByRole('menuitem', { name: 'Delete' }).click();
<<<<<<< HEAD
    await page.getByRole('button', { name: 'OK' }).click();
=======
    await page.getByRole('button', { name: 'OK', exact: true }).click();
>>>>>>> 34e026ce
  });

  test('insert page after', async ({ page, mockPage }) => {
    const pageTitle5 = 'page5';
    const pageTitle6 = 'page6';
    await mockPage({
      name: pageTitle5,
    }).goto();

    await page.getByLabel(pageTitle5).click();
    await page.getByLabel(pageTitle5).hover();
    await page.getByLabel(pageTitle5).getByLabel('designer-schema-settings').hover();

    await page.getByRole('menuitem', { name: 'Insert after' }).hover();

    await page.getByRole('menuitem', { name: 'Page', exact: true }).click();
    await page.getByRole('textbox').fill(pageTitle6);
    await page.getByRole('button', { name: 'OK', exact: true }).click();

    const page6 = await page.getByLabel(pageTitle6).boundingBox();
    const page5 = await page.getByLabel(pageTitle5).boundingBox();
    //插入的菜单位置符合预期
    expect(page5.x).toBeLessThan(page6.x);
    await page.getByLabel(pageTitle6).click();
    await expect(page.getByLabel('schema-initializer-Grid-BlockInitializers')).toBeVisible();
    //删除页面
    await page.getByLabel(pageTitle6).getByLabel('designer-schema-settings-Menu.Item').hover();
    await page.getByRole('menuitem', { name: 'Delete' }).click();
<<<<<<< HEAD
    await page.getByRole('button', { name: 'OK' }).click();
=======
    await page.getByRole('button', { name: 'OK', exact: true }).click();
>>>>>>> 34e026ce
  });
});

test.describe('menu group', () => {
  test('create new menu group, then delete', async ({ page, mockPage }) => {
    await mockPage().goto();
    await page.getByTestId('schema-initializer-Menu-header').hover();
    await page.getByRole('menuitem', { name: 'Group' }).click();
    await page.getByRole('textbox').click();
    await page.getByRole('textbox').fill('menu Group');
    await page.getByRole('button', { name: 'OK', exact: true }).click();
    await page.getByText('menu Group').click();

    await expect(page.getByTestId('schema-initializer-Menu-side')).toBeVisible();
    const sideBar = await page.locator('ul').filter({ hasText: /^Add menu item$/ });
    await expect(sideBar).toBeVisible();

    //添加子页面
    await page
      .locator('ul')
      .filter({ hasText: /^Add menu item$/ })
      .click();
    await page.getByTestId('schema-initializer-Menu-side').click();
    await page.getByRole('menuitem', { name: 'Page', exact: true }).click();
    await page.getByRole('textbox').click();
    await page.getByRole('textbox').fill('group page');
    await page.getByRole('button', { name: 'OK', exact: true }).click();
    await page.getByText('group page').click();
    //进入子页面
    await expect(page.getByTitle('group page')).toBeVisible();
    //对应分组/子菜单项均高亮
    const menuItem = await page.getByRole('menu').locator('li').filter({ hasText: 'menu Group' });
    const menuItemBackgroundColor = await menuItem.evaluate((element) => {
      const computedStyle = window.getComputedStyle(element);
      return computedStyle.backgroundColor;
    });
    const isApproximate = approximateColor(menuItemBackgroundColor, 'rgba(255, 255, 255, 0.1)');
    expect(isApproximate).toBe(true);
    const pageItem = page.getByRole('menu').locator('li').filter({ hasText: 'group page' });

    const pageItemBackgroundColor = await pageItem.evaluate((element) => {
      const computedStyle = window.getComputedStyle(element);
      return computedStyle.backgroundColor;
    });
    expect(pageItemBackgroundColor).toBe('rgb(230, 244, 255)');

    // 删除页面，避免影响其他测试
    await page.getByLabel('menu Group').click();
    await page.getByLabel('menu Group').hover();
    await page.getByLabel('menu Group').getByLabel('designer-schema-settings').first().hover();
    await page.getByRole('menuitem', { name: 'Delete' }).click();
<<<<<<< HEAD
    await page.getByRole('button', { name: 'OK' }).click();
=======
    await page.getByRole('button', { name: 'OK', exact: true }).click();
>>>>>>> 34e026ce
    await mockPage().goto();
    await expect(page.getByTitle('menu Group')).not.toBeVisible();
  });
});

test.describe('menu link', () => {
  test('create new menu link, then delete', async ({ page, mockPage, deletePage }) => {
    await mockPage().goto();
    await page.getByTestId('schema-initializer-Menu-header').hover();
    await page.getByRole('menuitem', { name: 'Link' }).click();
    await page.getByLabel('block-item-Input-Menu item title').getByRole('textbox').fill('link menu');
    await page.getByLabel('block-item-Input-Link').getByRole('textbox').fill('https://www.baidu.com/');
    await page.getByRole('button', { name: 'OK', exact: true }).click();
    await page.getByLabel('link menu').click();
    const page2 = await page.waitForEvent('popup');

    expect(page2.url()).toBe('https://www.baidu.com/');
    // 删除页面，避免影响其他测试
    await deletePage('link menu');
  });
});<|MERGE_RESOLUTION|>--- conflicted
+++ resolved
@@ -36,11 +36,7 @@
     await page.getByLabel(pageTitle).click();
     await page.getByLabel(pageTitle).getByLabel('designer-schema-settings').hover();
     await page.getByRole('menuitem', { name: 'Delete' }).click();
-<<<<<<< HEAD
-    await page.getByRole('button', { name: 'OK' }).click();
-=======
-    await page.getByRole('button', { name: 'OK', exact: true }).click();
->>>>>>> 34e026ce
+    await page.getByRole('button', { name: 'OK', exact: true }).click();
     await mockPage().goto();
     await expect(page.getByTitle(pageTitle)).not.toBeVisible();
   });
@@ -56,11 +52,7 @@
     await page.mouse.move(300, 0);
     await page.getByRole('textbox').click();
     await page.getByRole('textbox').fill(newPageTitle);
-<<<<<<< HEAD
-    await page.getByRole('button', { name: 'OK' }).click();
-=======
-    await page.getByRole('button', { name: 'OK', exact: true }).click();
->>>>>>> 34e026ce
+    await page.getByRole('button', { name: 'OK', exact: true }).click();
     await page.getByRole('menu').getByText(newPageTitle).click();
     await mockPage().goto();
     await page.getByText(newPageTitle).click();
@@ -115,11 +107,7 @@
     await page.getByLabel(pageTitle4).click();
     await page.getByLabel(pageTitle4).getByLabel('designer-schema-settings').hover();
     await page.getByRole('menuitem', { name: 'Delete' }).click();
-<<<<<<< HEAD
-    await page.getByRole('button', { name: 'OK' }).click();
-=======
-    await page.getByRole('button', { name: 'OK', exact: true }).click();
->>>>>>> 34e026ce
+    await page.getByRole('button', { name: 'OK', exact: true }).click();
   });
 
   test('insert page after', async ({ page, mockPage }) => {
@@ -148,11 +136,7 @@
     //删除页面
     await page.getByLabel(pageTitle6).getByLabel('designer-schema-settings-Menu.Item').hover();
     await page.getByRole('menuitem', { name: 'Delete' }).click();
-<<<<<<< HEAD
-    await page.getByRole('button', { name: 'OK' }).click();
-=======
-    await page.getByRole('button', { name: 'OK', exact: true }).click();
->>>>>>> 34e026ce
+    await page.getByRole('button', { name: 'OK', exact: true }).click();
   });
 });
 
@@ -204,11 +188,7 @@
     await page.getByLabel('menu Group').hover();
     await page.getByLabel('menu Group').getByLabel('designer-schema-settings').first().hover();
     await page.getByRole('menuitem', { name: 'Delete' }).click();
-<<<<<<< HEAD
-    await page.getByRole('button', { name: 'OK' }).click();
-=======
-    await page.getByRole('button', { name: 'OK', exact: true }).click();
->>>>>>> 34e026ce
+    await page.getByRole('button', { name: 'OK', exact: true }).click();
     await mockPage().goto();
     await expect(page.getByTitle('menu Group')).not.toBeVisible();
   });
