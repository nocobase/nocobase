<<<<<<< HEAD
import { expect, test } from '@nocobase/test/client';

test.describe('menu', () => {
  test('create new page, then delete', async ({ page }) => {
    await page.goto('/');
=======
import { enableToConfig, expect, test } from '@nocobase/test/client';
import { approximateColor } from './utils';

test.describe('menu page', () => {
  test('create new page, then delete', async ({ page, mockPage }) => {
    await mockPage().goto();
    const pageTitle = 'new page';
    await page.getByLabel('schema-initializer-Menu-header').click();
    await page.waitForTimeout(1000); // 等待1秒钟
    await page.getByRole('menu').getByLabel('Page').click();
    await page.getByRole('textbox').click();
    await page.getByRole('textbox').fill(pageTitle);
    await page.getByRole('button', { name: 'OK' }).click();
    const menuItem = page.getByRole('menu').locator('li').filter({ hasText: pageTitle });
    const defaultBackgroundColor = await menuItem.evaluate((element) => {
      const computedStyle = window.getComputedStyle(element);
      return computedStyle.backgroundColor;
    });
    await menuItem.click();
    // 获取激活后的背景高亮颜色
    const activedBackgroundColor = await menuItem.evaluate((element) => {
      const computedStyle = window.getComputedStyle(element);
      return computedStyle.backgroundColor;
    });
    // 菜单高亮/进入空页面只有一个add block 按钮
    expect(activedBackgroundColor).not.toBe(defaultBackgroundColor);
    await expect(page.getByLabel('schema-initializer-Grid-BlockInitializers')).toBeVisible();
    await expect(page.getByTitle(pageTitle)).toBeVisible();
    const divElement = await page.locator('.nb-page-content');
    const buttons = await divElement.locator('button').count();
    const divText = await divElement.textContent();

    await expect(buttons).toEqual(1);
    await expect(divText).toBe('Add block');

    // 删除页面，避免影响其他测试
    await page.getByLabel(pageTitle).click();
    await page.getByLabel(pageTitle).getByLabel('designer-schema-settings').hover();
    await page.getByLabel('Delete').click();
    await page.getByRole('button', { name: 'OK' }).click();
    await mockPage().goto();
    await expect(page.getByTitle(pageTitle)).not.toBeVisible();
  });
  test('edit menu title', async ({ page, mockPage }) => {
    const pageTitle = 'page title';
    const newPagetitle = 'page title1';
    await mockPage({
      name: pageTitle,
    }).goto();
    await page.getByLabel(pageTitle).hover();
    await page.getByLabel(pageTitle).getByLabel('designer-schema-settings').hover();
    await page.getByLabel('Edit').click();
    await page.getByRole('textbox').click();
    await page.getByRole('textbox').fill(newPagetitle);
    await page.getByRole('button', { name: 'OK' }).click();
    await page.getByRole('menu').getByText(newPagetitle).click();
    await mockPage().goto();
    await page.getByText(newPagetitle).click();
    await expect(page.getByTitle(newPagetitle)).toBeVisible();
  });
  test('move menu ', async ({ page, mockPage }) => {
    const pageTitle1 = 'page1';
    const pageTitle2 = 'page2';
    await mockPage({
      name: pageTitle1,
    }).goto();
    await mockPage({ name: pageTitle2 }).goto();
    await enableToConfig(page);
    await page.getByRole('menu').getByText(pageTitle1).click();
    await page.getByRole('menu').getByText(pageTitle1).hover();
    await page.getByLabel(pageTitle1).getByLabel('designer-schema-settings').hover();
    await page.getByLabel('Move to').click();
    await page.getByRole('dialog').click();
    await page.getByLabel('Search').click();
    await page.waitForTimeout(1000); // 等待1秒钟
    await page.locator('.ant-select-dropdown').getByText(pageTitle2).click();
    await page.getByRole('button', { name: 'OK' }).click();
    const page1 = await page.getByRole('menu').getByText(pageTitle1).boundingBox();
    const page2 = await page.getByRole('menu').getByText(pageTitle2).boundingBox();
    //拖拽菜单排序符合预期
    expect(page2.x).toBeLessThan(page1.x);
  });

  test('insert page before', async ({ page, mockPage }) => {
    const pageTitle3 = 'page3';
    const pageTitle4 = 'page4';
    await mockPage({
      name: pageTitle3,
    }).goto();

    await page.getByLabel(pageTitle3).click();
    await page.getByLabel(pageTitle3).hover();
    await page.getByLabel(pageTitle3).getByLabel('designer-schema-settings').hover();

    await page.getByLabel('Insert before').hover();

    await page.getByRole('button', { name: 'Add page' }).click();
    await page.getByRole('textbox').fill(pageTitle4);
    await page.getByRole('button', { name: 'OK' }).click();

    const page3 = await page.getByLabel(pageTitle3).boundingBox();
    const page4 = await page.getByLabel(pageTitle4).boundingBox();
    //插入的菜单位置符合预期，且进入空页面
    expect(page4.x).toBeLessThan(page3.x);
    await page.getByRole('menu').getByText(pageTitle4).click();
    await expect(page.getByLabel('schema-initializer-Grid-BlockInitializers')).toBeVisible();
    //删除页面
    await page.getByLabel(pageTitle4).click();
    await page.getByLabel(pageTitle4).getByLabel('designer-schema-settings').hover();
    await page.getByLabel('Delete').click();
    await page.getByRole('button', { name: 'OK' }).click();
  });

  test('insert page after', async ({ page, mockPage }) => {
    const pageTitle5 = 'page5';
    const pageTitle6 = 'page6';
    await mockPage({
      name: pageTitle5,
    }).goto();

    await page.getByLabel(pageTitle5).click();
    await page.getByLabel(pageTitle5).hover();
    await page.getByLabel(pageTitle5).getByLabel('designer-schema-settings').hover();

    await page.getByLabel('Insert after').hover();

    await page.getByRole('button', { name: 'Add page' }).click();
    await page.getByRole('textbox').fill(pageTitle6);
    await page.getByRole('button', { name: 'OK' }).click();
>>>>>>> a42ee95e

    const page6 = await page.getByLabel(pageTitle6).boundingBox();
    const page5 = await page.getByLabel(pageTitle5).boundingBox();
    //插入的菜单位置符合预期
    expect(page5.x).toBeLessThan(page6.x);
    await page.getByLabel(pageTitle6).click();
    await expect(page.getByLabel('schema-initializer-Grid-BlockInitializers')).toBeVisible();
    //删除页面
    await page.getByLabel(pageTitle6).getByLabel('designer-schema-settings-Menu.Item').click();
    await page.getByRole('menu').getByLabel('Delete').click();
    await page.getByRole('button', { name: 'OK' }).click();
  });
});

test.describe('menu group', () => {
  test('create new menu group, then delete', async ({ page, mockPage }) => {
    await mockPage().goto();
    await page.getByLabel('schema-initializer-Menu-header').hover();
<<<<<<< HEAD
    await page.getByLabel('Page', { exact: true }).click();
=======
    await page.getByRole('menu').getByLabel('Group').click();
>>>>>>> a42ee95e
    await page.getByRole('textbox').click();
    await page.getByRole('textbox').fill('menu Group');
    await page.getByRole('button', { name: 'OK' }).click();
    await page.getByText('menu Group').click();

    await expect(page.getByLabel('schema-initializer-Menu-side')).toBeVisible();
    const sideBar = await page.locator('ul').filter({ hasText: /^Add menu item$/ });
    await expect(sideBar).toBeVisible();

    //添加子页面
    await page
      .locator('ul')
      .filter({ hasText: /^Add menu item$/ })
      .click();
    await page.getByLabel('schema-initializer-Menu-side').click();
    await page.getByRole('button', { name: 'Page' }).click();
    await page.getByRole('textbox').click();
    await page.getByRole('textbox').fill('group page');
    await page.getByRole('button', { name: 'OK' }).click();
    await page.getByText('group page').click();
    //进入子页面
    await expect(page.getByTitle('group page')).toBeVisible();
    //对应分组/子菜单项均高亮
    const menuItem = await page.getByRole('menu').locator('li').filter({ hasText: 'menu Group' });
    const menuItemBackgroundColor = await menuItem.evaluate((element) => {
      const computedStyle = window.getComputedStyle(element);
      return computedStyle.backgroundColor;
    });
    await page.waitForTimeout(1000); // 等待1秒钟
    const isApproximate = approximateColor(menuItemBackgroundColor, 'rgba(255, 255, 255, 0.1)');
    await expect(isApproximate).toBe(true);
    const pageItem = await page.getByRole('menu').locator('li').filter({ hasText: 'group page' });

    const pageItemBackgroundColor = await pageItem.evaluate((element) => {
      const computedStyle = window.getComputedStyle(element);
      return computedStyle.backgroundColor;
    });
    await expect(pageItemBackgroundColor).toBe('rgb(230, 244, 255)');

    // 删除页面，避免影响其他测试
    await page.getByLabel('menu Group').click();
    await page.getByLabel('menu Group').hover();
    await page.getByLabel('menu Group').getByLabel('designer-schema-settings').first().hover();
    await page.getByLabel('Delete').click();
    await page.getByRole('button', { name: 'OK' }).click();
    await mockPage().goto();
    await expect(page.getByTitle('menu Group')).not.toBeVisible();
  });
});

test.describe('menu link', () => {
  test('create new menu link, then delete', async ({ page, mockPage }) => {
    await mockPage().goto();
    await page.getByLabel('schema-initializer-Menu-header').hover();
    await page.getByRole('menu').getByLabel('Link').click();
    await page.getByLabel('block-item-Input-Menu item title').getByRole('textbox').fill('link menu');
    await page.getByLabel('block-item-Input-Link').getByRole('textbox').fill('https://www.baidu.com/');
    await page.getByRole('button', { name: 'OK' }).click();
    await page.getByLabel('link menu').click();
    const page2Promise = page.waitForEvent('popup');
    const page2 = await page2Promise;

    await expect(page2.getByRole('button', { name: '百度一下' })).toBeVisible();
    // 删除页面，避免影响其他测试
<<<<<<< HEAD
    await page.getByRole('menu').getByText('new page').hover();
    await page.getByLabel('designer-schema-settings-Menu.Item').hover();
    await page.getByLabel('Delete', { exact: true }).click();
=======
    await page.getByLabel('link menu').click();
    await page.getByLabel('link menu').getByLabel('designer-schema-settings').hover();
    await page.getByLabel('Delete').click();
>>>>>>> a42ee95e
    await page.getByRole('button', { name: 'OK' }).click();
  });
});<|MERGE_RESOLUTION|>--- conflicted
+++ resolved
@@ -1,10 +1,3 @@
-<<<<<<< HEAD
-import { expect, test } from '@nocobase/test/client';
-
-test.describe('menu', () => {
-  test('create new page, then delete', async ({ page }) => {
-    await page.goto('/');
-=======
 import { enableToConfig, expect, test } from '@nocobase/test/client';
 import { approximateColor } from './utils';
 
@@ -134,7 +127,6 @@
     await page.getByRole('button', { name: 'Add page' }).click();
     await page.getByRole('textbox').fill(pageTitle6);
     await page.getByRole('button', { name: 'OK' }).click();
->>>>>>> a42ee95e
 
     const page6 = await page.getByLabel(pageTitle6).boundingBox();
     const page5 = await page.getByLabel(pageTitle5).boundingBox();
@@ -153,11 +145,7 @@
   test('create new menu group, then delete', async ({ page, mockPage }) => {
     await mockPage().goto();
     await page.getByLabel('schema-initializer-Menu-header').hover();
-<<<<<<< HEAD
-    await page.getByLabel('Page', { exact: true }).click();
-=======
     await page.getByRole('menu').getByLabel('Group').click();
->>>>>>> a42ee95e
     await page.getByRole('textbox').click();
     await page.getByRole('textbox').fill('menu Group');
     await page.getByRole('button', { name: 'OK' }).click();
@@ -222,15 +210,9 @@
 
     await expect(page2.getByRole('button', { name: '百度一下' })).toBeVisible();
     // 删除页面，避免影响其他测试
-<<<<<<< HEAD
-    await page.getByRole('menu').getByText('new page').hover();
-    await page.getByLabel('designer-schema-settings-Menu.Item').hover();
-    await page.getByLabel('Delete', { exact: true }).click();
-=======
     await page.getByLabel('link menu').click();
     await page.getByLabel('link menu').getByLabel('designer-schema-settings').hover();
     await page.getByLabel('Delete').click();
->>>>>>> a42ee95e
     await page.getByRole('button', { name: 'OK' }).click();
   });
 });