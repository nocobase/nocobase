import { expect, test } from '@nocobase/test/client';

test.describe('page header', () => {
  test('disabled & enabled page header', async ({ page, mockPage }) => {
    const pageTitle = 'page header';
    await mockPage({ name: pageTitle }).goto();
    //默认开启
    await expect(page.getByTitle(pageTitle)).toBeVisible();
    await page.getByTitle(pageTitle).click();
    await page.getByLabel('designer-schema-settings-Page').hover();
    await expect(page.getByRole('menuitem', { name: 'Enable page header' }).getByRole('switch')).toBeChecked();
    //关闭
    await page.getByRole('menuitem', { name: 'Enable page header' }).getByRole('switch').click();
    await expect(page.locator('.ant-page-header')).not.toBeVisible();
    await expect(page.getByRole('menuitem', { name: 'Enable page header' }).getByRole('switch')).not.toBeChecked();
    //开启
    await page.getByRole('main').locator('span').nth(1).click();
    await page.getByLabel('designer-schema-settings-Page').hover();
    await page.getByRole('menuitem', { name: 'Enable page header' }).getByRole('switch').click();
    await expect(page.locator('.ant-page-header').getByTitle(pageTitle)).toBeVisible();
  });
});

test.describe('page title', () => {
  test('disable & not disable page title', async ({ page, mockPage }) => {
    const pageTitle = 'page title';
    await mockPage({ name: pageTitle }).goto();
    //默认显示
    await expect(page.getByTitle(pageTitle)).toBeVisible();
    await page.getByTitle(pageTitle).click();
    await page.getByLabel('designer-schema-settings-Page').hover();
    await expect(page.getByRole('menuitem', { name: 'Display page title' }).getByRole('switch')).toBeChecked();
    //不显示
    await page.getByRole('menuitem', { name: 'Display page title' }).getByRole('switch').click();
    await expect(page.locator('.ant-page-header')).toBeVisible();
    await expect(page.locator('.ant-page-header').getByTitle(pageTitle)).not.toBeVisible();
    await expect(page.getByRole('menuitem', { name: 'Display page title' }).getByRole('switch')).not.toBeChecked();
    //开启
    await page.locator('.ant-page-header').click();
    await page.getByLabel('designer-schema-settings-Page').hover();
    await page.getByRole('menuitem', { name: 'Display page title' }).getByRole('switch').click();
    await expect(page.locator('.ant-page-header').getByTitle(pageTitle)).toBeVisible();
  });
  test('edit page title', async ({ page, mockPage }) => {
    await mockPage({ name: 'page title1' }).goto();

    await expect(page.getByTitle('page title1')).toBeVisible();
    await page.getByTitle('page title1').click();
    await page.getByLabel('designer-schema-settings-Page').hover();
    await page.getByRole('menuitem', { name: 'Edit page title' }).click();
    await page.getByRole('textbox').click();
    await page.getByRole('textbox').fill('page title2');
    await page.getByRole('button', { name: 'OK', exact: true }).click();
    await page.getByText('page title2').click();
    await expect(page.getByText('page title2')).toBeVisible();
    //菜单栏不调整
    await expect(page.getByLabel('page title1')).toBeVisible();
  });
});

test.describe('page tabs', () => {
  test('enable & disabled page tab', async ({ page, mockPage }) => {
    await mockPage({ name: 'page tab' }).goto();
    await page.getByTitle('page tab').click();
    await page.getByLabel('designer-schema-settings-Page').hover();
    //默认不启用
    await expect(page.getByRole('menuitem', { name: 'Enable page tabs' }).getByRole('switch')).not.toBeChecked();
    //启用标签
    await page.getByRole('menuitem', { name: 'Enable page tabs' }).click();
    await expect(page.getByRole('tab').locator('div').filter({ hasText: 'Unnamed' })).toBeVisible();
    await expect(page.getByLabel('schema-initializer-Page-tabs')).toBeVisible();
    await page.getByRole('tab').locator('div').filter({ hasText: 'Unnamed' }).click();
    await expect(page.getByLabel('schema-initializer-Grid-BlockInitializers')).toBeVisible();

    //添加新的tab
    await page.getByLabel('schema-initializer-Page-tabs').click();
    await page.getByRole('textbox').click();
    await page.getByRole('textbox').fill('page tab 1');
    await page.getByRole('button', { name: 'OK', exact: true }).click();
    await page.getByText('page tab 1').click();
    await page.getByLabel('schema-initializer-Page-tabs').click();
    await page.getByRole('textbox').click();
    await page.getByRole('textbox').fill('page tab 2');
    await page.getByRole('button', { name: 'OK', exact: true }).click();
    await page.getByText('page tab 2').click();

    //激活的tab样式符合预期
    await expect(page.getByText('page tab 1')).toBeVisible();
    await expect(page.getByText('page tab 2')).toBeVisible();
    await expect(page.getByLabel('schema-initializer-Grid-BlockInitializers')).toBeVisible();
    await expect(page.getByRole('tab', { name: 'page tab 2' })).toHaveAttribute('aria-selected', 'true');

    //修改tab名称
    await page.getByText('Unnamed').hover();
    await page.getByRole('tab', { name: 'Unnamed' }).getByLabel('designer-schema-settings-Page').hover();
    await page.getByRole('menuitem', { name: 'Edit' }).click();
    await page.getByRole('textbox').fill('page tab');
    await page.getByRole('button', { name: 'OK', exact: true }).click();

    const tabMenuItem1 = await page.getByRole('tab').getByText('page tab', { exact: true });
    await expect(tabMenuItem1).toBeVisible();
    await expect(page.getByLabel('schema-initializer-Grid-BlockInitializers')).toBeVisible();

    //删除 tab
    await page.getByRole('tab').getByText('page tab', { exact: true }).hover();
    await page
      .getByRole('tab', { name: 'page tab designer-drag-handler' })
      .getByLabel('designer-schema-settings')
      .hover();
    await page.getByRole('menuitem', { name: 'Delete' }).click();
<<<<<<< HEAD
    await page.getByRole('button', { name: 'OK' }).click();
=======
    await page.getByRole('button', { name: 'OK', exact: true }).click();
>>>>>>> 34e026ce
    await expect(page.getByRole('tab').getByText('page tab', { exact: true })).not.toBeVisible();
    await page.getByRole('tab').getByText('page tab 1').click();

    //禁用标签
    await page.getByTitle('page tab', { exact: true }).hover();
    await page.getByRole('button', { name: 'designer-schema-settings-Page' }).hover();
    await page.getByRole('menuitem', { name: 'Enable page tabs' }).click();
    await expect(page.getByText('page tab 2')).not.toBeVisible();
  });

  test('drag page tab sorting', async ({ page, mockPage }) => {
    await mockPage({
      pageSchema: {
        'x-uid': 'h8q2mcgo3cq',
        _isJSONSchemaObject: true,
        version: '2.0',
        type: 'void',
        'x-component': 'Page',
        'x-component-props': {
          enablePageTabs: true,
        },
        properties: {
          bi8ep3svjee: {
            'x-uid': '9kr7xm9x4ln',
            _isJSONSchemaObject: true,
            version: '2.0',
            type: 'void',
            'x-component': 'Grid',
            'x-initializer': 'BlockInitializers',
            title: 'tab 1',
            'x-async': false,
            'x-index': 1,
          },
          rw91udnzpr3: {
            _isJSONSchemaObject: true,
            version: '2.0',
            type: 'void',
            title: 'tab 2',
            'x-component': 'Grid',
            'x-initializer': 'BlockInitializers',
            'x-uid': 'o5vp90rqsjx',
            'x-async': false,
            'x-index': 2,
          },
        },
        'x-async': true,
        'x-index': 1,
      },
    }).goto();

    const sourceElement = page.locator('span:has-text("tab 2")');
    await sourceElement.hover();
    const source = page.getByRole('button', { name: 'drag' });
    await source.hover();
    const targetElement = page.locator('span:has-text("tab 1")');
    const sourceBoundingBox = await sourceElement.boundingBox();
    const targetBoundingBox = await targetElement.boundingBox();
    //拖拽标签调整排序 拖拽前 1-2
    expect(targetBoundingBox.x).toBeLessThan(sourceBoundingBox.x);
    await source.dragTo(targetElement);
    await sourceElement.dragTo(targetElement);
    const tab2 = await page.locator('span:has-text("tab 2")').boundingBox();
    const tab1 = await page.locator('span:has-text("tab 1")').boundingBox();
    //拖拽后 2-1
    expect(tab2.x).toBeLessThan(tab1.x);
  });
});<|MERGE_RESOLUTION|>--- conflicted
+++ resolved
@@ -108,11 +108,7 @@
       .getByLabel('designer-schema-settings')
       .hover();
     await page.getByRole('menuitem', { name: 'Delete' }).click();
-<<<<<<< HEAD
-    await page.getByRole('button', { name: 'OK' }).click();
-=======
     await page.getByRole('button', { name: 'OK', exact: true }).click();
->>>>>>> 34e026ce
     await expect(page.getByRole('tab').getByText('page tab', { exact: true })).not.toBeVisible();
     await page.getByRole('tab').getByText('page tab 1').click();
 
