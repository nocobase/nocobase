--- conflicted
+++ resolved
@@ -1,9 +1,6 @@
 import { Spin } from 'antd';
 import React, { useContext, useState } from 'react';
-<<<<<<< HEAD
-=======
 import { keyBy } from 'lodash';
->>>>>>> c19ca1f3
 import { useAPIClient, useRequest } from '../api-client';
 import { CollectionManagerSchemaComponentProvider } from './CollectionManagerSchemaComponentProvider';
 import { CollectionManagerContext } from './context';
@@ -12,24 +9,16 @@
 import { templateOptions } from '../collection-manager/Configuration/templates';
 
 export const CollectionManagerProvider: React.FC<CollectionManagerOptions> = (props) => {
-<<<<<<< HEAD
-  const { service, interfaces, collections = [], refreshCM } = props;
-=======
   const { service, interfaces, collections = [], refreshCM, templates } = props;
   const defaultTemplates = keyBy(templateOptions(), (item) => item.name);
->>>>>>> c19ca1f3
   const ctx = useContext(CollectionManagerContext);
   return (
     <CollectionManagerContext.Provider
       value={{
         ...ctx,
         service,
-<<<<<<< HEAD
-        interfaces: { ...defaultInterfaces, ...interfaces, ...ctx.interfaces },
-=======
         interfaces: { ...defaultInterfaces, ...interfaces },
         templates: { ...defaultTemplates, ...templates },
->>>>>>> c19ca1f3
         collections,
         refreshCM,
       }}
