--- conflicted
+++ resolved
@@ -6,6 +6,7 @@
 import { CollectionManagerContext } from './context';
 import { CollectionManagerOptions } from './types';
 import { templateOptions } from '../collection-manager/Configuration/templates';
+import * as defaultInterfaces from './interfaces';
 
 export const CollectionManagerProvider: React.FC<CollectionManagerOptions> = (props) => {
   const { service, interfaces, collections = [], refreshCM, templates } = props;
@@ -16,11 +17,7 @@
       value={{
         ...ctx,
         service,
-<<<<<<< HEAD
-        interfaces: { ...ctx.interfaces, ...interfaces },
-=======
         interfaces: { ...defaultInterfaces, ...ctx.interfaces, ...interfaces },
->>>>>>> 5b81c4d0
         templates: { ...defaultTemplates, ...templates },
         collections,
         refreshCM,
