import { CollectionTemplate } from '../../data-source/collection-template/CollectionTemplate';
import { getConfigurableProperties } from './properties';

export class TreeCollectionTemplate extends CollectionTemplate {
  name = 'tree';
  title = '{{t("Tree collection")}}';
  order = 3;
  color = 'blue';
  default = {
    tree: 'adjacencyList',
    fields: [
      {
        interface: 'integer',
        name: 'parentId',
        type: 'bigInt',
        isForeignKey: true,
        uiSchema: {
          type: 'number',
          title: '{{t("Parent ID")}}',
          'x-component': 'InputNumber',
          'x-read-pretty': true,
        },
      },
      {
        interface: 'm2o',
        type: 'belongsTo',
        name: 'parent',
        foreignKey: 'parentId',
        treeParent: true,
        onDelete: 'CASCADE',
        uiSchema: {
          title: '{{t("Parent")}}',
          'x-component': 'AssociationField',
          'x-component-props': {
            // mode: 'tags',
            multiple: false,
            fieldNames: {
              label: 'id',
              value: 'id',
            },
          },
        },
      },
      {
        interface: 'o2m',
        type: 'hasMany',
        name: 'children',
        foreignKey: 'parentId',
        treeChildren: true,
        onDelete: 'CASCADE',
        uiSchema: {
          title: '{{t("Children")}}',
          'x-component': 'AssociationField',
          'x-component-props': {
            // mode: 'tags',
            multiple: true,
            fieldNames: {
              label: 'id',
              value: 'id',
            },
          },
        },
      },
    ],
  };
  events = {
    beforeSubmit(values) {
      if (Array.isArray(values?.fields)) {
        values?.fields.map((f) => {
          f.target = values.name;
        });
      }
    },
  };
  configurableProperties = getConfigurableProperties(
    'title',
    'name',
    'inherits',
    'category',
    'description',
<<<<<<< HEAD
    'presetFields',
  ),
};
=======
    'moreOptions',
  );
}
>>>>>>> a0e5a6d9
<|MERGE_RESOLUTION|>--- conflicted
+++ resolved
@@ -78,12 +78,6 @@
     'inherits',
     'category',
     'description',
-<<<<<<< HEAD
     'presetFields',
   ),
-};
-=======
-    'moreOptions',
-  );
-}
->>>>>>> a0e5a6d9
+};