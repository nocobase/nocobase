--- conflicted
+++ resolved
@@ -1,26 +1,15 @@
 import { CollectionFieldInterface } from '../../data-source/collection-field-interface/CollectionFieldInterface';
 import { operators } from './properties';
 
-<<<<<<< HEAD
-export const id: IField = {
-  name: 'id',
-  type: 'object',
-  group: 'systemInfo',
-  hidden: true,
-  order: 0,
-  title: '{{t("ID")}}',
-  sortable: true,
-  default: {
-=======
 export class IdFieldInterface extends CollectionFieldInterface {
   name = 'id';
   type = 'object';
   group = 'systemInfo';
   order = 0;
   title = '{{t("ID")}}';
+  hidden= true;
   sortable = true;
   default = {
->>>>>>> a0e5a6d9
     name: 'id',
     type: 'bigInt',
     autoIncrement: true,
