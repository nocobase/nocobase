--- conflicted
+++ resolved
@@ -6,10 +6,6 @@
 export * from './createdBy';
 export * from './datetime';
 export * from './email';
-<<<<<<< HEAD
-=======
-export * from './formula';
->>>>>>> 3091d25b
 export * from './icon';
 export * from './id';
 export * from './input';
@@ -29,7 +25,6 @@
 export * from './radioGroup';
 export * from './richText';
 export * from './select';
-export * from './sequence';
 export * from './subTable';
 export * from './textarea';
 export * from './time';
