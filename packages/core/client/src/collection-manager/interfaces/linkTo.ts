--- conflicted
+++ resolved
@@ -2,152 +2,7 @@
 import { uid } from '@formily/shared';
 import { CollectionFieldInterface } from '../../data-source/collection-field-interface/CollectionFieldInterface';
 import { defaultProps } from './properties';
-<<<<<<< HEAD
-import { IField } from './types';
 
-export const linkTo: IField = {
-  name: 'linkTo',
-  type: 'object',
-  group: 'relation',
-  order: 1,
-  title: '{{t("Link to")}}',
-  description: '{{t("Link to description")}}',
-  isAssociation: true,
-  default: {
-    type: 'belongsToMany',
-    // name,
-    uiSchema: {
-      // title,
-      'x-component': 'AssociationField',
-      'x-component-props': {
-        // mode: 'tags',
-        multiple: true,
-        fieldNames: {
-          label: 'id',
-          value: 'id',
-        },
-      },
-    },
-    reverseField: {
-      interface: 'linkTo',
-      type: 'belongsToMany',
-      // name,
-      uiSchema: {
-        // title,
-        'x-component': 'AssociationField',
-        'x-component-props': {
-          // mode: 'tags',
-          multiple: true,
-          fieldNames: {
-            label: 'id',
-            value: 'id',
-          },
-        },
-      },
-    },
-  },
-  // availableTypes: ['belongsToMany'],
-  schemaInitialize(schema: ISchema, { readPretty, block, targetCollection }) {
-    if (targetCollection?.titleField && schema['x-component-props']) {
-      schema['x-component-props'].fieldNames = schema['x-component-props'].fieldNames || {
-        value: targetCollection.filterTargetKey || 'id',
-      };
-      schema['x-component-props'].fieldNames.label = targetCollection.titleField;
-    }
-    if (['Table', 'Kanban'].includes(block)) {
-      schema['x-component-props'] = schema['x-component-props'] || {};
-      schema['x-component-props']['ellipsis'] = true;
-      // 预览文件时需要的参数
-      schema['x-component-props']['size'] = 'small';
-    }
-  },
-  initialize: (values: any) => {
-    if (values.type === 'belongsToMany') {
-      if (!values.through) {
-        values.through = `t_${uid()}`;
-      }
-      if (!values.foreignKey) {
-        values.foreignKey = `f_${uid()}`;
-      }
-      if (!values.otherKey) {
-        values.otherKey = `f_${uid()}`;
-      }
-      if (!values.sourceKey) {
-        values.sourceKey = 'id';
-      }
-      if (!values.targetKey) {
-        values.targetKey = 'id';
-      }
-    }
-  },
-  properties: {
-    ...defaultProps,
-    target: {
-      type: 'string',
-      title: '{{t("Related collection")}}',
-      required: true,
-      'x-reactions': ['{{useAsyncDataSource(loadCollections)}}'],
-      'x-decorator': 'FormItem',
-      'x-component': 'Select',
-      'x-disabled': '{{ !createOnly }}',
-    },
-    // through: {
-    //   type: 'string',
-    //   title: '{{t("Junction collection")}}',
-    //   'x-disabled': '{{ !createOnly }}',
-    //   'x-reactions': ['{{useAsyncDataSource(loadCollections)}}'],
-    //   'x-decorator': 'FormItem',
-    //   'x-component': 'Select',
-    //   'x-component-props': {
-    //     placeholder: '{{t("Leave it blank, unless you need a custom intermediate table")}}',
-    //   },
-    // },
-    // 'reverseField.uiSchema.title': {
-    //   type: 'string',
-    //   title: '{{t("Reverse field display name")}}',
-    //   // required: true,
-    //   'x-decorator': 'FormItem',
-    //   'x-component': 'Input',
-    // },
-    // 'uiSchema.x-component-props.fieldNames.label': {
-    //   type: 'string',
-    //   title: '要显示的标题字段',
-    //   required: true,
-    //   'x-reactions': ['{{useAsyncDataSource(loadCollectionFields)}}'],
-    //   'x-decorator': 'FormItem',
-    //   'x-component': 'Select',
-    // },
-    'uiSchema.x-component-props.multiple': {
-      type: 'boolean',
-      'x-content': '{{t("Allow linking to multiple records")}}',
-      'x-decorator': 'FormItem',
-      'x-component': 'Checkbox',
-    },
-  },
-  filterable: {
-    nested: true,
-    children: [
-      // {
-      //   name: 'id',
-      //   title: '{{t("Exists")}}',
-      //   operators: [
-      //     { label: '{{t("exists")}}', value: '$exists', noValue: true },
-      //     { label: '{{t("not exists")}}', value: '$notExists', noValue: true },
-      //   ],
-      //   schema: {
-      //     title: '{{t("Exists")}}',
-      //     type: 'string',
-      //     'x-component': 'Input',
-      //   },
-      // },
-    ],
-  },
-};
-
-=======
-import { CollectionFieldInterface } from '../../data-source/collection-field-interface/CollectionFieldInterface';
-
->>>>>>> b25fe775
 export class LinkToFieldInterface extends CollectionFieldInterface {
   name = 'linkTo';
   type = 'object';
