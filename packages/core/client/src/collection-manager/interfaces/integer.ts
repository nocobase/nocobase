--- conflicted
+++ resolved
@@ -1,12 +1,7 @@
 import { registerValidateFormats } from '@formily/core';
 import { i18n } from '../../i18n';
-<<<<<<< HEAD
-import { defaultProps, operators, unique, autoIncrement, primaryKey } from './properties';
-import { IField } from './types';
-=======
-import { defaultProps, operators, unique } from './properties';
+import { defaultProps, operators, unique ,autoIncrement, primaryKey} from './properties';
 import { CollectionFieldInterface } from '../../data-source/collection-field-interface/CollectionFieldInterface';
->>>>>>> a0e5a6d9
 
 registerValidateFormats({
   odd: /^-?\d*[13579]$/,
@@ -38,14 +33,9 @@
     ...defaultProps,
     primaryKey,
     unique,
-<<<<<<< HEAD
-    autoIncrement,
-  },
-  filterable: {
-=======
+    autoIncrement
   };
   filterable = {
->>>>>>> a0e5a6d9
     operators: operators.number,
   };
   titleUsable = true;
