--- conflicted
+++ resolved
@@ -1,7 +1,7 @@
 import { ISchema } from '@formily/react';
-import { IField } from './types';
 import { cloneDeep } from 'lodash';
 import { recordPickerSelector, recordPickerViewer, relationshipType } from './properties';
+import { IField } from './types';
 
 export const o2m: IField = {
   name: 'o2m',
@@ -44,7 +44,6 @@
       },
     },
   },
-<<<<<<< HEAD
   schemaInitialize(schema: ISchema, { field, block, readPretty }) {
     if (block === 'Form' && schema['x-component'] === 'TableField') {
       const association = `${field.collectionName}.${field.name}`;
@@ -64,33 +63,6 @@
             showIndex: true,
             dragSort: false,
             fieldName: field.name,
-=======
-  schemaInitialize(schema: ISchema, { field, readPretty, block }) {
-    const association = `${field.collectionName}.${field.name}`;
-    schema['type'] = 'void';
-    schema['x-component'] = 'TableField';
-    schema['properties'] = {
-      block: {
-        type: 'void',
-        'x-decorator': 'TableFieldProvider',
-        'x-decorator-props': {
-          collection: field.target,
-          association: association,
-          resource: association,
-          action: 'list',
-          params: {
-            paginate: false,
-          },
-          showIndex: true,
-          dragSort: false,
-        },
-        properties: {
-          actions: {
-            type: 'void',
-            'x-initializer': 'SubTableActionInitializers',
-            'x-component': 'TableField.ActionBar',
-            'x-component-props': {},
->>>>>>> 3dce31f6
           },
           properties: {
             actions: {
@@ -117,7 +89,6 @@
       schema['x-component'] = 'CollectionField';
       schema.type = 'object';
 
-<<<<<<< HEAD
       if (block === 'Form') {
         schema['properties'] = {
           viewer: cloneDeep(recordPickerViewer),
@@ -134,7 +105,7 @@
           }
         }
       }
-=======
+    }
     // if (readPretty) {
     //   schema['properties'] = {
     //     viewer: cloneDeep(recordPickerViewer),
@@ -147,7 +118,6 @@
     if (['Table', 'Kanban'].includes(block)) {
       schema['x-component-props'] = schema['x-component-props'] || {};
       schema['x-component-props']['ellipsis'] = true;
->>>>>>> 3dce31f6
     }
   },
   properties: {
