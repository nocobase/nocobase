--- conflicted
+++ resolved
@@ -1,10 +1,6 @@
 import { ISchema } from '@formily/react';
 import { cloneDeep } from 'lodash';
-<<<<<<< HEAD
-import { recordPickerSelector, recordPickerViewer, relationshipType, reverseFieldProperties } from './properties';
-=======
 import { constraintsProps, recordPickerSelector, recordPickerViewer, relationshipType, reverseFieldProperties } from './properties';
->>>>>>> 15cbad30
 import { IField } from './types';
 
 export const o2m: IField = {
@@ -90,13 +86,8 @@
         },
       };
     } else {
-<<<<<<< HEAD
-      schema['x-component'] = 'CollectionField';
-      schema.type = 'array';
-=======
       // schema['x-component'] = 'CollectionField';
       // schema.type = 'array';
->>>>>>> 15cbad30
 
       if (block === 'Form') {
         schema['properties'] = {
@@ -249,10 +240,7 @@
         },
       },
     },
-<<<<<<< HEAD
-=======
     ...constraintsProps,
->>>>>>> 15cbad30
     ...reverseFieldProperties,
   },
   filterable: {
