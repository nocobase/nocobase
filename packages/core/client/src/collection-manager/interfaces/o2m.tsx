import { ISchema } from '@formily/react';
import { CollectionFieldInterface } from '../../data-source/collection-field-interface/CollectionFieldInterface';
import { constraintsProps, relationshipType, reverseFieldProperties } from './properties';

export class O2MFieldInterface extends CollectionFieldInterface {
  name = 'o2m';
  type = 'object';
  group = 'relation';
  order = 4;
  title = '{{t("One to many")}}';
  description = '{{t("One to many description")}}';
  isAssociation = true;
  default = {
    type: 'hasMany',
    // name,
    uiSchema: {
      // title,
      'x-component': 'AssociationField',
      'x-component-props': {
        // mode: 'tags',
        multiple: true,
        // fieldNames: {
        //   label: 'id',
        //   value: 'id',
        // },
      },
    },
    reverseField: {
      interface: 'm2o',
      type: 'belongsTo',
      // name,
      uiSchema: {
        // title,
        'x-component': 'AssociationField',
        'x-component-props': {
          // mode: 'tags',
          multiple: false,
          // fieldNames: {
          //   label: 'id',
          //   value: 'id',
          // },
        },
      },
    },
  };
  availableTypes = ['hasMany'];
  schemaInitialize(schema: ISchema, { field, block, readPretty, targetCollection }) {
    // schema['type'] = 'array';
<<<<<<< HEAD
    if (targetCollection?.titleField) {
      schema['x-component-props'] = schema['x-component-props'] || {};
      schema['x-component-props'].fieldNames = schema['x-component-props'].fieldNames || {
        value: targetCollection.filterTargetKey || 'id',
      };
      schema['x-component-props'].fieldNames.label = targetCollection.titleField;
    }
=======
    schema['x-component-props'] = schema['x-component-props'] || {};
    schema['x-component-props'].fieldNames = schema['x-component-props'].fieldNames || {
      value: field?.targetKey || targetCollection?.getPrimaryKey() || 'id',
    };
    schema['x-component-props'].fieldNames.label =
      targetCollection?.titleField || field?.targetKey || targetCollection?.getPrimaryKey() || 'id';
>>>>>>> 74d951a7
    if (['Table', 'Kanban'].includes(block)) {
      schema['x-component-props'] = schema['x-component-props'] || {};
      schema['x-component-props']['ellipsis'] = true;
      // 预览文件时需要的参数
      schema['x-component-props']['size'] = 'small';
    }
  }
  properties = {
    'uiSchema.title': {
      type: 'string',
      title: '{{t("Field display name")}}',
      required: true,
      'x-decorator': 'FormItem',
      'x-component': 'Input',
    },
    name: {
      type: 'string',
      title: '{{t("Field name")}}',
      required: true,
      'x-disabled': '{{ !createOnly }}',
      'x-decorator': 'FormItem',
      'x-component': 'Input',
      description:
        "{{t('Randomly generated and can be modified. Support letters, numbers and underscores, must start with an letter.')}}",
    },
    type: relationshipType,
    grid: {
      type: 'void',
      'x-component': 'Grid',
      properties: {
        row1: {
          type: 'void',
          'x-component': 'Grid.Row',
          properties: {
            col11: {
              type: 'void',
              'x-component': 'Grid.Col',
              properties: {
                source: {
                  type: 'void',
                  title: '{{t("Source collection")}}',
                  'x-decorator': 'FormItem',
                  'x-component': 'SourceCollection',
                },
              },
            },
            col12: {
              type: 'void',
              'x-component': 'Grid.Col',
              properties: {
                target: {
                  type: 'string',
                  title: '{{t("Target collection")}}',
                  required: true,
                  'x-reactions': ['{{useAsyncDataSource(loadCollections, ["file"])}}'],
                  'x-decorator': 'FormItem',
                  'x-component': 'Select',
                  'x-disabled': '{{ !createOnly }}',
                },
              },
            },
          },
        },
        row2: {
          type: 'void',
          'x-component': 'Grid.Row',
          properties: {
            col21: {
              type: 'void',
              'x-component': 'Grid.Col',
              properties: {
                sourceKey: {
                  type: 'string',
                  title: '{{t("Source key")}}',
                  default: 'id',
                  enum: [{ label: 'ID', value: 'id' }],
                  'x-decorator': 'FormItem',
                  'x-component': 'SourceKey',
                },
              },
            },
            col22: {
              type: 'void',
              'x-component': 'Grid.Col',
              properties: {
                foreignKey: {
                  type: 'string',
                  title: '{{t("Foreign key")}}',
                  required: true,
                  default: '{{ useNewId("f_") }}',
                  description:
                    "{{t('Randomly generated and can be modified. Support letters, numbers and underscores, must start with an letter.')}}",
                  'x-decorator': 'FormItem',
                  'x-component': 'ForeignKey',
                  'x-validator': 'uid',
                  'x-disabled': '{{ !createOnly }}',
                },
              },
            },
          },
        },
        row3: {
          type: 'void',
          'x-component': 'Grid.Row',
          properties: {
            col21: {
              type: 'void',
              'x-component': 'Grid.Col',
              properties: {},
            },
            col22: {
              type: 'void',
              'x-component': 'Grid.Col',
              properties: {
                targetKey: {
                  type: 'string',
                  title: '{{t("Target key")}}',
                  'x-decorator': 'FormItem',
                  'x-component': 'TargetKey',
                  'x-disabled': '{{ !createOnly }}',
                },
              },
            },
          },
        },
      },
    },
    ...constraintsProps,
    ...reverseFieldProperties,
  };
  filterable = {
    nested: true,
    children: [
      // {
      //   name: 'id',
      //   title: '{{t("Exists")}}',
      //   operators: [
      //     { label: '{{t("exists")}}', value: '$exists', noValue: true },
      //     { label: '{{t("not exists")}}', value: '$notExists', noValue: true },
      //   ],
      //   schema: {
      //     title: '{{t("Exists")}}',
      //     type: 'string',
      //     'x-component': 'Input',
      //   },
      // },
    ],
  };
}<|MERGE_RESOLUTION|>--- conflicted
+++ resolved
@@ -46,22 +46,12 @@
   availableTypes = ['hasMany'];
   schemaInitialize(schema: ISchema, { field, block, readPretty, targetCollection }) {
     // schema['type'] = 'array';
-<<<<<<< HEAD
-    if (targetCollection?.titleField) {
-      schema['x-component-props'] = schema['x-component-props'] || {};
-      schema['x-component-props'].fieldNames = schema['x-component-props'].fieldNames || {
-        value: targetCollection.filterTargetKey || 'id',
-      };
-      schema['x-component-props'].fieldNames.label = targetCollection.titleField;
-    }
-=======
     schema['x-component-props'] = schema['x-component-props'] || {};
     schema['x-component-props'].fieldNames = schema['x-component-props'].fieldNames || {
       value: field?.targetKey || targetCollection?.getPrimaryKey() || 'id',
     };
     schema['x-component-props'].fieldNames.label =
       targetCollection?.titleField || field?.targetKey || targetCollection?.getPrimaryKey() || 'id';
->>>>>>> 74d951a7
     if (['Table', 'Kanban'].includes(block)) {
       schema['x-component-props'] = schema['x-component-props'] || {};
       schema['x-component-props']['ellipsis'] = true;
