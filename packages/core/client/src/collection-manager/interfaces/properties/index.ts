--- conflicted
+++ resolved
@@ -10,11 +10,6 @@
 import { Field } from '@formily/core';
 import { ISchema } from '@formily/react';
 import { uid } from '@formily/shared';
-<<<<<<< HEAD
-import { CustomRadio } from '../components';
-import { cloneDeep } from 'lodash';
-=======
->>>>>>> a60c36bc
 export * as operators from './operators';
 
 export const type: ISchema = {
