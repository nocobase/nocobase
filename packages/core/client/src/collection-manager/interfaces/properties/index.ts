/**
 * This file is part of the NocoBase (R) project.
 * Copyright (c) 2020-2024 NocoBase Co., Ltd.
 * Authors: NocoBase Team.
 *
 * This project is dual-licensed under AGPL-3.0 and NocoBase Commercial License.
 * For more information, please refer to: https://www.nocobase.com/agreement.
 */

import { Field } from '@formily/core';
import { ISchema } from '@formily/react';
import { uid } from '@formily/shared';
import { css } from '@emotion/css';
<<<<<<< HEAD
import { DateFormatCom } from '../../../schema-settings/DateFormat/ExpiresRadio';
=======
import { DateFormatCom } from '../../../schema-component/antd/expiresRadio';
>>>>>>> c73744b8
export * as operators from './operators';

export const type: ISchema = {
  type: 'string',
  title: '{{t("Storage type")}}',
  required: true,
  'x-disabled': true,
  'x-decorator': 'FormItem',
  'x-component': 'Select',
  enum: [
    { label: 'Boolean', value: 'boolean' },
    { label: 'String', value: 'string' },
    { label: 'Text', value: 'text' },
    { label: 'Integer', value: 'integer' },
    { label: 'BigInteger', value: 'bigInt' },
    { label: 'Float', value: 'float' },
    { label: 'Double', value: 'double' },
    { label: 'Decimal', value: 'decimal' },
    { label: 'Date', value: 'date' },
    { label: 'DateOnly', value: 'dateonly' },
    { label: 'Time', value: 'time' },
    { label: 'Virtual', value: 'virtual' },
    { label: 'JSON', value: 'json' },
    { label: 'Password', value: 'password' },
    { label: 'One to one', value: 'hasOne' },
    { label: 'One to many', value: 'hasMany' },
    { label: 'Many to one', value: 'belongsTo' },
    { label: 'Many to many', value: 'belongsToMany' },
    { label: 'Snapshot', value: 'snapshot' },
  ],
};

export const unique = {
  type: 'boolean',
  'x-content': '{{t("Unique")}}',
  'x-decorator': 'FormItem',
  'x-component': 'Checkbox',
  'x-disabled': '{{ !createMainOnly }}',
  'x-reactions': [
    {
      dependencies: ['primaryKey'],
      when: '{{$deps[0]}}',
      fulfill: {
        state: {
          value: false,
        },
      },
    },
  ],
};
export const primaryKey = {
  type: 'boolean',
  'x-content': '{{t("Primary")}}',
  'x-decorator': 'FormItem',
  'x-component': 'Checkbox',
  'x-disabled': '{{ !createMainOnly }}',
  'x-reactions': [
    {
      dependencies: ['unique'],
      when: '{{$deps[0]&&createMainOnly}}',
      fulfill: {
        state: {
          value: false,
        },
      },
    },
  ],
};

export const autoIncrement = {
  type: 'boolean',
  title: '{{t("Auto increment")}}',
  'x-content': '{{t("Auto increment")}}',
  'x-decorator': 'FormItem',
  'x-component': 'Checkbox',
  'x-disabled': '{{ !createMainOnly }}',
  'x-reactions': [
    {
      dependencies: ['primaryKey'],
      when: '{{$deps[0]&&createMainOnly}}',
      fulfill: {
        state: {
          value: true,
        },
      },
    },
  ],
};

export const autoFill = {
  type: 'boolean',
  title: '{{t("Default value")}}',
  'x-content': '{{t("Automatically generate default values")}}',
  'x-decorator': 'FormItem',
  'x-component': 'Checkbox',
  default: true,
};

export const relationshipType: ISchema = {
  type: 'string',
  title: '{{t("Relationship type")}}',
  required: true,
  'x-disabled': true,
  'x-decorator': 'FormItem',
  'x-component': 'Select',
  enum: [
    { label: "{{t('HasOne')}}", value: 'hasOne' },
    { label: "{{t('HasMany')}}", value: 'hasMany' },
    { label: "{{t('BelongsTo')}}", value: 'belongsTo' },
    { label: "{{t('BelongsToMany')}}", value: 'belongsToMany' },
  ],
};

export const constraintsProps = {
  onDelete: {
    type: 'string',
    title: '{{t("ON DELETE")}}',
    required: true,
    default: 'SET NULL',
    'x-disabled': '{{ !createOnly }}',
    'x-decorator': 'FormItem',
    'x-component': 'Select',
    enum: [
      { label: "{{t('SET NULL')}}", value: 'SET NULL' },
      { label: "{{t('RESTRICT')}}", value: 'RESTRICT' },
      { label: "{{t('CASCADE')}}", value: 'CASCADE' },
      { label: "{{t('NO ACTION')}}", value: 'NO ACTION' },
    ],
  },
};

export const reverseFieldProperties: Record<string, ISchema> = {
  reverse: {
    type: 'void',
    'x-component': 'div',
    'x-hidden': '{{ !showReverseFieldConfig }}',
    properties: {
      autoCreateReverseField: {
        type: 'boolean',
        default: false,
        'x-decorator': 'FormItem',
        'x-component': 'Checkbox',
        'x-content': '{{t("Create inverse field in the target collection")}}',
        'x-reactions': [
          {
            target: 'reverseField.type',
            when: '{{!!$self.value}}',
            fulfill: {
              state: {
                hidden: false,
              },
            },
            otherwise: {
              state: {
                hidden: true,
              },
            },
          },
          {
            target: 'reverseField.uiSchema.title',
            when: '{{!!$self.value}}',
            fulfill: {
              state: {
                hidden: false,
              },
            },
            otherwise: {
              state: {
                hidden: true,
              },
            },
          },
          {
            target: 'reverseField.name',
            when: '{{!!$self.value}}',
            fulfill: {
              state: {
                hidden: false,
              },
            },
            otherwise: {
              state: {
                hidden: true,
              },
            },
          },
        ],
      },
      'reverseField.type': {
        ...relationshipType,
        title: '{{t("Inverse relationship type")}}',
      },
      'reverseField.uiSchema.title': {
        type: 'string',
        title: '{{t("Inverse field display name")}}',
        default: '{{record.title}}',
        required: true,
        'x-decorator': 'FormItem',
        'x-component': 'Input',
      },
      'reverseField.name': {
        type: 'string',
        title: '{{t("Inverse field name")}}',
        required: true,
        'x-decorator': 'FormItem',
        'x-component': 'Input',
        'x-validator': 'uid',
        description:
          "{{t('Randomly generated and can be modified. Support letters, numbers and underscores, must start with an letter.')}}",
      },
    },
  },
};

export const dateTimeProps: { [key: string]: ISchema } = {
  'uiSchema.x-component-props.picker': {
    type: 'string',
    title: '{{t("Picker")}}',
    'x-decorator': 'FormItem',
    'x-component': 'Radio.Group',
    default: 'date',
    enum: [
      {
        label: '{{t("Date")}}',
        value: 'date',
      },
      // {
      //   label: '{{t("Week")}}',
      //   value: 'week',
      // },
      {
        label: '{{t("Month")}}',
        value: 'month',
      },
      {
        label: '{{t("Quarter")}}',
        value: 'quarter',
      },
      {
        label: '{{t("Year")}}',
        value: 'year',
      },
    ],
  },

  'uiSchema.x-component-props.dateFormat': {
    type: 'string',
    title: '{{t("Date format")}}',
    'x-decorator': 'FormItem',
    'x-component': 'ExpiresRadio',
    'x-decorator-props': {},
    'x-component-props': {
      className: css`
        .ant-radio-wrapper {
          display: flex;
          margin: 5px 0px;
        }
      `,
      defaultValue: 'dddd',
      formats: ['MMMM Do YYYY', 'YYYY-MM-DD', 'MM/DD/YY', 'YYYY/MM/DD', 'DD/MM/YYYY'],
    },
    default: 'YYYY-MM-DD',
    enum: [
      {
        label: DateFormatCom({ format: 'MMMM Do YYYY' }),
        value: 'MMMM Do YYYY',
      },
      {
        label: DateFormatCom({ format: 'YYYY-MM-DD' }),
        value: 'YYYY-MM-DD',
      },
      {
        label: DateFormatCom({ format: 'MM/DD/YY' }),
        value: 'MM/DD/YY',
      },
      {
        label: DateFormatCom({ format: 'YYYY/MM/DD' }),
        value: 'YYYY/MM/DD',
      },
      {
        label: DateFormatCom({ format: 'DD/MM/YYYY' }),
        value: 'DD/MM/YYYY',
      },
      {
        label: 'custom',
        value: 'custom',
      },
    ],
    'x-reactions': {
      dependencies: ['uiSchema.x-component-props.picker'],
      fulfill: {
        state: {
          value: `{{ getPickerFormat($deps[0])}}`,
          componentProps: { picker: `{{$deps[0]}}` },
        },
      },
    },
  },
  'uiSchema.x-component-props.showTime': {
    type: 'boolean',
    'x-decorator': 'FormItem',
    'x-component': 'Checkbox',
    'x-content': '{{t("Show time")}}',
    'x-reactions': [
      `{{(field) => {
         field.query('..[].timeFormat').take(f => {
           f.display = field.value ? 'visible' : 'none';
           f.value='HH:mm:ss'
         });
       }}}`,
      {
        dependencies: ['uiSchema.x-component-props.picker'],
        when: '{{$deps[0]==="date"}}',
        fulfill: {
          state: {
            hidden: false,
          },
        },
        otherwise: {
          state: {
            hidden: true,
            value: false,
          },
        },
      },
    ],
  },
  'uiSchema.x-component-props.timeFormat': {
    type: 'string',
    title: '{{t("Time format")}}',
    'x-component': 'Radio.Group',
    'x-decorator': 'FormItem',
    default: 'HH:mm:ss',
    enum: [
      {
        label: '{{t("12 hour")}}',
        value: 'hh:mm:ss a',
      },
      {
        label: '{{t("24 hour")}}',
        value: 'HH:mm:ss',
      },
    ],
    'x-reactions': {
      dependencies: ['uiSchema.x-component-props.showTime'],
      fulfill: {
        state: {
          hidden: `{{ !$deps[0] }}`,
        },
      },
    },
  },
};

export const dataSource: ISchema = {
  type: 'array',
  title: '{{t("Options")}}',
  'x-decorator': 'FormItem',
  'x-component': 'ArrayTable',
  'x-component-props': {
    pagination: {
      pageSize: 1000,
    },
    // scroll: { x: '100%' },
  },
  items: {
    type: 'object',
    properties: {
      column1: {
        type: 'void',
        'x-component': 'ArrayTable.Column',
        'x-component-props': { width: 50, title: '', align: 'center' },
        properties: {
          sort: {
            type: 'void',
            'x-component': 'ArrayTable.SortHandle',
          },
        },
      },
      column2: {
        type: 'void',
        'x-component': 'ArrayTable.Column',
        'x-component-props': { title: '{{t("Option value")}}' },
        // 'x-hidden': true,
        properties: {
          value: {
            type: 'string',
            required: true,
            'x-decorator': 'FormItem',
            'x-component': 'Input',
            'x-reactions': (field: Field) => {
              if (!field.initialValue && !field.initialized) {
                field.initialValue = uid();
                field.setValue(uid());
              }
            },
          },
        },
      },
      column3: {
        type: 'void',
        'x-component': 'ArrayTable.Column',
        'x-component-props': { title: '{{t("Option label")}}' },
        properties: {
          label: {
            type: 'string',
            required: true,
            'x-decorator': 'FormItem',
            'x-component': 'Input',
          },
        },
      },
      column4: {
        type: 'void',
        'x-component': 'ArrayTable.Column',
        'x-component-props': { title: '{{t("Color")}}' },
        properties: {
          color: {
            type: 'string',
            'x-decorator': 'FormItem',
            'x-component': 'ColorSelect',
          },
        },
      },
      column5: {
        type: 'void',
        'x-component': 'ArrayTable.Column',
        'x-component-props': {
          title: '',
          dataIndex: 'operations',
          fixed: 'right',
        },
        properties: {
          item: {
            type: 'void',
            'x-component': 'FormItem',
            properties: {
              remove: {
                type: 'void',
                'x-component': 'ArrayTable.Remove',
              },
            },
          },
        },
      },
    },
  },
  properties: {
    add: {
      type: 'void',
      'x-component': 'ArrayTable.Addition',
      'x-component-props': {
        randomValue: true,
      },
      title: "{{t('Add option')}}",
    },
  },
};

export const defaultProps = {
  'uiSchema.title': {
    type: 'string',
    title: '{{t("Field display name")}}',
    required: true,
    'x-decorator': 'FormItem',
    'x-component': 'Input',
  },
  name: {
    type: 'string',
    title: '{{t("Field name")}}',
    required: true,
    'x-disabled': '{{ !createOnly }}',
    'x-decorator': 'FormItem',
    'x-component': 'Input',
    'x-validator': 'uid',
    description:
      "{{t('Randomly generated and can be modified. Support letters, numbers and underscores, must start with an letter.')}}",
  },
};

export const recordPickerViewer = {
  type: 'void',
  title: '{{ t("View record") }}',
  'x-component': 'RecordPicker.Viewer',
  'x-component-props': {
    className: 'nb-action-popup',
  },
  properties: {
    tabs: {
      type: 'void',
      'x-component': 'Tabs',
      'x-component-props': {},
      'x-initializer': 'popup:addTab',
      properties: {
        tab1: {
          type: 'void',
          title: '{{t("Details")}}',
          'x-component': 'Tabs.TabPane',
          'x-designer': 'Tabs.Designer',
          'x-component-props': {},
          properties: {
            grid: {
              type: 'void',
              'x-component': 'Grid',
              'x-initializer': 'popup:common:addBlock',
              properties: {},
            },
          },
        },
      },
    },
  },
};

export const collectionDataSource: ISchema = {
  type: 'string',
  title: '{{t("Options")}}',
  'x-decorator': 'FormItem',
  'x-component': 'Select',
  'x-component-props': {
    multiple: true,
  },
  enum: '{{collections}}',
};<|MERGE_RESOLUTION|>--- conflicted
+++ resolved
@@ -11,11 +11,7 @@
 import { ISchema } from '@formily/react';
 import { uid } from '@formily/shared';
 import { css } from '@emotion/css';
-<<<<<<< HEAD
-import { DateFormatCom } from '../../../schema-settings/DateFormat/ExpiresRadio';
-=======
 import { DateFormatCom } from '../../../schema-component/antd/expiresRadio';
->>>>>>> c73744b8
 export * as operators from './operators';
 
 export const type: ISchema = {
