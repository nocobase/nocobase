import { ISchema } from '@formily/react';
import { cloneDeep } from 'lodash';
<<<<<<< HEAD
import { recordPickerSelector, recordPickerViewer, relationshipType, reverseFieldProperties } from './properties';
=======
import { constraintsProps, recordPickerSelector, recordPickerViewer, relationshipType, reverseFieldProperties } from './properties';
>>>>>>> 15cbad30
import { IField } from './types';

export const m2o: IField = {
  name: 'm2o',
  type: 'object',
  group: 'relation',
  order: 5,
  title: '{{t("Many to one")}}',
  description: '{{t("Many to one description")}}',
  isAssociation: true,
  default: {
    type: 'belongsTo',
    // name,
    uiSchema: {
      // title,
      'x-component': 'RecordPicker',
      'x-component-props': {
        // mode: 'tags',
        multiple: false,
        fieldNames: {
          label: 'id',
          value: 'id',
        },
      },
    },
    reverseField: {
      interface: 'o2m',
      type: 'hasMany',
      // name,
      uiSchema: {
        // title,
        'x-component': 'RecordPicker',
        'x-component-props': {
          // mode: 'tags',
          multiple: true,
          fieldNames: {
            label: 'id',
            value: 'id',
          },
        },
      },
    },
  },
  schemaInitialize(schema: ISchema, { field, block, readPretty, action }) {
    if (block === 'Form' && schema['x-component'] === 'FormField') {
      const association = `${field.collectionName}.${field.name}`;
      schema.type = 'void';
      schema.properties = {
        block: {
          type: 'void',
          'x-decorator': 'FormFieldProvider',
          'x-decorator-props': {
            collection: field.target,
            association: association,
            resource: association,
            action,
            fieldName: field.name,
            readPretty
          },
          'x-component': 'CardItem',
          'x-component-props': {
            bordered: true,
          },
          properties: {
            [field.name]: {
              type: 'object',
              'x-component': 'FormV2',
              'x-component-props': {
                useProps: '{{ useFormFieldProps }}',
              },
              properties: {
                __form_grid: {
                  type: 'void',
                  'x-component': 'Grid',
                  'x-initializer': 'FormItemInitializers',
                  properties: {},
                },
              }
            },
          },
        },
      }
    } else {
      schema.type = 'string';
      if (block === 'Form') {
        schema['properties'] = {
          viewer: cloneDeep(recordPickerViewer),
          selector: cloneDeep(recordPickerSelector),
        };
      } else {
        if (readPretty) {
          schema['properties'] = {
            viewer: cloneDeep(recordPickerViewer),
          };
        } else {
          schema['properties'] = {
            selector: cloneDeep(recordPickerSelector),
          }
        }
      }
    }
    if (['Table', 'Kanban'].includes(block)) {
      schema['x-component-props'] = schema['x-component-props'] || {};
      schema['x-component-props']['ellipsis'] = true;
    }
  },
  properties: {
    'uiSchema.title': {
      type: 'string',
      title: '{{t("Field display name")}}',
      required: true,
      'x-decorator': 'FormItem',
      'x-component': 'Input',
    },
    name: {
      type: 'string',
      title: '{{t("Field name")}}',
      required: true,
      'x-disabled': '{{ !createOnly }}',
      'x-decorator': 'FormItem',
      'x-component': 'Input',
      description:
        "{{t('Randomly generated and can be modified. Support letters, numbers and underscores, must start with an letter.')}}",
    },
    type: relationshipType,
    grid: {
      type: 'void',
      'x-component': 'Grid',
      properties: {
        row1: {
          type: 'void',
          'x-component': 'Grid.Row',
          properties: {
            col11: {
              type: 'void',
              'x-component': 'Grid.Col',
              properties: {
                source: {
                  type: 'void',
                  title: '{{t("Source collection")}}',
                  'x-decorator': 'FormItem',
                  'x-component': 'SourceCollection',
                  'x-disabled': true,
                },
              },
            },
            col12: {
              type: 'void',
              'x-component': 'Grid.Col',
              properties: {
                target: {
                  type: 'string',
                  title: '{{t("Target collection")}}',
                  required: true,
                  'x-reactions': ['{{useAsyncDataSource(loadCollections)}}'],
                  'x-decorator': 'FormItem',
                  'x-component': 'Select',
                  'x-disabled': '{{ !createOnly }}',
                },
              },
            },
          },
        },
        row2: {
          type: 'void',
          'x-component': 'Grid.Row',
          properties: {
            col21: {
              type: 'void',
              'x-component': 'Grid.Col',
              properties: {
                foreignKey: {
                  type: 'string',
                  title: '{{t("Foreign key")}}',
                  required: true,
                  default: '{{ useNewId("f_") }}',
                  description:
                    "{{t('Randomly generated and can be modified. Support letters, numbers and underscores, must start with an letter.')}}",
                  'x-decorator': 'FormItem',
                  'x-component': 'Input',
                  'x-validator': 'uid',
                  'x-disabled': '{{ !createOnly }}',
                },
              },
            },
            col22: {
              type: 'void',
              'x-component': 'Grid.Col',
              properties: {
                targetKey: {
                  type: 'void',
                  title: '{{t("Target key")}}',
                  'x-decorator': 'FormItem',
                  'x-component': 'TargetKey',
                  'x-disabled': '{{ !createOnly }}',
                },
              },
            },
          },
        },
      },
    },
<<<<<<< HEAD
=======
    ...constraintsProps,
>>>>>>> 15cbad30
    ...reverseFieldProperties,
  },
  filterable: {
    nested: true,
    children: [
      // {
      //   name: 'id',
      //   title: '{{t("Exists")}}',
      //   operators: [
      //     { label: '{{t("exists")}}', value: '$exists', noValue: true },
      //     { label: '{{t("not exists")}}', value: '$notExists', noValue: true },
      //   ],
      //   schema: {
      //     title: '{{t("Exists")}}',
      //     type: 'string',
      //     'x-component': 'Input',
      //   },
      // },
    ],
  },
};<|MERGE_RESOLUTION|>--- conflicted
+++ resolved
@@ -1,10 +1,6 @@
 import { ISchema } from '@formily/react';
 import { cloneDeep } from 'lodash';
-<<<<<<< HEAD
-import { recordPickerSelector, recordPickerViewer, relationshipType, reverseFieldProperties } from './properties';
-=======
 import { constraintsProps, recordPickerSelector, recordPickerViewer, relationshipType, reverseFieldProperties } from './properties';
->>>>>>> 15cbad30
 import { IField } from './types';
 
 export const m2o: IField = {
@@ -207,10 +203,7 @@
         },
       },
     },
-<<<<<<< HEAD
-=======
     ...constraintsProps,
->>>>>>> 15cbad30
     ...reverseFieldProperties,
   },
   filterable: {
