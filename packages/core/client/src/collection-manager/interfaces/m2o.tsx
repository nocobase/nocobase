import { ISchema } from '@formily/react';
import { cloneDeep } from 'lodash';
import { recordPickerSelector, recordPickerViewer, relationshipType } from './properties';
import { IField } from './types';

export const m2o: IField = {
  name: 'm2o',
  type: 'object',
  group: 'relation',
  order: 5,
  title: '{{t("Many to one")}}',
  description: '{{t("Many to one description")}}',
  isAssociation: true,
  default: {
    type: 'belongsTo',
    // name,
    uiSchema: {
      // title,
      'x-component': 'RecordPicker',
      'x-component-props': {
        // mode: 'tags',
        multiple: false,
        fieldNames: {
          label: 'id',
          value: 'id',
        },
      },
    },
    reverseField: {
      interface: 'o2m',
      type: 'hasMany',
      // name,
      uiSchema: {
        // title,
        'x-component': 'RecordPicker',
        'x-component-props': {
          // mode: 'tags',
          multiple: true,
          fieldNames: {
            label: 'id',
            value: 'id',
          },
        },
      },
    },
  },
<<<<<<< HEAD
  schemaInitialize(schema: ISchema, { field, block, readPretty, action }) {
    if (block === 'Form' && schema['x-component'] === 'FormField') {
      const association = `${field.collectionName}.${field.name}`;
      schema.type = 'void';
      schema.properties = {
        block: {
          type: 'void',
          'x-decorator': 'FormFieldProvider',
          'x-decorator-props': {
            collection: field.target,
            association: association,
            resource: association,
            action,
            fieldName: field.name,
            readPretty
          },
          'x-component': 'CardItem',
          'x-component-props': {
            bordered: true,
          },
          properties: {
            [field.name]: {
              type: 'object',
              'x-component': 'FormV2',
              'x-component-props': {
                useProps: '{{ useFormFieldProps }}',
              },
              properties: {
                __form_grid: {
                  type: 'void',
                  'x-component': 'Grid',
                  'x-initializer': 'FormItemInitializers',
                  properties: {},
                },
              }
            },
          },
        },
      }
=======
  schemaInitialize(schema: ISchema, { readPretty, block }) {
    if (readPretty) {
      schema['properties'] = {
        viewer: cloneDeep(recordPickerViewer),
      };
>>>>>>> 3dce31f6
    } else {
      schema.type = 'string';
      if (block === 'Form') {
        schema['properties'] = {
          viewer: cloneDeep(recordPickerViewer),
          selector: cloneDeep(recordPickerSelector),
        };
      } else {
        if (readPretty) {
          schema['properties'] = {
            viewer: cloneDeep(recordPickerViewer),
          };
        } else {
          schema['properties'] = {
            selector: cloneDeep(recordPickerSelector),
          }
        }
      }
    }
    if (['Table', 'Kanban'].includes(block)) {
      schema['x-component-props'] = schema['x-component-props'] || {};
      schema['x-component-props']['ellipsis'] = true;
    }
  },
  properties: {
    'uiSchema.title': {
      type: 'string',
      title: '{{t("Field display name")}}',
      required: true,
      'x-decorator': 'FormItem',
      'x-component': 'Input',
    },
    name: {
      type: 'string',
      title: '{{t("Field name")}}',
      required: true,
      'x-disabled': '{{ !createOnly }}',
      'x-decorator': 'FormItem',
      'x-component': 'Input',
      description:
        "{{t('Randomly generated and can be modified. Support letters, numbers and underscores, must start with an letter.')}}",
    },
    type: relationshipType,
    grid: {
      type: 'void',
      'x-component': 'Grid',
      properties: {
        row1: {
          type: 'void',
          'x-component': 'Grid.Row',
          properties: {
            col11: {
              type: 'void',
              'x-component': 'Grid.Col',
              properties: {
                source: {
                  type: 'void',
                  title: '{{t("Source collection")}}',
                  'x-decorator': 'FormItem',
                  'x-component': 'SourceCollection',
                  'x-disabled': true,
                },
              },
            },
            col12: {
              type: 'void',
              'x-component': 'Grid.Col',
              properties: {
                target: {
                  type: 'string',
                  title: '{{t("Target collection")}}',
                  required: true,
                  'x-reactions': ['{{useAsyncDataSource(loadCollections)}}'],
                  'x-decorator': 'FormItem',
                  'x-component': 'Select',
                  'x-disabled': '{{ !createOnly }}',
                },
              },
            },
          },
        },
        row2: {
          type: 'void',
          'x-component': 'Grid.Row',
          properties: {
            col21: {
              type: 'void',
              'x-component': 'Grid.Col',
              properties: {
                foreignKey: {
                  type: 'string',
                  title: '{{t("Foreign key")}}',
                  required: true,
                  default: '{{ useNewId("f_") }}',
                  description:
                    "{{t('Randomly generated and can be modified. Support letters, numbers and underscores, must start with an letter.')}}",
                  'x-decorator': 'FormItem',
                  'x-component': 'Input',
                  'x-disabled': '{{ !createOnly }}',
                },
              },
            },
            col22: {
              type: 'void',
              'x-component': 'Grid.Col',
              properties: {
                targetKey: {
                  type: 'void',
                  title: '{{t("Target key")}}',
                  'x-decorator': 'FormItem',
                  'x-component': 'TargetKey',
                  'x-disabled': '{{ !createOnly }}',
                },
              },
            },
          },
        },
      },
    },
  },
  filterable: {
    nested: true,
    children: [
      // {
      //   name: 'id',
      //   title: '{{t("Exists")}}',
      //   operators: [
      //     { label: '{{t("exists")}}', value: '$exists', noValue: true },
      //     { label: '{{t("not exists")}}', value: '$notExists', noValue: true },
      //   ],
      //   schema: {
      //     title: '{{t("Exists")}}',
      //     type: 'string',
      //     'x-component': 'Input',
      //   },
      // },
    ],
  },
};<|MERGE_RESOLUTION|>--- conflicted
+++ resolved
@@ -44,7 +44,6 @@
       },
     },
   },
-<<<<<<< HEAD
   schemaInitialize(schema: ISchema, { field, block, readPretty, action }) {
     if (block === 'Form' && schema['x-component'] === 'FormField') {
       const association = `${field.collectionName}.${field.name}`;
@@ -84,13 +83,6 @@
           },
         },
       }
-=======
-  schemaInitialize(schema: ISchema, { readPretty, block }) {
-    if (readPretty) {
-      schema['properties'] = {
-        viewer: cloneDeep(recordPickerViewer),
-      };
->>>>>>> 3dce31f6
     } else {
       schema.type = 'string';
       if (block === 'Form') {
