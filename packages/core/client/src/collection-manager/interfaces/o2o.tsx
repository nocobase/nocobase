--- conflicted
+++ resolved
@@ -105,25 +105,12 @@
       },
     },
   },
-<<<<<<< HEAD
   schemaInitialize(schema: ISchema, { field, block, readPretty, action }) {
     internalSchameInitialize(schema, { field, block, readPretty, action });
-=======
-  schemaInitialize(schema: ISchema, { readPretty, block }) {
-    if (readPretty) {
-      schema['properties'] = {
-        viewer: cloneDeep(recordPickerViewer),
-      };
-    } else {
-      schema['properties'] = {
-        selector: cloneDeep(recordPickerSelector),
-      };
-    }
     if (['Table', 'Kanban'].includes(block)) {
       schema['x-component-props'] = schema['x-component-props'] || {};
       schema['x-component-props']['ellipsis'] = true;
     }
->>>>>>> 3dce31f6
   },
   properties: {
     'uiSchema.title': {
@@ -282,25 +269,12 @@
       },
     },
   },
-<<<<<<< HEAD
   schemaInitialize(schema: ISchema, { field, block, readPretty, action }) {
     internalSchameInitialize(schema, { field, block, readPretty, action });
-=======
-  schemaInitialize(schema: ISchema, { readPretty, block }) {
-    if (readPretty) {
-      schema['properties'] = {
-        viewer: cloneDeep(recordPickerViewer),
-      };
-    } else {
-      schema['properties'] = {
-        selector: cloneDeep(recordPickerSelector),
-      };
-    }
     if (['Table', 'Kanban'].includes(block)) {
       schema['x-component-props'] = schema['x-component-props'] || {};
       schema['x-component-props']['ellipsis'] = true;
     }
->>>>>>> 3dce31f6
   },
   properties: {
     'uiSchema.title': {
@@ -458,25 +432,12 @@
       },
     },
   },
-<<<<<<< HEAD
   schemaInitialize(schema: ISchema, { field, block, readPretty, action }) {
     internalSchameInitialize(schema, { field, block, readPretty, action });
-=======
-  schemaInitialize(schema: ISchema, { readPretty, block }) {
-    if (readPretty) {
-      schema['properties'] = {
-        viewer: cloneDeep(recordPickerViewer),
-      };
-    } else {
-      schema['properties'] = {
-        selector: cloneDeep(recordPickerSelector),
-      };
-    }
     if (['Table', 'Kanban'].includes(block)) {
       schema['x-component-props'] = schema['x-component-props'] || {};
       schema['x-component-props']['ellipsis'] = true;
     }
->>>>>>> 3dce31f6
   },
   properties: {
     'uiSchema.title': {
