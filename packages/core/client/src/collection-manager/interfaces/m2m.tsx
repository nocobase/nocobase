import { ISchema } from '@formily/react';
import { uid } from '@formily/shared';
import { CollectionFieldInterface } from '../../data-source/collection-field-interface/CollectionFieldInterface';
import { defaultProps, relationshipType, reverseFieldProperties } from './properties';

export class M2MFieldInterface extends CollectionFieldInterface {
  name = 'm2m';
  type = 'object';
  group = 'relation';
  order = 6;
  title = '{{t("Many to many")}}';
  description = '{{t("Many to many description")}}';
  isAssociation = true;
  default = {
    type: 'belongsToMany',
    // name,
    uiSchema: {
      // title,
      'x-component': 'AssociationField',
      'x-component-props': {
        // mode: 'tags',
        multiple: true,
        // fieldNames: {
        //   label: 'id',
        //   value: 'id',
        // },
      },
    },
    reverseField: {
      interface: 'm2m',
      type: 'belongsToMany',
      // name,
      uiSchema: {
        // title,
        'x-component': 'AssociationField',
        'x-component-props': {
          // mode: 'tags',
          multiple: true,
          // fieldNames: {
          //   label: 'id',
          //   value: 'id',
          // },
        },
      },
    },
<<<<<<< HEAD
  },
  availableTypes: ['belongsToMany'],
=======
  };
  availableTypes = ['belongsToMany'];
>>>>>>> a0e5a6d9
  schemaInitialize(schema: ISchema, { field, readPretty, block, targetCollection }) {
    // schema['type'] = 'array';
    schema['x-component-props'] = schema['x-component-props'] || {};
    schema['x-component-props'].fieldNames = schema['x-component-props'].fieldNames || {
      value: field?.targetKey || targetCollection?.getPrimaryKey() || 'id',
    };
    schema['x-component-props'].fieldNames.label =
      targetCollection?.titleField || field?.targetKey || targetCollection?.getPrimaryKey() || 'id';
<<<<<<< HEAD
=======

>>>>>>> a0e5a6d9
    if (['Table', 'Kanban'].includes(block)) {
      schema['x-component-props'] = schema['x-component-props'] || {};
      schema['x-component-props']['ellipsis'] = true;
      // 预览文件时需要的参数
      schema['x-component-props']['size'] = 'small';
    }
  }
  initialize(values: any) {
    if (values.type === 'belongsToMany') {
      if (!values.through) {
        values.through = `t_${uid()}`;
      }
      if (!values.foreignKey) {
        values.foreignKey = `f_${uid()}`;
      }
      if (!values.otherKey) {
        values.otherKey = `f_${uid()}`;
      }
      if (!values.sourceKey) {
        values.sourceKey = 'id';
      }
      if (!values.targetKey) {
        values.targetKey = 'id';
      }
    }
  }
  properties = {
    ...defaultProps,
    type: relationshipType,
    grid: {
      type: 'void',
      'x-component': 'Grid',
      properties: {
        row1: {
          type: 'void',
          'x-component': 'Grid.Row',
          properties: {
            col11: {
              type: 'void',
              'x-component': 'Grid.Col',
              properties: {
                source: {
                  type: 'string',
                  title: '{{t("Source collection")}}',
                  'x-decorator': 'FormItem',
                  'x-component': 'SourceCollection',
                  'x-disabled': true,
                },
              },
            },
            col12: {
              type: 'void',
              'x-component': 'Grid.Col',
              properties: {
                through: {
                  type: 'string',
                  title: '{{t("Through collection")}}',
                  description: '{{ t("Generated automatically if left blank") }}',
                  'x-decorator': 'FormItem',
                  'x-disabled': '{{ !createOnly }}',
                  'x-reactions': ['{{useAsyncDataSource(loadCollections)}}'],
                  'x-component': 'Select',
                  'x-component-props': {
                    allowClear: true,
                  },
                },
              },
            },
            col13: {
              type: 'void',
              'x-component': 'Grid.Col',
              properties: {
                target: {
                  type: 'string',
                  title: '{{t("Target collection")}}',
                  required: true,
                  'x-reactions': ['{{useAsyncDataSource(loadCollections)}}'],
                  'x-decorator': 'FormItem',
                  'x-component': 'Select',
                  'x-disabled': '{{ !createOnly }}',
                },
              },
            },
          },
        },
        row2: {
          type: 'void',
          'x-component': 'Grid.Row',
          properties: {
            col21: {
              type: 'void',
              'x-component': 'Grid.Col',
              properties: {
                sourceKey: {
                  type: 'string',
                  title: '{{t("Source key")}}',
                  'x-decorator': 'FormItem',
                  'x-component': 'SourceKey',
                  'x-disabled': '{{ !createOnly }}',
                },
              },
            },
            col22: {
              type: 'void',
              'x-component': 'Grid.Col',
              properties: {
                foreignKey: {
                  type: 'string',
                  title: '{{t("Foreign key 1")}}',
                  required: true,
                  default: '{{ useNewId("f_") }}',
                  description:
                    "{{t('Randomly generated and can be modified. Support letters, numbers and underscores, must start with an letter.')}}",
                  'x-decorator': 'FormItem',
                  'x-component': 'ForeignKey',
                  'x-validator': 'uid',
                  'x-disabled': '{{ !createOnly||override }}',
                },
              },
            },
            col23: {
              type: 'void',
              'x-component': 'Grid.Col',
              properties: {},
            },
          },
        },
        row3: {
          type: 'void',
          'x-component': 'Grid.Row',
          properties: {
            col21: {
              type: 'void',
              'x-component': 'Grid.Col',
              properties: {},
            },
            col22: {
              type: 'void',
              'x-component': 'Grid.Col',
              properties: {
                otherKey: {
                  type: 'string',
                  title: '{{t("Foreign key 2")}}',
                  required: true,
                  default: '{{ useNewId("f_") }}',
                  description:
                    "{{t('Randomly generated and can be modified. Support letters, numbers and underscores, must start with an letter.')}}",
                  'x-decorator': 'FormItem',
                  'x-component': 'ForeignKey',
                  'x-validator': 'uid',
                  'x-disabled': '{{ !createOnly||override }}',
                },
              },
            },
            col23: {
              type: 'void',
              'x-component': 'Grid.Col',
              properties: {
                targetKey: {
                  type: 'string',
                  title: '{{t("Target key")}}',
                  'x-decorator': 'FormItem',
                  'x-component': 'TargetKey',
                  'x-disabled': '{{ !createOnly }}',
                },
              },
            },
          },
        },
      },
    },
    ...reverseFieldProperties,
  };
  filterable = {
    nested: true,
    children: [
      // {
      //   name: 'id',
      //   title: '{{t("Exists")}}',
      //   operators: [
      //     { label: '{{t("exists")}}', value: '$exists', noValue: true },
      //     { label: '{{t("not exists")}}', value: '$notExists', noValue: true },
      //   ],
      //   schema: {
      //     title: '{{t("Exists")}}',
      //     type: 'string',
      //     'x-component': 'Input',
      //   },
      // },
    ],
  };
}<|MERGE_RESOLUTION|>--- conflicted
+++ resolved
@@ -43,13 +43,8 @@
         },
       },
     },
-<<<<<<< HEAD
-  },
-  availableTypes: ['belongsToMany'],
-=======
   };
   availableTypes = ['belongsToMany'];
->>>>>>> a0e5a6d9
   schemaInitialize(schema: ISchema, { field, readPretty, block, targetCollection }) {
     // schema['type'] = 'array';
     schema['x-component-props'] = schema['x-component-props'] || {};
@@ -58,10 +53,7 @@
     };
     schema['x-component-props'].fieldNames.label =
       targetCollection?.titleField || field?.targetKey || targetCollection?.getPrimaryKey() || 'id';
-<<<<<<< HEAD
-=======
 
->>>>>>> a0e5a6d9
     if (['Table', 'Kanban'].includes(block)) {
       schema['x-component-props'] = schema['x-component-props'] || {};
       schema['x-component-props']['ellipsis'] = true;
