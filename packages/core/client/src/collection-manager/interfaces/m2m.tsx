import { ISchema } from '@formily/react';
import { uid } from '@formily/shared';
import { CollectionFieldInterface } from '../../data-source/collection-field-interface/CollectionFieldInterface';
import { defaultProps, relationshipType, reverseFieldProperties } from './properties';

export class M2MFieldInterface extends CollectionFieldInterface {
  name = 'm2m';
  type = 'object';
  group = 'relation';
  order = 6;
  title = '{{t("Many to many")}}';
  description = '{{t("Many to many description")}}';
  isAssociation = true;
  default = {
    type: 'belongsToMany',
    // name,
    uiSchema: {
      // title,
      'x-component': 'AssociationField',
      'x-component-props': {
        // mode: 'tags',
        multiple: true,
        // fieldNames: {
        //   label: 'id',
        //   value: 'id',
        // },
      },
    },
    reverseField: {
      interface: 'm2m',
      type: 'belongsToMany',
      // name,
      uiSchema: {
        // title,
        'x-component': 'AssociationField',
        'x-component-props': {
          // mode: 'tags',
          multiple: true,
          // fieldNames: {
          //   label: 'id',
          //   value: 'id',
          // },
        },
      },
    },
  };
  availableTypes = ['belongsToMany'];
  schemaInitialize(schema: ISchema, { field, readPretty, block, targetCollection }) {
    // schema['type'] = 'array';
<<<<<<< HEAD
    if (targetCollection?.titleField) {
      schema['x-component-props'] = schema['x-component-props'] || {};
      schema['x-component-props'].fieldNames = schema['x-component-props'].fieldNames || {
        value: targetCollection.filterTargetKey || 'id',
      };
      schema['x-component-props'].fieldNames.label = targetCollection.titleField;
    }
=======
    schema['x-component-props'] = schema['x-component-props'] || {};
    schema['x-component-props'].fieldNames = schema['x-component-props'].fieldNames || {
      value: field?.targetKey || targetCollection?.getPrimaryKey() || 'id',
    };
    schema['x-component-props'].fieldNames.label =
      targetCollection?.titleField || field?.targetKey || targetCollection?.getPrimaryKey() || 'id';

>>>>>>> 74d951a7
    if (['Table', 'Kanban'].includes(block)) {
      schema['x-component-props'] = schema['x-component-props'] || {};
      schema['x-component-props']['ellipsis'] = true;
      // 预览文件时需要的参数
      schema['x-component-props']['size'] = 'small';
    }
  }
  initialize(values: any) {
    if (values.type === 'belongsToMany') {
      if (!values.through) {
        values.through = `t_${uid()}`;
      }
      if (!values.foreignKey) {
        values.foreignKey = `f_${uid()}`;
      }
      if (!values.otherKey) {
        values.otherKey = `f_${uid()}`;
      }
      if (!values.sourceKey) {
        values.sourceKey = 'id';
      }
      if (!values.targetKey) {
        values.targetKey = 'id';
      }
    }
  }
  properties = {
    ...defaultProps,
    type: relationshipType,
    grid: {
      type: 'void',
      'x-component': 'Grid',
      properties: {
        row1: {
          type: 'void',
          'x-component': 'Grid.Row',
          properties: {
            col11: {
              type: 'void',
              'x-component': 'Grid.Col',
              properties: {
                source: {
                  type: 'string',
                  title: '{{t("Source collection")}}',
                  'x-decorator': 'FormItem',
                  'x-component': 'SourceCollection',
                  'x-disabled': true,
                },
              },
            },
            col12: {
              type: 'void',
              'x-component': 'Grid.Col',
              properties: {
                through: {
                  type: 'string',
                  title: '{{t("Through collection")}}',
                  description: '{{ t("Generated automatically if left blank") }}',
                  'x-decorator': 'FormItem',
                  'x-disabled': '{{ !createOnly }}',
                  'x-reactions': ['{{useAsyncDataSource(loadCollections)}}'],
                  'x-component': 'Select',
                  'x-component-props': {
                    allowClear: true,
                  },
                },
              },
            },
            col13: {
              type: 'void',
              'x-component': 'Grid.Col',
              properties: {
                target: {
                  type: 'string',
                  title: '{{t("Target collection")}}',
                  required: true,
                  'x-reactions': ['{{useAsyncDataSource(loadCollections)}}'],
                  'x-decorator': 'FormItem',
                  'x-component': 'Select',
                  'x-disabled': '{{ !createOnly }}',
                },
              },
            },
          },
        },
        row2: {
          type: 'void',
          'x-component': 'Grid.Row',
          properties: {
            col21: {
              type: 'void',
              'x-component': 'Grid.Col',
              properties: {
                sourceKey: {
                  type: 'string',
                  title: '{{t("Source key")}}',
                  'x-decorator': 'FormItem',
                  'x-component': 'SourceKey',
                  'x-disabled': '{{ !createOnly }}',
                },
              },
            },
            col22: {
              type: 'void',
              'x-component': 'Grid.Col',
              properties: {
                foreignKey: {
                  type: 'string',
                  title: '{{t("Foreign key 1")}}',
                  required: true,
                  default: '{{ useNewId("f_") }}',
                  description:
                    "{{t('Randomly generated and can be modified. Support letters, numbers and underscores, must start with an letter.')}}",
                  'x-decorator': 'FormItem',
                  'x-component': 'ForeignKey',
                  'x-validator': 'uid',
                  'x-disabled': '{{ !createOnly||override }}',
                },
              },
            },
            col23: {
              type: 'void',
              'x-component': 'Grid.Col',
              properties: {},
            },
          },
        },
        row3: {
          type: 'void',
          'x-component': 'Grid.Row',
          properties: {
            col21: {
              type: 'void',
              'x-component': 'Grid.Col',
              properties: {},
            },
            col22: {
              type: 'void',
              'x-component': 'Grid.Col',
              properties: {
                otherKey: {
                  type: 'string',
                  title: '{{t("Foreign key 2")}}',
                  required: true,
                  default: '{{ useNewId("f_") }}',
                  description:
                    "{{t('Randomly generated and can be modified. Support letters, numbers and underscores, must start with an letter.')}}",
                  'x-decorator': 'FormItem',
                  'x-component': 'ForeignKey',
                  'x-validator': 'uid',
                  'x-disabled': '{{ !createOnly||override }}',
                },
              },
            },
            col23: {
              type: 'void',
              'x-component': 'Grid.Col',
              properties: {
                targetKey: {
                  type: 'string',
                  title: '{{t("Target key")}}',
                  'x-decorator': 'FormItem',
                  'x-component': 'TargetKey',
                  'x-disabled': '{{ !createOnly }}',
                },
              },
            },
          },
        },
      },
    },
    ...reverseFieldProperties,
  };
  filterable = {
    nested: true,
    children: [
      // {
      //   name: 'id',
      //   title: '{{t("Exists")}}',
      //   operators: [
      //     { label: '{{t("exists")}}', value: '$exists', noValue: true },
      //     { label: '{{t("not exists")}}', value: '$notExists', noValue: true },
      //   ],
      //   schema: {
      //     title: '{{t("Exists")}}',
      //     type: 'string',
      //     'x-component': 'Input',
      //   },
      // },
    ],
  };
}<|MERGE_RESOLUTION|>--- conflicted
+++ resolved
@@ -47,15 +47,6 @@
   availableTypes = ['belongsToMany'];
   schemaInitialize(schema: ISchema, { field, readPretty, block, targetCollection }) {
     // schema['type'] = 'array';
-<<<<<<< HEAD
-    if (targetCollection?.titleField) {
-      schema['x-component-props'] = schema['x-component-props'] || {};
-      schema['x-component-props'].fieldNames = schema['x-component-props'].fieldNames || {
-        value: targetCollection.filterTargetKey || 'id',
-      };
-      schema['x-component-props'].fieldNames.label = targetCollection.titleField;
-    }
-=======
     schema['x-component-props'] = schema['x-component-props'] || {};
     schema['x-component-props'].fieldNames = schema['x-component-props'].fieldNames || {
       value: field?.targetKey || targetCollection?.getPrimaryKey() || 'id',
@@ -63,7 +54,6 @@
     schema['x-component-props'].fieldNames.label =
       targetCollection?.titleField || field?.targetKey || targetCollection?.getPrimaryKey() || 'id';
 
->>>>>>> 74d951a7
     if (['Table', 'Kanban'].includes(block)) {
       schema['x-component-props'] = schema['x-component-props'] || {};
       schema['x-component-props']['ellipsis'] = true;
