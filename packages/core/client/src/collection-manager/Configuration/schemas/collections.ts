--- conflicted
+++ resolved
@@ -7,98 +7,34 @@
   return Schema.compile(source, { t: i18n.t });
 };
 
-export const getCollectionOptions = (database): CollectionOptions => {
-  return {
-    name: 'collections',
-    filterTargetKey: 'name',
-    targetKey: 'name',
-    fields: [
-      {
-        type: 'integer',
-        name: 'title',
-        interface: 'input',
-        uiSchema: {
-          title: '{{ t("Collection display name") }}',
-          type: 'number',
-          'x-component': 'Input',
-          required: true,
-        },
-      },
-      {
+export const collection: CollectionOptions = {
+  name: 'collections',
+  filterTargetKey: 'name',
+  targetKey: 'name',
+  fields: [
+    {
+      type: 'integer',
+      name: 'title',
+      interface: 'input',
+      uiSchema: {
+        title: '{{ t("Collection display name") }}',
+        type: 'number',
+        'x-component': 'Input',
+        required: true,
+      },
+    },
+    {
+      type: 'string',
+      name: 'name',
+      interface: 'input',
+      uiSchema: {
+        title: '{{ t("Collection name") }}',
         type: 'string',
-        name: 'name',
-        interface: 'input',
-        uiSchema: {
-          title: '{{ t("Collection name") }}',
-          type: 'string',
-          'x-component': 'Input',
-          description:
-            '{{t("Randomly generated and can be modified. Support letters, numbers and underscores, must start with an letter.")}}',
-        },
-      },
-      {
-        type: 'hasMany',
-        name: 'fields',
-        target: 'fields',
-        collectionName: 'collections',
-        sourceKey: 'name',
-        targetKey: 'name',
-        uiSchema: {},
-      },
-      database === 'postgres' && {
-        type: 'hasMany',
-        name: 'inherits',
-        interface: 'select',
-        uiSchema: {
-          title: '{{ t("Inherits") }}',
-          type: 'string',
-          'x-component': 'Select',
-          'x-component-props': {
-            mode: 'multiple',
-          },
-        },
-      },
-    ],
-  };
-};
-
-export const createCollectionProperties = {
-  title: {
-    'x-component': 'CollectionField',
-    'x-decorator': 'FormItem',
-  },
-  name: {
-    'x-component': 'CollectionField',
-    'x-decorator': 'FormItem',
-    'x-validator': 'uid',
-  },
-  inherits: {
-    'x-component': 'CollectionField',
-    'x-decorator': 'FormItem',
-    'x-visible': '{{ enableInherits }}',
-    'x-reactions': ['{{useAsyncDataSource(loadCollections)}}'],
-  },
-  footer: {
-    type: 'void',
-    'x-component': 'Action.Drawer.Footer',
-    properties: {
-      action1: {
-        title: '{{ t("Cancel") }}',
-        'x-component': 'Action',
-        'x-component-props': {
-          useAction: '{{ cm.useCancelAction }}',
-        },
-      },
-      action2: {
-        title: '{{ t("Submit") }}',
-        'x-component': 'Action',
-        'x-component-props': {
-          type: 'primary',
-          useAction: '{{ cm.useCreateActionAndRefreshCM }}',
-        },
-      },
-    },
-<<<<<<< HEAD
+        'x-component': 'Input',
+        description:
+          '{{t("Randomly generated and can be modified. Support letters, numbers and underscores, must start with an letter.")}}',
+      },
+    },
     {
       type: 'hasMany',
       name: 'fields',
@@ -123,6 +59,7 @@
     },
   ],
 };
+};
 
 export const createCollectionProperties = {
   title: {
@@ -163,11 +100,6 @@
   },
 };
 
-=======
-  },
-};
-
->>>>>>> 49f6c186
 export const editCollectionProperties = {
   title: {
     'x-component': 'CollectionField',
@@ -182,10 +114,7 @@
     'x-component': 'CollectionField',
     'x-decorator': 'FormItem',
     'x-disabled': true,
-<<<<<<< HEAD
     'x-visible': '{{ enableInherits}}',
-=======
->>>>>>> 49f6c186
     'x-reactions': ['{{useAsyncDataSource(loadCollections)}}'],
   },
   footer: {
@@ -197,7 +126,6 @@
         'x-component': 'Action',
         'x-component-props': {
           useAction: '{{ useCancelAction }}',
-<<<<<<< HEAD
         },
       },
       action2: {
@@ -241,145 +169,103 @@
           'x-component-props': {
             style: {
               marginBottom: 16,
-=======
-        },
-      },
-      action2: {
-        title: '{{ t("Submit") }}',
-        'x-component': 'Action',
-        'x-component-props': {
-          type: 'primary',
-          useAction: '{{ useUpdateCollectionActionAndRefreshCM }}',
-        },
-      },
-    },
-  },
-};
-
-export const collectionSchema = (database): ISchema => {
-  return {
-    type: 'object',
-    properties: {
-      block1: {
-        type: 'void',
-        'x-collection': 'collections',
-        'x-decorator': 'ResourceActionProvider',
-        'x-decorator-props': {
-          collection: getCollectionOptions(database),
-          request: {
-            resource: 'collections',
-            action: 'list',
-            params: {
-              pageSize: 50,
-              filter: {
-                'hidden.$isFalsy': true,
-              },
-              sort: ['sort'],
-              appends: [],
->>>>>>> 49f6c186
-            },
-          },
-        },
-        // 'x-component': 'CollectionProvider',
-        // 'x-component-props': {
-        //   collection,
-        // },
-        properties: {
-          actions: {
-            type: 'void',
-            'x-component': 'ActionBar',
-            'x-component-props': {
-              style: {
-                marginBottom: 16,
-              },
-            },
-            properties: {
-              filter: {
-                type: 'void',
-                title: '{{ t("Filter") }}',
-                default: {
-                  $and: [{ title: { $includes: '' } }, { name: { $includes: '' } }],
-                },
-                'x-action': 'filter',
-                'x-component': 'Filter.Action',
-                'x-component-props': {
-                  icon: 'FilterOutlined',
-                  useProps: '{{ cm.useFilterActionProps }}',
-                },
-                'x-align': 'left',
-              },
-              delete: {
-                type: 'void',
-                title: '{{ t("Delete") }}',
-                'x-component': 'Action',
-                'x-component-props': {
-                  useAction: '{{ cm.useBulkDestroyActionAndRefreshCM }}',
-                  confirm: {
-                    title: "{{t('Delete record')}}",
-                    content: "{{t('Are you sure you want to delete it?')}}",
+            },
+          },
+          properties: {
+            filter: {
+              type: 'void',
+              title: '{{ t("Filter") }}',
+              default: {
+                $and: [{ title: { $includes: '' } }, { name: { $includes: '' } }],
+              },
+              'x-action': 'filter',
+              'x-component': 'Filter.Action',
+              'x-component-props': {
+                icon: 'FilterOutlined',
+                useProps: '{{ cm.useFilterActionProps }}',
+              },
+              'x-align': 'left',
+            },
+            delete: {
+              type: 'void',
+              title: '{{ t("Delete") }}',
+              'x-component': 'Action',
+              'x-component-props': {
+                useAction: '{{ cm.useBulkDestroyActionAndRefreshCM }}',
+                confirm: {
+                  title: "{{t('Delete record')}}",
+                  content: "{{t('Are you sure you want to delete it?')}}",
+                },
+              },
+            },
+            create: {
+              type: 'void',
+              title: '{{ t("Create collection") }}',
+              'x-component': 'Action',
+              'x-component-props': {
+                type: 'primary',
+              },
+              properties: {
+                drawer: {
+                  type: 'void',
+                  title: '{{ t("Create collection") }}',
+                  'x-component': 'Action.Drawer',
+                  'x-decorator': 'Form',
+                  'x-decorator-props': {
+                    useValues: '{{ useCollectionValues }}',
                   },
-<<<<<<< HEAD
                   properties: createCollectionProperties,
-=======
-                },
-              },
-              create: {
-                type: 'void',
-                title: '{{ t("Create collection") }}',
-                'x-component': 'Action',
-                'x-component-props': {
-                  type: 'primary',
-                },
-                properties: {
-                  drawer: {
-                    type: 'void',
-                    title: '{{ t("Create collection") }}',
-                    'x-component': 'Action.Drawer',
-                    'x-decorator': 'Form',
-                    'x-decorator-props': {
-                      useValues: '{{ useCollectionValues }}',
-                    },
-                    properties: createCollectionProperties,
+                },
+              },
+            },
+          },
+        },
+        table: {
+          type: 'void',
+          'x-uid': 'input',
+          'x-component': 'Table.Void',
+          'x-component-props': {
+            rowKey: 'name',
+            rowSelection: {
+              type: 'checkbox',
+            },
+            useDataSource: '{{ cm.useDataSourceFromRAC }}',
+          },
+          properties: {
+            column1: {
+              type: 'void',
+              'x-decorator': 'Table.Column.Decorator',
+              'x-component': 'Table.Column',
+              properties: {
+                title: {
+                  'x-component': 'CollectionField',
+                  'x-read-pretty': true,
+                },
+              },
+            },
+            column2: {
+              type: 'void',
+              'x-decorator': 'Table.Column.Decorator',
+              'x-component': 'Table.Column',
+              properties: {
+                name: {
+                  type: 'string',
+                  'x-component': 'CollectionField',
+                  'x-read-pretty': true,
+                },
+              },
+            },
+            column3: {
+              type: 'void',
+              title: '{{ t("Actions") }}',
+              'x-component': 'Table.Column',
+              properties: {
+                actions: {
+                  type: 'void',
+                  'x-component': 'Space',
+                  'x-component-props': {
+                    split: '|',
                   },
->>>>>>> 49f6c186
-                },
-              },
-            },
-          },
-          table: {
-            type: 'void',
-            'x-uid': 'input',
-            'x-component': 'Table.Void',
-            'x-component-props': {
-              rowKey: 'name',
-              rowSelection: {
-                type: 'checkbox',
-              },
-              useDataSource: '{{ cm.useDataSourceFromRAC }}',
-            },
-            properties: {
-              column1: {
-                type: 'void',
-                'x-decorator': 'Table.Column.Decorator',
-                'x-component': 'Table.Column',
-                properties: {
-                  title: {
-                    'x-component': 'CollectionField',
-                    'x-read-pretty': true,
-                  },
-                },
-              },
-              column2: {
-                type: 'void',
-                'x-decorator': 'Table.Column.Decorator',
-                'x-component': 'Table.Column',
-                properties: {
-                  name: {
-                    type: 'string',
-                    'x-component': 'CollectionField',
-                    'x-read-pretty': true,
-                  },
-<<<<<<< HEAD
                   properties: {
                     view: {
                       type: 'void',
@@ -423,80 +309,21 @@
                           },
                           title: '{{ t("Edit collection") }}',
                           properties: editCollectionProperties,
-=======
-                },
-              },
-              column3: {
-                type: 'void',
-                title: '{{ t("Actions") }}',
-                'x-component': 'Table.Column',
-                properties: {
-                  actions: {
-                    type: 'void',
-                    'x-component': 'Space',
-                    'x-component-props': {
-                      split: '|',
-                    },
-                    properties: {
-                      view: {
-                        type: 'void',
-                        title: '{{ t("Configure fields") }}',
-                        'x-component': 'Action.Link',
-                        'x-component-props': {},
-                        properties: {
-                          drawer: {
-                            type: 'void',
-                            'x-component': 'Action.Drawer',
-                            'x-component-props': {
-                              destroyOnClose: true,
-                            },
-                            'x-reactions': (field) => {
-                              const i = field.path.segments[1];
-                              const table = field.form.getValuesIn(`table.${i}`);
-                              if (table) {
-                                field.title = `${compile(table.title)} - ${compile('{{ t("Configure fields") }}')}`;
-                              }
-                            },
-                            properties: {
-                              collectionFieldSchema,
-                            },
-                          },
->>>>>>> 49f6c186
-                        },
-                      },
-                      update: {
-                        type: 'void',
-                        title: '{{ t("Edit") }}',
-                        'x-component': 'Action.Link',
-                        'x-component-props': {
-                          type: 'primary',
-                        },
-                        properties: {
-                          drawer: {
-                            type: 'void',
-                            'x-component': 'Action.Drawer',
-                            'x-decorator': 'Form',
-                            'x-decorator-props': {
-                              useValues: '{{ cm.useValuesFromRecord }}',
-                            },
-                            title: '{{ t("Edit collection") }}',
-                            properties: editCollectionProperties,
-                          },
-                        },
-                      },
-                      delete: {
-                        type: 'void',
-                        title: '{{ t("Delete") }}',
-                        'x-component': 'Action.Link',
-                        'x-component-props': {
-                          confirm: {
-                            title: "{{t('Delete record')}}",
-                            content: "{{t('Are you sure you want to delete it?')}}",
-                          },
-                          useAction: '{{ cm.useDestroyActionAndRefreshCM }}',
                         },
                       },
                     },
+                    delete: {
+                      type: 'void',
+                      title: '{{ t("Delete") }}',
+                      'x-component': 'Action.Link',
+                      'x-component-props': {
+                        confirm: {
+                          title: "{{t('Delete record')}}",
+                          content: "{{t('Are you sure you want to delete it?')}}",
+                        },
+                        useAction: '{{ cm.useDestroyActionAndRefreshCM }}',
+                      },
+                    },
                   },
                 },
               },
@@ -505,5 +332,5 @@
         },
       },
     },
-  };
+  },
 };