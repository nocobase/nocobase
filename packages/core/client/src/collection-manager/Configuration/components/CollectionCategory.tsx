--- conflicted
+++ resolved
@@ -9,15 +9,9 @@
     const compile = useCompile();
     return (
       <>
-<<<<<<< HEAD
-        {value.map((item, index) => {
-          return (
-            <Tag color={item.color} key={index}>
-=======
         {value.map((item) => {
           return (
             <Tag key={item.name} color={item.color}>
->>>>>>> a625fc53
               {compile(item?.name)}
             </Tag>
           );
