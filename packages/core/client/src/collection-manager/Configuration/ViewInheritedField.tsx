--- conflicted
+++ resolved
@@ -6,12 +6,8 @@
 import React, { useMemo, useState } from 'react';
 import { useTranslation } from 'react-i18next';
 import { useAPIClient, useRequest } from '../../api-client';
-<<<<<<< HEAD
-import { useParentRecordDataV2 } from '../../data-source';
-import { RecordProvider, useRecord } from '../../record-provider';
-=======
+import { useParentRecordData } from '../../data-source';
 import { RecordProvider_deprecated, useRecord_deprecated } from '../../record-provider';
->>>>>>> 18686fa0
 import { ActionContextProvider, SchemaComponent, useCompile } from '../../schema-component';
 import { useCollectionManager_deprecated } from '../hooks';
 import { IField } from '../interfaces/types';
@@ -73,24 +69,14 @@
 };
 
 export const ViewCollectionField = (props) => {
-<<<<<<< HEAD
-  const record = useRecord();
-  const parentRecordData = useParentRecordDataV2();
+  const record = useRecord_deprecated();
+  const parentRecordData = useParentRecordData();
   return <ViewFieldAction item={record} parentItem={parentRecordData} {...props} />;
 };
 
 export const ViewFieldAction = (props) => {
   const { scope, getContainer, item: record, parentItem: parentRecord, children } = props;
-  const { getInterface, collections } = useCollectionManager();
-=======
-  const record = useRecord_deprecated();
-  return <ViewFieldAction item={record} {...props} />;
-};
-
-export const ViewFieldAction = (props) => {
-  const { scope, getContainer, item: record, children } = props;
   const { getInterface, collections } = useCollectionManager_deprecated();
->>>>>>> 18686fa0
   const [visible, setVisible] = useState(false);
   const [schema, setSchema] = useState({});
   const api = useAPIClient();
@@ -106,11 +92,7 @@
     });
   }, []);
   return (
-<<<<<<< HEAD
-    <RecordProvider record={record} parent={parentRecord}>
-=======
-    <RecordProvider_deprecated record={record}>
->>>>>>> 18686fa0
+    <RecordProvider_deprecated record={record} parent={parentRecord}>
       <ActionContextProvider value={{ visible, setVisible }}>
         <a
           onClick={async () => {
