--- conflicted
+++ resolved
@@ -25,11 +25,8 @@
 import { collection } from './schemas/collectionFields';
 import { SyncFieldsAction } from './SyncFieldsAction';
 import { ViewCollectionField } from './ViewInheritedField';
-<<<<<<< HEAD
 import { SyncSQLFieldsAction } from './SyncSQLFieldsAction';
-=======
 import { Input } from '../../schema-component/antd/input';
->>>>>>> 050e1e02
 
 const indentStyle = css`
   .ant-table {
