--- conflicted
+++ resolved
@@ -302,41 +302,6 @@
     };
   }, [getInterface, items, record]);
   return (
-<<<<<<< HEAD
-    record.template !== 'view' &&
-    record.template !== 'sql' && (
-      <RecordProvider record={record}>
-        <ActionContextProvider value={{ visible, setVisible }}>
-          <Dropdown getPopupContainer={getContainer} trigger={trigger} align={align} menu={menu}>
-            {children || (
-              <Button icon={<PlusOutlined />} type={'primary'}>
-                {t('Add field')}
-              </Button>
-            )}
-          </Dropdown>
-          <SchemaComponent
-            schema={schema}
-            components={{ ...components, ArrayTable }}
-            scope={{
-              getContainer,
-              useCancelAction,
-              createOnly: true,
-              isOverride: false,
-              override: false,
-              useCreateCollectionField,
-              record,
-              showReverseFieldConfig: true,
-              targetScope,
-              collections: currentCollections,
-              isDialect,
-              disabledJSONB: false,
-              ...scope,
-            }}
-          />
-        </ActionContextProvider>
-      </RecordProvider>
-    )
-=======
     <RecordProvider record={record}>
       <ActionContextProvider value={{ visible, setVisible }}>
         <Dropdown getPopupContainer={getContainer} trigger={trigger} align={align} menu={menu}>
@@ -367,6 +332,5 @@
         />
       </ActionContextProvider>
     </RecordProvider>
->>>>>>> 49b75b6a
   );
 };