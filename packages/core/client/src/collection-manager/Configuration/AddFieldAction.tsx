import { PlusOutlined } from '@ant-design/icons';
import { ArrayTable } from '@formily/antd-v5';
import { useField, useForm } from '@formily/react';
import { uid } from '@formily/shared';
import { Button, Dropdown, MenuProps } from 'antd';
import { cloneDeep } from 'lodash';
import React, { useCallback, useMemo, useState } from 'react';
import { useTranslation } from 'react-i18next';
import { useRequest } from '../../api-client';
import { RecordProvider_deprecated, useRecord_deprecated } from '../../record-provider';
import { ActionContextProvider, SchemaComponent, useActionContext, useCompile } from '../../schema-component';
import { useResourceActionContext, useResourceContext } from '../ResourceActionProvider';
import { useCancelAction } from '../action-hooks';
import { useCollectionManager_deprecated } from '../hooks';
import useDialect from '../hooks/useDialect';
import { IField } from '../interfaces/types';
import * as components from './components';
import { useFieldInterfaceOptions } from './interfaces';

const getSchema = (schema: IField, record: any, compile) => {
  if (!schema) {
    return;
  }

  const properties = cloneDeep(schema.properties) as any;

  if (schema.hasDefaultValue === true) {
    properties['defaultValue'] = cloneDeep(schema?.default?.uiSchema);
    properties.defaultValue.required = false;
    properties['defaultValue']['title'] = compile('{{ t("Default value") }}');
    properties['defaultValue']['x-decorator'] = 'FormItem';
    properties['defaultValue']['x-reactions'] = {
      dependencies: [
        'uiSchema.x-component-props.gmt',
        'uiSchema.x-component-props.showTime',
        'uiSchema.x-component-props.dateFormat',
        'uiSchema.x-component-props.timeFormat',
      ],
      fulfill: {
        state: {
          componentProps: {
            gmt: '{{$deps[0]}}',
            showTime: '{{$deps[1]}}',
            dateFormat: '{{$deps[2]}}',
            timeFormat: '{{$deps[3]}}',
          },
        },
      },
    };
  }
  const initialValue: any = {
    name: `f_${uid()}`,
    ...cloneDeep(schema.default),
    interface: schema.name,
  };
  if (initialValue.reverseField) {
    initialValue.reverseField.name = `f_${uid()}`;
  }
  // initialValue.uiSchema.title = schema.title;
  return {
    type: 'object',
    properties: {
      [uid()]: {
        type: 'void',
        'x-component': 'Action.Drawer',
        'x-component-props': {
          getContainer: '{{ getContainer }}',
        },
        'x-decorator': 'Form',
        'x-decorator-props': {
          useValues(options) {
            return useRequest(
              () =>
                Promise.resolve({
                  data: initialValue,
                }),
              options,
            );
          },
        },
        title: `${compile(record.title)} - ${compile('{{ t("Add field") }}')}`,
        properties: {
          summary: {
            type: 'void',
            'x-component': 'FieldSummary',
            'x-component-props': {
              schemaKey: schema.name,
            },
          },
          // @ts-ignore
          ...properties,
          description: {
            type: 'string',
            title: '{{t("Description")}}',
            'x-decorator': 'FormItem',
            'x-component': 'Input.TextArea',
          },
          footer: {
            type: 'void',
            'x-component': 'Action.Drawer.Footer',
            properties: {
              action1: {
                title: '{{ t("Cancel") }}',
                'x-component': 'Action',
                'x-component-props': {
                  useAction: '{{ useCancelAction }}',
                },
              },
              action2: {
                title: '{{ t("Submit") }}',
                'x-component': 'Action',
                'x-component-props': {
                  type: 'primary',
                  useAction: '{{ useCreateCollectionField }}',
                },
              },
            },
          },
        },
      },
    },
  };
};

export const useCollectionFieldFormValues = () => {
  const form = useForm();
  return {
    getValues() {
      const values = cloneDeep(form.values);
      if (values.autoCreateReverseField) {
        /* empty */
      } else {
        delete values.reverseField;
      }
      delete values.autoCreateReverseField;
      return values;
    },
  };
};

const useCreateCollectionField = () => {
  const form = useForm();
  const { refreshCM } = useCollectionManager_deprecated();
  const ctx = useActionContext();
  const { refresh } = useResourceActionContext();
  const { resource } = useResourceContext();
  const field = useField();
  return {
    async run() {
      await form.submit();
      field.data = field.data || {};
      field.data.loading = true;
      const values = cloneDeep(form.values);
      if (values.autoCreateReverseField) {
        /* empty */
      } else {
        delete values.reverseField;
      }
      delete values.autoCreateReverseField;
      try {
        await resource.create({ values });
        ctx.setVisible(false);
        await form.reset();
        field.data.loading = false;
        refresh();
        await refreshCM();
      } catch (error) {
        field.data.loading = false;
      }
    },
  };
};

export const AddCollectionField = (props) => {
  const record = useRecord_deprecated();
  return <AddFieldAction item={record} {...props} />;
};

export const AddFieldAction = (props) => {
  const { scope, getContainer, item: record, children, trigger, align, database } = props;
<<<<<<< HEAD
  const { getInterface, getTemplate, collections } = useCollectionManager();
=======
  const { getInterface, getTemplate, collections, interfaces } = useCollectionManager_deprecated();
>>>>>>> 18686fa0
  const [visible, setVisible] = useState(false);
  const [targetScope, setTargetScope] = useState();
  const [schema, setSchema] = useState({});
  const compile = useCompile();
  const { t } = useTranslation();
  const { isDialect } = useDialect();
  const options = useFieldInterfaceOptions();

  const currentCollections = useMemo(() => {
    return collections.map((v) => {
      return {
        label: compile(v.title),
        value: v.name,
      };
    });
  }, []);
  const getFieldOptions = useCallback(() => {
    const { availableFieldInterfaces } = getTemplate(record.template) || {};
    const { exclude, include } = (availableFieldInterfaces || {}) as any;
    const optionArr = [];
    options.forEach((v) => {
      if (v.key === 'systemInfo') {
        optionArr.push({
          ...v,
          children: v.children.filter((v) => {
            if (v.value === 'id') {
              return typeof record['autoGenId'] === 'boolean' ? record['autoGenId'] : true;
            } else if (v.value === 'tableoid') {
              if (include?.length) {
                return include.includes(v.value);
              }
              return database?.dialect === 'postgres';
            } else {
              return typeof record[v.value] === 'boolean' ? record[v.value] : true;
            }
          }),
        });
      } else {
        let children = [];
        if (include?.length) {
          include.forEach((k) => {
            const field = v?.children?.find((h) => [k, k.interface].includes(h.value));
            field &&
              children.push({
                ...field,
                targetScope: k?.targetScope,
              });
          });
        } else if (exclude?.length) {
          children = v?.children?.filter((v) => {
            return !exclude.includes(v.value);
          });
        } else {
          children = v?.children;
        }
        children?.length &&
          optionArr.push({
            ...v,
            children,
          });
      }
    });
    return optionArr;
  }, [getTemplate, record]);
  const items = useMemo<MenuProps['items']>(() => {
    return getFieldOptions()
      .map((option) => {
        if (option?.children?.length === 0) {
          return null;
        }
        if (record.template === 'view') {
          return {
            type: 'group',
            label: compile(option.label),
            title: compile(option.label),
            key: option.label,
            children: option.children
              .filter((child) => ['m2o'].includes(child.name))
              .map((child) => {
                return {
                  label: compile(child.title),
                  title: compile(child.title),
                  key: child.name,
                  dataTargetScope: child.targetScope,
                };
              }),
          };
        }
        return {
          type: 'group',
          label: compile(option.label),
          title: compile(option.label),
          key: option.label,
          children: option?.children
            .filter((child) => !['o2o', 'subTable', 'linkTo'].includes(child.name))
            .map((child) => {
              return {
                label: compile(child.title),
                title: compile(child.title),
                key: child.name,
                dataTargetScope: child.targetScope,
              };
            }),
        };
      })
      .filter((v) => v?.children?.length);
  }, [getFieldOptions]);
  const menu = useMemo<MenuProps>(() => {
    return {
      style: {
        maxHeight: '60vh',
        overflow: 'auto',
      },
      onClick: (e) => {
        //@ts-ignore
        const targetScope = e.item.props['data-targetScope'];
        targetScope && setTargetScope(targetScope);
        const schema = getSchema(getInterface(e.key), record, compile);
        if (schema) {
          setSchema(schema);
          setVisible(true);
        }
      },
      items,
    };
  }, [getInterface, items, record]);
  return (
    record.template !== 'sql' && (
      <RecordProvider_deprecated record={record}>
        <ActionContextProvider value={{ visible, setVisible }}>
          <Dropdown getPopupContainer={getContainer} trigger={trigger} align={align} menu={menu}>
            {children || (
              <Button icon={<PlusOutlined />} type={'primary'}>
                {t('Add field')}
              </Button>
            )}
          </Dropdown>
          <SchemaComponent
            schema={schema}
            components={{ ...components, ArrayTable }}
            scope={{
              getContainer,
              useCancelAction,
              createOnly: true,
              isOverride: false,
              override: false,
              useCreateCollectionField,
              record,
              showReverseFieldConfig: true,
              targetScope,
              collections: currentCollections,
              isDialect,
              disabledJSONB: false,
              ...scope,
            }}
          />
        </ActionContextProvider>
      </RecordProvider_deprecated>
    )
  );
};<|MERGE_RESOLUTION|>--- conflicted
+++ resolved
@@ -178,11 +178,7 @@
 
 export const AddFieldAction = (props) => {
   const { scope, getContainer, item: record, children, trigger, align, database } = props;
-<<<<<<< HEAD
-  const { getInterface, getTemplate, collections } = useCollectionManager();
-=======
-  const { getInterface, getTemplate, collections, interfaces } = useCollectionManager_deprecated();
->>>>>>> 18686fa0
+  const { getInterface, getTemplate, collections } = useCollectionManager_deprecated();
   const [visible, setVisible] = useState(false);
   const [targetScope, setTargetScope] = useState();
   const [schema, setSchema] = useState({});
