--- conflicted
+++ resolved
@@ -1,25 +1,17 @@
 import { DeleteOutlined, ExclamationCircleFilled } from '@ant-design/icons';
 import { css } from '@emotion/css';
 import { useForm } from '@formily/react';
-<<<<<<< HEAD
 import { Button, message } from 'antd';
 import React, { useState } from 'react';
 import { useTranslation } from 'react-i18next';
-import { useActionContext, useCollectionManager, useResourceActionContext, useResourceContext } from '../../';
-import { RecordProvider, useRecord } from '../../record-provider';
-import { ActionContextProvider, SchemaComponent } from '../../schema-component';
-=======
-import { DeleteOutlined, ExclamationCircleFilled } from '@ant-design/icons';
-import { RecordProvider_deprecated, useRecord_deprecated } from '../../record-provider';
-import { ActionContextProvider, SchemaComponent } from '../../schema-component';
-import * as components from './components';
 import {
+  useActionContext,
   useCollectionManager_deprecated,
   useResourceActionContext,
   useResourceContext,
-  useActionContext,
 } from '../../';
->>>>>>> 18686fa0
+import { RecordProvider_deprecated, useRecord_deprecated } from '../../record-provider';
+import { ActionContextProvider, SchemaComponent } from '../../schema-component';
 import { useCancelAction } from '../action-hooks';
 import * as components from './components';
 
