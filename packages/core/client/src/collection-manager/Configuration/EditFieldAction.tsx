import { ArrayTable } from '@formily/antd-v5';
import { ISchema, useForm } from '@formily/react';
import { uid } from '@formily/shared';
import cloneDeep from 'lodash/cloneDeep';
import omit from 'lodash/omit';
import set from 'lodash/set';
import React, { useMemo, useState } from 'react';
import { useTranslation } from 'react-i18next';
import { useAPIClient, useRequest } from '../../api-client';
<<<<<<< HEAD
import { useParentRecordDataV2 } from '../../data-source/record/RecordProvider';
import { RecordProvider, useRecord } from '../../record-provider';
=======
import { RecordProvider_deprecated, useRecord_deprecated } from '../../record-provider';
>>>>>>> 18686fa0
import { ActionContextProvider, SchemaComponent, useActionContext, useCompile } from '../../schema-component';
import { useResourceActionContext, useResourceContext } from '../ResourceActionProvider';
import { useCancelAction, useUpdateAction } from '../action-hooks';
import { useCollectionManager_deprecated } from '../hooks';
import useDialect from '../hooks/useDialect';
import { IField } from '../interfaces/types';
import * as components from './components';

const getSchema = (schema: IField, record: any, compile, getContainer): ISchema => {
  if (!schema) {
    return;
  }
  const properties = cloneDeep(schema.properties) as any;
  if (properties?.name) {
    properties.name['x-disabled'] = true;
  }

  if (schema.hasDefaultValue === true) {
    properties['defaultValue'] = cloneDeep(schema.default.uiSchema) || {};
    properties.defaultValue.required = false;
    properties['defaultValue']['title'] = compile('{{ t("Default value") }}');
    properties['defaultValue']['x-decorator'] = 'FormItem';
    properties['defaultValue']['x-reactions'] = {
      dependencies: [
        'uiSchema.x-component-props.gmt',
        'uiSchema.x-component-props.showTime',
        'uiSchema.x-component-props.dateFormat',
        'uiSchema.x-component-props.timeFormat',
      ],
      fulfill: {
        state: {
          componentProps: {
            gmt: '{{$deps[0]}}',
            showTime: '{{$deps[1]}}',
            dateFormat: '{{$deps[2]}}',
            timeFormat: '{{$deps[3]}}',
          },
        },
      },
    };
  }

  return {
    type: 'object',
    properties: {
      [uid()]: {
        type: 'void',
        'x-component': 'Action.Drawer',
        'x-component-props': {
          getContainer: '{{ getContainer }}',
        },
        'x-decorator': 'Form',
        'x-decorator-props': {
          useValues(options) {
            return useRequest(
              () =>
                Promise.resolve({
                  data: cloneDeep(omit(schema.default, ['uiSchema.rawTitle'])),
                }),
              options,
            );
          },
        },
        title: `${compile(record.__parent?.title)} - ${compile('{{ t("Edit field") }}')}`,
        properties: {
          summary: {
            type: 'void',
            'x-component': 'FieldSummary',
            'x-component-props': {
              schemaKey: schema.name,
            },
          },
          // @ts-ignore
          ...properties,
          description: {
            type: 'string',
            title: '{{t("Description")}}',
            'x-decorator': 'FormItem',
            'x-component': 'Input.TextArea',
          },
          footer: {
            type: 'void',
            'x-component': 'Action.Drawer.Footer',
            properties: {
              action1: {
                title: '{{ t("Cancel") }}',
                'x-component': 'Action',
                'x-component-props': {
                  useAction: '{{ useCancelAction }}',
                },
              },
              action2: {
                title: '{{ t("Submit") }}',
                'x-component': 'Action',
                'x-component-props': {
                  type: 'primary',
                  useAction: '{{ useUpdateCollectionField }}',
                },
              },
            },
          },
        },
      },
    },
  };
};

const useUpdateCollectionField = () => {
  const form = useForm();
  const { run } = useUpdateAction();
  const { refreshCM } = useCollectionManager_deprecated();
  const ctx = useActionContext();
  const { refresh } = useResourceActionContext();
  const { resource, targetKey } = useResourceContext();
  const { [targetKey]: filterByTk } = useRecord_deprecated();
  return {
    async run() {
      await form.submit();
      const values = cloneDeep(form.values);
      if (values.autoCreateReverseField) {
        /* empty */
      } else {
        delete values.reverseField;
      }
      delete values.autoCreateReverseField;
      await resource.update({ filterByTk, values });
      ctx.setVisible(false);
      await form.reset();
      refresh();
      await refreshCM();
    },
  };
};

export const EditCollectionField = (props) => {
<<<<<<< HEAD
  const record = useRecord();
  const parentRecordData = useParentRecordDataV2();
  return <EditFieldAction item={record} parentItem={parentRecordData} {...props} />;
};

export const EditFieldAction = (props) => {
  const { scope, getContainer, item: record, parentItem: parentRecord, children, ...otherProps } = props;
  const { getInterface, collections } = useCollectionManager();
=======
  const record = useRecord_deprecated();
  return <EditFieldAction item={record} {...props} />;
};

export const EditFieldAction = (props) => {
  const { scope, getContainer, item: record, children, ...otherProps } = props;
  const { getInterface, collections } = useCollectionManager_deprecated();
>>>>>>> 18686fa0
  const [visible, setVisible] = useState(false);
  const [schema, setSchema] = useState({});
  const api = useAPIClient();
  const { t } = useTranslation();
  const compile = useCompile();
  const [data, setData] = useState<any>({});
  const { isDialect } = useDialect();

  const currentCollections = useMemo(() => {
    return collections.map((v) => {
      return {
        label: compile(v.title),
        value: v.name,
      };
    });
  }, []);

  return (
<<<<<<< HEAD
    <RecordProvider record={record} parent={parentRecord}>
=======
    <RecordProvider_deprecated record={record}>
>>>>>>> 18686fa0
      <ActionContextProvider value={{ visible, setVisible }}>
        <a
          {...otherProps}
          onClick={async () => {
            const { data } = await api.resource('collections.fields', record.collectionName).get({
              filterByTk: record.name,
              appends: ['reverseField'],
            });
            setData(data?.data);
            const interfaceConf = getInterface(record.interface);
            const defaultValues: any = cloneDeep(data?.data) || {};
            if (!defaultValues?.reverseField) {
              defaultValues.autoCreateReverseField = false;
              defaultValues.reverseField = interfaceConf?.default?.reverseField;
              set(defaultValues.reverseField, 'name', `f_${uid()}`);
              set(defaultValues.reverseField, 'uiSchema.title', record.__parent.title);
            }
            const schema = getSchema(
              {
                ...interfaceConf,
                default: defaultValues,
              },
              record,
              compile,
              getContainer,
            );
            setSchema(schema);
            setVisible(true);
          }}
        >
          {children || t('Edit')}
        </a>
        <SchemaComponent
          schema={schema}
          components={{ ...components, ArrayTable }}
          scope={{
            getContainer,
            useUpdateCollectionField,
            useCancelAction,
            showReverseFieldConfig: !data?.reverseField,
            collections: currentCollections,
            isDialect,
            disabledJSONB: true,
            ...scope,
          }}
        />
      </ActionContextProvider>
    </RecordProvider_deprecated>
  );
};<|MERGE_RESOLUTION|>--- conflicted
+++ resolved
@@ -7,15 +7,11 @@
 import React, { useMemo, useState } from 'react';
 import { useTranslation } from 'react-i18next';
 import { useAPIClient, useRequest } from '../../api-client';
-<<<<<<< HEAD
-import { useParentRecordDataV2 } from '../../data-source/record/RecordProvider';
-import { RecordProvider, useRecord } from '../../record-provider';
-=======
+import { useParentRecordData } from '../../data-source/record/RecordProvider';
 import { RecordProvider_deprecated, useRecord_deprecated } from '../../record-provider';
->>>>>>> 18686fa0
 import { ActionContextProvider, SchemaComponent, useActionContext, useCompile } from '../../schema-component';
 import { useResourceActionContext, useResourceContext } from '../ResourceActionProvider';
-import { useCancelAction, useUpdateAction } from '../action-hooks';
+import { useCancelAction } from '../action-hooks';
 import { useCollectionManager_deprecated } from '../hooks';
 import useDialect from '../hooks/useDialect';
 import { IField } from '../interfaces/types';
@@ -122,7 +118,6 @@
 
 const useUpdateCollectionField = () => {
   const form = useForm();
-  const { run } = useUpdateAction();
   const { refreshCM } = useCollectionManager_deprecated();
   const ctx = useActionContext();
   const { refresh } = useResourceActionContext();
@@ -148,24 +143,14 @@
 };
 
 export const EditCollectionField = (props) => {
-<<<<<<< HEAD
-  const record = useRecord();
-  const parentRecordData = useParentRecordDataV2();
+  const record = useRecord_deprecated();
+  const parentRecordData = useParentRecordData();
   return <EditFieldAction item={record} parentItem={parentRecordData} {...props} />;
 };
 
 export const EditFieldAction = (props) => {
   const { scope, getContainer, item: record, parentItem: parentRecord, children, ...otherProps } = props;
-  const { getInterface, collections } = useCollectionManager();
-=======
-  const record = useRecord_deprecated();
-  return <EditFieldAction item={record} {...props} />;
-};
-
-export const EditFieldAction = (props) => {
-  const { scope, getContainer, item: record, children, ...otherProps } = props;
   const { getInterface, collections } = useCollectionManager_deprecated();
->>>>>>> 18686fa0
   const [visible, setVisible] = useState(false);
   const [schema, setSchema] = useState({});
   const api = useAPIClient();
@@ -184,11 +169,7 @@
   }, []);
 
   return (
-<<<<<<< HEAD
-    <RecordProvider record={record} parent={parentRecord}>
-=======
-    <RecordProvider_deprecated record={record}>
->>>>>>> 18686fa0
+    <RecordProvider_deprecated record={record} parent={parentRecord}>
       <ActionContextProvider value={{ visible, setVisible }}>
         <a
           {...otherProps}
