/**
 * This file is part of the NocoBase (R) project.
 * Copyright (c) 2020-2024 NocoBase Co., Ltd.
 * Authors: NocoBase Team.
 *
 * This project is dual-licensed under AGPL-3.0 and NocoBase Commercial License.
 * For more information, please refer to: https://www.nocobase.com/agreement.
 */

import { ArrayTable } from '@formily/antd-v5';
import { ISchema, useForm } from '@formily/react';
import { uid } from '@formily/shared';
import cloneDeep from 'lodash/cloneDeep';
import omit from 'lodash/omit';
import set from 'lodash/set';
import React, { useMemo, useState } from 'react';
import { useTranslation } from 'react-i18next';
import { useAPIClient, useRequest } from '../../api-client';
import { CollectionFieldInterface } from '../../data-source';
import { useCollectionParentRecordData } from '../../data-source/collection-record/CollectionRecordProvider';
import { RecordProvider, useRecord } from '../../record-provider';
import { ActionContextProvider, SchemaComponent, useActionContext, useCompile } from '../../schema-component';
import { useResourceActionContext, useResourceContext } from '../ResourceActionProvider';
import { useCancelAction } from '../action-hooks';
import { useCollectionManager_deprecated } from '../hooks';
import useDialect from '../hooks/useDialect';
import * as components from './components';

const getSchema = (
  schema: CollectionFieldInterface,
  defaultValues: any,
  record: any,
  compile,
  getContainer,
): ISchema => {
  if (!schema) {
    return;
  }
  const properties = schema.getConfigureFormProperties();
  if (properties?.name) {
    properties.name['x-disabled'] = true;
  }

<<<<<<< HEAD
  if (schema.hasDefaultValue === true) {
    properties['defaultValue'] = cloneDeep(schema.default.uiSchema) || {};
    properties.defaultValue.required = false;
    properties['defaultValue']['title'] = compile('{{ t("Default value") }}');
    properties['defaultValue']['x-decorator'] = 'FormItem';
    properties['defaultValue']['x-reactions'] = [
      {
        dependencies: [
          'uiSchema.x-component-props.gmt',
          'uiSchema.x-component-props.showTime',
          'uiSchema.x-component-props.dateFormat',
          'uiSchema.x-component-props.timeFormat',
        ],
        fulfill: {
          state: {
            componentProps: {
              gmt: '{{$deps[0]}}',
              showTime: '{{$deps[1]}}',
              dateFormat: '{{$deps[2]}}',
              timeFormat: '{{$deps[3]}}',
            },
          },
        },
      },
      {
        dependencies: ['primaryKey', 'unique', 'autoIncrement', 'defaultToCurrentTime'],
        when: '{{$deps[0]||$deps[1]||$deps[2]||$deps[3]}}',
        fulfill: {
          state: {
            hidden: true,
            value: undefined,
          },
        },
        otherwise: {
          state: {
            hidden: false,
          },
        },
      },
    ];
  }

=======
>>>>>>> bf386c4b
  return {
    type: 'object',
    properties: {
      [uid()]: {
        type: 'void',
        'x-component': 'Action.Drawer',
        'x-component-props': {
          getContainer: '{{ getContainer }}',
        },
        'x-decorator': 'Form',
        'x-decorator-props': {
          useValues(options) {
            return useRequest(
              () =>
                Promise.resolve({
                  data: cloneDeep(omit(defaultValues, ['uiSchema.rawTitle'])),
                }),
              options,
            );
          },
        },
        title: `${compile(record.__parent?.title)} - ${compile('{{ t("Edit field") }}')}`,
        properties: {
          summary: {
            type: 'void',
            'x-component': 'FieldSummary',
            'x-component-props': {
              schemaKey: schema.name,
            },
          },
          // @ts-ignore
          ...properties,
          description: {
            type: 'string',
            title: '{{t("Description")}}',
            'x-decorator': 'FormItem',
            'x-component': 'Input.TextArea',
          },
          footer: {
            type: 'void',
            'x-component': 'Action.Drawer.Footer',
            properties: {
              action1: {
                title: '{{ t("Cancel") }}',
                'x-component': 'Action',
                'x-component-props': {
                  useAction: '{{ useCancelAction }}',
                },
              },
              action2: {
                title: '{{ t("Submit") }}',
                'x-component': 'Action',
                'x-component-props': {
                  type: 'primary',
                  useAction: '{{ useUpdateCollectionField }}',
                },
              },
            },
          },
        },
      },
    },
  };
};

const useUpdateCollectionField = () => {
  const form = useForm();
  const { refreshCM } = useCollectionManager_deprecated();
  const ctx = useActionContext();
  const { refresh } = useResourceActionContext();
  const { resource, targetKey } = useResourceContext();
  const { [targetKey]: filterByTk } = useRecord();
  return {
    async run() {
      await form.submit();
      const values = cloneDeep(form.values);
      if (values.autoCreateReverseField) {
        /* empty */
      } else {
        delete values.reverseField;
      }
      delete values.autoCreateReverseField;
      await resource.update({ filterByTk, values });
      ctx.setVisible(false);
      await form.reset();
      refresh();
      await refreshCM();
    },
  };
};

export const EditCollectionField = (props) => {
  const record = useRecord();
  const parentRecordData = useCollectionParentRecordData();
  return <EditFieldAction item={record} parentItem={parentRecordData} {...props} />;
};

export const EditFieldAction = (props) => {
  const { scope, getContainer, item: record, parentItem: parentRecord, children, ...otherProps } = props;
  const { getInterface, collections, getCollection } = useCollectionManager_deprecated();
  const [visible, setVisible] = useState(false);
  const [schema, setSchema] = useState({});
  const api = useAPIClient();
  const { t } = useTranslation();
  const compile = useCompile();
  const [data, setData] = useState<any>({});
  const { isDialect } = useDialect();
  const { template } = parentRecord || {};

  const scopeKeyOptions = useMemo(() => {
    return (
      record?.fields ||
      getCollection(record.collectionName)
        ?.options.fields.filter((v) => {
          return ['string', 'bigInt', 'integer'].includes(v.type);
        })
        .map((k) => {
          return {
            value: k.name,
            label: compile(k.uiSchema?.title),
          };
        })
    );
  }, [record.name]);

  const currentCollections = useMemo(() => {
    return collections.map((v) => {
      return {
        label: compile(v.title),
        value: v.name,
      };
    });
  }, []);

  return (
    <RecordProvider record={record} parent={parentRecord}>
      <ActionContextProvider value={{ visible, setVisible }}>
        <a
          {...otherProps}
          onClick={async () => {
            const { data } = await api.resource('collections.fields', record.collectionName).get({
              filterByTk: record.name,
              appends: ['reverseField'],
            });
            setData(data?.data);
            const interfaceConf = getInterface(record.interface);
            const defaultValues: any = cloneDeep(data?.data) || {};
            if (!defaultValues?.reverseField) {
              defaultValues.autoCreateReverseField = false;
              defaultValues.reverseField = interfaceConf?.default?.reverseField;
              set(defaultValues.reverseField, 'name', `f_${uid()}`);
              set(defaultValues.reverseField, 'uiSchema.title', record.__parent?.title);
            }
            const schema = getSchema(interfaceConf, defaultValues, record, compile, getContainer);
            setSchema(schema);
            setVisible(true);
          }}
        >
          {children || t('Edit')}
        </a>
        <SchemaComponent
          schema={schema}
          distributed={false}
          components={{ ...components, ArrayTable }}
          scope={{
            getContainer,
            useUpdateCollectionField,
            useCancelAction,
            showReverseFieldConfig: !data?.reverseField,
            collections: currentCollections,
            isDialect,
            disabledJSONB: true,
            scopeKeyOptions,
            createMainOnly: false,
            ...scope,
          }}
        />
      </ActionContextProvider>
    </RecordProvider>
  );
};<|MERGE_RESOLUTION|>--- conflicted
+++ resolved
@@ -41,51 +41,6 @@
     properties.name['x-disabled'] = true;
   }
 
-<<<<<<< HEAD
-  if (schema.hasDefaultValue === true) {
-    properties['defaultValue'] = cloneDeep(schema.default.uiSchema) || {};
-    properties.defaultValue.required = false;
-    properties['defaultValue']['title'] = compile('{{ t("Default value") }}');
-    properties['defaultValue']['x-decorator'] = 'FormItem';
-    properties['defaultValue']['x-reactions'] = [
-      {
-        dependencies: [
-          'uiSchema.x-component-props.gmt',
-          'uiSchema.x-component-props.showTime',
-          'uiSchema.x-component-props.dateFormat',
-          'uiSchema.x-component-props.timeFormat',
-        ],
-        fulfill: {
-          state: {
-            componentProps: {
-              gmt: '{{$deps[0]}}',
-              showTime: '{{$deps[1]}}',
-              dateFormat: '{{$deps[2]}}',
-              timeFormat: '{{$deps[3]}}',
-            },
-          },
-        },
-      },
-      {
-        dependencies: ['primaryKey', 'unique', 'autoIncrement', 'defaultToCurrentTime'],
-        when: '{{$deps[0]||$deps[1]||$deps[2]||$deps[3]}}',
-        fulfill: {
-          state: {
-            hidden: true,
-            value: undefined,
-          },
-        },
-        otherwise: {
-          state: {
-            hidden: false,
-          },
-        },
-      },
-    ];
-  }
-
-=======
->>>>>>> bf386c4b
   return {
     type: 'object',
     properties: {
