import { DownOutlined, PlusOutlined } from '@ant-design/icons';
import { ArrayTable } from '@formily/antd-v5';
import { ISchema, useField, useForm } from '@formily/react';
import { uid } from '@formily/shared';
import { Button, Dropdown, MenuProps } from 'antd';
import { cloneDeep } from 'lodash';
import React, { useMemo, useState } from 'react';
import { useTranslation } from 'react-i18next';
import { useRequest } from '../../api-client';
import { RecordProvider_deprecated, useRecord_deprecated } from '../../record-provider';
import { ActionContextProvider, SchemaComponent, useActionContext, useCompile } from '../../schema-component';
import { useResourceActionContext, useResourceContext } from '../ResourceActionProvider';
import { useCancelAction } from '../action-hooks';
import { useCollectionManager_deprecated } from '../hooks';
import * as components from './components';
import { TemplateSummary } from './components/TemplateSummary';

const getSchema = (schema, category, compile): ISchema => {
  if (!schema) {
    return;
  }

  const properties = cloneDeep(schema.configurableProperties) as any;

  if (schema.hasDefaultValue === true) {
    properties['defaultValue'] = cloneDeep(schema.default.uiSchema);
    properties['defaultValue']['title'] = compile('{{ t("Default value") }}');
    properties['defaultValue']['x-decorator'] = 'FormItem';
  }
  const initialValue: any = {
    name: `t_${uid()}`,
    template: schema.name,
    view: schema.name === 'view',
    category,
    ...cloneDeep(schema.default),
  };
  if (initialValue.reverseField) {
    initialValue.reverseField.name = `f_${uid()}`;
  }
  return {
    type: 'object',
    properties: {
      [uid()]: {
        type: 'void',
        'x-component': 'Action.Drawer',
        'x-component-props': {
          getContainer: '{{ getContainer }}',
        },
        'x-decorator': 'Form',
        'x-decorator-props': {
          useValues(options) {
            return useRequest(
              () =>
                Promise.resolve({
                  data: initialValue,
                }),
              options,
            );
          },
        },
        title: '{{ t("Create collection") }}',
        properties: {
          summary: {
            type: 'void',
            'x-component': 'TemplateSummay',
            'x-component-props': {
              schemaKey: schema.name,
            },
          },
          // @ts-ignore
          ...properties,
          footer: {
            type: 'void',
            'x-component': 'Action.Drawer.Footer',
            properties: {
              action1: {
                title: '{{ t("Cancel") }}',
                'x-component': 'Action',
                'x-component-props': {
                  useAction: '{{ useCancelAction }}',
                },
              },
              action2: {
                title: '{{ t("Submit") }}',
                'x-component': 'Action',
                'x-component-props': {
                  type: 'primary',
                  useAction: () => useCreateCollection(schema),
                },
              },
            },
          },
        },
      },
    },
  };
};

const getDefaultCollectionFields = (values) => {
  if (values?.template === 'view' || values?.template === 'sql') {
    return values.fields;
  }
  const defaults = values.fields ? [...values.fields] : [];
  const { autoGenId = true, createdAt = true, createdBy = true, updatedAt = true, updatedBy = true } = values;
  if (autoGenId) {
    const pk = values.fields.find((f) => f.primaryKey);
    if (!pk) {
      defaults.push({
        name: 'id',
        type: 'bigInt',
        autoIncrement: true,
        primaryKey: true,
        allowNull: false,
        uiSchema: { type: 'number', title: '{{t("ID")}}', 'x-component': 'InputNumber', 'x-read-pretty': true },
        interface: 'id',
      });
    }
  }
  if (createdAt) {
    defaults.push({
      name: 'createdAt',
      interface: 'createdAt',
      type: 'date',
      field: 'createdAt',
      uiSchema: {
        type: 'datetime',
        title: '{{t("Created at")}}',
        'x-component': 'DatePicker',
        'x-component-props': {},
        'x-read-pretty': true,
      },
    });
  }
  if (createdBy) {
    defaults.push({
      name: 'createdBy',
      interface: 'createdBy',
      type: 'belongsTo',
      target: 'users',
      foreignKey: 'createdById',
      uiSchema: {
        type: 'object',
        title: '{{t("Created by")}}',
        'x-component': 'AssociationField',
        'x-component-props': {
          fieldNames: {
            value: 'id',
            label: 'nickname',
          },
        },
        'x-read-pretty': true,
      },
    });
  }
  if (updatedAt) {
    defaults.push({
      type: 'date',
      field: 'updatedAt',
      name: 'updatedAt',
      interface: 'updatedAt',
      uiSchema: {
        type: 'string',
        title: '{{t("Last updated at")}}',
        'x-component': 'DatePicker',
        'x-component-props': {},
        'x-read-pretty': true,
      },
    });
  }
  if (updatedBy) {
    defaults.push({
      type: 'belongsTo',
      target: 'users',
      foreignKey: 'updatedById',
      name: 'updatedBy',
      interface: 'updatedBy',
      uiSchema: {
        type: 'object',
        title: '{{t("Last updated by")}}',
        'x-component': 'AssociationField',
        'x-component-props': {
          fieldNames: {
            value: 'id',
            label: 'nickname',
          },
        },
        'x-read-pretty': true,
      },
    });
  }
  // 其他
  return defaults;
};

const useCreateCollection = (schema?: any) => {
  const form = useForm();
  const { refreshCM } = useCollectionManager_deprecated();
  const ctx = useActionContext();
  const { refresh } = useResourceActionContext();
  const { resource } = useResourceContext();
  const field = useField();
  return {
    async run() {
      field.data = field.data || {};
      field.data.loading = true;
      try {
        await form.submit();
        const values = cloneDeep(form.values);
        if (schema?.events?.beforeSubmit) {
          schema.events.beforeSubmit(values);
        }
        const fields = getDefaultCollectionFields(values);
        if (!values.autoCreateReverseField) {
          delete values.reverseField;
        }
        delete values.id;
        delete values.autoCreateReverseField;

        await resource.create({
          values: {
            logging: true,
            ...values,
            fields,
          },
        });
        ctx.setVisible(false);
        await form.reset();
        field.data.loading = false;
        refresh();
        await refreshCM();
      } catch (error) {
        field.data.loading = false;
      }
    },
  };
};

export const AddCollection = (props) => {
<<<<<<< HEAD
  const recordData = useRecord();
  return <AddCollectionAction item={recordData} {...props} />;
=======
  const record = useRecord_deprecated();
  return <AddCollectionAction item={record} {...props} />;
>>>>>>> 18686fa0
};

export const AddCollectionAction = (props) => {
  const { scope, getContainer, item: record, children, trigger, align } = props;
  const { getTemplate, templates: collectionTemplates } = useCollectionManager_deprecated();
  const [visible, setVisible] = useState(false);
  const [schema, setSchema] = useState({});
  const compile = useCompile();
  const { t } = useTranslation();
  const items = useMemo(() => {
    const result = [];
    collectionTemplates.forEach((item) => {
      if (item.divider) {
        result.push({
          type: 'divider',
        });
      }
      result.push({
        label: compile(item.title),
        key: item.name,
      });
    });
    return result;
  }, [collectionTemplates]);
  const {
    state: { category },
  } = useResourceActionContext();
  const menu = useMemo<MenuProps>(() => {
    return {
      style: {
        maxHeight: '60vh',
        overflow: 'auto',
      },
      onClick: (info) => {
        const schema = getSchema(getTemplate(info.key), category, compile);
        setSchema(schema);
        setVisible(true);
      },
      items,
    };
  }, [category, items]);

  return (
    <RecordProvider_deprecated record={record}>
      <ActionContextProvider value={{ visible, setVisible }}>
        <Dropdown getPopupContainer={getContainer} trigger={trigger} align={align} menu={menu}>
          {children || (
            <Button icon={<PlusOutlined />} type={'primary'}>
              {t('Create collection')} <DownOutlined />
            </Button>
          )}
        </Dropdown>
        <SchemaComponent
          schema={schema}
          components={{ ...components, ArrayTable, TemplateSummay: TemplateSummary }}
          scope={{
            getContainer,
            useCancelAction,
            createOnly: true,
            useCreateCollection,
            record,
            showReverseFieldConfig: true,
            ...scope,
          }}
        />
      </ActionContextProvider>
    </RecordProvider_deprecated>
  );
};<|MERGE_RESOLUTION|>--- conflicted
+++ resolved
@@ -236,13 +236,8 @@
 };
 
 export const AddCollection = (props) => {
-<<<<<<< HEAD
-  const recordData = useRecord();
+  const recordData = useRecord_deprecated();
   return <AddCollectionAction item={recordData} {...props} />;
-=======
-  const record = useRecord_deprecated();
-  return <AddCollectionAction item={record} {...props} />;
->>>>>>> 18686fa0
 };
 
 export const AddCollectionAction = (props) => {
