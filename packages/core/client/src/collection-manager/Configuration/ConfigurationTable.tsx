--- conflicted
+++ resolved
@@ -2,22 +2,18 @@
 import { action } from '@formily/reactive';
 import { uid } from '@formily/shared';
 import React, { useContext, useEffect, useRef, useState } from 'react';
+import { CollectionFieldsTable } from '.';
 import { useRequest } from '../../api-client';
-<<<<<<< HEAD
-=======
 import { useCurrentAppInfo } from '../../appInfo';
->>>>>>> c888d793
 import { useRecord } from '../../record-provider';
 import { SchemaComponent, SchemaComponentContext, useActionContext, useCompile } from '../../schema-component';
+import { useCancelAction, useUpdateCollectionActionAndRefreshCM } from '../action-hooks';
 import { useCollectionManager } from '../hooks/useCollectionManager';
 import { DataSourceContext } from '../sub-table';
 import { AddSubFieldAction } from './AddSubFieldAction';
 import { FieldSummary } from './components/FieldSummary';
 import { EditSubFieldAction } from './EditSubFieldAction';
 import { collectionSchema } from './schemas/collections';
-import { useCurrentAppInfo } from '../../appInfo';
-import { CollectionFieldsTable } from '.';
-import { useCancelAction, useUpdateCollectionActionAndRefreshCM } from '../action-hooks';
 
 const useAsyncDataSource = (service: any) => (field: any) => {
   field.loading = true;
