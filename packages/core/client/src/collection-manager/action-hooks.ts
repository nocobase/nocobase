--- conflicted
+++ resolved
@@ -108,61 +108,8 @@
   });
 };
 
-<<<<<<< HEAD
-export const useCollectionFilterOptions = (collectionName: string, maxDepth = 2) => {
-  const { getCollectionFields, getInterface } = useCollectionManager();
-  const fields = getCollectionFields(collectionName);
-  const field2option = (field, depth) => {
-    if (!field.interface) {
-      return;
-    }
-    const fieldInterface = getInterface(field.interface);
-    if (!fieldInterface?.filterable) {
-      return;
-    }
-    const { nested, children, operators } = fieldInterface.filterable;
-    const option = {
-      name: field.name,
-      title: field?.uiSchema?.title || field.name,
-      schema: field?.uiSchema,
-      operators:
-        operators?.filter?.((operator) => {
-          return !operator?.visible || operator.visible(field);
-        }) || [],
-      interface: field.interface,
-    };
-    if (field.target && depth > maxDepth) {
-      return;
-    }
-    if (depth > maxDepth) {
-      return option;
-    }
-    if (children?.length) {
-      option['children'] = children;
-    }
-    if (nested) {
-      const targetFields = getCollectionFields(field.target);
-      const options = getOptions(targetFields, depth + 1).filter(Boolean);
-      option['children'] = option['children'] || [];
-      option['children'].push(...options);
-    }
-    return option;
-  };
-  const getOptions = (fields, depth) => {
-    const options = [];
-    fields.forEach((field) => {
-      const option = field2option(field, depth);
-      if (option) {
-        options.push(option);
-      }
-    });
-    return options;
-  };
-  const options = getOptions(fields, 1);
-=======
 export const useCollectionFilterOptions = (collectionName: string) => {
   const { getCollectionFields, getInterface, getChildrenCollections, getCollection } = useCollectionManager();
->>>>>>> f2865347
   const compile = useCompile();
 
   return useMemo(() => {
