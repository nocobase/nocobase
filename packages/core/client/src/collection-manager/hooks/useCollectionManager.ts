import { CascaderProps } from 'antd';
import _ from 'lodash';
import { useCallback, useMemo, useState } from 'react';
import { useCompile, useSchemaComponentContext } from '../../schema-component';
import { CollectionFieldOptions, CollectionOptions } from '../types';
<<<<<<< HEAD
import { useCollectionManagerV2 } from '../../application';
import { InheritanceCollectionMixin } from '../mixins/InheritanceCollectionMixin';
import { uid } from '@formily/shared';
import { useCollectionDataSourceName } from '../../application/data-block';

export const useCollectionManager = (dataSourceName?: string) => {
  const cm = useCollectionManagerV2();
  const blockDataSourceName = useCollectionDataSourceName();
  const dataSourceNameValue = dataSourceName || blockDataSourceName || undefined;
  const [random, setRandom] = useState(uid());
  const { refresh } = useSchemaComponentContext();
  const interfaces = useMemo(() => cm?.getFieldInterfaces(), [cm, random]);
  const templates = useMemo(() => cm?.getCollectionTemplates(), [cm, random]);
  const getCollections = useCallback(() => {
    return cm
      ?.getCollections()
      .filter((item) => !item.isLocal)
      .map((item) => item.getOptions());
  }, [cm]);
  const collections = useMemo(() => getCollections(), [cm, random]);
  const service = useCallback(
    () =>
      cm?.reloadMain(() => {
        refresh();
        setRandom(uid());
      }),
    [cm],
  );
  const updateCollection = cm?.setCollections.bind(cm);
  const refreshCM = useCallback(
    () =>
      cm?.reloadMain(() => {
        refresh();
        setRandom(uid());
      }),
    [cm],
  );

  const compile = useCompile();
  const getInheritedFields = useCallback(
    (name: string, customDataSource?: string) => {
      return (
        cm
          ?.getCollection<InheritanceCollectionMixin>(name, { dataSource: customDataSource || dataSourceNameValue })
          ?.getInheritedFields() || []
      );
    },
    [cm],
  );

  const getCollectionFields = useCallback(
    (name: any, customDataSource?: string): CollectionFieldOptions[] => {
      if (!name) return [];
      return (
        cm
          ?.getCollection<InheritanceCollectionMixin>(name, {
            dataSource: customDataSource || dataSourceNameValue,
          })
          ?.getAllFields() || []
      );
=======
import { useCollectionManagerV2 } from '../../application/collection/CollectionManagerProvider';
import { InheritanceCollectionMixin } from '../mixins/InheritanceCollectionMixin';
import { uid } from '@formily/shared';
import { useCollectionDataSourceName } from '../../application/data-block';

export const useCollectionManager = (dataSourceName?: string) => {
  const cm = useCollectionManagerV2();
  const blockDataSourceName = useCollectionDataSourceName();
  const dataSourceNameValue = dataSourceName || blockDataSourceName || undefined;
  const [random, setRandom] = useState(uid());
  const { refresh } = useSchemaComponentContext();
  const interfaces = useMemo(() => cm?.getFieldInterfaces(), [cm, random]);
  const templates = useMemo(() => cm?.getCollectionTemplates(), [cm, random]);
  const getCollections = useCallback(() => {
    return cm
      ?.getCollections()
      .filter((item) => !item.isLocal)
      .map((item) => item.getOptions());
  }, [cm]);
  const collections = useMemo(() => getCollections(), [cm, random]);
  const service = useCallback(
    () =>
      cm?.reloadMain(() => {
        refresh();
        setRandom(uid());
      }),
    [cm],
  );
  const updateCollection = cm?.setCollections.bind(cm);
  const refreshCM = useCallback(
    () =>
      cm?.reloadMain(() => {
        refresh();
        setRandom(uid());
      }),
    [cm],
  );

  const compile = useCompile();
  const getInheritedFields = useCallback(
    (name: string, customDataSource?: string) => {
      return (
        cm
          ?.getCollection<InheritanceCollectionMixin>(name, { dataSource: customDataSource || dataSourceNameValue })
          ?.getInheritedFields() || []
      );
    },
    [cm],
  );

  const getCollectionFields = useCallback(
    (name: any, customDataSource?: string): CollectionFieldOptions[] => {
      if (!name) return [];
      const collection = cm?.getCollection<InheritanceCollectionMixin>(name, {
        dataSource: customDataSource || dataSourceNameValue,
      });

      return collection?.getAllFields?.() || collection?.getFields() || [];
>>>>>>> 27ed4fcb
    },
    [cm],
  );
  const getCollectionField = useCallback(
    (name: string, customDataSource?: string) => {
      if (!name || name.split('.').length < 2) return;
      return cm?.getCollectionField(name, { dataSource: customDataSource || dataSourceNameValue });
    },
    [cm],
  );
  const getInheritCollections = useCallback(
    (name, customDataSource?: string) => {
      if (!name) return [];
      return (
        cm
          ?.getCollection<InheritanceCollectionMixin>(name, { dataSource: customDataSource || dataSourceNameValue })
          ?.getParentCollectionsName() || []
      );
    },
    [cm],
  );

  const getChildrenCollections = useCallback(
    (name: string, isSupportView = false, customDataSource?: string) => {
      if (!name) return [];
      return (
        cm
          ?.getCollection<InheritanceCollectionMixin>(name, { dataSource: customDataSource || dataSourceNameValue })
          ?.getChildrenCollections(isSupportView) || []
      );
    },
    [cm],
  );
  const getCurrentCollectionFields = useCallback(
    (name: string, customDataSource?: string) => {
      if (!name) return [];
      return (
        cm
          ?.getCollection<InheritanceCollectionMixin>(name, { dataSource: customDataSource || dataSourceNameValue })
          ?.getCurrentFields() || []
      );
    },
    [cm],
  );

  // 缓存下面已经获取的 options，防止无限循环
  const getCollectionFieldsOptions = useCallback(
    (
      collectionName: string,
      type: string | string[] = 'string',
      opts?: {
        dataSource?: string;
        cached?: Record<string, any>;
        collectionNames?: string[];
        /**
         * 为 true 时允许查询所有关联字段
         * 为 Array<string> 时仅允许查询指定的关联字段
         */
        association?: boolean | string[];
        /**
         * Max depth of recursion
         */
        maxDepth?: number;
        allowAllTypes?: boolean;
        /**
         * 排除这些接口的字段
         */
        exceptInterfaces?: string[];
        /**
         * field value 的前缀，用 . 连接，比如 a.b.c
         */
        prefixFieldValue?: string;
        /**
         * 是否使用 prefixFieldValue 作为 field value
         */
        usePrefix?: boolean;
      },
    ) => {
      const {
        association = false,
        cached = {},
        collectionNames = [collectionName],
        maxDepth = 1,
        allowAllTypes = false,
        exceptInterfaces = [],
        prefixFieldValue = '',
        usePrefix = false,
        dataSource: customDataSourceNameValue,
      } = opts || {};

      if (collectionNames.length - 1 > maxDepth) {
        return;
      }

      if (cached[collectionName]) {
        // avoid infinite recursion
        return _.cloneDeep(cached[collectionName]);
      }

      if (typeof type === 'string') {
        type = [type];
      }
      const fields = getCollectionFields(collectionName, customDataSourceNameValue);
      const options = fields
        ?.filter(
          (field) =>
            field.interface &&
            !exceptInterfaces.includes(field.interface) &&
            (allowAllTypes ||
              type.includes(field.type) ||
              (association && field.target && field.target !== collectionName && Array.isArray(association)
                ? association.includes(field.interface)
                : false)),
        )
        ?.map((field) => {
          const result: CascaderProps<any>['options'][0] = {
            value: usePrefix && prefixFieldValue ? `${prefixFieldValue}.${field.name}` : field.name,
            label: compile(field?.uiSchema?.title) || field.name,
            ...field,
          };
          if (association && field.target) {
            result.children = collectionNames.includes(field.target)
              ? []
              : getCollectionFieldsOptions(field.target, type, {
                  ...opts,
                  cached,
                  dataSource: customDataSourceNameValue,
                  collectionNames: [...collectionNames, field.target],
                  prefixFieldValue: usePrefix
                    ? prefixFieldValue
                      ? `${prefixFieldValue}.${field.name}`
                      : field.name
                    : '',
                  usePrefix,
                });
            if (!result.children?.length) {
              return null;
            }
          }
          return result;
        })
        // 过滤 map 产生为 null 的数据
        .filter(Boolean);

      cached[collectionName] = options;
      return options;
    },
    [getCollectionFields],
  );

  const getCollection = useCallback(
    (name: any, customDataSource?: string): CollectionOptions => {
      return cm?.getCollection(name, { dataSource: customDataSource || dataSourceNameValue });
    },
    [cm],
  );

  // 获取当前 collection 继承链路上的所有 collection
  const getAllCollectionsInheritChain = useCallback(
    (collectionName: string, customDataSource?: string) => {
      return cm
        ?.getCollection<InheritanceCollectionMixin>(collectionName, {
          dataSource: customDataSource || dataSourceNameValue,
        })
        ?.getAllCollectionsInheritChain();
    },
    [cm],
  );

  /**
   * 获取继承的所有 collectionName，排列顺序为当前表往祖先表排列
   * @param collectionName
   * @returns
   */
  const getInheritCollectionsChain = useCallback(
    (collectionName: string, customDataSource?: string) => () => {
      return cm
        ?.getCollection<InheritanceCollectionMixin>(collectionName, {
          dataSource: customDataSource || dataSourceNameValue,
        })
        ?.getInheritCollectionsChain();
    },
    [cm],
  );

  const getInterface = useCallback(
    (name: string) => {
      return cm?.getFieldInterface(name);
    },
    [cm],
  );

  // 是否可以作为标题字段
  const isTitleField = (field) => {
    return !field.isForeignKey && getInterface(field.interface)?.titleUsable;
  };

  const getParentCollectionFields = (parentCollection, currentCollection, customDataSource?: string) => {
    return cm
      ?.getCollection<InheritanceCollectionMixin>(currentCollection, {
        dataSource: customDataSource || dataSourceNameValue,
      })
      ?.getParentCollectionFields(parentCollection);
  };

  const getTemplate = useCallback(
    (name = 'general') => {
      return cm?.getCollectionTemplate(name);
    },
    [cm],
  );

  return {
    service,
    interfaces,
    collections,
    templates,
    getTemplate,
    getInterface,
    getCollections,
    getParentCollectionFields,
    getInheritCollections,
    getChildrenCollections,
    refreshCM,
    updateCollection,
    get: getCollection,
    getInheritedFields,
    getCollectionField,
    getCollectionFields,
    getCollectionFieldsOptions,
    getCurrentCollectionFields,
    getCollection,
    getCollectionJoinField: getCollectionField,
    getAllCollectionsInheritChain,
    getInheritCollectionsChain,
    isTitleField,
  };
};<|MERGE_RESOLUTION|>--- conflicted
+++ resolved
@@ -3,8 +3,7 @@
 import { useCallback, useMemo, useState } from 'react';
 import { useCompile, useSchemaComponentContext } from '../../schema-component';
 import { CollectionFieldOptions, CollectionOptions } from '../types';
-<<<<<<< HEAD
-import { useCollectionManagerV2 } from '../../application';
+import { useCollectionManagerV2 } from '../../application/collection/CollectionManagerProvider';
 import { InheritanceCollectionMixin } from '../mixins/InheritanceCollectionMixin';
 import { uid } from '@formily/shared';
 import { useCollectionDataSourceName } from '../../application/data-block';
@@ -57,73 +56,11 @@
   const getCollectionFields = useCallback(
     (name: any, customDataSource?: string): CollectionFieldOptions[] => {
       if (!name) return [];
-      return (
-        cm
-          ?.getCollection<InheritanceCollectionMixin>(name, {
-            dataSource: customDataSource || dataSourceNameValue,
-          })
-          ?.getAllFields() || []
-      );
-=======
-import { useCollectionManagerV2 } from '../../application/collection/CollectionManagerProvider';
-import { InheritanceCollectionMixin } from '../mixins/InheritanceCollectionMixin';
-import { uid } from '@formily/shared';
-import { useCollectionDataSourceName } from '../../application/data-block';
-
-export const useCollectionManager = (dataSourceName?: string) => {
-  const cm = useCollectionManagerV2();
-  const blockDataSourceName = useCollectionDataSourceName();
-  const dataSourceNameValue = dataSourceName || blockDataSourceName || undefined;
-  const [random, setRandom] = useState(uid());
-  const { refresh } = useSchemaComponentContext();
-  const interfaces = useMemo(() => cm?.getFieldInterfaces(), [cm, random]);
-  const templates = useMemo(() => cm?.getCollectionTemplates(), [cm, random]);
-  const getCollections = useCallback(() => {
-    return cm
-      ?.getCollections()
-      .filter((item) => !item.isLocal)
-      .map((item) => item.getOptions());
-  }, [cm]);
-  const collections = useMemo(() => getCollections(), [cm, random]);
-  const service = useCallback(
-    () =>
-      cm?.reloadMain(() => {
-        refresh();
-        setRandom(uid());
-      }),
-    [cm],
-  );
-  const updateCollection = cm?.setCollections.bind(cm);
-  const refreshCM = useCallback(
-    () =>
-      cm?.reloadMain(() => {
-        refresh();
-        setRandom(uid());
-      }),
-    [cm],
-  );
-
-  const compile = useCompile();
-  const getInheritedFields = useCallback(
-    (name: string, customDataSource?: string) => {
-      return (
-        cm
-          ?.getCollection<InheritanceCollectionMixin>(name, { dataSource: customDataSource || dataSourceNameValue })
-          ?.getInheritedFields() || []
-      );
-    },
-    [cm],
-  );
-
-  const getCollectionFields = useCallback(
-    (name: any, customDataSource?: string): CollectionFieldOptions[] => {
-      if (!name) return [];
       const collection = cm?.getCollection<InheritanceCollectionMixin>(name, {
         dataSource: customDataSource || dataSourceNameValue,
       });
 
       return collection?.getAllFields?.() || collection?.getFields() || [];
->>>>>>> 27ed4fcb
     },
     [cm],
   );
