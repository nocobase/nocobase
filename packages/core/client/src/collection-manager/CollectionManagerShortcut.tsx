import { ISchema } from '@formily/react';
import { uid } from '@formily/shared';
<<<<<<< HEAD
import { Card } from 'antd';
import React, { useState } from 'react';
import { useTranslation } from 'react-i18next';
import { useNavigate } from 'react-router-dom';
import { PluginManager } from '../plugin-manager';
import { ActionContextProvider, SchemaComponent } from '../schema-component';
=======
import React from 'react';
import { SchemaComponent } from '../schema-component';
>>>>>>> b64ce6a2
import {
  AddCategory,
  AddCategoryAction,
  AddCollection,
  AddCollectionAction,
  AddCollectionField,
  AddFieldAction,
  ConfigurationTable,
  ConfigurationTabs,
  EditCategory,
  EditCategoryAction,
  EditCollection,
  EditCollectionAction,
  EditCollectionField,
  EditFieldAction,
  OverridingCollectionField,
  OverridingFieldAction,
  SyncFieldsAction,
  SyncFieldsActionCom,
  ViewCollectionField,
  ViewFieldAction,
} from './Configuration';

import { CollectionCategroriesProvider } from './CollectionManagerProvider';

const schema: ISchema = {
  type: 'object',
  properties: {
    [uid()]: {
      'x-component': 'Action.Drawer',
      type: 'void',
      title: '{{t("Collections & Fields")}}',
      properties: {
        configuration: {
          'x-component': 'ConfigurationTable',
        },
      },
    },
  },
};

const schema2: ISchema = {
  type: 'object',
  properties: {
    [uid()]: {
      // 'x-decorator': 'CollectionCategroriesProvider',
      'x-component': 'ConfigurationTable',
    },
  },
};

export const CollectionManagerPane = () => {
  return (
    // <Card bordered={false}>
    <SchemaComponent
      schema={schema2}
      components={{
        CollectionCategroriesProvider,
        ConfigurationTable,
        ConfigurationTabs,
        AddFieldAction,
        AddCollectionField,
        AddCollection,
        AddCollectionAction,
        AddCategoryAction,
        AddCategory,
        EditCollection,
        EditCollectionAction,
        EditFieldAction,
        EditCollectionField,
        OverridingCollectionField,
        OverridingFieldAction,
        ViewCollectionField,
        ViewFieldAction,
        EditCategory,
        EditCategoryAction,
        SyncFieldsAction,
        SyncFieldsActionCom,
      }}
    />
    // </Card>
  );
<<<<<<< HEAD
};

export const CollectionManagerShortcut = () => {
  const { t } = useTranslation();
  const navigate = useNavigate();
  return (
    <PluginManager.Toolbar.Item
      icon={<DatabaseOutlined />}
      title={t('Collections & Fields')}
      onClick={() => {
        navigate('/admin/settings/collection-manager/collections');
      }}
    />
  );
};

export const CollectionManagerShortcut2 = () => {
  const [visible, setVisible] = useState(false);
  const { t } = useTranslation();
  return (
    <ActionContextProvider value={{ visible, setVisible }}>
      <PluginManager.Toolbar.Item
        icon={<DatabaseOutlined />}
        title={t('Collections & Fields')}
        onClick={() => {
          setVisible(true);
        }}
      />
      <SchemaComponent
        schema={schema}
        components={{
          ConfigurationTable,
          ConfigurationTabs,
          AddFieldAction,
          EditFieldAction,
          OverridingFieldAction,
          ViewFieldAction,
          AddCollectionAction,
          EditCollectionAction,
          AddCategoryAction,
          EditCategoryAction,
        }}
      />
    </ActionContextProvider>
  );
=======
>>>>>>> b64ce6a2
};<|MERGE_RESOLUTION|>--- conflicted
+++ resolved
@@ -1,16 +1,7 @@
 import { ISchema } from '@formily/react';
 import { uid } from '@formily/shared';
-<<<<<<< HEAD
-import { Card } from 'antd';
-import React, { useState } from 'react';
-import { useTranslation } from 'react-i18next';
-import { useNavigate } from 'react-router-dom';
-import { PluginManager } from '../plugin-manager';
-import { ActionContextProvider, SchemaComponent } from '../schema-component';
-=======
 import React from 'react';
 import { SchemaComponent } from '../schema-component';
->>>>>>> b64ce6a2
 import {
   AddCategory,
   AddCategoryAction,
@@ -93,52 +84,4 @@
     />
     // </Card>
   );
-<<<<<<< HEAD
-};
-
-export const CollectionManagerShortcut = () => {
-  const { t } = useTranslation();
-  const navigate = useNavigate();
-  return (
-    <PluginManager.Toolbar.Item
-      icon={<DatabaseOutlined />}
-      title={t('Collections & Fields')}
-      onClick={() => {
-        navigate('/admin/settings/collection-manager/collections');
-      }}
-    />
-  );
-};
-
-export const CollectionManagerShortcut2 = () => {
-  const [visible, setVisible] = useState(false);
-  const { t } = useTranslation();
-  return (
-    <ActionContextProvider value={{ visible, setVisible }}>
-      <PluginManager.Toolbar.Item
-        icon={<DatabaseOutlined />}
-        title={t('Collections & Fields')}
-        onClick={() => {
-          setVisible(true);
-        }}
-      />
-      <SchemaComponent
-        schema={schema}
-        components={{
-          ConfigurationTable,
-          ConfigurationTabs,
-          AddFieldAction,
-          EditFieldAction,
-          OverridingFieldAction,
-          ViewFieldAction,
-          AddCollectionAction,
-          EditCollectionAction,
-          AddCategoryAction,
-          EditCategoryAction,
-        }}
-      />
-    </ActionContextProvider>
-  );
-=======
->>>>>>> b64ce6a2
 };