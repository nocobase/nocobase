--- conflicted
+++ resolved
@@ -110,14 +110,8 @@
               <Menu.Item
                 key="signout"
                 onClick={async () => {
-<<<<<<< HEAD
-                  await api.resource('users').signout();
-                  api.auth.setToken(null);
+                  await api.auth.signOut();
                   navigate('/signin');
-=======
-                  await api.auth.signOut();
-                  history.push('/signin');
->>>>>>> 24601aa6
                 }}
               >
                 {t('Sign out')}
