--- conflicted
+++ resolved
@@ -10,7 +10,6 @@
 import { LanguageSettings } from './LanguageSettings';
 import { SwitchRole } from './SwitchRole';
 import { ThemeSettings } from './ThemeSettings';
-
 const ApplicationVersion = () => {
   const data = useCurrentAppInfo();
   return (
@@ -104,8 +103,7 @@
       <Menu.Item
         key="signout"
         onClick={async () => {
-          await api.resource('users').signout();
-          api.auth.setToken(null);
+          await api.auth.signOut();
           history.push(`/signin?redirect=${encodeURIComponent(redirectUrl)}`);
         }}
       >
@@ -114,13 +112,10 @@
     </Menu>
   );
 };
-
 export const DropdownVisibleContext = createContext(null);
-
 export const CurrentUser = () => {
   const [visible, setVisible] = useState(false);
   const { data } = useCurrentUserContext();
-
   return (
     <div style={{ display: 'inline-flex', verticalAlign: 'top' }}>
       <DropdownVisibleContext.Provider value={{ visible, setVisible }}>
@@ -129,68 +124,7 @@
           onOpenChange={(visible) => {
             setVisible(visible);
           }}
-<<<<<<< HEAD
           overlay={<SettingsMenu />}
-=======
-          overlay={
-            <Menu>
-              <ApplicationVersion />
-              <Menu.Divider />
-              <EditProfile />
-              <ChangePassword />
-              <Menu.Divider />
-              <SwitchRole />
-              <LanguageSettings />
-              <ThemeSettings />
-              <Menu.Divider />
-              {appAllowed && (
-                <>
-                  <Menu.Item
-                    key="cache"
-                    onClick={async () => {
-                      await api.resource('app').clearCache();
-                      window.location.reload();
-                    }}
-                  >
-                    {t('Clear cache')}
-                  </Menu.Item>
-                  <Menu.Item
-                    key="reboot"
-                    onClick={async () => {
-                      Modal.confirm({
-                        title: t('Reboot application'),
-                        content: t(
-                          'The will interrupt service, it may take a few seconds to restart. Are you sure to continue?',
-                        ),
-                        okText: t('Reboot'),
-                        okButtonProps: {
-                          danger: true,
-                        },
-                        onOk: async () => {
-                          await api.resource('app').reboot();
-                          await check();
-                          window.location.reload();
-                        },
-                      });
-                    }}
-                  >
-                    {t('Reboot application')}
-                  </Menu.Item>
-                  <Menu.Divider />
-                </>
-              )}
-              <Menu.Item
-                key="signout"
-                onClick={async () => {
-                  await api.auth.signOut();
-                  history.push('/signin');
-                }}
-              >
-                {t('Sign out')}
-              </Menu.Item>
-            </Menu>
-          }
->>>>>>> 24601aa6
         >
           <span
             className={css`
