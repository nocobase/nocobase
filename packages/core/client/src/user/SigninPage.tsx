--- conflicted
+++ resolved
@@ -3,11 +3,7 @@
 import React, { useCallback, useContext } from 'react';
 import { css } from '@emotion/css';
 import { useTranslation } from 'react-i18next';
-<<<<<<< HEAD
-import { Link, useNavigate, useLocation } from 'react-router-dom';
-=======
 import { Link, useNavigate, useSearchParams } from 'react-router-dom';
->>>>>>> 64070b81
 import { SchemaComponent, useAPIClient, useCurrentDocumentTitle, useSystemSettings } from '..';
 import { useSigninPageExtension } from './SigninPageExtension';
 import VerificationCode from './VerificationCode';
@@ -54,20 +50,11 @@
 };
 
 export function useRedirect(next = '/admin') {
-<<<<<<< HEAD
-  const location = useLocation();
-  const navigate = useNavigate();
-  const redirect = location?.['query']?.redirect;
-  return useCallback(() => {
-    navigate(redirect || '/admin', { replace: true });
-  }, [redirect, navigate]);
-=======
   const navigate = useNavigate();
   const [searchParams] = useSearchParams();
   return useCallback(() => {
     navigate(searchParams.get('redirect') || '/admin', { replace: true });
   }, [navigate, searchParams]);
->>>>>>> 64070b81
 }
 
 export const usePasswordSignIn = () => {
