import { ISchema, useForm } from '@formily/react';
import { Space, Tabs } from 'antd';
import React, { useCallback, useContext } from 'react';
<<<<<<< HEAD
=======
import { css } from '@emotion/css';
>>>>>>> 1ac0032e
import { useTranslation } from 'react-i18next';
import { Link, useHistory, useLocation } from 'react-router-dom';
import { SchemaComponent, useAPIClient, useCurrentDocumentTitle, useSystemSettings } from '..';
import { useSigninPageExtension } from './SigninPageExtension';
import VerificationCode from './VerificationCode';

const passwordForm: ISchema = {
  type: 'object',
  name: 'passwordForm',
  'x-component': 'FormV2',
  properties: {
    email: {
      type: 'string',
      required: true,
      'x-component': 'Input',
      'x-validator': 'email',
      'x-decorator': 'FormItem',
      'x-component-props': { placeholder: '{{t("Email")}}', style: {} },
    },
    password: {
      type: 'string',
      'x-component': 'Password',
      required: true,
      'x-decorator': 'FormItem',
      'x-component-props': { placeholder: '{{t("Password")}}', style: {} },
    },
    actions: {
      type: 'void',
      'x-component': 'div',
      properties: {
        submit: {
          title: '{{t("Sign in")}}',
          type: 'void',
          'x-component': 'Action',
          'x-component-props': {
            htmlType: 'submit',
            block: true,
            type: 'primary',
            useAction: '{{ usePasswordSignIn }}',
            style: { width: '100%' },
          },
        },
      },
    },
  },
};

export function useRedirect(next = '/admin') {
  const location = useLocation<any>();
  const history = useHistory();
  const redirect = location?.['query']?.redirect;
  return useCallback(() => {
    history.push(redirect || '/admin');
  }, [redirect]);
}

export const usePasswordSignIn = () => {
  const form = useForm();
  const api = useAPIClient();
  const redirect = useRedirect();
  return {
    async run() {
      await form.submit();
      await api.auth.signIn(form.values);
      redirect();
    },
  };
};

const phoneForm: ISchema = {
  type: 'object',
  name: 'phoneForm',
  'x-component': 'Form',
  properties: {
    phone: {
      type: 'string',
      required: true,
      'x-component': 'Input',
      'x-validator': 'phone',
      'x-decorator': 'FormItem',
      'x-component-props': { placeholder: '{{t("Phone")}}', style: {} },
    },
    code: {
      type: 'string',
      required: true,
      'x-component': 'VerificationCode',
      'x-component-props': {
        actionType: 'users:signin',
        targetFieldName: 'phone',
      },
      'x-decorator': 'FormItem',
    },
    actions: {
      title: '{{t("Sign in")}}',
      type: 'void',
      'x-component': 'Action',
      'x-component-props': {
        htmlType: 'submit',
        block: true,
        type: 'primary',
        useAction: '{{ usePhoneSignIn }}',
        style: { width: '100%' },
      },
    },
  },
};

export function usePhoneSignIn() {
  const form = useForm();
  const api = useAPIClient();
  const redirect = useRedirect();
  return {
    async run() {
      await form.submit();
      await api.auth.signIn(form.values, 'sms');
      redirect();
    },
  };
}

export interface SigninPageProps {
  schema?: ISchema;
  components?: any;
  scope?: any;
}

export const SigninPage = (props: SigninPageProps) => {
  const { t } = useTranslation();
  useCurrentDocumentTitle('Signin');
  const ctx = useSystemSettings();
  const signinExtension = useSigninPageExtension();
  const { allowSignUp, smsAuthEnabled } = ctx?.data?.data || {};
  const { schema, components, scope } = props;
  return (
<<<<<<< HEAD
    <Space direction="vertical" style={{ display: 'flex' }}>
=======
    <Space
      direction="vertical"
      className={css`
        display: flex;
      `}
    >
>>>>>>> 1ac0032e
      {smsAuthEnabled ? (
        <Tabs defaultActiveKey="password">
          <Tabs.TabPane tab={t('Sign in via account')} key="password">
            <SchemaComponent scope={{ usePasswordSignIn }} schema={schema || passwordForm} />
          </Tabs.TabPane>
          <Tabs.TabPane tab={t('Sign in via phone')} key="phone">
            <SchemaComponent
              schema={phoneForm}
              scope={{ usePhoneSignIn, ...scope }}
              components={{
                VerificationCode,
                ...components,
              }}
            />
          </Tabs.TabPane>
        </Tabs>
      ) : (
        <SchemaComponent
          components={{ ...components }}
          scope={{ usePasswordSignIn, ...scope }}
          schema={schema || passwordForm}
        />
      )}
      <div>{signinExtension}</div>
      {allowSignUp && (
        <div>
          <Link to="/signup">{t('Create an account')}</Link>
        </div>
      )}
    </Space>
  );
};<|MERGE_RESOLUTION|>--- conflicted
+++ resolved
@@ -1,10 +1,7 @@
 import { ISchema, useForm } from '@formily/react';
 import { Space, Tabs } from 'antd';
 import React, { useCallback, useContext } from 'react';
-<<<<<<< HEAD
-=======
 import { css } from '@emotion/css';
->>>>>>> 1ac0032e
 import { useTranslation } from 'react-i18next';
 import { Link, useHistory, useLocation } from 'react-router-dom';
 import { SchemaComponent, useAPIClient, useCurrentDocumentTitle, useSystemSettings } from '..';
@@ -139,16 +136,12 @@
   const { allowSignUp, smsAuthEnabled } = ctx?.data?.data || {};
   const { schema, components, scope } = props;
   return (
-<<<<<<< HEAD
-    <Space direction="vertical" style={{ display: 'flex' }}>
-=======
     <Space
       direction="vertical"
       className={css`
         display: flex;
       `}
     >
->>>>>>> 1ac0032e
       {smsAuthEnabled ? (
         <Tabs defaultActiveKey="password">
           <Tabs.TabPane tab={t('Sign in via account')} key="password">
