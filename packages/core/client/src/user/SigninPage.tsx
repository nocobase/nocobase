import { ISchema, useForm } from '@formily/react';
import { Space, Tabs } from 'antd';
import React, { useCallback, useContext } from 'react';
import { css } from '@emotion/css';
import { useTranslation } from 'react-i18next';
import { Link, useNavigate, useLocation } from 'react-router-dom';
import { SchemaComponent, useAPIClient, useCurrentDocumentTitle, useSystemSettings } from '..';
import { useSigninPageExtension } from './SigninPageExtension';
import VerificationCode from './VerificationCode';

const passwordForm: ISchema = {
  type: 'object',
  name: 'passwordForm',
  'x-component': 'FormV2',
  properties: {
    email: {
      type: 'string',
      required: true,
      'x-component': 'Input',
      'x-validator': 'email',
      'x-decorator': 'FormItem',
      'x-component-props': { placeholder: '{{t("Email")}}', style: {} },
    },
    password: {
      type: 'string',
      'x-component': 'Password',
      required: true,
      'x-decorator': 'FormItem',
      'x-component-props': { placeholder: '{{t("Password")}}', style: {} },
    },
    actions: {
      type: 'void',
      'x-component': 'div',
      properties: {
        submit: {
          title: '{{t("Sign in")}}',
          type: 'void',
          'x-component': 'Action',
          'x-component-props': {
            htmlType: 'submit',
            block: true,
            type: 'primary',
            useAction: '{{ usePasswordSignIn }}',
            style: { width: '100%' },
          },
        },
      },
    },
  },
};

export function useRedirect(next = '/admin') {
  const location = useLocation();
  const navigate = useNavigate();
  const redirect = location?.['query']?.redirect;
  return useCallback(() => {
<<<<<<< HEAD
    navigate(redirect || '/admin');
=======
    history.replace(redirect || '/admin');
>>>>>>> f1cc991c
  }, [redirect]);
}

export const usePasswordSignIn = () => {
  const form = useForm();
  const api = useAPIClient();
  const redirect = useRedirect();
  return {
    async run() {
      await form.submit();
      await api.auth.signIn(form.values);
      redirect();
    },
  };
};

const phoneForm: ISchema = {
  type: 'object',
  name: 'phoneForm',
  'x-component': 'Form',
  properties: {
    phone: {
      type: 'string',
      required: true,
      'x-component': 'Input',
      'x-validator': 'phone',
      'x-decorator': 'FormItem',
      'x-component-props': { placeholder: '{{t("Phone")}}', style: {} },
    },
    code: {
      type: 'string',
      required: true,
      'x-component': 'VerificationCode',
      'x-component-props': {
        actionType: 'users:signin',
        targetFieldName: 'phone',
      },
      'x-decorator': 'FormItem',
    },
    actions: {
      title: '{{t("Sign in")}}',
      type: 'void',
      'x-component': 'Action',
      'x-component-props': {
        htmlType: 'submit',
        block: true,
        type: 'primary',
        useAction: '{{ usePhoneSignIn }}',
        style: { width: '100%' },
      },
    },
  },
};

export function usePhoneSignIn() {
  const form = useForm();
  const api = useAPIClient();
  const redirect = useRedirect();
  return {
    async run() {
      await form.submit();
      await api.auth.signIn(form.values, 'sms');
      redirect();
    },
  };
}

export interface SigninPageProps {
  schema?: ISchema;
  components?: any;
  scope?: any;
}

export const SigninPage = (props: SigninPageProps) => {
  const { t } = useTranslation();
  useCurrentDocumentTitle('Signin');
  const ctx = useSystemSettings();
  const signinExtension = useSigninPageExtension();
  const { allowSignUp, smsAuthEnabled } = ctx?.data?.data || {};
  const { schema, components, scope } = props;
  return (
    <Space
      direction="vertical"
      className={css`
        display: flex;
      `}
    >
      {smsAuthEnabled ? (
        <Tabs defaultActiveKey="password">
          <Tabs.TabPane tab={t('Sign in via account')} key="password">
            <SchemaComponent scope={{ usePasswordSignIn }} schema={schema || passwordForm} />
          </Tabs.TabPane>
          <Tabs.TabPane tab={t('Sign in via phone')} key="phone">
            <SchemaComponent
              schema={phoneForm}
              scope={{ usePhoneSignIn, ...scope }}
              components={{
                VerificationCode,
                ...components,
              }}
            />
          </Tabs.TabPane>
        </Tabs>
      ) : (
        <SchemaComponent
          components={{ ...components }}
          scope={{ usePasswordSignIn, ...scope }}
          schema={schema || passwordForm}
        />
      )}
      <div>{signinExtension}</div>
      {allowSignUp && (
        <div>
          <Link to="/signup">{t('Create an account')}</Link>
        </div>
      )}
    </Space>
  );
};<|MERGE_RESOLUTION|>--- conflicted
+++ resolved
@@ -54,12 +54,8 @@
   const navigate = useNavigate();
   const redirect = location?.['query']?.redirect;
   return useCallback(() => {
-<<<<<<< HEAD
-    navigate(redirect || '/admin');
-=======
-    history.replace(redirect || '/admin');
->>>>>>> f1cc991c
-  }, [redirect]);
+    navigate(redirect || '/admin', { replace: true });
+  }, [redirect, navigate]);
 }
 
 export const usePasswordSignIn = () => {
