--- conflicted
+++ resolved
@@ -2,7 +2,6 @@
 import { Menu, Select } from 'antd';
 import React from 'react';
 import { useTranslation } from 'react-i18next';
-import { useNavigate } from 'react-router-dom';
 import { useACLRoleContext } from '../acl';
 import { useAPIClient } from '../api-client';
 import { useCompile } from '../schema-component';
@@ -31,10 +30,6 @@
   const api = useAPIClient();
   const roles = useCurrentRoles();
   const { t } = useTranslation();
-<<<<<<< HEAD
-  const navigate = useNavigate();
-=======
->>>>>>> f1cc991c
   if (roles.length <= 1) {
     return null;
   }
@@ -60,11 +55,7 @@
           onChange={async (roleName) => {
             api.auth.setRole(roleName);
             await api.resource('users').setDefaultRole({ values: { roleName } });
-<<<<<<< HEAD
-            navigate('/');
-=======
             location.reload();
->>>>>>> f1cc991c
             window.location.reload();
           }}
         />
