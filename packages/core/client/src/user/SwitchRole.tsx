--- conflicted
+++ resolved
@@ -13,40 +13,7 @@
       role: 'button',
       key: 'role',
       eventKey: 'SwitchRole',
-<<<<<<< HEAD
-      label: (
-        <div
-          aria-label="switch-role"
-          style={{
-            display: 'flex',
-            alignItems: 'center',
-            justifyContent: 'space-between',
-          }}
-        >
-          {t('Switch role')}{' '}
-          <Select
-            data-testid="antd-select"
-            style={{ minWidth: 100 }}
-            bordered={false}
-            popupMatchSelectWidth={false}
-            fieldNames={{
-              label: 'title',
-              value: 'name',
-            }}
-            options={roles}
-            value={api.auth.role}
-            onChange={async (roleName) => {
-              api.auth.setRole(roleName);
-              await api.resource('users').setDefaultRole({ values: { roleName } });
-              location.reload();
-              window.location.reload();
-            }}
-          />
-        </div>
-      ),
-=======
       label: <SelectWithTitle {...{ t, roles, api }} />,
->>>>>>> a5a69505
     };
   }, [api, history, roles]);
 
