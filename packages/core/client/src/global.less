--- conflicted
+++ resolved
@@ -96,9 +96,7 @@
 
       &.ant-menu-submenu-selected {
         .ant-menu-submenu-title {
-<<<<<<< HEAD
           color: var(--colorTextSiderMenuActive) !important;
-=======
           color: var(--colorTextSiderMenu) !important;
 
           &:hover {
@@ -111,7 +109,6 @@
           & > .ant-menu-submenu-title {
             color: var(--colorTextSiderMenuActive) !important;
           }
->>>>>>> d5449e6e
         }
       }
     }
