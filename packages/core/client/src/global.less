--- conflicted
+++ resolved
@@ -58,9 +58,7 @@
   .ant-modal-content {
     overflow: hidden;
   }
-<<<<<<< HEAD
 }
-=======
 
   // 侧边菜单样式配置
   // TODO: 临时做法，后面需要统一 Layout 组件
@@ -103,5 +101,4 @@
         }
       }
     }
-  }
->>>>>>> 036013c5
+  }