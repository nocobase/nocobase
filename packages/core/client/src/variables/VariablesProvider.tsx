/**
 * This file is part of the NocoBase (R) project.
 * Copyright (c) 2020-2024 NocoBase Co., Ltd.
 * Authors: NocoBase Team.
 *
 * This project is dual-licensed under AGPL-3.0 and NocoBase Commercial License.
 * For more information, please refer to: https://www.nocobase.com/agreement.
 */

import { raw, untracked } from '@formily/reactive';
import { getValuesByPath } from '@nocobase/utils/client';
import _ from 'lodash';
import React, { createContext, useCallback, useEffect, useMemo, useRef } from 'react';
import { useAPIClient } from '../api-client';
import type { CollectionFieldOptions_deprecated } from '../collection-manager';
import { useCollectionManager_deprecated } from '../collection-manager';
import { getDataSourceHeaders } from '../data-source/utils';
import { useCompile } from '../schema-component';
import useBuiltInVariables from './hooks/useBuiltinVariables';
import { VariableOption, VariablesContextType } from './types';
import { filterEmptyValues } from './utils/filterEmptyValues';
import { getAction } from './utils/getAction';
import { getPath } from './utils/getPath';
import { clearRequested, getRequested, hasRequested, stashRequested } from './utils/hasRequested';
import { isVariable } from './utils/isVariable';
import { uniq } from './utils/uniq';

export const VariablesContext = createContext<VariablesContextType>(null);
VariablesContext.displayName = 'VariablesContext';

const variablesStore: Record<string, VariableOption> = {};

const getFieldPath = (variablePath: string, variablesStore: Record<string, VariableOption>) => {
  let dataSource;
  let variableOption: VariableOption;
  const list = variablePath.split('.');
  const result = list.map((item) => {
    if (variablesStore[item]) {
      dataSource = variablesStore[item].dataSource;
      variableOption = variablesStore[item];
      return variablesStore[item].collectionName;
    }
    return item;
  });
  return {
    fieldPath: result.join('.'),
    dataSource,
    variableOption,
  };
};

const VariablesProvider = ({ children }) => {
  const ctxRef = useRef<Record<string, any>>({});
  const api = useAPIClient();
  const { getCollectionJoinField, getCollection } = useCollectionManager_deprecated();
  const compile = useCompile();
  const { builtinVariables } = useBuiltInVariables();

  const setCtx = useCallback((ctx: Record<string, any> | ((prev: Record<string, any>) => Record<string, any>)) => {
    if (_.isFunction(ctx)) {
      ctxRef.current = ctx(ctxRef.current);
    } else {
      ctxRef.current = ctx;
    }
  }, []);

  /**
   * 1. 从 `ctx` 中根据 `path` 取值
   * 2. 如果某个 `key` 不存在，且 `key` 是一个关联字段，则从 api 中获取数据，并缓存到 `ctx` 中
   * 3. 如果某个 `key` 不存在，且 `key` 不是一个关联字段，则返回当前值
   */
  const getValue = useCallback(
    async (
      variablePath: string,
      localVariables?: VariableOption[],
      options?: {
        /** 第一次请求时，需要包含的关系字段 */
        appends?: string[];
      },
    ) => {
      const list = variablePath.split('.');
      const variableName = list[0];
      const _variableToCollectionName = mergeVariableToCollectionNameWithLocalVariables(variablesStore, localVariables);
      let current = mergeCtxWithLocalVariables(ctxRef.current, localVariables);
      const { fieldPath, dataSource, variableOption } = getFieldPath(variableName, _variableToCollectionName);
      let collectionName = fieldPath;

      if (!(variableName in current)) {
        throw new Error(`VariablesProvider: ${variableName} is not found`);
      }

      for (let index = 0; index < list.length; index++) {
        if (current == null) {
          return current === undefined ? variableOption.defaultValue : current;
        }

        const key = list[index];
        const { fieldPath } = getFieldPath(list.slice(0, index + 1).join('.'), _variableToCollectionName);
        const associationField: CollectionFieldOptions_deprecated = getCollectionJoinField(fieldPath, dataSource);
        const collectionPrimaryKey = getCollection(collectionName)?.getPrimaryKey();
        if (Array.isArray(current)) {
          const result = current.map((item) => {
            if (shouldToRequest(item?.[key]) && item?.[collectionPrimaryKey] != null) {
              if (associationField?.target) {
                const url = `/${collectionName}/${
                  item[associationField.sourceKey || collectionPrimaryKey]
                }/${key}:${getAction(associationField.type)}`;
                if (hasRequested(url)) {
                  return getRequested(url);
                }
                const result = api
                  .request({
                    headers: getDataSourceHeaders(dataSource),
                    url,
                    params: {
                      appends: options?.appends,
                    },
                  })
                  .then((data) => {
                    clearRequested(url);
                    item[key] = data.data.data;
                    return item[key];
                  });
                stashRequested(url, result);
                return result;
              }
            }
            return item?.[key];
          });
          current = removeThroughCollectionFields(_.flatten(await Promise.all(result)), associationField);
<<<<<<< HEAD
        } else if (shouldToRequest(current[key]) && current.id != null && associationField?.target) {
          const url = `/${collectionName}/${current.id}/${key}:${getAction(associationField.type)}`;
=======
        } else if (shouldToRequest(current[key]) && current[collectionPrimaryKey] != null && associationField?.target) {
          const url = `/${collectionName}/${
            current[associationField.sourceKey || collectionPrimaryKey]
          }/${key}:${getAction(associationField.type)}`;
>>>>>>> 362a8380
          let data = null;
          if (hasRequested(url)) {
            data = await getRequested(url);
          } else {
            const waitForData = api.request({
              headers: getDataSourceHeaders(dataSource),
              url,
              params: {
                appends: options?.appends,
              },
            });
            stashRequested(url, waitForData);
            data = await waitForData;
            clearRequested(url);
          }

          // fix https://nocobase.height.app/T-3144，使用 `raw` 方法是为了避免触发 autorun，以修复 T-3144 的错误
          if (!raw(current)[key]) {
            // 把接口返回的数据保存起来，避免重复请求
            raw(current)[key] = data.data.data;
          }

          current = removeThroughCollectionFields(getValuesByPath(current, key), associationField);
        } else {
          current = removeThroughCollectionFields(getValuesByPath(current, key), associationField);
        }

        if (associationField?.target) {
          collectionName = associationField.target;
        }
      }

      const result = compile(_.isFunction(current) ? current() : current);
      return result === undefined ? variableOption.defaultValue : result;
    },
    [getCollectionJoinField],
  );

  /**
   * 注册一个全局变量
   */
  const registerVariable = useCallback(
    (variableOption: VariableOption) => {
      if (!isVariable(`{{${variableOption.name}}}`)) {
        throw new Error(`VariablesProvider: ${variableOption.name} is not a valid name`);
      }

      setCtx((prev) => {
        return {
          ...prev,
          [variableOption.name]: variableOption.ctx,
        };
      });
      variablesStore[variableOption.name] = {
        ...variableOption,
        defaultValue: _.has(variableOption, 'defaultValue') ? variableOption.defaultValue : null,
      };
    },
    [setCtx],
  );

  const getVariable = useCallback((variableName: string): VariableOption => {
    if (!ctxRef.current[variableName]) {
      return null;
    }

    return {
      ...variablesStore[variableName],
    };
  }, []);

  const removeVariable = useCallback(
    (variableName: string) => {
      setCtx((prev) => {
        const next = { ...prev };
        delete next[variableName];
        return next;
      });
      delete variablesStore[variableName];
    },
    [setCtx],
  );

  const parseVariable = useCallback(
    /**
     * 将变量字符串解析为真正的值
     * @param str 变量字符串
     * @param localVariables 局部变量，解析完成后会被清除
     * @returns
     */
    async (
      str: string,
      localVariables?: VariableOption | VariableOption[],
      options?: {
        /** 第一次请求时，需要包含的关系字段 */
        appends?: string[];
      },
    ) => {
      if (!isVariable(str)) {
        return str;
      }

      if (localVariables) {
        localVariables = _.isArray(localVariables) ? localVariables : [localVariables];
      }

      const path = getPath(str);
      const value = await getValue(path, localVariables as VariableOption[], options);

      return uniq(filterEmptyValues(value));
    },
    [getValue],
  );

  const getCollectionField = useCallback(
    async (variableString: string, localVariables?: VariableOption | VariableOption[]) => {
      if (!isVariable(variableString)) {
        throw new Error(`VariablesProvider: ${variableString} is not a variable string`);
      }

      if (localVariables) {
        localVariables = _.isArray(localVariables) ? localVariables : [localVariables];
      }

      const _variableToCollectionName = mergeVariableToCollectionNameWithLocalVariables(
        variablesStore,
        localVariables as VariableOption[],
      );
      const path = getPath(variableString);
      const { fieldPath, dataSource } = getFieldPath(path, _variableToCollectionName);
      let result = getCollectionJoinField(fieldPath, dataSource);

      // 当仅有一个例如 `$user` 这样的字符串时，需要拼一个假的 `collectionField` 返回
      if (!result && !path.includes('.')) {
        result = {
          target: _variableToCollectionName[path]?.collectionName,
        };
      }

      return result;
    },
    [getCollectionJoinField],
  );

  useEffect(() => {
    builtinVariables.forEach((variableOption) => {
      registerVariable({
        ...variableOption,
        defaultValue: _.has(variableOption, 'defaultValue') ? variableOption.defaultValue : null,
      });
    });
  }, [builtinVariables, registerVariable]);

  const value = useMemo(
    () =>
      ({
        ctxRef,
        setCtx,
        parseVariable,
        registerVariable,
        getVariable,
        getCollectionField,
        removeVariable,
      }) as VariablesContextType,
    [getCollectionField, getVariable, parseVariable, registerVariable, removeVariable, setCtx],
  );

  return <VariablesContext.Provider value={value}>{children}</VariablesContext.Provider>;
};

VariablesProvider.displayName = 'VariablesProvider';

export default VariablesProvider;

function shouldToRequest(value) {
  let result = false;

  // value 有可能是一个响应式对象，使用 untracked 可以避免意外触发 autorun
  untracked(() => {
    // fix https://nocobase.height.app/T-2502
    // 兼容 `对多` 和 `对一` 子表单子表格字段的情况
    if (JSON.stringify(value) === '[{}]' || JSON.stringify(value) === '{}') {
      result = true;
      return;
    }

    result = _.isEmpty(value);
  });

  return result;
}

function mergeCtxWithLocalVariables(ctx: Record<string, any>, localVariables?: VariableOption[]) {
  ctx = { ...ctx };

  localVariables?.forEach((item) => {
    ctx[item.name] = item.ctx;
  });

  return ctx;
}

function mergeVariableToCollectionNameWithLocalVariables(
  variablesStore: Record<string, VariableOption>,
  localVariables?: VariableOption[],
) {
  variablesStore = { ...variablesStore };

  localVariables?.forEach((item) => {
    variablesStore[item.name] = {
      ...item,
      defaultValue: _.has(item, 'defaultValue') ? item.defaultValue : null,
    };
  });

  return variablesStore;
}

/**
 * 去除关系字段中的中间表字段。
 * 如果在创建新记录的时候，存在关系字段的中间表字段，提交的时候会报错，所以需要去除。
 * @param value
 * @param associationField
 * @returns
 */
export function removeThroughCollectionFields(
  value: Record<string, any> | Record<string, any>[],
  associationField: CollectionFieldOptions_deprecated,
) {
  if (!associationField?.through || !value) {
    return value;
  }

  if (Array.isArray(value)) {
    return value.map((item) => {
      return _.omit(item, associationField.through);
    });
  }
  return _.omit(value, associationField.through);
}<|MERGE_RESOLUTION|>--- conflicted
+++ resolved
@@ -128,15 +128,10 @@
             return item?.[key];
           });
           current = removeThroughCollectionFields(_.flatten(await Promise.all(result)), associationField);
-<<<<<<< HEAD
-        } else if (shouldToRequest(current[key]) && current.id != null && associationField?.target) {
-          const url = `/${collectionName}/${current.id}/${key}:${getAction(associationField.type)}`;
-=======
         } else if (shouldToRequest(current[key]) && current[collectionPrimaryKey] != null && associationField?.target) {
           const url = `/${collectionName}/${
             current[associationField.sourceKey || collectionPrimaryKey]
           }/${key}:${getAction(associationField.type)}`;
->>>>>>> 362a8380
           let data = null;
           if (hasRequested(url)) {
             data = await getRequested(url);
