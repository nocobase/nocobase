/**
 * This file is part of the NocoBase (R) project.
 * Copyright (c) 2020-2024 NocoBase Co., Ltd.
 * Authors: NocoBase Team.
 *
 * This project is dual-licensed under AGPL-3.0 and NocoBase Commercial License.
 * For more information, please refer to: https://www.nocobase.com/agreement.
 */

import { Form } from '@formily/core';
import { useMemo } from 'react';
import { useCollection_deprecated } from '../../collection-manager';
import { useBlockCollection } from '../../schema-settings/VariableInput/hooks/useBlockCollection';
import { useDatetimeVariableContext } from '../../schema-settings/VariableInput/hooks/useDateVariable';
import { useCurrentFormContext } from '../../schema-settings/VariableInput/hooks/useFormVariable';
import { useCurrentObjectContext } from '../../schema-settings/VariableInput/hooks/useIterationVariable';
import { useParentObjectContext } from '../../schema-settings/VariableInput/hooks/useParentIterationVariable';
import { useParentPopupVariableContext } from '../../schema-settings/VariableInput/hooks/useParentPopupVariable';
import { useCurrentParentRecordContext } from '../../schema-settings/VariableInput/hooks/useParentRecordVariable';
import { usePopupVariableContext } from '../../schema-settings/VariableInput/hooks/usePopupVariable';
import { useCurrentRecordContext } from '../../schema-settings/VariableInput/hooks/useRecordVariable';
import { useURLSearchParamsVariable } from '../../schema-settings/VariableInput/hooks/useURLSearchParamsVariable';
import { VariableOption } from '../types';
import useContextVariable from './useContextVariable';
import { useApp } from '../../application/hooks/useApp';

interface Props {
  collectionName?: string;
  currentForm?: Form;
}

const useLocalVariables = (props?: Props) => {
  const {
    parentObjectCtx,
    shouldDisplayParentObject,
    collectionName: collectionNameOfParentObject,
  } = useParentObjectContext();
  const { currentObjectCtx, shouldDisplayCurrentObject } = useCurrentObjectContext();
  const { currentRecordCtx, collectionName: collectionNameOfRecord } = useCurrentRecordContext();
  const {
    currentParentRecordCtx,
    collectionName: collectionNameOfParentRecord,
    dataSource: currentParentRecordDataSource,
  } = useCurrentParentRecordContext();
  const {
    popupRecordCtx,
    collectionName: collectionNameOfPopupRecord,
    dataSource: popupDataSource,
    defaultValue: defaultValueOfPopupRecord,
  } = usePopupVariableContext();
  const {
    parentPopupRecordCtx,
    collectionName: collectionNameOfParentPopupRecord,
    dataSource: parentPopupDataSource,
    defaultValue: defaultValueOfParentPopupRecord,
  } = useParentPopupVariableContext();
  const { urlSearchParamsCtx, shouldDisplay: shouldDisplayURLSearchParams } = useURLSearchParamsVariable();
  const { datetimeCtx } = useDatetimeVariableContext();
  const { currentFormCtx } = useCurrentFormContext({ form: props?.currentForm });
  const { name: currentCollectionName } = useCollection_deprecated();
  const contextVariable = useContextVariable();
  let { name } = useBlockCollection();

  if (props?.collectionName) {
    name = props.collectionName;
  }

  const app = useApp();
  const customVariables =
    app.getVariables?.().map((variable) => {
      return {
        name: variable.name,
        ctx: variable.useCtx(),
      };
    }) || [];

  return useMemo(() => {
    return (
      [
        /**
         * @deprecated
         * 兼容老版本
         */
        {
          name: 'currentRecord',
          ctx: currentRecordCtx,
          collectionName: collectionNameOfRecord,
        },
        /**
         * @deprecated
         * 兼容旧版本的以数据表名称命名的变量，新版本已更名为 `$nForm`
         */
        {
          name,
          ctx: currentFormCtx || currentRecordCtx,
          collectionName: name,
        },
        /**
         * @deprecated
         * 新版本已更名为 `$nForm`
         */
        {
          name: '$form',
          ctx: currentFormCtx,
          collectionName: name,
        },
        {
          name: '$nRecord',
          ctx: currentRecordCtx,
          collectionName: collectionNameOfRecord,
          dataSource: currentParentRecordDataSource,
        },
        {
          name: '$nParentRecord',
          ctx: currentParentRecordCtx,
          collectionName: collectionNameOfParentRecord,
          dataSource: currentParentRecordDataSource,
        },
        {
          name: '$nPopupRecord',
          ctx: popupRecordCtx,
          collectionName: collectionNameOfPopupRecord,
          dataSource: popupDataSource,
          defaultValue: defaultValueOfPopupRecord,
        },
        {
          name: '$nParentPopupRecord',
          ctx: parentPopupRecordCtx,
          collectionName: collectionNameOfParentPopupRecord,
          dataSource: parentPopupDataSource,
          defaultValue: defaultValueOfParentPopupRecord,
        },
        {
          name: '$nForm',
          ctx: currentFormCtx,
          collectionName: name,
        },
        {
          name: '$nDate',
          ctx: datetimeCtx,
        },
        /**
         * @deprecated
         * 兼容旧版本的 `$date` 变量，新版本已弃用
         */
        {
          name: '$date',
          ctx: datetimeCtx,
        },
        contextVariable,
        shouldDisplayCurrentObject && {
          name: '$iteration',
          ctx: currentObjectCtx,
          collectionName: currentCollectionName,
        },
        shouldDisplayParentObject && {
          name: '$nParentIteration',
          ctx: parentObjectCtx,
          collectionName: collectionNameOfParentObject,
        },
        shouldDisplayURLSearchParams && {
          name: '$nURLSearchParams',
          ctx: urlSearchParamsCtx,
        },
        ...customVariables,
      ] as VariableOption[]
    ).filter(Boolean);
  }, [
    currentRecordCtx,
    collectionNameOfRecord,
    name,
    currentFormCtx,
    currentParentRecordCtx,
    collectionNameOfParentRecord,
    currentParentRecordDataSource,
    popupRecordCtx,
    parentPopupRecordCtx,
    collectionNameOfPopupRecord,
    popupDataSource,
    datetimeCtx,
    shouldDisplayCurrentObject,
    currentObjectCtx,
    currentCollectionName,
    defaultValueOfPopupRecord,
    defaultValueOfParentPopupRecord,
    shouldDisplayParentObject,
    parentObjectCtx,
    collectionNameOfParentObject,
    contextVariable,
<<<<<<< HEAD
    ...customVariables.map((item) => item.ctx),
=======
    urlSearchParamsCtx,
    ...customVariables.map(item => item.ctx),
>>>>>>> dd65e1fd
  ]); // 尽量保持返回的值不变，这样可以减少接口的请求次数，因为关系字段会缓存到变量的 ctx 中
};

export default useLocalVariables;<|MERGE_RESOLUTION|>--- conflicted
+++ resolved
@@ -187,12 +187,8 @@
     parentObjectCtx,
     collectionNameOfParentObject,
     contextVariable,
-<<<<<<< HEAD
+    urlSearchParamsCtx,
     ...customVariables.map((item) => item.ctx),
-=======
-    urlSearchParamsCtx,
-    ...customVariables.map(item => item.ctx),
->>>>>>> dd65e1fd
   ]); // 尽量保持返回的值不变，这样可以减少接口的请求次数，因为关系字段会缓存到变量的 ctx 中
 };
 
