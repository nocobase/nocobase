import { FormOutlined } from '@ant-design/icons';
import React from 'react';
import { useSchemaInitializerItem } from '../../application';
import { createFilterFormBlockSchema } from '../utils';
import { FilterBlockInitializer } from './FilterBlockInitializer';

export const FilterFormBlockInitializer = ({ filterMenuItemChildren, isItem }) => {
  const itemConfig = useSchemaInitializerItem();

  return (
    <FilterBlockInitializer
      {...itemConfig}
      icon={<FormOutlined />}
      componentType={'FilterFormItem'}
      templateWrap={(templateSchema, { item }) => {
        const s = createFilterFormBlockSchema({
          template: templateSchema,
          dataSource: item.dataSource,
<<<<<<< HEAD
          collection: item.collectionName,
=======
          collection: item.name || item.collectionName,
>>>>>>> 27ed4fcb
        });
        if (item.template && item.mode === 'reference') {
          s['x-template-key'] = item.template.key;
        }
        return s;
      }}
      createBlockSchema={createFilterFormBlockSchema}
      filterMenuItemChildren={filterMenuItemChildren}
      isItem={isItem}
    />
  );
};<|MERGE_RESOLUTION|>--- conflicted
+++ resolved
@@ -16,11 +16,7 @@
         const s = createFilterFormBlockSchema({
           template: templateSchema,
           dataSource: item.dataSource,
-<<<<<<< HEAD
-          collection: item.collectionName,
-=======
           collection: item.name || item.collectionName,
->>>>>>> 27ed4fcb
         });
         if (item.template && item.mode === 'reference') {
           s['x-template-key'] = item.template.key;
