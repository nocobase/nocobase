--- conflicted
+++ resolved
@@ -15,12 +15,8 @@
       templateWrap={(templateSchema, { item }) => {
         const s = createFilterFormBlockSchema({
           template: templateSchema,
-<<<<<<< HEAD
           dataSource: item.dataSource,
-          collection: item.collectionName,
-=======
           collection: item.name || item.collectionName,
->>>>>>> a52816cc
         });
         if (item.template && item.mode === 'reference') {
           s['x-template-key'] = item.template.key;
