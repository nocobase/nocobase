--- conflicted
+++ resolved
@@ -4,11 +4,7 @@
 import { createFilterFormBlockSchema } from '../utils';
 import { FilterBlockInitializer } from './FilterBlockInitializer';
 
-<<<<<<< HEAD
-export const FilterFormBlockInitializer = () => {
-=======
 export const FilterFormBlockInitializer = ({ filterMenuItemChildren, isItem }) => {
->>>>>>> 12c95e82
   const itemConfig = useSchemaInitializerItem();
 
   return (
@@ -16,7 +12,6 @@
       {...itemConfig}
       icon={<FormOutlined />}
       componentType={'FilterFormItem'}
-      isItem={itemConfig?.name === 'filterFormBlockInTableSelector'}
       templateWrap={(templateSchema, { item }) => {
         const s = createFilterFormBlockSchema({
           template: templateSchema,
@@ -29,11 +24,8 @@
         return s;
       }}
       createBlockSchema={createFilterFormBlockSchema}
-<<<<<<< HEAD
-=======
       filterMenuItemChildren={filterMenuItemChildren}
       isItem={isItem}
->>>>>>> 12c95e82
     />
   );
 };