import { FormOutlined } from '@ant-design/icons';
import React from 'react';
import { useSchemaInitializerItem } from '../../application';
import { createFilterFormBlockSchema } from '../utils';
import { FilterBlockInitializer } from './FilterBlockInitializer';

export const FilterFormBlockInitializer = ({ filterItems }) => {
  const itemConfig = useSchemaInitializerItem();

  return (
    <FilterBlockInitializer
      {...itemConfig}
      icon={<FormOutlined />}
      componentType={'FilterFormItem'}
      templateWrap={(templateSchema, { item }) => {
        const s = createFilterFormBlockSchema({
          template: templateSchema,
          collection: item.collectionName,
          settings: 'blockSettings:filterForm',
        });
        if (item.template && item.mode === 'reference') {
          s['x-template-key'] = item.template.key;
        }
        return s;
      }}
<<<<<<< HEAD
      createBlockSchema={(options) => {
        options = { ...options, settings: 'blockSettings:filterForm' };
        return createFilterFormBlockSchema(options);
      }}
      items={items}
=======
      createBlockSchema={createFilterFormBlockSchema}
      filterItems={filterItems}
>>>>>>> ec67f5fb
    />
  );
};<|MERGE_RESOLUTION|>--- conflicted
+++ resolved
@@ -23,16 +23,11 @@
         }
         return s;
       }}
-<<<<<<< HEAD
       createBlockSchema={(options) => {
         options = { ...options, settings: 'blockSettings:filterForm' };
         return createFilterFormBlockSchema(options);
       }}
-      items={items}
-=======
-      createBlockSchema={createFilterFormBlockSchema}
       filterItems={filterItems}
->>>>>>> ec67f5fb
     />
   );
 };