import { TableOutlined } from '@ant-design/icons';
import React, { useContext } from 'react';

import { SchemaInitializer, SchemaInitializerButtonContext } from '..';
import { useSchemaTemplateManager } from '../../schema-templates';
import { useCollectionDataSourceItems } from '../utils';
import { DataBlockInitializerV2 } from '../../application';

<<<<<<< HEAD
// export const FilterBlockInitializer = (props) => {
//   const { templateWrap, onCreateBlockSchema, componentType, createBlockSchema, insert, ...others } = props;
//   const { getTemplateSchemaByMode } = useSchemaTemplateManager();
//   const { setVisible } = useContext(SchemaInitializerButtonContext);

//   return (
//     <SchemaInitializer.Item
//       icon={<TableOutlined />}
//       {...others}
//       onClick={async ({ item }) => {
//         if (item.template) {
//           const s = await getTemplateSchemaByMode(item);
//           templateWrap ? insert(templateWrap(s, { item })) : insert(s);
//         } else {
//           if (onCreateBlockSchema) {
//             onCreateBlockSchema({ item });
//           } else if (createBlockSchema) {
//             insert(createBlockSchema({ collection: item.name }));
//           }
//         }
//         setVisible(false);
//       }}
//       items={useCollectionDataSourceItems(componentType)}
//     />
//   );
// };

export const FilterBlockInitializer = DataBlockInitializerV2;
=======
export const FilterBlockInitializer = (props) => {
  const { templateWrap, onCreateBlockSchema, componentType, createBlockSchema, insert, items, ...others } = props;
  const { getTemplateSchemaByMode } = useSchemaTemplateManager();
  const { setVisible } = useContext(SchemaInitializerButtonContext);
  const defaultItems = useCollectionDataSourceItems(componentType);

  return (
    <SchemaInitializer.Item
      icon={<TableOutlined />}
      {...others}
      onClick={async ({ item }) => {
        if (item.template) {
          const s = await getTemplateSchemaByMode(item);
          templateWrap ? insert(templateWrap(s, { item })) : insert(s);
        } else {
          if (onCreateBlockSchema) {
            onCreateBlockSchema({ item });
          } else if (createBlockSchema) {
            insert(createBlockSchema({ collection: item.name }));
          }
        }
        setVisible(false);
      }}
      items={items || defaultItems}
    />
  );
};
>>>>>>> dd892f5b
<|MERGE_RESOLUTION|>--- conflicted
+++ resolved
@@ -1,12 +1,5 @@
-import { TableOutlined } from '@ant-design/icons';
-import React, { useContext } from 'react';
-
-import { SchemaInitializer, SchemaInitializerButtonContext } from '..';
-import { useSchemaTemplateManager } from '../../schema-templates';
-import { useCollectionDataSourceItems } from '../utils';
 import { DataBlockInitializerV2 } from '../../application';
 
-<<<<<<< HEAD
 // export const FilterBlockInitializer = (props) => {
 //   const { templateWrap, onCreateBlockSchema, componentType, createBlockSchema, insert, ...others } = props;
 //   const { getTemplateSchemaByMode } = useSchemaTemplateManager();
@@ -34,33 +27,4 @@
 //   );
 // };
 
-export const FilterBlockInitializer = DataBlockInitializerV2;
-=======
-export const FilterBlockInitializer = (props) => {
-  const { templateWrap, onCreateBlockSchema, componentType, createBlockSchema, insert, items, ...others } = props;
-  const { getTemplateSchemaByMode } = useSchemaTemplateManager();
-  const { setVisible } = useContext(SchemaInitializerButtonContext);
-  const defaultItems = useCollectionDataSourceItems(componentType);
-
-  return (
-    <SchemaInitializer.Item
-      icon={<TableOutlined />}
-      {...others}
-      onClick={async ({ item }) => {
-        if (item.template) {
-          const s = await getTemplateSchemaByMode(item);
-          templateWrap ? insert(templateWrap(s, { item })) : insert(s);
-        } else {
-          if (onCreateBlockSchema) {
-            onCreateBlockSchema({ item });
-          } else if (createBlockSchema) {
-            insert(createBlockSchema({ collection: item.name }));
-          }
-        }
-        setVisible(false);
-      }}
-      items={items || defaultItems}
-    />
-  );
-};
->>>>>>> dd892f5b
+export const FilterBlockInitializer = DataBlockInitializerV2;