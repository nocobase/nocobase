--- conflicted
+++ resolved
@@ -6,8 +6,8 @@
   CollectionV2,
   SchemaInitializerItem,
   SchemaInitializerMenu,
+  useGetSchemaInitializerMenuItems,
   useSchemaInitializer,
-  useGetSchemaInitializerMenuItems,
 } from '../../application';
 import { useCompile } from '../../schema-component';
 import { useSchemaTemplateManager } from '../../schema-templates';
@@ -129,8 +129,8 @@
       if (!openKey) return [];
       return data.find((item) => (item.key || item.name) === openKey)?.children || [];
     }
-    return data[0].children || [];
-  }, [data, openKey]);
+    return data[0]?.children || [];
+  }, [data, isMuliSource, openKey]);
 
   // 根据搜索的值进行处理
   const searchedItems = useMemo(() => {
@@ -256,14 +256,11 @@
   icon?: string | React.ReactNode;
   name: string;
   title: string;
-<<<<<<< HEAD
   filter?: (collection: CollectionV2) => boolean;
-=======
-  items?: any[];
-  filterItems?: (item: any, index: number, items: any[]) => boolean;
->>>>>>> ec67f5fb
+  filterMenuItemChildren?: (item: any, index: number, items: any[]) => boolean;
+  /** 如果为 true 则会渲染成 item 的形式，而非 menu */
+  isItem?: boolean;
   componentType: string;
-  isItem?: boolean;
 }
 
 export const DataBlockInitializer = (props: DataBlockInitializerProps) => {
@@ -276,13 +273,9 @@
     icon = TableOutlined,
     name,
     title,
-<<<<<<< HEAD
     filter,
+    filterMenuItemChildren,
     isItem,
-=======
-    items,
-    filterItems,
->>>>>>> ec67f5fb
   } = props;
   const { insert } = useSchemaInitializer();
   const compile = useCompile();
@@ -308,25 +301,20 @@
     },
     [createBlockSchema, getTemplateSchemaByMode, insert, isCusomeizeCreate, onCreateBlockSchema, templateWrap],
   );
-<<<<<<< HEAD
   const items = useCollectionDataSourceItems(componentType, filter);
   const getMenuItems = useGetSchemaInitializerMenuItems(onClick);
-  const childItems = useMemo(() => getMenuItems(items, name), [items]);
+  const childItems = useMemo(() => {
+    const _items = items.map((item) => {
+      if (item?.children?.length && filterMenuItemChildren) {
+        item.children = item.children.filter(filterMenuItemChildren);
+        return item;
+      }
+      return item;
+    });
+    return getMenuItems(_items, name);
+  }, [filterMenuItemChildren, getMenuItems, items, name]);
   const [openMenuKeys, setOpenMenuKeys] = useState([]);
   const searchedChildren = useMenuSearch(childItems, openMenuKeys);
-=======
-  const defaultItems = useCollectionDataSourceItemsV2(componentType);
-  const menuChildren = useMemo(() => {
-    const result = items || defaultItems;
-    if (filterItems) {
-      return result.filter(filterItems);
-    }
-    return result;
-  }, [items, defaultItems]);
-  const childItems = useSchemaInitializerMenuItems(menuChildren, name, onClick);
-  const [isOpenSubMenu, setIsOpenSubMenu] = useState(false);
-  const searchedChildren = useMenuSearch(childItems, isOpenSubMenu);
->>>>>>> ec67f5fb
   const compiledMenuItems = useMemo(
     () => [
       {
@@ -342,6 +330,7 @@
     ],
     [name, compile, title, icon, childItems, onClick, props],
   );
+
   if (!isItem && childItems.length > 0) {
     return (
       <SchemaInitializerMenu
