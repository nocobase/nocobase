import Icon, { TableOutlined } from '@ant-design/icons';
import { Divider, Empty, Input, MenuProps, Spin } from 'antd';
import React, { useCallback, useEffect, useMemo, useRef, useState } from 'react';
import { useTranslation } from 'react-i18next';
import {
  CollectionV2,
  SchemaInitializerItem,
  SchemaInitializerMenu,
  useGetSchemaInitializerMenuItems,
  useSchemaInitializer,
<<<<<<< HEAD
  useGetSchemaInitializerMenuItems,
=======
>>>>>>> 12c95e82
} from '../../application';
import { useCompile } from '../../schema-component';
import { useSchemaTemplateManager } from '../../schema-templates';
import { useCollectionDataSourceItems } from '../utils';

const MENU_ITEM_HEIGHT = 40;
const STEP = 15;

export const SearchCollections = ({ value: outValue, onChange }) => {
  const { t } = useTranslation();
  const [value, setValue] = useState<string>(outValue);
  const inputRef = React.useRef<any>(null);

  // 之所以要增加个内部的 value 是为了防止用户输入过快时造成卡顿的问题
  useEffect(() => {
    setValue(outValue);
  }, [outValue]);

  // TODO: antd 的 Input 的 autoFocus 有 BUG，会不生效，等待官方修复后再简化：https://github.com/ant-design/ant-design/issues/41239
  useEffect(() => {
    // 1. 组件在第一次渲染时自动 focus，提高用户体验
    inputRef.current.input.focus();

    // 2. 当组件已经渲染，并再次显示时，自动 focus
    const observer = new IntersectionObserver((entries) => {
      if (entries[0].isIntersecting) {
        inputRef.current.input.focus();
      }
    });

    observer.observe(inputRef.current.input);
    return () => {
      observer.disconnect();
    };
  }, []);

  return (
    <div style={{ width: 210 }} onClick={(e) => e.stopPropagation()}>
      <Input
        ref={inputRef}
        allowClear
        style={{ padding: '0 4px 6px', boxShadow: 'none' }}
        bordered={false}
        placeholder={t('Search and select collection')}
        value={value}
        onClick={(e) => {
          e.stopPropagation();
        }}
        onChange={(e) => {
          onChange(e.target.value);
          setValue(e.target.value);
        }}
      />
      <Divider style={{ margin: 0 }} />
    </div>
  );
};

const LoadingItem = ({ loadMore, maxHeight }) => {
  const spinRef = useRef<HTMLDivElement>(null);
  useEffect(() => {
    const el = spinRef.current;
    if (!el) return;

    let container = el.parentElement;
    while (container && container.tagName !== 'UL') {
      container = container.parentElement;
    }

    const checkLoadMore = function () {
      if (!container) return;
      // 判断滚动是否到达底部
      if (Math.abs(container.scrollHeight - container.scrollTop - container.clientHeight) <= MENU_ITEM_HEIGHT) {
        // 到达底部，执行加载更多的操作
        loadMore();
      }
    };

    // 监听滚动，滚动到底部触发加载更多
    if (container) {
      container.style.height = `${maxHeight - MENU_ITEM_HEIGHT}px`;
      container.style.maxHeight = 'inherit';
      container.style.overflowY = 'scroll';
      container.addEventListener('scroll', checkLoadMore);
    }

    return () => {
      if (container) {
        container.removeEventListener('scroll', checkLoadMore);
        delete container.style.height;
      }
    };
  }, [loadMore, maxHeight]);

  return (
    <div ref={spinRef} onClick={(e) => e.stopPropagation()}>
      <Spin size="small" style={{ width: '100%' }} />
    </div>
  );
};

export function useMenuSearch(data: any[], openKeys: string[], showType?: boolean) {
  const [searchValue, setSearchValue] = useState('');
  const [count, setCount] = useState(STEP);

  const isMuliSource = useMemo(() => data.length > 1, [data]);
  const openKey = useMemo(() => {
    return isMuliSource ? openKeys?.[1] : openKeys?.length > 0;
  }, [openKeys]);

  useEffect(() => {
    if (!openKey) {
      setSearchValue('');
    }
  }, [openKey]);

  const currentItems = useMemo(() => {
    if (isMuliSource) {
      if (!openKey) return [];
      return data.find((item) => (item.key || item.name) === openKey)?.children || [];
    }
<<<<<<< HEAD
    return data[0].children || [];
  }, [data, openKey]);
=======
    return data[0]?.children || [];
  }, [data, isMuliSource, openKey]);
>>>>>>> 12c95e82

  // 根据搜索的值进行处理
  const searchedItems = useMemo(() => {
    if (!searchValue) return currentItems;
    const lowerSearchValue = searchValue.toLocaleLowerCase();
    return currentItems.filter(
      (item) =>
        (item.label || item.title) &&
        String(item.label || item.title)
          .toLocaleLowerCase()
          .includes(lowerSearchValue),
    );
  }, [searchValue, currentItems]);

  const shouldLoadMore = useMemo(() => searchedItems.length > count, [count, searchedItems]);

  // 根据 count 进行懒加载处理
  const limitedSearchedItems = useMemo(() => {
    return searchedItems.slice(0, count);
  }, [searchedItems, count]);

  // 最终的返回结果
  const resultItems = useMemo<MenuProps['items']>(() => {
    // isMenuType 为了 `useSchemaInitializerMenuItems()` 里面处理判断标识的
    const res: any[] = [
      // 开头：搜索框
      Object.assign(
        {
          key: 'search',
          label: (
            <SearchCollections
              value={searchValue}
              onChange={(val: string) => {
                setCount(STEP);
                setSearchValue(val);
              }}
            />
          ),
          onClick({ domEvent }) {
            domEvent.stopPropagation();
          },
        },
        showType ? { isMenuType: true } : {},
      ),
    ];

    // 中间：搜索的数据
    if (limitedSearchedItems.length > 0) {
      // 有搜索结果
      res.push(...limitedSearchedItems);
      if (shouldLoadMore) {
        res.push(
          Object.assign(
            {
              key: 'load-more',
              label: (
                <LoadingItem
                  maxHeight={STEP * MENU_ITEM_HEIGHT}
                  loadMore={() => {
                    setCount((count) => count + STEP);
                  }}
                />
              ),
            },
            showType ? { isMenuType: true } : {},
          ),
        );
      }
    } else {
      // 搜索结果为空
      res.push(
        Object.assign(
          {
            key: 'empty',
            style: {
              height: 150,
            },
            label: (
              <div onClick={(e) => e.stopPropagation()}>
                <Empty image={Empty.PRESENTED_IMAGE_SIMPLE} />
              </div>
            ),
          },
          showType ? { isMenuType: true } : {},
        ),
      );
    }

    return res;
  }, [limitedSearchedItems, searchValue, shouldLoadMore, showType]);

  const res = useMemo(() => {
    if (!isMuliSource) return resultItems;
    return data.map((item) => {
      if (openKey && item.key === openKey) {
        return {
          ...item,
          children: resultItems,
        };
      } else {
        return {
          ...item,
          children: [],
        };
      }
    });
  }, [data, openKey, resultItems]);
  return res;
}

export interface DataBlockInitializerProps {
  templateWrap?: (
    templateSchema: any,
    {
      item,
    }: {
      item: any;
    },
  ) => any;
  onCreateBlockSchema?: (args: any) => void;
  createBlockSchema?: (args: any) => any;
  isCusomeizeCreate?: boolean;
  icon?: string | React.ReactNode;
  name: string;
  title: string;
  filter?: (collection: CollectionV2) => boolean;
<<<<<<< HEAD
=======
  filterMenuItemChildren?: (item: any, index: number, items: any[]) => boolean;
  /** 如果为 true 则会渲染成 item 的形式，而非 menu */
  isItem?: boolean;
>>>>>>> 12c95e82
  componentType: string;
  isItem?: boolean;
}

export const DataBlockInitializer = (props: DataBlockInitializerProps) => {
  const {
    templateWrap,
    onCreateBlockSchema,
    componentType,
    createBlockSchema,
    isCusomeizeCreate,
    icon = TableOutlined,
    name,
    title,
    filter,
<<<<<<< HEAD
=======
    filterMenuItemChildren,
>>>>>>> 12c95e82
    isItem,
  } = props;
  const { insert } = useSchemaInitializer();
  const compile = useCompile();
  const { getTemplateSchemaByMode } = useSchemaTemplateManager();
  const onClick = useCallback(
    async ({ item }) => {
      if (item.template) {
        const s = await getTemplateSchemaByMode(item);
        templateWrap ? insert(templateWrap(s, { item })) : insert(s);
      } else {
        if (onCreateBlockSchema) {
          onCreateBlockSchema({ item });
        } else if (createBlockSchema) {
          insert(
            createBlockSchema({
              collection: item.collectionName || item.name,
              dataSource: item.dataSource,
              isCusomeizeCreate,
            }),
          );
        }
      }
    },
    [createBlockSchema, getTemplateSchemaByMode, insert, isCusomeizeCreate, onCreateBlockSchema, templateWrap],
  );
  const items = useCollectionDataSourceItems(componentType, filter);
  const getMenuItems = useGetSchemaInitializerMenuItems(onClick);
<<<<<<< HEAD
  const childItems = useMemo(() => getMenuItems(items, name), [items]);
=======
  const childItems = useMemo(() => {
    const _items = items.map((item) => {
      if (item?.children?.length && filterMenuItemChildren) {
        item.children = item.children.filter(filterMenuItemChildren);
        return item;
      }
      return item;
    });
    return getMenuItems(_items, name);
  }, [filterMenuItemChildren, getMenuItems, items, name]);
>>>>>>> 12c95e82
  const [openMenuKeys, setOpenMenuKeys] = useState([]);
  const searchedChildren = useMenuSearch(childItems, openMenuKeys);
  const compiledMenuItems = useMemo(
    () => [
      {
        key: name,
        label: compile(title),
        icon: typeof icon === 'string' ? <Icon type={icon as string} /> : icon,
        onClick: (info) => {
          if (info.key !== name) return;
          onClick({ ...info, item: props });
        },
        children: searchedChildren,
      },
    ],
    [name, compile, title, icon, childItems, onClick, props],
  );
<<<<<<< HEAD
=======

>>>>>>> 12c95e82
  if (!isItem && childItems.length > 0) {
    return (
      <SchemaInitializerMenu
        onOpenChange={(keys) => {
          setOpenMenuKeys(keys);
        }}
        items={compiledMenuItems}
      />
    );
  }

  return <SchemaInitializerItem {...props} onClick={onClick} />;
};<|MERGE_RESOLUTION|>--- conflicted
+++ resolved
@@ -8,10 +8,6 @@
   SchemaInitializerMenu,
   useGetSchemaInitializerMenuItems,
   useSchemaInitializer,
-<<<<<<< HEAD
-  useGetSchemaInitializerMenuItems,
-=======
->>>>>>> 12c95e82
 } from '../../application';
 import { useCompile } from '../../schema-component';
 import { useSchemaTemplateManager } from '../../schema-templates';
@@ -133,13 +129,8 @@
       if (!openKey) return [];
       return data.find((item) => (item.key || item.name) === openKey)?.children || [];
     }
-<<<<<<< HEAD
-    return data[0].children || [];
-  }, [data, openKey]);
-=======
     return data[0]?.children || [];
   }, [data, isMuliSource, openKey]);
->>>>>>> 12c95e82
 
   // 根据搜索的值进行处理
   const searchedItems = useMemo(() => {
@@ -266,14 +257,10 @@
   name: string;
   title: string;
   filter?: (collection: CollectionV2) => boolean;
-<<<<<<< HEAD
-=======
   filterMenuItemChildren?: (item: any, index: number, items: any[]) => boolean;
   /** 如果为 true 则会渲染成 item 的形式，而非 menu */
   isItem?: boolean;
->>>>>>> 12c95e82
   componentType: string;
-  isItem?: boolean;
 }
 
 export const DataBlockInitializer = (props: DataBlockInitializerProps) => {
@@ -287,10 +274,7 @@
     name,
     title,
     filter,
-<<<<<<< HEAD
-=======
     filterMenuItemChildren,
->>>>>>> 12c95e82
     isItem,
   } = props;
   const { insert } = useSchemaInitializer();
@@ -319,9 +303,6 @@
   );
   const items = useCollectionDataSourceItems(componentType, filter);
   const getMenuItems = useGetSchemaInitializerMenuItems(onClick);
-<<<<<<< HEAD
-  const childItems = useMemo(() => getMenuItems(items, name), [items]);
-=======
   const childItems = useMemo(() => {
     const _items = items.map((item) => {
       if (item?.children?.length && filterMenuItemChildren) {
@@ -332,7 +313,6 @@
     });
     return getMenuItems(_items, name);
   }, [filterMenuItemChildren, getMenuItems, items, name]);
->>>>>>> 12c95e82
   const [openMenuKeys, setOpenMenuKeys] = useState([]);
   const searchedChildren = useMenuSearch(childItems, openMenuKeys);
   const compiledMenuItems = useMemo(
@@ -350,10 +330,7 @@
     ],
     [name, compile, title, icon, childItems, onClick, props],
   );
-<<<<<<< HEAD
-=======
-
->>>>>>> 12c95e82
+
   if (!isItem && childItems.length > 0) {
     return (
       <SchemaInitializerMenu
