--- conflicted
+++ resolved
@@ -3,17 +3,10 @@
 import React, { useCallback, useEffect, useMemo, useRef, useState } from 'react';
 import { useTranslation } from 'react-i18next';
 import {
-<<<<<<< HEAD
-  SchemaInitializerInternalMenu,
-  SchemaInitializerItem,
-  useSchemaInitializer,
-  useSchemaInitializerMenuItems,
-=======
   SchemaInitializerItem,
   useSchemaInitializer,
   useSchemaInitializerMenuItems,
   SchemaInitializerMenu,
->>>>>>> 34e026ce
 } from '../../application';
 import { useCompile } from '../../schema-component';
 import { useSchemaTemplateManager } from '../../schema-templates';
@@ -289,11 +282,7 @@
 
   if (menuChildren.length > 0) {
     return (
-<<<<<<< HEAD
-      <SchemaInitializerInternalMenu
-=======
       <SchemaInitializerMenu
->>>>>>> 34e026ce
         onOpenChange={(keys) => {
           setIsOpenSubMenu(keys.length > 0);
         }}
