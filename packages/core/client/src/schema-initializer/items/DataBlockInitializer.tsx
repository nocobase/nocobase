--- conflicted
+++ resolved
@@ -292,13 +292,9 @@
           insert(
             createBlockSchema({
               collection: item.collectionName || item.name,
-<<<<<<< HEAD
               dataSource: item.dataSource,
               isCusomeizeCreate,
-=======
-              isCusomeizeCreate,
               settings: 'blockSettings:createForm',
->>>>>>> b333938e
             }),
           );
         }
