import React from 'react';
import { FormOutlined } from '@ant-design/icons';
import { useBlockAssociationContext } from '../../block-provider';
import { useCollection } from '../../collection-manager';
import { useSchemaTemplateManager } from '../../schema-templates';
import { SchemaInitializer } from '../SchemaInitializer';
import { createFormBlockSchema, useRecordCollectionDataSourceItems } from '../utils';

export const RecordFormBlockInitializer = (props) => {
  const { onCreateBlockSchema, componentType, createBlockSchema, insert, targetCollection, ...others } = props;
  const { getTemplateSchemaByMode } = useSchemaTemplateManager();
<<<<<<< HEAD
  const collection = useCollection();
  const currentCollection = targetCollection || collection;
=======
  const currentCollection = useCollection();
  const collection = targetCollection || currentCollection;
>>>>>>> dcafbb10
  const association = useBlockAssociationContext();
  return (
    <SchemaInitializer.Item
      icon={<FormOutlined />}
      {...others}
      onClick={async ({ item }) => {
        if (item.template) {
          const s = await getTemplateSchemaByMode(item);
          if (item.template.componentName === 'FormItem') {
            const blockSchema = createFormBlockSchema({
              association,
              collection: currentCollection.name,
              action: 'get',
              useSourceId: '{{ useSourceIdFromParentRecord }}',
              useParams: '{{ useParamsFromRecord }}',
              actionInitializers: 'UpdateFormActionInitializers',
              template: s,
            });
            if (item.mode === 'reference') {
              blockSchema['x-template-key'] = item.template.key;
            }
            insert(blockSchema);
          } else {
            insert(s);
          }
        } else {
          insert(
            createFormBlockSchema({
              association,
              collection: currentCollection.name,
              action: 'get',
              useSourceId: '{{ useSourceIdFromParentRecord }}',
              useParams: '{{ useParamsFromRecord }}',
              actionInitializers: 'UpdateFormActionInitializers',
            }),
          );
        }
      }}
      items={useRecordCollectionDataSourceItems('FormItem', null, collection?.name)}
    />
  );
};<|MERGE_RESOLUTION|>--- conflicted
+++ resolved
@@ -9,13 +9,8 @@
 export const RecordFormBlockInitializer = (props) => {
   const { onCreateBlockSchema, componentType, createBlockSchema, insert, targetCollection, ...others } = props;
   const { getTemplateSchemaByMode } = useSchemaTemplateManager();
-<<<<<<< HEAD
-  const collection = useCollection();
-  const currentCollection = targetCollection || collection;
-=======
   const currentCollection = useCollection();
   const collection = targetCollection || currentCollection;
->>>>>>> dcafbb10
   const association = useBlockAssociationContext();
   return (
     <SchemaInitializer.Item
@@ -27,7 +22,7 @@
           if (item.template.componentName === 'FormItem') {
             const blockSchema = createFormBlockSchema({
               association,
-              collection: currentCollection.name,
+              collection: collection.name,
               action: 'get',
               useSourceId: '{{ useSourceIdFromParentRecord }}',
               useParams: '{{ useParamsFromRecord }}',
@@ -45,7 +40,7 @@
           insert(
             createFormBlockSchema({
               association,
-              collection: currentCollection.name,
+              collection: collection.name,
               action: 'get',
               useSourceId: '{{ useSourceIdFromParentRecord }}',
               useParams: '{{ useParamsFromRecord }}',
