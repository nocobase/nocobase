--- conflicted
+++ resolved
@@ -13,10 +13,6 @@
     passInRemove ?? item.remove,
   );
   const { insert } = useSchemaInitializer();
-<<<<<<< HEAD
-
-=======
->>>>>>> 34e026ce
   return (
     <SchemaInitializerSwitch
       checked={exists}
