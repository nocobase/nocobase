import { TableOutlined } from '@ant-design/icons';
import React, { useCallback } from 'react';

import { useSchemaInitializer, useSchemaInitializerItem } from '../../application';
import { createCollapseBlockSchema } from '../utils';
import { DataBlockInitializer } from './DataBlockInitializer';

export const FilterCollapseBlockInitializer = ({ filterItems }) => {
  const itemConfig = useSchemaInitializerItem();
  const { insert } = useSchemaInitializer();

  return (
    <DataBlockInitializer
      {...itemConfig}
      icon={<TableOutlined />}
      componentType={'FilterCollapse'}
      isItem={itemConfig?.name === 'filterCollapseBlockInTableSelector'}
      onCreateBlockSchema={async ({ item }) => {
        const schema = createCollapseBlockSchema({
          dataSource: item.dataSource,
          collection: item.collectionName || item.name,
          // 与数据区块做区分
          blockType: 'filter',
        });
        insert(schema);
      }}
<<<<<<< HEAD
=======
      filterItems={filterItems}
>>>>>>> ec67f5fb
    />
  );
};<|MERGE_RESOLUTION|>--- conflicted
+++ resolved
@@ -1,11 +1,11 @@
 import { TableOutlined } from '@ant-design/icons';
-import React, { useCallback } from 'react';
+import React from 'react';
 
 import { useSchemaInitializer, useSchemaInitializerItem } from '../../application';
 import { createCollapseBlockSchema } from '../utils';
 import { DataBlockInitializer } from './DataBlockInitializer';
 
-export const FilterCollapseBlockInitializer = ({ filterItems }) => {
+export const FilterCollapseBlockInitializer = ({ filterMenuItemChildren, isItem }) => {
   const itemConfig = useSchemaInitializerItem();
   const { insert } = useSchemaInitializer();
 
@@ -14,7 +14,6 @@
       {...itemConfig}
       icon={<TableOutlined />}
       componentType={'FilterCollapse'}
-      isItem={itemConfig?.name === 'filterCollapseBlockInTableSelector'}
       onCreateBlockSchema={async ({ item }) => {
         const schema = createCollapseBlockSchema({
           dataSource: item.dataSource,
@@ -24,10 +23,8 @@
         });
         insert(schema);
       }}
-<<<<<<< HEAD
-=======
-      filterItems={filterItems}
->>>>>>> ec67f5fb
+      filterMenuItemChildren={filterMenuItemChildren}
+      isItem={isItem}
     />
   );
 };