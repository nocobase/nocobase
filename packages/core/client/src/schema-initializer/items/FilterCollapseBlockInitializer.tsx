--- conflicted
+++ resolved
@@ -1,5 +1,5 @@
 import { TableOutlined } from '@ant-design/icons';
-import React, { useCallback } from 'react';
+import React from 'react';
 
 import { useSchemaInitializer, useSchemaInitializerItem } from '../../application';
 import { createCollapseBlockSchema } from '../utils';
@@ -14,7 +14,6 @@
       {...itemConfig}
       icon={<TableOutlined />}
       componentType={'FilterCollapse'}
-      isItem={itemConfig?.name === 'filterCollapseBlockInTableSelector'}
       onCreateBlockSchema={async ({ item }) => {
         const schema = createCollapseBlockSchema({
           dataSource: item.dataSource,
@@ -24,11 +23,8 @@
         });
         insert(schema);
       }}
-<<<<<<< HEAD
-=======
       filterMenuItemChildren={filterMenuItemChildren}
       isItem={isItem}
->>>>>>> 12c95e82
     />
   );
 };