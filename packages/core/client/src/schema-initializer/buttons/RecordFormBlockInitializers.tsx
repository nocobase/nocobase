import { gridRowColWrap } from '../utils';
import { SchemaInitializer } from '../../application';

<<<<<<< HEAD
export const recordFormBlockInitializers = new SchemaInitializer({
  name: 'RecordFormBlockInitializers',
  'data-testid': 'add-block-button-in-record-form-block',
  title: '{{ t("Add block") }}',
  icon: 'PlusOutlined',
  wrap: gridRowColWrap,
  items: [
    {
      type: 'itemGroup',
      title: '{{ t("Data blocks") }}',
      name: 'data-blocks',
      children: [
=======
export const RecordFormBlockInitializers = (props: any) => {
  const { t } = useTranslation();
  return (
    <SchemaInitializer.Button
      wrap={gridRowColWrap}
      title={t('Add block')}
      icon={'PlusOutlined'}
      items={[
>>>>>>> f771a476
        {
          name: 'form',
          title: '{{ t("Form") }}',
          Component: 'RecordFormBlockInitializer',
        },
      ],
    },
    {
      type: 'itemGroup',
      title: '{{t("Other blocks")}}',
      name: 'other-blocks',
      children: [
        {
          name: 'markdown',
          title: '{{t("Markdown")}}',
          Component: 'MarkdownBlockInitializer',
        },
      ],
    },
  ],
});<|MERGE_RESOLUTION|>--- conflicted
+++ resolved
@@ -1,10 +1,8 @@
+import { SchemaInitializer } from '../../application';
 import { gridRowColWrap } from '../utils';
-import { SchemaInitializer } from '../../application';
 
-<<<<<<< HEAD
 export const recordFormBlockInitializers = new SchemaInitializer({
   name: 'RecordFormBlockInitializers',
-  'data-testid': 'add-block-button-in-record-form-block',
   title: '{{ t("Add block") }}',
   icon: 'PlusOutlined',
   wrap: gridRowColWrap,
@@ -14,16 +12,6 @@
       title: '{{ t("Data blocks") }}',
       name: 'data-blocks',
       children: [
-=======
-export const RecordFormBlockInitializers = (props: any) => {
-  const { t } = useTranslation();
-  return (
-    <SchemaInitializer.Button
-      wrap={gridRowColWrap}
-      title={t('Add block')}
-      icon={'PlusOutlined'}
-      items={[
->>>>>>> f771a476
         {
           name: 'form',
           title: '{{ t("Form") }}',
