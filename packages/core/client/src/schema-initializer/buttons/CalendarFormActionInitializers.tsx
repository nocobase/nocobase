--- conflicted
+++ resolved
@@ -153,31 +153,8 @@
         {
           type: 'item',
           title: '{{t("Custom request")}}',
-<<<<<<< HEAD
           component: 'CustomRequestInitializer',
-          visible: () => {
-=======
-          component: 'CustomizeActionInitializer',
-          schema: {
-            title: '{{ t("Custom request") }}',
-            'x-component': 'Action',
-            'x-action': 'customize:form:request',
-            'x-designer': 'Action.Designer',
-            'x-action-settings': {
-              requestSettings: {},
-              skipValidator: false,
-              onSuccess: {
-                manualClose: false,
-                redirecting: false,
-                successMessage: '{{t("Request success")}}',
-              },
-            },
-            'x-component-props': {
-              useProps: '{{ useCustomizeRequestActionProps }}',
-            },
-          },
           visible: function useVisible() {
->>>>>>> dbdd587b
             const collection = useCollection();
             return (collection.template !== 'view' || collection?.writableView) && collection.template !== 'sql';
           },
