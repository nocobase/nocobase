--- conflicted
+++ resolved
@@ -57,17 +57,6 @@
             return (collection.template !== 'view' || collection?.writableView) && collection.template !== 'sql';
           },
         },
-<<<<<<< HEAD
-        {
-          name: 'print',
-          title: '{{t("Print")}}',
-          Component: 'PrintActionInitializer',
-          schema: {
-            'x-component': 'Action',
-          },
-        },
-=======
->>>>>>> 8b797fd1
       ],
     },
     {
