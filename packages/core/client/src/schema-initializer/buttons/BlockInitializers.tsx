import { gridRowColWrap } from '../utils';
import { SchemaInitializer } from '../../application/schema-initializer/SchemaInitializer';

export const blockInitializers = new SchemaInitializer({
  name: 'BlockInitializers',
  title: '{{t("Add block")}}',
  icon: 'PlusOutlined',
  wrap: gridRowColWrap,
  items: [
    {
      name: 'dataBlocks',
      title: '{{t("Data blocks")}}',
      type: 'itemGroup',
      children: [
        {
          name: 'table',
          title: '{{t("Table")}}',
          Component: 'TableBlockInitializer',
        },
        {
          name: 'form',
          title: '{{t("Form")}}',
          Component: 'FormBlockInitializer',
        },
        {
          name: 'details',
          title: '{{t("Details")}}',
          Component: 'DetailsBlockInitializer',
        },
        {
          name: 'list',
          title: '{{t("List")}}',
          Component: 'ListBlockInitializer',
        },
        {
          name: 'gridCard',
          title: '{{t("Grid Card")}}',
          Component: 'GridCardBlockInitializer',
        },
        {
<<<<<<< HEAD
          name: 'kanban',
          title: '{{t("Kanban")}}',
          Component: 'KanbanBlockInitializer',
        },
        {
          name: 'gantt',
          title: '{{t("Gantt")}}',
          Component: 'GanttBlockInitializer',
=======
          name: 'calendar',
          title: '{{t("Calendar")}}',
          Component: 'CalendarBlockInitializer',
>>>>>>> d570a2c7
        },
      ],
    },
    {
      name: 'filterBlocks',
      title: '{{t("Filter blocks")}}',
      type: 'itemGroup',
      children: [
        {
          name: 'filterForm',
          title: '{{t("Form")}}',
          Component: 'FilterFormBlockInitializer',
        },
        {
          name: 'filterCollapse',
          title: '{{t("Collapse")}}',
          Component: 'FilterCollapseBlockInitializer',
        },
      ],
    },
    {
      name: 'otherBlocks',
      type: 'itemGroup',
      title: '{{t("Other blocks")}}',
      children: [
        {
          name: 'markdown',
          title: '{{t("Markdown")}}',
          Component: 'MarkdownBlockInitializer',
        },
      ],
    },
  ],
});<|MERGE_RESOLUTION|>--- conflicted
+++ resolved
@@ -1,5 +1,5 @@
+import { SchemaInitializer } from '../../application/schema-initializer/SchemaInitializer';
 import { gridRowColWrap } from '../utils';
-import { SchemaInitializer } from '../../application/schema-initializer/SchemaInitializer';
 
 export const blockInitializers = new SchemaInitializer({
   name: 'BlockInitializers',
@@ -37,22 +37,6 @@
           title: '{{t("Grid Card")}}',
           Component: 'GridCardBlockInitializer',
         },
-        {
-<<<<<<< HEAD
-          name: 'kanban',
-          title: '{{t("Kanban")}}',
-          Component: 'KanbanBlockInitializer',
-        },
-        {
-          name: 'gantt',
-          title: '{{t("Gantt")}}',
-          Component: 'GanttBlockInitializer',
-=======
-          name: 'calendar',
-          title: '{{t("Calendar")}}',
-          Component: 'CalendarBlockInitializer',
->>>>>>> d570a2c7
-        },
       ],
     },
     {
