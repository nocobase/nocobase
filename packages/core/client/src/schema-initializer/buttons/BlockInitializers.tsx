--- conflicted
+++ resolved
@@ -42,17 +42,6 @@
           title: '{{t("Calendar")}}',
           Component: 'CalendarBlockInitializer',
         },
-        {
-<<<<<<< HEAD
-          name: 'gantt',
-          title: '{{t("Gantt")}}',
-          Component: 'GanttBlockInitializer',
-=======
-          name: 'kanban',
-          title: '{{t("Kanban")}}',
-          Component: 'KanbanBlockInitializer',
->>>>>>> 89701d6e
-        },
       ],
     },
     {
