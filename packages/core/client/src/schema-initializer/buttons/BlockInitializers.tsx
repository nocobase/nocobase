import { gridRowColWrap } from '../utils';
import { SchemaInitializer } from '../../application';

<<<<<<< HEAD
export const blockInitializers = new SchemaInitializer({
  name: 'BlockInitializers',
  'data-testid': 'add-block-button-in-page',
=======
// 页面里添加区块
export const BlockInitializers = {
>>>>>>> f771a476
  title: '{{t("Add block")}}',
  icon: 'PlusOutlined',
  wrap: gridRowColWrap,
  items: [
    {
      name: 'data-blocks',
      title: '{{t("Data blocks")}}',
      type: 'itemGroup',
      children: [
        {
          name: 'table',
          title: '{{t("Table")}}',
          Component: 'TableBlockInitializer',
        },
        {
          name: 'form',
          title: '{{t("Form")}}',
          Component: 'FormBlockInitializer',
        },
        {
          name: 'details',
          title: '{{t("Details")}}',
          Component: 'DetailsBlockInitializer',
        },
        {
          name: 'List',
          title: '{{t("List")}}',
          Component: 'ListBlockInitializer',
        },
        {
          name: 'GridCard',
          title: '{{t("Grid Card")}}',
          Component: 'GridCardBlockInitializer',
        },
        {
          name: 'calendar',
          title: '{{t("Calendar")}}',
          Component: 'CalendarBlockInitializer',
        },
        {
          name: 'kanban',
          title: '{{t("Kanban")}}',
          Component: 'KanbanBlockInitializer',
        },
        {
          name: 'Gantt',
          title: '{{t("Gantt")}}',
          Component: 'GanttBlockInitializer',
        },
      ],
    },
    {
      name: 'filter-blocks',
      title: '{{t("Filter blocks")}}',
      type: 'itemGroup',
      children: [
        {
          name: 'filterForm',
          title: '{{t("Form")}}',
          Component: 'FilterFormBlockInitializer',
        },
        {
          name: 'filterCollapse',
          title: '{{t("Collapse")}}',
          Component: 'FilterCollapseBlockInitializer',
        },
      ],
    },
    {
      name: 'media',
      type: 'itemGroup',
      title: '{{t("Other blocks")}}',
      children: [
        {
          name: 'markdown',
          title: '{{t("Markdown")}}',
          Component: 'MarkdownBlockInitializer',
        },
      ],
    },
  ],
});<|MERGE_RESOLUTION|>--- conflicted
+++ resolved
@@ -1,14 +1,8 @@
+import { SchemaInitializer } from '../../application';
 import { gridRowColWrap } from '../utils';
-import { SchemaInitializer } from '../../application';
 
-<<<<<<< HEAD
 export const blockInitializers = new SchemaInitializer({
   name: 'BlockInitializers',
-  'data-testid': 'add-block-button-in-page',
-=======
-// 页面里添加区块
-export const BlockInitializers = {
->>>>>>> f771a476
   title: '{{t("Add block")}}',
   icon: 'PlusOutlined',
   wrap: gridRowColWrap,
