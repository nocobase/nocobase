--- conflicted
+++ resolved
@@ -35,22 +35,6 @@
             'x-decorator': 'ACLActionProvider',
           },
         },
-<<<<<<< HEAD
-        {
-          name: 'duplicate',
-          title: '{{t("Duplicate")}}',
-          Component: 'DuplicateActionInitializer',
-          schema: {
-            'x-component': 'Action',
-            'x-action': 'duplicate',
-            'x-decorator': 'ACLActionProvider',
-            'x-component-props': {
-              type: 'primary',
-            },
-          },
-        },
-=======
->>>>>>> 25d5d4b7
       ],
     },
   ],
