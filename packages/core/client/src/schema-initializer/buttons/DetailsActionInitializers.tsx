import { SchemaInitializer } from '../../application';

// 表单的操作配置
<<<<<<< HEAD
export const detailsActionInitializers = new SchemaInitializer({
  name: 'DetailsActionInitializers',
  'data-testid': 'configure-actions-button-of-details-block',
=======
export const DetailsActionInitializers = {
>>>>>>> f771a476
  title: '{{t("Configure actions")}}',
  icon: 'SettingOutlined',
  style: {
    marginLeft: 8,
  },
  items: [
    {
      type: 'itemGroup',
      title: '{{t("Enable actions")}}',
      name: 'enable-actions',
      children: [
        {
          name: 'edit',
          title: '{{t("Edit")}}',
          Component: 'UpdateActionInitializer',
          schema: {
            'x-component': 'Action',
            'x-decorator': 'ACLActionProvider',
            'x-component-props': {
              type: 'primary',
            },
          },
        },
        {
          name: 'delete',
          title: '{{t("Delete")}}',
          Component: 'DestroyActionInitializer',
          schema: {
            'x-component': 'Action',
            'x-decorator': 'ACLActionProvider',
          },
        },
        {
          name: 'duplicate',
          title: '{{t("Duplicate")}}',
          Component: 'DuplicateActionInitializer',
          schema: {
            'x-component': 'Action',
            'x-action': 'duplicate',
            'x-decorator': 'ACLActionProvider',
            'x-component-props': {
              type: 'primary',
            },
          },
        },
      ],
    },
  ],
});<|MERGE_RESOLUTION|>--- conflicted
+++ resolved
@@ -1,13 +1,8 @@
 import { SchemaInitializer } from '../../application';
 
 // 表单的操作配置
-<<<<<<< HEAD
 export const detailsActionInitializers = new SchemaInitializer({
   name: 'DetailsActionInitializers',
-  'data-testid': 'configure-actions-button-of-details-block',
-=======
-export const DetailsActionInitializers = {
->>>>>>> f771a476
   title: '{{t("Configure actions")}}',
   icon: 'SettingOutlined',
   style: {
