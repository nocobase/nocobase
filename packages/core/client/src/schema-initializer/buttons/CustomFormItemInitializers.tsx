--- conflicted
+++ resolved
@@ -1,8 +1,8 @@
 import React from 'react';
 import { useTranslation } from 'react-i18next';
+import { SchemaInitializer, SchemaInitializerChildren } from '../../application';
 import { useCompile } from '../../schema-component';
 import { gridRowColWrap, useCustomFormItemInitializerFields, useInheritsFormItemInitializerFields } from '../utils';
-import { SchemaInitializerChildren, SchemaInitializer } from '../../application';
 
 // 表单里配置字段
 const ParentCollectionFields = () => {
@@ -25,7 +25,6 @@
 
 export const customFormItemInitializers = new SchemaInitializer({
   name: 'CustomFormItemInitializers',
-  'data-testid': 'configure-fields-button-of-custom-form-item',
   wrap: gridRowColWrap,
   icon: 'SettingOutlined',
   title: '{{t("Configure fields")}}',
@@ -40,35 +39,5 @@
       name: 'parent-collection-fields',
       Component: ParentCollectionFields,
     },
-<<<<<<< HEAD
   ],
-});
-=======
-  ];
-  if (inheritFields?.length > 0) {
-    inheritFields.forEach((inherit) => {
-      Object.values(inherit)[0].length &&
-        fieldItems.push(
-          {
-            type: 'divider',
-          },
-          {
-            type: 'itemGroup',
-            title: t(`Parent collection fields`) + '(' + compile(`${Object.keys(inherit)[0]}`) + ')',
-            children: Object.values(inherit)[0],
-          },
-        );
-    });
-  }
-  return (
-    <SchemaInitializer.Button
-      wrap={gridRowColWrap}
-      icon={'SettingOutlined'}
-      items={fieldItems}
-      insertPosition={insertPosition}
-      component={component}
-      title={component ? null : t('Configure fields')}
-    />
-  );
-};
->>>>>>> f771a476
+});