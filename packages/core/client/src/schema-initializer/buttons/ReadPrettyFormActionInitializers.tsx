import { useCollection } from '../..';
import { SchemaInitializer } from '../../application';

const useVisibleCollection = () => {
  const collection = useCollection();
  return (collection.template !== 'view' || collection?.writableView) && collection.template !== 'sql';
};
// 表单的操作配置
<<<<<<< HEAD
export const readPrettyFormActionInitializers = new SchemaInitializer({
  name: 'ReadPrettyFormActionInitializers',
  'data-testid': 'configure-actions-button-of-read-pretty-form',
=======
export const ReadPrettyFormActionInitializers = {
>>>>>>> f771a476
  title: '{{t("Configure actions")}}',
  icon: 'SettingOutlined',
  style: {
    marginLeft: 8,
  },
  items: [
    {
      type: 'itemGroup',
      name: 'enable-actions',
      title: '{{t("Enable actions")}}',
      children: [
        {
          title: '{{t("Edit")}}',
          name: 'edit',
          Component: 'UpdateActionInitializer',
          schema: {
            'x-component': 'Action',
            'x-decorator': 'ACLActionProvider',
            'x-component-props': {
              type: 'primary',
            },
          },
          useVisible: useVisibleCollection,
        },
        {
          title: '{{t("Delete")}}',
          name: 'delete',
          Component: 'DestroyActionInitializer',
          schema: {
            'x-component': 'Action',
            'x-decorator': 'ACLActionProvider',
          },
          useVisible: useVisibleCollection,
        },
        {
          title: '{{t("Duplicate")}}',
          name: 'duplicate',
          Component: 'DuplicateActionInitializer',
          schema: {
            'x-component': 'Action',
            'x-action': 'duplicate',
            'x-decorator': 'ACLActionProvider',
            'x-component-props': {
              type: 'primary',
            },
          },
          useVisible: useVisibleCollection,
        },
        {
          title: '{{t("Print")}}',
          name: 'print',
          Component: 'PrintActionInitializer',
          schema: {
            'x-component': 'Action',
          },
        },
      ],
    },
    {
      type: 'divider',
    },
    {
      type: 'subMenu',
      name: 'customize',
      title: '{{t("Customize")}}',
      children: [
        {
          name: 'popup',
          title: '{{t("Popup")}}',
          Component: 'CustomizeActionInitializer',
          schema: {
            type: 'void',
            title: '{{ t("Popup") }}',
            'x-action': 'customize:popup',
            'x-designer': 'Action.Designer',
            'x-component': 'Action',
            'x-component-props': {
              openMode: 'drawer',
            },
            properties: {
              drawer: {
                type: 'void',
                title: '{{ t("Popup") }}',
                'x-component': 'Action.Container',
                'x-component-props': {
                  className: 'nb-action-popup',
                },
                properties: {
                  tabs: {
                    type: 'void',
                    'x-component': 'Tabs',
                    'x-component-props': {},
                    'x-initializer': 'TabPaneInitializers',
                    properties: {
                      tab1: {
                        type: 'void',
                        title: '{{t("Details")}}',
                        'x-component': 'Tabs.TabPane',
                        'x-designer': 'Tabs.Designer',
                        'x-component-props': {},
                        properties: {
                          grid: {
                            type: 'void',
                            'x-component': 'Grid',
                            'x-initializer': 'RecordBlockInitializers',
                            properties: {},
                          },
                        },
                      },
                    },
                  },
                },
              },
            },
          },
        },
        {
          name: 'update-record',
          title: '{{t("Update record")}}',
          Component: 'CustomizeActionInitializer',
          schema: {
            title: '{{ t("Update record") }}',
            'x-component': 'Action',
            'x-designer': 'Action.Designer',
            'x-action': 'customize:update',
            'x-decorator': 'ACLActionProvider',
            'x-acl-action': 'update',
            'x-action-settings': {
              assignedValues: {},
              onSuccess: {
                manualClose: true,
                redirecting: false,
                successMessage: '{{t("Updated successfully")}}',
              },
            },
            'x-component-props': {
              useProps: '{{ useCustomizeUpdateActionProps }}',
            },
          },
          visible: useVisibleCollection,
        },
        {
          name: 'custom-request',
          title: '{{t("Custom request")}}',
          Component: 'CustomRequestInitializer',
          useVisible: useVisibleCollection,
        },
      ],
    },
  ],
});<|MERGE_RESOLUTION|>--- conflicted
+++ resolved
@@ -6,13 +6,8 @@
   return (collection.template !== 'view' || collection?.writableView) && collection.template !== 'sql';
 };
 // 表单的操作配置
-<<<<<<< HEAD
 export const readPrettyFormActionInitializers = new SchemaInitializer({
   name: 'ReadPrettyFormActionInitializers',
-  'data-testid': 'configure-actions-button-of-read-pretty-form',
-=======
-export const ReadPrettyFormActionInitializers = {
->>>>>>> f771a476
   title: '{{t("Configure actions")}}',
   icon: 'SettingOutlined',
   style: {
