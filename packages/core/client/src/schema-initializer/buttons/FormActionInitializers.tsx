import { SchemaInitializerItemType, SchemaInitializer } from '../../application';

// TODO(refactor): should be moved to workflow plugin
const formTriggerWorkflowActionInitializerV2: SchemaInitializerItemType = {
  name: 'submit-to-workflow',
  title: '{{t("Submit to workflow", { ns: "workflow" })}}',
  Component: 'CustomizeActionInitializer',
  schema: {
    title: '{{t("Submit to workflow", { ns: "workflow" })}}',
    'x-component': 'Action',
    'x-component-props': {
      useProps: '{{ useTriggerWorkflowsActionProps }}',
    },
    'x-designer': 'Action.Designer',
    'x-action-settings': {
      assignedValues: {},
      skipValidator: false,
      onSuccess: {
        manualClose: true,
        redirecting: false,
        successMessage: '{{t("Submitted successfully")}}',
      },
      triggerWorkflows: [],
    },
    'x-action': 'customize:triggerWorkflows',
  },
};

// 表单的操作配置
<<<<<<< HEAD
export const formActionInitializers = new SchemaInitializer({
  name: 'FormActionInitializers',
  'data-testid': 'configure-actions-button-of-form-block',
=======
export const FormActionInitializers = {
>>>>>>> f771a476
  title: '{{t("Configure actions")}}',
  icon: 'SettingOutlined',
  items: [
    {
      type: 'itemGroup',
      name: 'enable-actions',
      title: '{{t("Enable actions")}}',
      children: [
        {
          name: 'submit',
          title: '{{t("Submit")}}',
          Component: 'CreateSubmitActionInitializer',
          schema: {
            'x-action-settings': {},
          },
        },
      ],
    },
    {
      type: 'divider',
    },
    {
      name: 'custom',
      type: 'subMenu',
      title: '{{t("Customize")}}',
      children: [
        {
          name: 'save-record',
          title: '{{t("Save record")}}',
          Component: 'CustomizeActionInitializer',
          schema: {
            title: '{{ t("Save record") }}',
            'x-action': 'customize:save',
            'x-component': 'Action',
            'x-designer': 'Action.Designer',
            'x-designer-props': {
              modalTip:
                '{{ t("When the button is clicked, the following fields will be assigned and saved together with the fields in the form. If there are overlapping fields, the value here will overwrite the value in the form.") }}',
            },
            'x-action-settings': {
              assignedValues: {},
              skipValidator: false,
              onSuccess: {
                manualClose: true,
                redirecting: false,
                successMessage: '{{t("Submitted successfully")}}',
              },
              triggerWorkflows: [],
            },
            'x-component-props': {
              useProps: '{{ useCreateActionProps }}',
            },
          },
        },
        formTriggerWorkflowActionInitializerV2,
        {
          name: 'custom-request',
          title: '{{t("Custom request")}}',
          Component: 'CustomRequestInitializer',
        },
      ],
    },
  ],
});

<<<<<<< HEAD
export const createFormActionInitializers = new SchemaInitializer({
  name: 'CreateFormActionInitializers',
  'data-testid': 'configure-actions-button-of-create-form',
=======
export const CreateFormActionInitializers = {
>>>>>>> f771a476
  title: '{{t("Configure actions")}}',
  icon: 'SettingOutlined',
  items: [
    {
      type: 'itemGroup',
      title: '{{t("Enable actions")}}',
      name: 'enable-actions',
      children: [
        {
          name: 'submit',
          title: '{{t("Submit")}}',
          Component: 'CreateSubmitActionInitializer',
          schema: {
            'x-action-settings': {},
          },
        },
      ],
    },
    {
      type: 'divider',
    },
    {
      type: 'subMenu',
      title: '{{t("Customize")}}',
      name: 'customize',
      children: [
        {
          name: 'save-record',
          title: '{{t("Save record")}}',
          Component: 'CustomizeActionInitializer',
          schema: {
            title: '{{ t("Save record") }}',
            'x-action': 'customize:save',
            'x-component': 'Action',
            'x-designer': 'Action.Designer',
            'x-designer-props': {
              modalTip:
                '{{ t("When the button is clicked, the following fields will be assigned and saved together with the fields in the form. If there are overlapping fields, the value here will overwrite the value in the form.") }}',
            },
            'x-action-settings': {
              assignedValues: {},
              skipValidator: false,
              onSuccess: {
                manualClose: true,
                redirecting: false,
                successMessage: '{{t("Submitted successfully")}}',
              },
              triggerWorkflows: [],
            },
            'x-component-props': {
              useProps: '{{ useCreateActionProps }}',
            },
          },
        },
        formTriggerWorkflowActionInitializerV2,
        {
          name: 'custom-request',
          title: '{{t("Custom request")}}',
          Component: 'CustomRequestInitializer',
        },
      ],
    },
  ],
});

<<<<<<< HEAD
export const updateFormActionInitializers = new SchemaInitializer({
  name: 'UpdateFormActionInitializers',
  'data-testid': 'configure-actions-button-of-update-form',
=======
export const UpdateFormActionInitializers = {
>>>>>>> f771a476
  title: '{{t("Configure actions")}}',
  icon: 'SettingOutlined',
  items: [
    {
      type: 'itemGroup',
      title: '{{t("Enable actions")}}',
      name: 'enable-actions',
      children: [
        {
          name: 'submit',
          title: '{{t("Submit")}}',
          Component: 'UpdateSubmitActionInitializer',
          schema: {
            'x-action-settings': {},
          },
        },
      ],
    },
    {
      type: 'divider',
    },
    {
      type: 'subMenu',
      title: '{{t("Customize")}}',
      name: 'customize',
      children: [
        {
          name: 'popup',
          title: '{{t("Popup")}}',
          Component: 'CustomizeActionInitializer',
          schema: {
            type: 'void',
            title: '{{ t("Popup") }}',
            'x-action': 'customize:popup',
            'x-designer': 'Action.Designer',
            'x-component': 'Action',
            'x-component-props': {
              openMode: 'drawer',
            },
            properties: {
              drawer: {
                type: 'void',
                title: '{{ t("Popup") }}',
                'x-component': 'Action.Container',
                'x-component-props': {
                  className: 'nb-action-popup',
                },
                properties: {
                  tabs: {
                    type: 'void',
                    'x-component': 'Tabs',
                    'x-component-props': {},
                    'x-initializer': 'TabPaneInitializers',
                    properties: {
                      tab1: {
                        type: 'void',
                        title: '{{t("Details")}}',
                        'x-component': 'Tabs.TabPane',
                        'x-designer': 'Tabs.Designer',
                        'x-component-props': {},
                        properties: {
                          grid: {
                            type: 'void',
                            'x-component': 'Grid',
                            'x-initializer': 'RecordBlockInitializers',
                            properties: {},
                          },
                        },
                      },
                    },
                  },
                },
              },
            },
          },
        },
        {
          name: 'save-record',
          title: '{{t("Save record")}}',
          Component: 'CustomizeActionInitializer',
          schema: {
            title: '{{ t("Save") }}',
            'x-component': 'Action',
            'x-action': 'customize:save',
            'x-designer': 'Action.Designer',
            'x-designer-props': {
              modalTip:
                '{{ t("When the button is clicked, the following fields will be assigned and saved together with the fields in the form. If there are overlapping fields, the value here will overwrite the value in the form.") }}',
            },
            'x-action-settings': {
              assignedValues: {},
              skipValidator: false,
              onSuccess: {
                manualClose: true,
                redirecting: false,
                successMessage: '{{t("Submitted successfully")}}',
              },
              triggerWorkflows: [],
            },
            'x-component-props': {
              useProps: '{{ useUpdateActionProps }}',
            },
          },
        },
        formTriggerWorkflowActionInitializerV2,
        {
          type: 'item',
          name: 'custom-request',
          title: '{{t("Custom request")}}',
          Component: 'CustomRequestInitializer',
        },
      ],
    },
  ],
});

<<<<<<< HEAD
export const bulkEditFormActionInitializers = new SchemaInitializer({
  name: 'BulkEditFormActionInitializers',
  'data-testid': 'configure-actions-button-of-bulk-edit-form',
=======
export const BulkEditFormActionInitializers = {
>>>>>>> f771a476
  title: '{{t("Configure actions")}}',
  icon: 'SettingOutlined',
  items: [
    {
      type: 'itemGroup',
      title: '{{t("Enable actions")}}',
      name: 'enable-actions',
      children: [
        {
          name: 'submit',
          title: '{{t("Submit")}}',
          Component: 'BulkEditSubmitActionInitializer',
          schema: {
            'x-action-settings': {},
          },
        },
      ],
    },
    {
      type: 'divider',
    },
    {
      type: 'subMenu',
      title: '{{t("Customize")}}',
      name: 'customize',
      children: [
        {
          name: 'popup',
          title: '{{t("Popup")}}',
          Component: 'CustomizeActionInitializer',
          schema: {
            type: 'void',
            title: '{{ t("Popup") }}',
            'x-action': 'customize:popup',
            'x-designer': 'Action.Designer',
            'x-component': 'Action',
            'x-component-props': {
              openMode: 'drawer',
            },
            properties: {
              drawer: {
                type: 'void',
                title: '{{ t("Popup") }}',
                'x-component': 'Action.Container',
                'x-component-props': {
                  className: 'nb-action-popup',
                },
                properties: {
                  tabs: {
                    type: 'void',
                    'x-component': 'Tabs',
                    'x-component-props': {},
                    'x-initializer': 'TabPaneInitializers',
                    properties: {
                      tab1: {
                        type: 'void',
                        title: '{{t("Details")}}',
                        'x-component': 'Tabs.TabPane',
                        'x-designer': 'Tabs.Designer',
                        'x-component-props': {},
                        properties: {
                          grid: {
                            type: 'void',
                            'x-component': 'Grid',
                            'x-initializer': 'RecordBlockInitializers',
                            properties: {},
                          },
                        },
                      },
                    },
                  },
                },
              },
            },
          },
        },
        {
          name: 'save-record',
          title: '{{t("Save record")}}',
          Component: 'CustomizeActionInitializer',
          schema: {
            title: '{{ t("Save") }}',
            'x-component': 'Action',
            'x-action': 'customize:save',
            'x-designer': 'Action.Designer',
            'x-designer-props': {
              modalTip:
                '{{ t("When the button is clicked, the following fields will be assigned and saved together with the fields in the form. If there are overlapping fields, the value here will overwrite the value in the form.") }}',
            },
            'x-action-settings': {
              assignedValues: {},
              skipValidator: false,
              onSuccess: {
                manualClose: true,
                redirecting: false,
                successMessage: '{{t("Submitted successfully")}}',
              },
            },
            'x-component-props': {
              useProps: '{{ useUpdateActionProps }}',
            },
          },
        },
        {
          name: 'custom-request',
          title: '{{t("Custom request")}}',
          Component: 'CustomRequestInitializer',
        },
      ],
    },
  ],
});<|MERGE_RESOLUTION|>--- conflicted
+++ resolved
@@ -1,4 +1,4 @@
-import { SchemaInitializerItemType, SchemaInitializer } from '../../application';
+import { SchemaInitializer, SchemaInitializerItemType } from '../../application';
 
 // TODO(refactor): should be moved to workflow plugin
 const formTriggerWorkflowActionInitializerV2: SchemaInitializerItemType = {
@@ -27,13 +27,8 @@
 };
 
 // 表单的操作配置
-<<<<<<< HEAD
 export const formActionInitializers = new SchemaInitializer({
   name: 'FormActionInitializers',
-  'data-testid': 'configure-actions-button-of-form-block',
-=======
-export const FormActionInitializers = {
->>>>>>> f771a476
   title: '{{t("Configure actions")}}',
   icon: 'SettingOutlined',
   items: [
@@ -99,13 +94,8 @@
   ],
 });
 
-<<<<<<< HEAD
 export const createFormActionInitializers = new SchemaInitializer({
   name: 'CreateFormActionInitializers',
-  'data-testid': 'configure-actions-button-of-create-form',
-=======
-export const CreateFormActionInitializers = {
->>>>>>> f771a476
   title: '{{t("Configure actions")}}',
   icon: 'SettingOutlined',
   items: [
@@ -171,13 +161,8 @@
   ],
 });
 
-<<<<<<< HEAD
 export const updateFormActionInitializers = new SchemaInitializer({
   name: 'UpdateFormActionInitializers',
-  'data-testid': 'configure-actions-button-of-update-form',
-=======
-export const UpdateFormActionInitializers = {
->>>>>>> f771a476
   title: '{{t("Configure actions")}}',
   icon: 'SettingOutlined',
   items: [
@@ -294,13 +279,8 @@
   ],
 });
 
-<<<<<<< HEAD
 export const bulkEditFormActionInitializers = new SchemaInitializer({
   name: 'BulkEditFormActionInitializers',
-  'data-testid': 'configure-actions-button-of-bulk-edit-form',
-=======
-export const BulkEditFormActionInitializers = {
->>>>>>> f771a476
   title: '{{t("Configure actions")}}',
   icon: 'SettingOutlined',
   items: [
