--- conflicted
+++ resolved
@@ -1,10 +1,9 @@
-import { Schema, useFieldSchema } from '@formily/react';
-<<<<<<< HEAD
+import { Schema } from '@formily/react';
 import { useCallback, useMemo } from 'react';
 import {
   useCollection,
+  useCollectionManager_deprecated,
   useCollection_deprecated,
-  useCollectionManager_deprecated,
   useCreateAssociationDetailsBlock,
   useCreateAssociationDetailsWithoutPagination,
   useCreateAssociationFormBlock,
@@ -13,13 +12,7 @@
   useCreateAssociationTableBlock,
   useCreateEditFormBlock,
 } from '../..';
-import { SchemaInitializer } from '../../application/schema-initializer/SchemaInitializer';
-=======
-import { useMemo } from 'react';
-import { useCollectionManager_deprecated, useCollection_deprecated } from '../..';
-import { SchemaInitializerItemType, useSchemaInitializer } from '../../application';
 import { CompatibleSchemaInitializer } from '../../application/schema-initializer/CompatibleSchemaInitializer';
->>>>>>> 99358ee7
 import { gridRowColWrap } from '../utils';
 import { useCreateSingleDetailsSchema } from '../../modules/blocks/data-blocks/details-single/RecordReadPrettyFormBlockInitializer';
 
@@ -374,8 +367,8 @@
     items: [
       {
         type: 'itemGroup',
-        name: 'currentRecordBlocks',
-        title: '{{t("Current record blocks")}}',
+        name: 'dataBlocks',
+        title: '{{t("Data blocks")}}',
         useChildren: useRecordBlocks,
       },
       {
@@ -383,8 +376,14 @@
         title: '{{t("Filter blocks")}}',
         type: 'itemGroup',
         useVisible() {
-          const collection = useCollection_deprecated();
-          return collection.fields.some((field) => ['hasMany', 'belongsToMany'].includes(field.type));
+          const collection = useCollection();
+          return useMemo(
+            () =>
+              collection.fields.some(
+                (field) => canMakeAssociationBlock(field) && ['hasMany', 'belongsToMany'].includes(field.type),
+              ),
+            [collection.fields],
+          );
         },
         children: [
           {
@@ -399,10 +398,13 @@
               );
 
               return {
-                filterMenuItemChildren(collection) {
-                  return toManyField.some((field) => field.target === collection.name);
+                filterCollections({ collection }) {
+                  if (collection) {
+                    return toManyField.some((field) => field.target === collection.name);
+                  }
                 },
                 onlyCurrentDataSource: true,
+                showChildren: true,
               };
             },
           },
@@ -411,32 +413,35 @@
             title: '{{t("Collapse")}}',
             Component: 'FilterCollapseBlockInitializer',
             useComponentProps() {
-              const collection = useCollection_deprecated();
+              const collection = useCollection();
               const toManyField = useMemo(
                 () => collection.fields.filter((field) => ['hasMany', 'belongsToMany'].includes(field.type)),
                 [collection.fields],
               );
 
               return {
-                filterMenuItemChildren(collection) {
-                  return toManyField.some((field) => field.target === collection.name);
+                filterCollections({ collection }) {
+                  if (collection) {
+                    return toManyField.some((field) => field.target === collection.name);
+                  }
                 },
                 onlyCurrentDataSource: true,
+                showChildren: true,
               };
             },
           },
         ],
       },
-      {
-        type: 'itemGroup',
-        name: 'relationshipBlocks',
-        title: '{{t("Relationship blocks")}}',
-        useChildren: useRelationFields,
-        useVisible() {
-          const res = useRelationFields();
-          return res.length > 0;
-        },
-      },
+      // {
+      //   type: 'itemGroup',
+      //   name: 'relationshipBlocks',
+      //   title: '{{t("Relationship blocks")}}',
+      //   useChildren: useRelationFields,
+      //   useVisible() {
+      //     const res = useRelationFields();
+      //     return res.length > 0;
+      //   },
+      // },
       {
         type: 'itemGroup',
         name: 'otherBlocks',
