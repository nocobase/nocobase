--- conflicted
+++ resolved
@@ -2,13 +2,8 @@
 import { SchemaInitializer } from '../../application';
 
 // 日历的操作配置
-<<<<<<< HEAD
 export const calendarActionInitializers = new SchemaInitializer({
   name: 'CalendarActionInitializers',
-  'data-testid': 'configure-actions-button-of-calendar-block',
-=======
-export const CalendarActionInitializers = {
->>>>>>> f771a476
   title: '{{t("Configure actions")}}',
   icon: 'SettingOutlined',
   style: { marginLeft: 8 },
