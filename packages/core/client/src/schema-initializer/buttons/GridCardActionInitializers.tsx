import { SchemaInitializer } from '../../application';
import { useCollection } from '../../collection-manager';

// 表单的操作配置
<<<<<<< HEAD
export const gridCardActionInitializers = new SchemaInitializer({
  name: 'GridCardActionInitializers',
  'data-testid': 'configure-actions-button-of-grid-card-block',
=======
export const GridCardActionInitializers = {
>>>>>>> f771a476
  title: "{{t('Configure actions')}}",
  icon: 'SettingOutlined',
  style: {
    marginLeft: 8,
  },
  items: [
    {
      type: 'itemGroup',
      title: "{{t('Enable actions')}}",
      name: 'enable-actions',
      children: [
        {
          name: 'filter',
          title: "{{t('Filter')}}",
          Component: 'FilterActionInitializer',
          schema: {
            'x-align': 'left',
          },
        },
        {
          name: 'add-new',
          title: "{{t('Add new')}}",
          Component: 'CreateActionInitializer',
          schema: {
            'x-align': 'right',
            'x-decorator': 'ACLActionProvider',
            'x-acl-action-props': {
              skipScopeCheck: true,
            },
          },
          useVisible() {
            const collection = useCollection();
            return !['view', 'file', 'sql'].includes(collection.template) || collection?.writableView;
          },
        },
        {
          name: 'refresh',
          title: "{{t('Refresh')}}",
          Component: 'RefreshActionInitializer',
          schema: {
            'x-align': 'right',
          },
        },
        {
          name: 'import',
          title: "{{t('Import')}}",
          Component: 'ImportActionInitializer',
          schema: {
            'x-align': 'right',
            'x-decorator': 'ACLActionProvider',
            'x-acl-action-props': {
              skipScopeCheck: true,
            },
          },
          useVisible() {
            const collection = useCollection();
            return collection.template !== 'sql';
          },
        },
        {
          name: 'export',
          title: "{{t('Export')}}",
          Component: 'ExportActionInitializer',
          schema: {
            'x-align': 'right',
            'x-decorator': 'ACLActionProvider',
            'x-acl-action-props': {
              skipScopeCheck: true,
            },
          },
        },
      ],
    },
  ],
});

<<<<<<< HEAD
export const gridCardItemActionInitializers = new SchemaInitializer({
  name: 'GridCardItemActionInitializers',
  'data-testid': 'configure-actions-button-of-grid-card-item',
=======
export const GridCardItemActionInitializers = {
>>>>>>> f771a476
  title: '{{t("Configure actions")}}',
  icon: 'SettingOutlined',
  items: [
    {
      type: 'itemGroup',
      title: '{{t("Enable actions")}}',
      name: 'enable-actions',
      children: [
        {
          name: 'view',
          title: '{{t("View")}}',
          Component: 'ViewActionInitializer',
          schema: {
            'x-component': 'Action.Link',
            'x-action': 'view',
            'x-decorator': 'ACLActionProvider',
            'x-align': 'left',
          },
        },
        {
          name: 'edit',
          title: '{{t("Edit")}}',
          Component: 'UpdateActionInitializer',
          schema: {
            'x-component': 'Action.Link',
            'x-action': 'update',
            'x-decorator': 'ACLActionProvider',
            'x-align': 'left',
          },
          useVisible() {
            const collection = useCollection();
            return (collection.template !== 'view' || collection?.writableView) && collection.template !== 'sql';
          },
        },
        {
          name: 'delete',
          title: '{{t("Delete")}}',
          Component: 'DestroyActionInitializer',
          schema: {
            'x-component': 'Action.Link',
            'x-action': 'destroy',
            'x-decorator': 'ACLActionProvider',
            'x-align': 'left',
          },
          useVisible() {
            const collection = useCollection();
            return collection.template !== 'sql';
          },
        },
      ],
    },
    {
      type: 'divider',
    },
    {
      type: 'subMenu',
      title: '{{t("Customize")}}',
      name: 'customize',
      children: [
        {
          name: 'popup',
          title: '{{t("Popup")}}',
          Component: 'CustomizeActionInitializer',
          schema: {
            type: 'void',
            title: '{{ t("Popup") }}',
            'x-action': 'customize:popup',
            'x-designer': 'Action.Designer',
            'x-component': 'Action.Link',
            'x-component-props': {
              openMode: 'drawer',
            },
            properties: {
              drawer: {
                type: 'void',
                title: '{{ t("Popup") }}',
                'x-component': 'Action.Container',
                'x-component-props': {
                  className: 'nb-action-popup',
                },
                properties: {
                  tabs: {
                    type: 'void',
                    'x-component': 'Tabs',
                    'x-component-props': {},
                    'x-initializer': 'TabPaneInitializers',
                    properties: {
                      tab1: {
                        type: 'void',
                        title: '{{t("Details")}}',
                        'x-component': 'Tabs.TabPane',
                        'x-designer': 'Tabs.Designer',
                        'x-component-props': {},
                        properties: {
                          grid: {
                            type: 'void',
                            'x-component': 'Grid',
                            'x-initializer': 'RecordBlockInitializers',
                            properties: {},
                          },
                        },
                      },
                    },
                  },
                },
              },
            },
          },
        },
        {
          name: 'update-record',
          title: '{{t("Update record")}}',
          Component: 'CustomizeActionInitializer',
          schema: {
            title: '{{ t("Update record") }}',
            'x-component': 'Action.Link',
            'x-action': 'customize:update',
            'x-decorator': 'ACLActionProvider',
            'x-acl-action': 'update',
            'x-designer': 'Action.Designer',
            'x-action-settings': {
              assignedValues: {},
              onSuccess: {
                manualClose: true,
                redirecting: false,
                successMessage: '{{t("Updated successfully")}}',
              },
            },
            'x-component-props': {
              useProps: '{{ useCustomizeUpdateActionProps }}',
            },
          },
          useVisible() {
            const collection = useCollection();
            return (collection.template !== 'view' || collection?.writableView) && collection.template !== 'sql';
          },
        },
        {
          name: 'custom-request',
          title: '{{t("Custom request")}}',
          Component: 'CustomRequestInitializer',
          schema: {
            'x-action': 'customize:table:request',
          },
          useVisible() {
            const collection = useCollection();
            return (collection.template !== 'view' || collection?.writableView) && collection.template !== 'sql';
          },
        },
      ],
    },
  ],
});<|MERGE_RESOLUTION|>--- conflicted
+++ resolved
@@ -2,13 +2,8 @@
 import { useCollection } from '../../collection-manager';
 
 // 表单的操作配置
-<<<<<<< HEAD
 export const gridCardActionInitializers = new SchemaInitializer({
   name: 'GridCardActionInitializers',
-  'data-testid': 'configure-actions-button-of-grid-card-block',
-=======
-export const GridCardActionInitializers = {
->>>>>>> f771a476
   title: "{{t('Configure actions')}}",
   icon: 'SettingOutlined',
   style: {
@@ -85,13 +80,8 @@
   ],
 });
 
-<<<<<<< HEAD
 export const gridCardItemActionInitializers = new SchemaInitializer({
   name: 'GridCardItemActionInitializers',
-  'data-testid': 'configure-actions-button-of-grid-card-item',
-=======
-export const GridCardItemActionInitializers = {
->>>>>>> f771a476
   title: '{{t("Configure actions")}}',
   icon: 'SettingOutlined',
   items: [
