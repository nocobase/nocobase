--- conflicted
+++ resolved
@@ -2,13 +2,8 @@
 import { useCollection } from '../../collection-manager';
 
 // 表单的操作配置
-<<<<<<< HEAD
 export const listActionInitializers = new SchemaInitializer({
   name: 'ListActionInitializers',
-  'data-testid': 'configure-actions-button-of-list-block',
-=======
-export const ListActionInitializers = {
->>>>>>> f771a476
   title: "{{t('Configure actions')}}",
   icon: 'SettingOutlined',
   style: {
@@ -89,13 +84,8 @@
   ],
 });
 
-<<<<<<< HEAD
 export const listItemActionInitializers = new SchemaInitializer({
   name: 'ListItemActionInitializers',
-  'data-testid': 'configure-actions-button-of-list-item',
-=======
-export const ListItemActionInitializers = {
->>>>>>> f771a476
   title: '{{t("Configure actions")}}',
   icon: 'SettingOutlined',
   items: [
