import { useCollection } from '../../';
import { SchemaInitializer } from '../../application';

<<<<<<< HEAD
export const kanbanActionInitializers = new SchemaInitializer({
  name: 'KanbanActionInitializers',
  'data-testid': 'configure-actions-button-of-kanban-block',
=======
export const KanbanActionInitializers = {
>>>>>>> f771a476
  title: "{{t('Configure actions')}}",
  icon: 'SettingOutlined',
  style: {
    marginLeft: 8,
  },
  items: [
    {
      type: 'itemGroup',
      title: "{{t('Enable actions')}}",
      name: 'enable-actions',
      children: [
        {
          name: 'filter',
          title: "{{t('Filter')}}",
          Component: 'FilterActionInitializer',
          schema: {
            'x-align': 'left',
          },
        },
        {
          name: 'add-new',
          title: "{{t('Add new')}}",
          Component: 'CreateActionInitializer',
          schema: {
            'x-align': 'right',
            'x-decorator': 'ACLActionProvider',
            'x-acl-action-props': {
              skipScopeCheck: true,
            },
          },
          useVisible() {
            const collection = useCollection();
            return (collection as any).template !== 'view' || collection?.writableView;
          },
        },
      ],
    },
  ],
});<|MERGE_RESOLUTION|>--- conflicted
+++ resolved
@@ -1,13 +1,8 @@
 import { useCollection } from '../../';
 import { SchemaInitializer } from '../../application';
 
-<<<<<<< HEAD
 export const kanbanActionInitializers = new SchemaInitializer({
   name: 'KanbanActionInitializers',
-  'data-testid': 'configure-actions-button-of-kanban-block',
-=======
-export const KanbanActionInitializers = {
->>>>>>> f771a476
   title: "{{t('Configure actions')}}",
   icon: 'SettingOutlined',
   style: {
