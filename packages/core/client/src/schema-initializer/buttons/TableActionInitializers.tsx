--- conflicted
+++ resolved
@@ -3,13 +3,8 @@
 import { SchemaInitializer } from '../../application';
 
 // 表格操作配置
-<<<<<<< HEAD
 export const tableActionInitializers = new SchemaInitializer({
   name: 'TableActionInitializers',
-  'data-testid': 'configure-actions-button-of-table-block',
-=======
-export const TableActionInitializers = {
->>>>>>> f771a476
   title: "{{t('Configure actions')}}",
   icon: 'SettingOutlined',
   style: {
