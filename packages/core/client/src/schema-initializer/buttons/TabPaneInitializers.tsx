--- conflicted
+++ resolved
@@ -141,29 +141,17 @@
 export const tabPaneInitializers = new SchemaInitializer({
   name: 'TabPaneInitializers',
   Component: TabPaneInitializers,
-<<<<<<< HEAD
-  noPopover: true,
-=======
   popover: false,
->>>>>>> 282654c0
 });
 
 export const tabPaneInitializersForRecordBlock = new SchemaInitializer({
   name: 'TabPaneInitializersForCreateFormBlock',
   Component: TabPaneInitializersForCreateFormBlock,
-<<<<<<< HEAD
-  noPopover: true,
-=======
   popover: false,
->>>>>>> 282654c0
 });
 
 export const tabPaneInitializersForBulkEditFormBlock = new SchemaInitializer({
   name: 'TabPaneInitializersForBulkEditFormBlock',
   Component: TabPaneInitializersForBulkEditFormBlock,
-<<<<<<< HEAD
-  noPopover: true,
-=======
   popover: false,
->>>>>>> 282654c0
 });