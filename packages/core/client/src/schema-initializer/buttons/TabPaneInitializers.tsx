--- conflicted
+++ resolved
@@ -1,20 +1,14 @@
 import { useForm } from '@formily/react';
 import React, { useMemo } from 'react';
 import { SchemaComponent, useActionContext, useDesignable, useRecordIndex } from '../..';
-<<<<<<< HEAD
 import { SchemaInitializer } from '../../application';
+import { useGetAriaLabelOfSchemaInitializer } from '../hooks/useGetAriaLabelOfSchemaInitializer';
 
 export const TabPaneInitializers = (props?: any) => {
   const { designable, insertBeforeEnd } = useDesignable();
   const { isCreate, isBulkEdit, options } = props;
   const { gridInitializer } = options;
-=======
-import { useGetAriaLabelOfSchemaInitializer } from '../hooks/useGetAriaLabelOfSchemaInitializer';
-
-export const TabPaneInitializers = (props?: any) => {
-  const { designable, insertBeforeEnd } = useDesignable();
   const { getAriaLabel } = useGetAriaLabelOfSchemaInitializer();
->>>>>>> f771a476
 
   const useSubmitAction = () => {
     const form = useForm();
