import { useCollection } from '../..';
import { gridRowColWrap } from '../utils';
import { SchemaInitializer } from '../../application';

<<<<<<< HEAD
export const tableSelectorInitializers = new SchemaInitializer({
  name: 'TableSelectorInitializers',
  'data-testid': 'configure-columns-button-of-table-block',
  wrap: gridRowColWrap,
  title: '{{t("Add block")}}',
  icon: 'PlusOutlined',
  items: [
    {
      type: 'itemGroup',
      title: '{{t("Selector")}}',
      name: 'selector',
      children: [
=======
export const TableSelectorInitializers = (props: any) => {
  const { t } = useTranslation();
  const { name } = useCollection();
  const { insertPosition, component } = props;

  return (
    <SchemaInitializer.Button
      wrap={gridRowColWrap}
      title={component ? null : t('Add block')}
      icon={'PlusOutlined'}
      insertPosition={insertPosition}
      component={component}
      items={[
        {
          key: 'dataBlocksInTableSelector',
          type: 'itemGroup',
          title: t('Selector'),
          children: [
            {
              key: 'detailsBlockInTableSelector',
              type: 'item',
              title: 'Table',
              component: 'TableSelectorInitializer',
            },
          ],
        },
>>>>>>> f771a476
        {
          name: 'title',
          title: 'Table',
          Component: 'TableSelectorInitializer',
        },
      ],
    },
    {
      type: 'itemGroup',
      title: '{{t("Filter blocks")}}',
      name: 'filter-blocks',
      useChildren() {
        const { name } = useCollection();
        return [
          {
            key: 'filterFormBlockInTableSelector',
            title: '{{t("Form")}}',
            Component: 'FilterFormBlockInitializer',
            collectionName: name,
          },
          {
            key: 'filterCollapseBlockInTableSelector',
            title: '{{t("Collapse")}}',
            Component: 'FilterCollapseBlockInitializer',
            collectionName: name,
          },
        ];
      },
    },
    {
      type: 'itemGroup',
      title: '{{t("Other blocks")}}',
      name: 'other-blocks',
      children: [
        {
          title: '{{t("Add text")}}',
          Component: 'BlockItemInitializer',
          name: 'add-text',
          schema: {
            type: 'void',
            'x-editable': false,
            'x-decorator': 'BlockItem',
            'x-designer': 'Markdown.Void.Designer',
            'x-component': 'Markdown.Void',
            'x-component-props': {
              content: '{{t("This is a demo text, **supports Markdown syntax**.")}}',
            },
          },
        },
      ],
    },
  ],
});<|MERGE_RESOLUTION|>--- conflicted
+++ resolved
@@ -1,11 +1,9 @@
 import { useCollection } from '../..';
+import { SchemaInitializer } from '../../application';
 import { gridRowColWrap } from '../utils';
-import { SchemaInitializer } from '../../application';
 
-<<<<<<< HEAD
 export const tableSelectorInitializers = new SchemaInitializer({
   name: 'TableSelectorInitializers',
-  'data-testid': 'configure-columns-button-of-table-block',
   wrap: gridRowColWrap,
   title: '{{t("Add block")}}',
   icon: 'PlusOutlined',
@@ -15,34 +13,6 @@
       title: '{{t("Selector")}}',
       name: 'selector',
       children: [
-=======
-export const TableSelectorInitializers = (props: any) => {
-  const { t } = useTranslation();
-  const { name } = useCollection();
-  const { insertPosition, component } = props;
-
-  return (
-    <SchemaInitializer.Button
-      wrap={gridRowColWrap}
-      title={component ? null : t('Add block')}
-      icon={'PlusOutlined'}
-      insertPosition={insertPosition}
-      component={component}
-      items={[
-        {
-          key: 'dataBlocksInTableSelector',
-          type: 'itemGroup',
-          title: t('Selector'),
-          children: [
-            {
-              key: 'detailsBlockInTableSelector',
-              type: 'item',
-              title: 'Table',
-              component: 'TableSelectorInitializer',
-            },
-          ],
-        },
->>>>>>> f771a476
         {
           name: 'title',
           title: 'Table',
