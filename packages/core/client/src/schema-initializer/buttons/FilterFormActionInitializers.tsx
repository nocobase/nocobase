--- conflicted
+++ resolved
@@ -1,13 +1,8 @@
 import { SchemaInitializer } from '../../application';
 
 // 表单的操作配置
-<<<<<<< HEAD
 export const filterFormActionInitializers = new SchemaInitializer({
   name: 'FilterFormActionInitializers',
-  'data-testid': 'configure-actions-button-of-filter-form',
-=======
-export const FilterFormActionInitializers = {
->>>>>>> f771a476
   title: '{{t("Configure actions")}}',
   icon: 'SettingOutlined',
   items: [
