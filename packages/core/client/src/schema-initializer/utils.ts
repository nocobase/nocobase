import { ISchema, Schema, useFieldSchema, useForm } from '@formily/react';
import { uid } from '@formily/shared';
import React, { useState } from 'react';
import { useTranslation } from 'react-i18next';
import { SchemaInitializerItemOptions } from '../';
import { useCollection, useCollectionManager } from '../collection-manager';
import { useDesignable } from '../schema-component';
import { useSchemaTemplateManager } from '../schema-templates';
import { SelectCollection } from './SelectCollection';

export const itemsMerge = (items1, items2) => {
  return items1;
};

export const gridRowColWrap = (schema: ISchema) => {
  return {
    type: 'void',
    'x-component': 'Grid.Row',
    properties: {
      [uid()]: {
        type: 'void',
        'x-component': 'Grid.Col',
        properties: {
          [schema.name || uid()]: schema,
        },
      },
    },
  };
};

export const removeTableColumn = (schema, cb) => {
  cb(schema.parent);
};

export const removeGridFormItem = (schema, cb) => {
  cb(schema, {
    removeParentsIfNoChildren: true,
    breakRemoveOn: {
      'x-component': 'Grid',
    },
  });
};

export const useRemoveGridFormItem = () => {
  const form = useForm();
  return (schema, cb) => {
    cb(schema, {
      removeParentsIfNoChildren: true,
      breakRemoveOn: {
        'x-component': 'Grid',
      },
    });
    delete form.values?.[schema.name];
  };
};

export const findTableColumn = (schema: Schema, key: string, action: string, deepth: number = 0) => {
  return schema.reduceProperties((buf, s) => {
    if (s[key] === action) {
      return s;
    }
    const c = s.reduceProperties((buf, s) => {
      if (s[key] === action) {
        return s;
      }
      return buf;
    });
    if (c) {
      return c;
    }
    return buf;
  });
};

export const useTableColumnInitializerFields = () => {
  const { name, fields = [] } = useCollection();
  const { getInterface } = useCollectionManager();
  return fields
    .filter((field) => field?.interface && field?.interface !== 'subTable' && !field?.isForeignKey)
    .map((field) => {
      const interfaceConfig = getInterface(field.interface);
      const schema = {
        name: field.name,
        'x-collection-field': `${name}.${field.name}`,
        'x-component': 'CollectionField',
        'x-read-pretty': true,
        'x-component-props': {},
      };
      // interfaceConfig?.schemaInitialize?.(schema, { field, readPretty: true, block: 'Table' });
      return {
        type: 'item',
        title: field?.uiSchema?.title || field.name,
        component: 'TableCollectionFieldInitializer',
        find: findTableColumn,
        remove: removeTableColumn,
        schemaInitialize: (s) => {
          interfaceConfig?.schemaInitialize?.(s, { field, readPretty: true, block: 'Table' });
        },
        field,
        schema,
      } as SchemaInitializerItemOptions;
    });
};

export const useAssociatedTableColumnInitializerFields = () => {
  const { name, fields } = useCollection();
  const { getInterface, getCollectionFields } = useCollectionManager();
  const groups = fields
    ?.filter((field) => {
      return ['o2o', 'oho', 'obo', 'm2o'].includes(field.interface);
    })
    ?.map((field) => {
      const subFields = getCollectionFields(field.target);
      const items = subFields
        // ?.filter((subField) => subField?.interface && !['o2o', 'oho', 'obo', 'o2m', 'm2o', 'subTable', 'linkTo'].includes(subField?.interface))
        ?.filter((subField) => subField?.interface && !['subTable'].includes(subField?.interface))
        ?.map((subField) => {
          const interfaceConfig = getInterface(subField.interface);
          const schema = {
            // type: 'string',
            name: `${field.name}.${subField.name}`,
            // title: subField?.uiSchema?.title || subField.name,

            'x-component': 'CollectionField',
            'x-read-pretty': true,
            'x-collection-field': `${name}.${field.name}.${subField.name}`,
            'x-component-props': {},
          };

          return {
            type: 'item',
            title: subField?.uiSchema?.title || subField.name,
            component: 'TableCollectionFieldInitializer',
            find: findTableColumn,
            remove: removeTableColumn,
            schemaInitialize: (s) => {
              interfaceConfig?.schemaInitialize?.(s, { field: subField, readPretty: true, block: 'Table' });
            },
            field: subField,
            schema,
          } as SchemaInitializerItemOptions;
        });
      return {
        type: 'subMenu',
        title: field.uiSchema?.title,
        children: items,
      } as SchemaInitializerItemOptions;
    });

  return groups;
};

export const useInheritsTableColumnInitializerFields = () => {
  const { name } = useCollection();
  const { getCollectionFields, getInterface, getParentCollections, getCollection } = useCollectionManager();
  const inherits = getParentCollections(name);
  return inherits?.map((v) => {
    const fields = getCollectionFields(v);
    const targetCollection = getCollection(v);
    return {
      [targetCollection?.title]: fields.map((k) => {
        const interfaceConfig = getInterface(k.interface);
        const schema = {
          name: `${k.name}`,
          'x-component': 'CollectionField',
          'x-read-pretty': true,
          'x-collection-field': `${targetCollection.name}.${k.name}`,
          'x-component-props': {},
        };
        return {
          type: 'item',
          title: k?.uiSchema?.title || k.name,
          component: 'TableCollectionFieldInitializer',
          find: findTableColumn,
          remove: removeTableColumn,
          schemaInitialize: (s) => {
            interfaceConfig?.schemaInitialize?.(s, { field: k, readPretty: true, block: 'Table' });
          },
          field: k,
          schema,
        } as SchemaInitializerItemOptions;
      }),
    };
  });
};

export const useFormItemInitializerFields = (options?: any) => {
  const { name, fields } = useCollection();
  const { getInterface } = useCollectionManager();
  const form = useForm();
  const { readPretty = form.readPretty, block = 'Form' } = options || {};

  return fields
    ?.filter((field) => field?.interface && !field?.isForeignKey)
    ?.map((field) => {
      const interfaceConfig = getInterface(field.interface);

      const schema = {
        type: 'string',
        name: field.name,
        // title: field?.uiSchema?.title || field.name,
        'x-designer': 'FormItem.Designer',
        'x-component': field.interface === 'o2m' ? 'TableField' : 'CollectionField',
        'x-decorator': 'FormItem',
        'x-collection-field': `${name}.${field.name}`,
        'x-component-props': {},
        'x-read-pretty': field?.uiSchema?.['x-read-pretty'],
      };
      // interfaceConfig?.schemaInitialize?.(schema, { field, block: 'Form', readPretty: form.readPretty });
      return {
        type: 'item',
        title: field?.uiSchema?.title || field.name,
        component: 'CollectionFieldInitializer',
        remove: removeGridFormItem,
        schemaInitialize: (s) => {
          interfaceConfig?.schemaInitialize?.(s, { field, block, readPretty });
        },
        schema,
      } as SchemaInitializerItemOptions;
    });
};

export const useAssociatedFormItemInitializerFields = (options?: any) => {
  const { name, fields } = useCollection();
  const { getInterface, getCollectionFields } = useCollectionManager();
  const form = useForm();
  const { readPretty = form.readPretty, block = 'Form' } = options || {};
  const interfaces = block === 'Form' ? ['m2o'] : ['o2o', 'oho', 'obo', 'm2o'];

  const groups = fields
    ?.filter((field) => {
      return interfaces.includes(field.interface);
    })
    ?.map((field) => {
      const subFields = getCollectionFields(field.target);
      const items = subFields
        ?.filter((subField) => subField?.interface && !['subTable'].includes(subField?.interface))
        ?.map((subField) => {
          const interfaceConfig = getInterface(subField.interface);
          const schema = {
            type: 'string',
            name: `${field.name}.${subField.name}`,
            // title: subField?.uiSchema?.title || subField.name,
            'x-designer': 'FormItem.Designer',
            'x-component': 'CollectionField',
            'x-read-pretty': readPretty,
            'x-component-props': {
              'pattern-disable': block === 'Form' && readPretty,
            },
            'x-decorator': 'FormItem',
            'x-collection-field': `${name}.${field.name}.${subField.name}`,
          };
          // interfaceConfig?.schemaInitialize?.(schema, { field, block: 'Form', readPretty: form.readPretty });
          return {
            type: 'item',
            title: subField?.uiSchema?.title || subField.name,
            component: 'CollectionFieldInitializer',
            remove: removeGridFormItem,
            schemaInitialize: (s) => {
              interfaceConfig?.schemaInitialize?.(s, { field: subField, block, readPretty });
            },
            schema,
          } as SchemaInitializerItemOptions;
        });

      return {
        type: 'subMenu',
        title: field.uiSchema?.title,
        children: items,
      } as SchemaInitializerItemOptions;
    });
  return groups;
};

export const useInheritsFormItemInitializerFields = (options?) => {
  const { name } = useCollection();
  const { getCollectionFields, getInterface, getParentCollections, getCollection } = useCollectionManager();
  const inherits = getParentCollections(name);
  return inherits?.map((v) => {
    const fields = getCollectionFields(v);
    const form = useForm();
    const { readPretty = form.readPretty, block = 'Form' } = options || {};
    const targetCollection = getCollection(v);
    return {
      [targetCollection.title]: fields
        ?.filter((field) => field?.interface && !field?.isForeignKey)
        ?.map((field) => {
          const interfaceConfig = getInterface(field.interface);
          const schema = {
            type: 'string',
            name: field.name,
            title: field?.uiSchema?.title || field.name,
            'x-designer': 'FormItem.Designer',
            'x-component': field.interface === 'o2m' ? 'TableField' : 'CollectionField',
            'x-decorator': 'FormItem',
            'x-collection-field': `${targetCollection.name}.${field.name}`,
            'x-component-props': {},
            'x-read-pretty': field?.uiSchema?.['x-read-pretty'],
          };
          return {
            type: 'item',
            title: field?.uiSchema?.title || field.name,
            component: 'CollectionFieldInitializer',
            remove: removeGridFormItem,
            schemaInitialize: (s) => {
              interfaceConfig?.schemaInitialize?.(s, { field, block, readPretty });
            },
            schema,
          } as SchemaInitializerItemOptions;
        }),
    };
  });
};
export const useCustomFormItemInitializerFields = (options?: any) => {
  const { name, fields } = useCollection();
  const { getInterface } = useCollectionManager();
  const form = useForm();
  const { readPretty = form.readPretty, block = 'Form' } = options || {};
  const remove = useRemoveGridFormItem();
  return fields
    ?.filter((field) => {
      return field?.interface && !field?.uiSchema?.['x-read-pretty'];
    })
    ?.map((field) => {
      const interfaceConfig = getInterface(field.interface);
      const schema = {
        type: 'string',
        name: field.name,
        title: field?.uiSchema?.title || field.name,
        'x-designer': 'FormItem.Designer',
        'x-component': 'AssignedField',
        'x-decorator': 'FormItem',
        'x-collection-field': `${name}.${field.name}`,
      };
      return {
        type: 'item',
        title: field?.uiSchema?.title || field.name,
        component: 'CollectionFieldInitializer',
        remove: remove,
        schemaInitialize: (s) => {
          interfaceConfig?.schemaInitialize?.(s, { field, block, readPretty });
        },
        schema,
      } as SchemaInitializerItemOptions;
    });
};

export const useCustomBulkEditFormItemInitializerFields = (options?: any) => {
  const { name, fields } = useCollection();
  const { getInterface } = useCollectionManager();
  const form = useForm();
  const { readPretty = form.readPretty, block = 'Form' } = options || {};
  const remove = useRemoveGridFormItem();
  return fields
    ?.filter((field) => {
      return field?.interface && !field?.uiSchema?.['x-read-pretty'];
    })
    ?.map((field) => {
      const interfaceConfig = getInterface(field.interface);
      const schema = {
        type: 'string',
        name: field.name,
        title: field?.uiSchema?.title || field.name,
        'x-designer': 'FormItem.Designer',
        'x-component': 'BulkEditField',
        'x-decorator': 'FormItem',
        'x-collection-field': `${name}.${field.name}`,
      };
      return {
        type: 'item',
        title: field?.uiSchema?.title || field.name,
        component: 'CollectionFieldInitializer',
        remove: remove,
        schemaInitialize: (s) => {
          interfaceConfig?.schemaInitialize?.(s, { field, block, readPretty });
        },
        schema,
      } as SchemaInitializerItemOptions;
    });
};

const findSchema = (schema: Schema, key: string, action: string) => {
  if (!Schema.isSchemaInstance(schema)) return null;
  return schema.reduceProperties((buf, s) => {
    if (s[key] === action) {
      return s;
    }
    const c = findSchema(s, key, action);
    if (c) {
      return c;
    }
    return buf;
  });
};

const removeSchema = (schema, cb) => {
  return cb(schema);
};

const recursiveParent = (schema: Schema) => {
  if (!schema.parent) return null;

  if (schema.parent['x-initializer']) return schema.parent;

  return recursiveParent(schema.parent);
};

export const useCurrentSchema = (action: string, key: string, find = findSchema, rm = removeSchema) => {
  let fieldSchema = useFieldSchema();
  if (!fieldSchema?.['x-initializer']) {
    const recursiveInitializerSchema = recursiveParent(fieldSchema);
    if (recursiveInitializerSchema) {
      fieldSchema = recursiveInitializerSchema;
    }
  }
  const { remove } = useDesignable();
  const schema = find(fieldSchema, key, action);
  return {
    schema,
    exists: !!schema,
    remove() {
      schema && rm(schema, remove);
    },
  };
};

export const useRecordCollectionDataSourceItems = (
  componentName,
  item = null,
  collectionName = null,
  resourceName = null,
) => {
  const { t } = useTranslation();
  const collection = useCollection();
  const { getTemplatesByCollection } = useSchemaTemplateManager();
  const templates = getTemplatesByCollection(collectionName || collection.name)
    .filter((template) => {
      return componentName && template.componentName === componentName;
    })
    .filter((template) => {
      return ['FormItem', 'ReadPrettyFormItem'].includes(componentName) || template.resourceName === resourceName;
    });
  if (!templates.length) {
    return [];
  }
  const index = 0;
  return [
    {
      key: `${collectionName || componentName}_table_blank`,
      type: 'item',
      name: collection.name,
      title: t('Blank block'),
      item,
    },
    {
      type: 'divider',
    },
    {
      key: `${collectionName || componentName}_table_subMenu_${index}_copy`,
      type: 'subMenu',
      name: 'copy',
      title: t('Duplicate template'),
      children: templates.map((template) => {
        const templateName = ['FormItem', 'ReadPrettyFormItem'].includes(template?.componentName)
          ? `${template?.name} ${t('(Fields only)')}`
          : template?.name;
        return {
          type: 'item',
          mode: 'copy',
          name: collection.name,
          template,
          item,
          title: templateName || t('Untitled'),
        };
      }),
    },
    {
      key: `${collectionName || componentName}_table_subMenu_${index}_ref`,
      type: 'subMenu',
      name: 'ref',
      title: t('Reference template'),
      children: templates.map((template) => {
        const templateName = ['FormItem', 'ReadPrettyFormItem'].includes(template?.componentName)
          ? `${template?.name} ${t('(Fields only)')}`
          : template?.name;
        return {
          type: 'item',
          mode: 'reference',
          name: collection.name,
          template,
          item,
          title: templateName || t('Untitled'),
        };
      }),
    },
  ];
};

export const useCollectionDataSourceItems = (componentName) => {
  const { t } = useTranslation();
  const { collections } = useCollectionManager();
  const { getTemplatesByCollection } = useSchemaTemplateManager();
  const [selected, setSelected] = useState([]);
  const [value, onChange] = useState(null);
  const clearKeywords = () => {
    setSelected([]);
    onChange(null);
  };
  return [
    {
      key: 'tableBlock',
      type: 'itemGroup',
      title: React.createElement(SelectCollection, {
        value,
        onChange,
        setSelected,
      }),
      children: collections
        ?.filter((item) => {
<<<<<<< HEAD
          if (item.inherit) {
            return false;
          } else {
            return !(item?.isThrough && item?.autoCreate);
=======
          const b = !value || selected.includes(item.name);
          if (item.inherit) {
            return false;
          } else {
            return b && !(item?.isThrough && item?.autoCreate);
>>>>>>> 83cc19a0
          }
        })
        ?.map((item, index) => {
          const templates = getTemplatesByCollection(item.name).filter((template) => {
            return (
              componentName &&
              template.componentName === componentName &&
              (!template.resourceName || template.resourceName === item.name)
            );
          });
          if (!templates.length) {
            return {
              type: 'item',
              name: item.name,
              title: item.title,
              clearKeywords,
            };
          }
          return {
            key: `${componentName}_table_subMenu_${index}`,
            type: 'subMenu',
            name: `${item.name}_${index}`,
            title: item.title,
            children: [
              {
                type: 'item',
                name: item.name,
                title: t('Blank block'),
                clearKeywords,
              },
              {
                type: 'divider',
              },
              {
                key: `${componentName}_table_subMenu_${index}_copy`,
                type: 'subMenu',
                name: 'copy',
                title: t('Duplicate template'),
                children: templates.map((template) => {
                  const templateName =
                    template?.componentName === 'FormItem' ? `${template?.name} ${t('(Fields only)')}` : template?.name;
                  return {
                    type: 'item',
                    mode: 'copy',
                    name: item.name,
                    template,
                    clearKeywords,
                    title: templateName || t('Untitled'),
                  };
                }),
              },
              {
                key: `${componentName}_table_subMenu_${index}_ref`,
                type: 'subMenu',
                name: 'ref',
                title: t('Reference template'),
                children: templates.map((template) => {
                  const templateName =
                    template?.componentName === 'FormItem' ? `${template?.name} ${t('(Fields only)')}` : template?.name;
                  return {
                    type: 'item',
                    mode: 'reference',
                    clearKeywords,
                    name: item.name,
                    template,
                    title: templateName || t('Untitled'),
                  };
                }),
              },
            ],
          };
        }),
    },
  ];
};

export const createDetailsBlockSchema = (options) => {
  const {
    formItemInitializers = 'ReadPrettyFormItemInitializers',
    actionInitializers = 'DetailsActionInitializers',
    collection,
    association,
    resource,
    template,
    ...others
  } = options;
  const resourceName = resource || association || collection;
  const schema: ISchema = {
    type: 'void',
    'x-acl-action': `${resourceName}:get`,
    'x-decorator': 'DetailsBlockProvider',
    'x-decorator-props': {
      resource: resourceName,
      collection,
      association,
      readPretty: true,
      action: 'list',
      params: {
        pageSize: 1,
      },
      // useParams: '{{ useParamsFromRecord }}',
      ...others,
    },
    'x-designer': 'DetailsDesigner',
    'x-component': 'CardItem',
    properties: {
      [uid()]: {
        type: 'void',
        'x-component': 'FormV2',
        'x-read-pretty': true,
        'x-component-props': {
          useProps: '{{ useDetailsBlockProps }}',
        },
        properties: {
          actions: {
            type: 'void',
            'x-initializer': actionInitializers,
            'x-component': 'ActionBar',
            'x-component-props': {
              style: {
                marginBottom: 24,
              },
            },
            properties: {},
          },
          grid: template || {
            type: 'void',
            'x-component': 'Grid',
            'x-initializer': formItemInitializers,
            properties: {},
          },
          pagination: {
            type: 'void',
            'x-component': 'Pagination',
            'x-component-props': {
              useProps: '{{ useDetailsPaginationProps }}',
            },
          },
        },
      },
    },
  };
  console.log(JSON.stringify(schema, null, 2));
  return schema;
};

export const createFormBlockSchema = (options) => {
  const {
    formItemInitializers = 'FormItemInitializers',
    actionInitializers = 'FormActionInitializers',
    collection,
    resource,
    association,
    action,
    template,
    ...others
  } = options;
  const resourceName = resource || association || collection;
  const schema: ISchema = {
    type: 'void',
    'x-acl-action-props': {
      skipScopeCheck: !action,
    },
    'x-acl-action': action ? `${resourceName}:update` : `${resourceName}:create`,
    'x-decorator': 'FormBlockProvider',
    'x-decorator-props': {
      ...others,
      action,
      resource: resourceName,
      collection,
      association,
      // action: 'get',
      // useParams: '{{ useParamsFromRecord }}',
    },
    'x-designer': 'FormV2.Designer',
    'x-component': 'CardItem',
    properties: {
      [uid()]: {
        type: 'void',
        'x-component': 'FormV2',
        'x-component-props': {
          useProps: '{{ useFormBlockProps }}',
        },
        properties: {
          grid: template || {
            type: 'void',
            'x-component': 'Grid',
            'x-initializer': formItemInitializers,
            properties: {},
          },
          actions: {
            type: 'void',
            'x-initializer': actionInitializers,
            'x-component': 'ActionBar',
            'x-component-props': {
              layout: 'one-column',
              style: {
                marginTop: 24,
              },
            },
            properties: {},
          },
        },
      },
    },
  };
  console.log(JSON.stringify(schema, null, 2));
  return schema;
};

export const createReadPrettyFormBlockSchema = (options) => {
  const {
    formItemInitializers = 'ReadPrettyFormItemInitializers',
    actionInitializers = 'ReadPrettyFormActionInitializers',
    collection,
    association,
    resource,
    template,
    ...others
  } = options;
  const resourceName = resource || association || collection;
  const schema: ISchema = {
    type: 'void',
    'x-acl-action': `${resourceName}:get`,
    'x-decorator': 'FormBlockProvider',
    'x-decorator-props': {
      resource: resourceName,
      collection,
      association,
      readPretty: true,
      action: 'get',
      useParams: '{{ useParamsFromRecord }}',
      ...others,
    },
    'x-designer': 'FormV2.ReadPrettyDesigner',
    'x-component': 'CardItem',
    properties: {
      [uid()]: {
        type: 'void',
        'x-component': 'FormV2',
        'x-read-pretty': true,
        'x-component-props': {
          useProps: '{{ useFormBlockProps }}',
        },
        properties: {
          actions: {
            type: 'void',
            'x-initializer': actionInitializers,
            'x-component': 'ActionBar',
            'x-component-props': {
              style: {
                marginBottom: 24,
              },
            },
            properties: {},
          },
          grid: template || {
            type: 'void',
            'x-component': 'Grid',
            'x-initializer': formItemInitializers,
            properties: {},
          },
        },
      },
    },
  };
  console.log(JSON.stringify(schema, null, 2));
  return schema;
};

export const createTableBlockSchema = (options) => {
  const { collection, resource, rowKey, ...others } = options;
  const schema: ISchema = {
    type: 'void',
    'x-decorator': 'TableBlockProvider',
    'x-acl-action': `${resource || collection}:list`,
    'x-decorator-props': {
      collection,
      resource: resource || collection,
      action: 'list',
      params: {
        pageSize: 20,
      },
      rowKey,
      showIndex: true,
      dragSort: false,
      ...others,
    },
    'x-designer': 'TableBlockDesigner',
    'x-component': 'CardItem',
    properties: {
      actions: {
        type: 'void',
        'x-initializer': 'TableActionInitializers',
        'x-component': 'ActionBar',
        'x-component-props': {
          style: {
            marginBottom: 16,
          },
        },
        properties: {},
      },
      [uid()]: {
        type: 'array',
        'x-initializer': 'TableColumnInitializers',
        'x-component': 'TableV2',
        'x-component-props': {
          rowKey: 'id',
          rowSelection: {
            type: 'checkbox',
          },
          useProps: '{{ useTableBlockProps }}',
        },
        properties: {
          actions: {
            type: 'void',
            title: '{{ t("Actions") }}',
            'x-action-column': 'actions',
            'x-decorator': 'TableV2.Column.ActionBar',
            'x-component': 'TableV2.Column',
            'x-designer': 'TableV2.ActionColumnDesigner',
            'x-initializer': 'TableActionColumnInitializers',
            properties: {
              actions: {
                type: 'void',
                'x-decorator': 'DndContext',
                'x-component': 'Space',
                'x-component-props': {
                  split: '|',
                },
                properties: {},
              },
            },
          },
        },
      },
    },
  };
  console.log(JSON.stringify(schema, null, 2));
  return schema;
};

export const createTableSelectorSchema = (options) => {
  const { collection, resource, rowKey, ...others } = options;
  const schema: ISchema = {
    type: 'void',
    'x-acl-action': `${resource || collection}:list`,
    'x-decorator': 'TableSelectorProvider',
    'x-decorator-props': {
      collection,
      resource: resource || collection,
      action: 'list',
      params: {
        pageSize: 20,
      },
      rowKey,
      ...others,
    },
    'x-designer': 'TableSelectorDesigner',
    'x-component': 'BlockItem',
    properties: {
      actions: {
        type: 'void',
        'x-initializer': 'TableActionInitializers',
        'x-component': 'ActionBar',
        'x-component-props': {
          style: {
            marginBottom: 16,
          },
        },
        properties: {},
      },
      value: {
        type: 'array',
        'x-initializer': 'TableColumnInitializers',
        'x-component': 'TableV2.Selector',
        'x-component-props': {
          rowSelection: {
            type: 'checkbox',
          },
          useProps: '{{ useTableSelectorProps }}',
        },
        properties: {},
      },
    },
  };
  console.log(JSON.stringify(schema, null, 2));
  return schema;
};

export const createCalendarBlockSchema = (options) => {
  const { collection, resource, fieldNames, ...others } = options;
  const schema: ISchema = {
    type: 'void',
    'x-acl-action': `${resource || collection}:list`,
    'x-decorator': 'CalendarBlockProvider',
    'x-decorator-props': {
      collection: collection,
      resource: resource || collection,
      action: 'list',
      fieldNames: {
        id: 'id',
        ...fieldNames,
      },
      params: {
        paginate: false,
      },
      ...others,
    },
    'x-designer': 'CalendarV2.Designer',
    'x-component': 'CardItem',
    properties: {
      [uid()]: {
        type: 'void',
        'x-component': 'CalendarV2',
        'x-component-props': {
          useProps: '{{ useCalendarBlockProps }}',
        },
        properties: {
          toolBar: {
            type: 'void',
            'x-component': 'CalendarV2.ActionBar',
            'x-component-props': {
              style: {
                marginBottom: 24,
              },
            },
            'x-initializer': 'CalendarActionInitializers',
            properties: {},
          },
          event: {
            type: 'void',
            'x-component': 'CalendarV2.Event',
            properties: {
              drawer: {
                type: 'void',
                'x-component': 'Action.Drawer',
                'x-component-props': {
                  className: 'nb-action-popup',
                },
                title: '{{ t("View record") }}',
                properties: {
                  tabs: {
                    type: 'void',
                    'x-component': 'Tabs',
                    'x-component-props': {},
                    'x-initializer': 'TabPaneInitializers',
                    properties: {
                      tab1: {
                        type: 'void',
                        title: '{{t("Details")}}',
                        'x-component': 'Tabs.TabPane',
                        'x-designer': 'Tabs.Designer',
                        'x-component-props': {},
                        properties: {
                          grid: {
                            type: 'void',
                            'x-component': 'Grid',
                            'x-initializer': 'RecordBlockInitializers',
                            properties: {},
                          },
                        },
                      },
                    },
                  },
                },
              },
            },
          },
        },
      },
    },
  };
  console.log(JSON.stringify(schema, null, 2));
  return schema;
};

export const createKanbanBlockSchema = (options) => {
  const { collection, resource, groupField, ...others } = options;
  const schema: ISchema = {
    type: 'void',
    'x-acl-action': `${resource || collection}:list`,
    'x-decorator': 'KanbanBlockProvider',
    'x-decorator-props': {
      collection: collection,
      resource: resource || collection,
      action: 'list',
      groupField,
      params: {
        paginate: false,
      },
      ...others,
    },
    'x-designer': 'Kanban.Designer',
    'x-component': 'CardItem',
    properties: {
      actions: {
        type: 'void',
        'x-initializer': 'KanbanActionInitializers',
        'x-component': 'ActionBar',
        'x-component-props': {
          style: {
            marginBottom: 16,
          },
        },
        properties: {},
      },
      [uid()]: {
        type: 'array',
        'x-component': 'Kanban',
        'x-component-props': {
          useProps: '{{ useKanbanBlockProps }}',
        },
        properties: {
          card: {
            type: 'void',
            'x-read-pretty': true,
            'x-decorator': 'BlockItem',
            'x-component': 'Kanban.Card',
            'x-designer': 'Kanban.Card.Designer',
            properties: {
              grid: {
                type: 'void',
                'x-component': 'Grid',
                'x-component-props': { dndContext: false },
              },
            },
          },
          cardViewer: {
            type: 'void',
            title: '{{ t("View") }}',
            'x-designer': 'Action.Designer',
            'x-component': 'Kanban.CardViewer',
            'x-component-props': {
              openMode: 'drawer',
            },
            properties: {
              drawer: {
                type: 'void',
                title: '{{ t("View record") }}',
                'x-component': 'Action.Container',
                'x-component-props': {
                  className: 'nb-action-popup',
                },
                properties: {
                  tabs: {
                    type: 'void',
                    'x-component': 'Tabs',
                    'x-component-props': {},
                    'x-initializer': 'TabPaneInitializers',
                    properties: {
                      tab1: {
                        type: 'void',
                        title: '{{t("Details")}}',
                        'x-component': 'Tabs.TabPane',
                        'x-designer': 'Tabs.Designer',
                        'x-component-props': {},
                        properties: {
                          grid: {
                            type: 'void',
                            'x-component': 'Grid',
                            'x-initializer': 'RecordBlockInitializers',
                            properties: {},
                          },
                        },
                      },
                    },
                  },
                },
              },
            },
          },
        },
      },
    },
  };
  return schema;
};<|MERGE_RESOLUTION|>--- conflicted
+++ resolved
@@ -517,18 +517,11 @@
       }),
       children: collections
         ?.filter((item) => {
-<<<<<<< HEAD
-          if (item.inherit) {
-            return false;
-          } else {
-            return !(item?.isThrough && item?.autoCreate);
-=======
           const b = !value || selected.includes(item.name);
           if (item.inherit) {
             return false;
           } else {
             return b && !(item?.isThrough && item?.autoCreate);
->>>>>>> 83cc19a0
           }
         })
         ?.map((item, index) => {
