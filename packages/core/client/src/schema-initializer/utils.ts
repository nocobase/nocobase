import { Field, Form } from '@formily/core';
import { ISchema, Schema, useFieldSchema, useForm } from '@formily/react';
import { uid } from '@formily/shared';
import { useMemo } from 'react';
import { useTranslation } from 'react-i18next';
import { SchemaInitializerItemType, useFormActiveFields, useFormBlockContext } from '../';
import { CollectionFieldOptions, FieldOptions, useCollection, useCollectionManager } from '../collection-manager';
import { isAssocField } from '../filter-provider/utils';
import { useActionContext, useDesignable } from '../schema-component';
import { useSchemaTemplateManager } from '../schema-templates';

export const itemsMerge = (items1) => {
  return items1;
};

export const gridRowColWrap = (schema: ISchema) => {
  return {
    type: 'void',
    'x-component': 'Grid.Row',
    properties: {
      [uid()]: {
        type: 'void',
        'x-component': 'Grid.Col',
        properties: {
          [schema.name || uid()]: schema,
        },
      },
    },
  };
};

export const removeTableColumn = (schema, cb) => {
  cb(schema.parent);
};

export const removeGridFormItem = (schema, cb) => {
  cb(schema, {
    removeParentsIfNoChildren: true,
    breakRemoveOn: {
      'x-component': 'Grid',
    },
  });
};

export const useRemoveGridFormItem = () => {
  const form = useForm();
  return (schema, cb) => {
    cb(schema, {
      removeParentsIfNoChildren: true,
      breakRemoveOn: {
        'x-component': 'Grid',
      },
    });
    delete form.values?.[schema.name];
  };
};

export const findTableColumn = (schema: Schema, key: string, action: string, deepth = 0) => {
  return schema.reduceProperties((buf, s) => {
    if (s[key] === action) {
      return s;
    }
    const c = s.reduceProperties((buf, s) => {
      if (s[key] === action) {
        return s;
      }
      return buf;
    });
    if (c) {
      return c;
    }
    return buf;
  });
};
const quickEditField = [
  'attachment',
  'textarea',
  'markdown',
  'json',
  'richText',
  'polygon',
  'circle',
  'point',
  'lineString',
];

export const useTableColumnInitializerFields = () => {
  const { name, currentFields = [] } = useCollection();
  const { getInterface, getCollection } = useCollectionManager();
  const fieldSchema = useFieldSchema();
  const isSubTable = fieldSchema['x-component'] === 'AssociationField.SubTable';
  const form = useForm();
  const isReadPretty = isSubTable ? form.readPretty : true;

  return currentFields
    .filter(
      (field) => field?.interface && field?.interface !== 'subTable' && !field?.isForeignKey && !field?.treeChildren,
    )
    .map((field) => {
      const interfaceConfig = getInterface(field.interface);
      const isFileCollection = field?.target && getCollection(field?.target)?.template === 'file';
      const schema = {
        name: field.name,
        'x-collection-field': `${name}.${field.name}`,
        'x-component': 'CollectionField',
        'x-component-props': isFileCollection
          ? {
              fieldNames: {
                label: 'preview',
                value: 'id',
              },
            }
          : {},
        'x-read-pretty': isReadPretty || field.uiSchema?.['x-read-pretty'],
        'x-decorator': isSubTable
          ? quickEditField.includes(field.interface) || isFileCollection
            ? 'QuickEdit'
            : 'FormItem'
          : null,
        'x-decorator-props': {
          labelStyle: {
            display: 'none',
          },
        },
      };
      // interfaceConfig?.schemaInitialize?.(schema, { field, readPretty: true, block: 'Table' });
      return {
        type: 'item',
        name: field.name,
        title: field?.uiSchema?.title || field.name,
        Component: 'TableCollectionFieldInitializer',
        find: findTableColumn,
        remove: removeTableColumn,
        schemaInitialize: (s) => {
          interfaceConfig?.schemaInitialize?.(s, {
            field,
            readPretty: isReadPretty,
            block: 'Table',
            targetCollection: getCollection(field.target),
          });
        },
        field,
        schema,
      } as SchemaInitializerItemType;
    });
};

export const useAssociatedTableColumnInitializerFields = () => {
  const { name, fields } = useCollection();
  const { getInterface, getCollectionFields, getCollection } = useCollectionManager();
  const groups = fields
    ?.filter((field) => {
      return ['o2o', 'oho', 'obo', 'm2o'].includes(field.interface);
    })
    ?.map((field) => {
      const subFields = getCollectionFields(field.target);
      const items = subFields
        // ?.filter((subField) => subField?.interface && !['o2o', 'oho', 'obo', 'o2m', 'm2o', 'subTable', 'linkTo'].includes(subField?.interface))
        ?.filter(
          (subField) => subField?.interface && !['subTable'].includes(subField?.interface) && !subField?.treeChildren,
        )
        ?.map((subField) => {
          const interfaceConfig = getInterface(subField.interface);
          const schema = {
            // type: 'string',
            name: `${field.name}.${subField.name}`,
            // title: subField?.uiSchema?.title || subField.name,

            'x-component': 'CollectionField',
            'x-read-pretty': true,
            'x-collection-field': `${name}.${field.name}.${subField.name}`,
            'x-component-props': {},
          };

          return {
            type: 'item',
            name: subField.name,
            title: subField?.uiSchema?.title || subField.name,
            Component: 'TableCollectionFieldInitializer',
            find: findTableColumn,
            remove: removeTableColumn,
            schemaInitialize: (s) => {
              interfaceConfig?.schemaInitialize?.(s, {
                field: subField,
                readPretty: true,
                block: 'Table',
                targetCollection: getCollection(field.target),
              });
            },
            field: subField,
            schema,
          } as SchemaInitializerItemType;
        });
      return {
        type: 'subMenu',
        name: field.uiSchema?.title,
        title: field.uiSchema?.title,
        children: items,
      } as SchemaInitializerItemType;
    });

  return groups;
};

export const useInheritsTableColumnInitializerFields = () => {
  const { name } = useCollection();
  const { getInterface, getInheritCollections, getCollection, getParentCollectionFields } = useCollectionManager();
  const fieldSchema = useFieldSchema();
  const isSubTable = fieldSchema['x-component'] === 'AssociationField.SubTable';
  const form = useForm();
  const isReadPretty = isSubTable ? form.readPretty : true;
  const inherits = getInheritCollections(name);
  return inherits?.map((v) => {
    const fields = getParentCollectionFields(v, name);
    const targetCollection = getCollection(v);
    return {
      [targetCollection?.title]: fields
        ?.filter((field) => {
          return field?.interface;
        })
        .map((k) => {
          const interfaceConfig = getInterface(k.interface);
          const isFileCollection = k?.target && getCollection(k?.target)?.template === 'file';
          const schema = {
            name: `${k.name}`,
            'x-component': 'CollectionField',
            'x-read-pretty': isReadPretty || k.uiSchema?.['x-read-pretty'],
            'x-collection-field': `${name}.${k.name}`,
            'x-component-props': isFileCollection
              ? {
                  fieldNames: {
                    label: 'preview',
                    value: 'id',
                  },
                }
              : {},
            'x-decorator': isSubTable
              ? quickEditField.includes(k.interface) || isFileCollection
                ? 'QuickEdit'
                : 'FormItem'
              : null,
            'x-decorator-props': {
              labelStyle: {
                display: 'none',
              },
            },
          };
          return {
            name: k?.uiSchema?.title || k.name,
            type: 'item',
            title: k?.uiSchema?.title || k.name,
            Component: 'TableCollectionFieldInitializer',
            find: findTableColumn,
            remove: removeTableColumn,
            schemaInitialize: (s) => {
              interfaceConfig?.schemaInitialize?.(s, {
                field: k,
                readPretty: true,
                block: 'Table',
                targetCollection: getCollection(k?.target),
              });
            },
            field: k,
            schema,
          } as SchemaInitializerItemType;
        }),
    };
  });
};

export const useFormItemInitializerFields = (options?: any) => {
  const { name, currentFields, template } = useCollection();
  const { getInterface, getCollection } = useCollectionManager();
  const form = useForm();
  const { readPretty = form.readPretty, block = 'Form' } = options || {};
  const { snapshot, fieldSchema } = useActionContext();
  const action = fieldSchema?.['x-action'];
  return currentFields
    ?.filter((field) => field?.interface && !field?.isForeignKey && !field?.treeChildren)
    ?.map((field) => {
      const interfaceConfig = getInterface(field.interface);
      const targetCollection = getCollection(field.target);
      const isFileCollection = field?.target && getCollection(field?.target)?.template === 'file';
      // const component =
      //   field.interface === 'o2m' && targetCollection?.template !== 'file' && !snapshot
      //     ? 'TableField'
      //     : 'CollectionField';
      const schema = {
        type: 'string',
        name: field.name,
        'x-designer': 'FormItem.Designer',
        'x-component': 'CollectionField',
        'x-decorator': 'FormItem',
        'x-collection-field': `${name}.${field.name}`,
        'x-component-props': isFileCollection
          ? {
              fieldNames: {
                label: 'preview',
                value: 'id',
              },
            }
          : {},
        'x-read-pretty': field?.uiSchema?.['x-read-pretty'],
      };
      // interfaceConfig?.schemaInitialize?.(schema, { field, block: 'Form', readPretty: form.readPretty });
      const resultItem = {
        type: 'item',
        name: field.name,
        title: field?.uiSchema?.title || field.name,
        Component: 'CollectionFieldInitializer',
        remove: removeGridFormItem,
        schemaInitialize: (s) => {
          interfaceConfig?.schemaInitialize?.(s, {
            field,
            block,
            readPretty,
            action,
            targetCollection,
          });
        },
        schema,
      } as SchemaInitializerItemType;
      if (block == 'Kanban') {
        resultItem['find'] = (schema: Schema, key: string, action: string) => {
          const s = findSchema(schema, 'x-component', block);
          return findSchema(s, key, action);
        };
      }

      return resultItem;
    });
};

// 筛选表单相关
export const useFilterFormItemInitializerFields = (options?: any) => {
  const { name, currentFields } = useCollection();
  const { getInterface, getCollection } = useCollectionManager();
  const form = useForm();
  const { readPretty = form.readPretty, block = 'FilterForm' } = options || {};
  const { snapshot, fieldSchema } = useActionContext();
  const action = fieldSchema?.['x-action'];

  return currentFields
    ?.filter((field) => field?.interface && !field?.isForeignKey && getInterface(field.interface)?.filterable)
    ?.map((field) => {
      const interfaceConfig = getInterface(field.interface);
      const targetCollection = getCollection(field.target);
      // const component =
      //   field.interface === 'o2m' && targetCollection?.template !== 'file' && !snapshot
      //     ? 'TableField'
      //     : 'CollectionField';
      let schema = {
        type: 'string',
        name: field.name,
        required: false,
        'x-designer': 'FormItem.FilterFormDesigner',
        'x-component': 'CollectionField',
        'x-decorator': 'FormItem',
        'x-collection-field': `${name}.${field.name}`,
        'x-component-props': {},
      };
      if (isAssocField(field)) {
        schema = {
          type: 'string',
          name: `${field.name}`,
          required: false,
          'x-designer': 'FormItem.FilterFormDesigner',
          'x-component': 'CollectionField',
          'x-decorator': 'FormItem',
          'x-collection-field': `${name}.${field.name}`,
          'x-component-props': field.uiSchema?.['x-component-props'],
        };
      }
      const resultItem = {
        name: field?.uiSchema?.title || field.name,
        type: 'item',
        title: field?.uiSchema?.title || field.name,
        Component: 'CollectionFieldInitializer',
        remove: removeGridFormItem,
        schemaInitialize: (s) => {
          interfaceConfig?.schemaInitialize?.(s, {
            field,
            block,
            readPretty,
            action,
            targetCollection,
          });
        },
        schema,
      } as SchemaInitializerItemType;

      return resultItem;
    });
};

export const useAssociatedFormItemInitializerFields = (options?: any) => {
  const { name, fields } = useCollection();
  const { getInterface, getCollectionFields, getCollection } = useCollectionManager();
  const form = useForm();
  const { readPretty = form.readPretty, block = 'Form' } = options || {};
  const interfaces = block === 'Form' ? ['m2o'] : ['o2o', 'oho', 'obo', 'm2o'];
  const groups = fields
    ?.filter((field) => {
      return interfaces.includes(field.interface);
    })
    ?.map((field) => {
      const subFields = getCollectionFields(field.target);
      const items = subFields
        ?.filter(
          (subField) => subField?.interface && !['subTable'].includes(subField?.interface) && !subField.treeChildren,
        )
        ?.map((subField) => {
          const interfaceConfig = getInterface(subField.interface);
          const isFileCollection = field?.target && getCollection(field?.target)?.template === 'file';
          const isAssociationField = ['hasOne', 'hasMany', 'belongsTo', 'belongsToMany'].includes(subField?.type);
          const schema = {
            type: 'string',
            name: `${field.name}.${subField.name}`,
            'x-designer': 'FormItem.Designer',
            'x-component': 'CollectionField',

            'x-read-pretty': readPretty,
            'x-component-props': {
              'pattern-disable': block === 'Form' && readPretty,
              fieldNames: isAssociationField
                ? {
                    label: isFileCollection ? 'preview' : 'id',
                    value: 'id',
                  }
                : undefined,
            },
            'x-decorator': 'FormItem',
            'x-collection-field': `${name}.${field.name}.${subField.name}`,
          };
          return {
            name: subField?.uiSchema?.title || subField.name,
            type: 'item',
            title: subField?.uiSchema?.title || subField.name,
            Component: 'CollectionFieldInitializer',
            remove: removeGridFormItem,
            schemaInitialize: (s) => {
              interfaceConfig?.schemaInitialize?.(s, {
                field: subField,
                block,
                readPretty,
                targetCollection: getCollection(field.target),
              });
            },
            schema,
          } as SchemaInitializerItemType;
        });

      return {
        type: 'subMenu',
        name: field.uiSchema?.title,
        title: field.uiSchema?.title,
        children: items,
      } as SchemaInitializerItemType;
    });
  return groups;
};

const getItem = (
  field: FieldOptions,
  schemaName: string,
  collectionName: string,
  getCollectionFields,
  processedCollections: string[],
) => {
  if (field.interface === 'm2o') {
    if (processedCollections.includes(field.target)) return null;

    const subFields = getCollectionFields(field.target);

    return {
      type: 'subMenu',
      name: field.uiSchema?.title,
      title: field.uiSchema?.title,
      children: subFields
        .map((subField) =>
          getItem(subField, `${schemaName}.${subField.name}`, collectionName, getCollectionFields, [
            ...processedCollections,
            field.target,
          ]),
        )
        .filter(Boolean),
    } as SchemaInitializerItemType;
  }

  if (isAssocField(field)) return null;

  const schema = {
    type: 'string',
    name: schemaName,
    'x-designer': 'FormItem.FilterFormDesigner',
    'x-designer-props': {
      // 在 useOperatorList 中使用，用于获取对应的操作符列表
      interface: field.interface,
    },
    'x-component': 'CollectionField',
    'x-read-pretty': false,
    'x-decorator': 'FormItem',
    'x-collection-field': `${collectionName}.${schemaName}`,
  };

  return {
    name: field.uiSchema?.title || field.name,
    type: 'item',
    title: field.uiSchema?.title || field.name,
    Component: 'CollectionFieldInitializer',
    remove: removeGridFormItem,
    schema,
  } as SchemaInitializerItemType;
};

// 筛选表单相关
export const useFilterAssociatedFormItemInitializerFields = () => {
  const { name, fields } = useCollection();
  const { getCollectionFields } = useCollectionManager();
  const interfaces = ['m2o'];
  const groups = fields
    ?.filter((field) => {
      return interfaces.includes(field.interface);
    })
    ?.map((field) => getItem(field, field.name, name, getCollectionFields, []));
  return groups;
};

export const useInheritsFormItemInitializerFields = (options?) => {
  const { name } = useCollection();
  const { getInterface, getInheritCollections, getCollection, getParentCollectionFields } = useCollectionManager();
  const inherits = getInheritCollections(name);
  const { snapshot } = useActionContext();
  const form = useForm();

  return inherits?.map((v) => {
    const fields = getParentCollectionFields(v, name);
    const { readPretty = form.readPretty, block = 'Form', component = 'CollectionField' } = options || {};
    const targetCollection = getCollection(v);
    return {
      [targetCollection?.title]: fields
        ?.filter((field) => field?.interface && !field?.isForeignKey)
        ?.map((field) => {
          const interfaceConfig = getInterface(field.interface);
          const targetCollection = getCollection(field.target);
          // const component =
          //   field.interface === 'o2m' && targetCollection?.template !== 'file' && !snapshot
          //     ? 'TableField'
          //     : 'CollectionField';
          const schema = {
            type: 'string',
            name: field.name,
            title: field?.uiSchema?.title || field.name,
            'x-designer': 'FormItem.Designer',
            'x-component': component,
            'x-decorator': 'FormItem',
            'x-collection-field': `${name}.${field.name}`,
            'x-component-props': {},
            'x-read-pretty': field?.uiSchema?.['x-read-pretty'],
          };
          return {
            name: field?.uiSchema?.title || field.name,
            type: 'item',
            title: field?.uiSchema?.title || field.name,
            Component: 'CollectionFieldInitializer',
            remove: removeGridFormItem,
            schemaInitialize: (s) => {
              interfaceConfig?.schemaInitialize?.(s, {
                field,
                block,
                readPretty,
                targetCollection,
              });
            },
            schema,
          } as SchemaInitializerItemType;
        }),
    };
  });
};

// 筛选表单相关
export const useFilterInheritsFormItemInitializerFields = (options?) => {
  const { name } = useCollection();
  const { getInterface, getInheritCollections, getCollection, getParentCollectionFields } = useCollectionManager();
  const inherits = getInheritCollections(name);
  const { snapshot } = useActionContext();
  const form = useForm();

  return inherits?.map((v) => {
    const fields = getParentCollectionFields(v, name);
    const { readPretty = form.readPretty, block = 'Form' } = options || {};
    const targetCollection = getCollection(v);
    return {
      [targetCollection.title]: fields
        ?.filter((field) => field?.interface && !field?.isForeignKey && getInterface(field.interface)?.filterable)
        ?.map((field) => {
          const interfaceConfig = getInterface(field.interface);
          const targetCollection = getCollection(field.target);
          // const component =
          //   field.interface === 'o2m' && targetCollection?.template !== 'file' && !snapshot
          //     ? 'TableField'
          //     : 'CollectionField';
          const schema = {
            type: 'string',
            name: field.name,
            title: field?.uiSchema?.title || field.name,
            required: false,
            'x-designer': 'FormItem.FilterFormDesigner',
            'x-component': 'CollectionField',
            'x-decorator': 'FormItem',
            'x-collection-field': `${name}.${field.name}`,
            'x-component-props': {},
            'x-read-pretty': field?.uiSchema?.['x-read-pretty'],
          };
          return {
            name: field?.uiSchema?.title || field.name,
            type: 'item',
            title: field?.uiSchema?.title || field.name,
            Component: 'CollectionFieldInitializer',
            remove: removeGridFormItem,
            schemaInitialize: (s) => {
              interfaceConfig?.schemaInitialize?.(s, {
                field,
                block,
                readPretty,
                targetCollection,
              });
            },
            schema,
          } as SchemaInitializerItemType;
        }),
    };
  });
};
export const useCustomFormItemInitializerFields = (options?: any) => {
  const { name, currentFields } = useCollection();
  const { getInterface, getCollection } = useCollectionManager();
  const form = useForm();
  const { readPretty = form.readPretty, block = 'Form' } = options || {};
  const remove = useRemoveGridFormItem();
  return currentFields
    ?.filter((field) => {
      return (
        field?.interface &&
        !field?.uiSchema?.['x-read-pretty'] &&
        field.interface !== 'snapshot' &&
        field.type !== 'sequence'
      );
    })
    ?.map((field) => {
      const interfaceConfig = getInterface(field.interface);
      const schema = {
        type: 'string',
        name: field.name,
        title: field?.uiSchema?.title || field.name,
        'x-designer': 'FormItem.Designer',
        'x-component': 'AssignedField',
        'x-decorator': 'FormItem',
        'x-collection-field': `${name}.${field.name}`,
      };
      return {
        name: field?.uiSchema?.title || field.name,
        type: 'item',
        title: field?.uiSchema?.title || field.name,
        Component: 'CollectionFieldInitializer',
        remove: remove,
        schemaInitialize: (s) => {
          interfaceConfig?.schemaInitialize?.(s, {
            field,
            block,
            readPretty,
            targetCollection: getCollection(field.target),
          });
        },
        schema,
      } as SchemaInitializerItemType;
    });
};

export const useCustomBulkEditFormItemInitializerFields = (options?: any) => {
  const { name, fields } = useCollection();
  const { getInterface, getCollection } = useCollectionManager();
  const form = useForm();
  const { readPretty = form.readPretty, block = 'Form' } = options || {};
  const remove = useRemoveGridFormItem();
  const filterFields = useMemo(
    () =>
      fields
        ?.filter((field) => {
          return (
            field?.interface &&
            !field?.uiSchema?.['x-read-pretty'] &&
            field.interface !== 'snapshot' &&
            field.type !== 'sequence'
          );
        })
        .map((field) => {
          const interfaceConfig = getInterface(field.interface);
          const schema = {
            type: 'string',
            name: field.name,
            title: field?.uiSchema?.title || field.name,
            'x-designer': 'FormItem.Designer',
            'x-component': 'BulkEditField',
            'x-decorator': 'FormItem',
            'x-collection-field': `${name}.${field.name}`,
          };
          return {
            name: field?.uiSchema?.title || field.name,
            type: 'item',
            title: field?.uiSchema?.title || field.name,
            Component: 'CollectionFieldInitializer',
            remove: remove,
            schemaInitialize: (s) => {
              interfaceConfig?.schemaInitialize?.(s, {
                field,
                block,
                readPretty,
                targetCollection: getCollection(field.target),
              });
            },
            schema,
          } as SchemaInitializerItemType;
        }),
    [fields],
  );

  return filterFields;
};

const findSchema = (schema: Schema, key: string, action: string) => {
  if (!Schema.isSchemaInstance(schema)) return null;
  return schema.reduceProperties((buf, s) => {
    if (s[key] === action) {
      return s;
    }
    if (s['x-component'] !== 'Action.Container' && s['x-component'] !== 'AssociationField.Viewer') {
      const c = findSchema(s, key, action);
      if (c) {
        return c;
      }
    }

    return buf;
  });
};

const removeSchema = (schema, cb) => {
  return cb(schema);
};

const recursiveParent = (schema: Schema) => {
  if (!schema.parent) return null;

  if (schema.parent['x-initializer']) return schema.parent;

  return recursiveParent(schema.parent);
};

export const useCurrentSchema = (action: string, key: string, find = findSchema, rm = removeSchema) => {
  const { removeActiveFieldName } = useFormActiveFields() || {};
  const { form }: { form: Form } = useFormBlockContext();
  let fieldSchema = useFieldSchema();

  if (!fieldSchema?.['x-initializer']) {
    const recursiveInitializerSchema = recursiveParent(fieldSchema);
    if (recursiveInitializerSchema) {
      fieldSchema = recursiveInitializerSchema;
    }
  }
  const { remove } = useDesignable();
  const schema = find(fieldSchema, key, action);
  return {
    schema,
    exists: !!schema,
    remove() {
      removeActiveFieldName?.(schema.name);
      form?.query(schema.name).forEach((field: Field) => {
        field.setInitialValue?.(null);
        field.reset?.();
      });
      schema && rm(schema, remove);
    },
  };
};

export const useRecordCollectionDataSourceItems = (
  componentName,
  item = null,
  collectionName = null,
  resourceName = null,
) => {
  const { t } = useTranslation();
  const collection = useCollection();
  const { getTemplatesByCollection } = useSchemaTemplateManager();
  const templates = getTemplatesByCollection(collectionName || collection.name)
    .filter((template) => {
      return componentName && template.componentName === componentName;
    })
    .filter((template) => {
      return ['FormItem', 'ReadPrettyFormItem'].includes(componentName) || template.resourceName === resourceName;
    });
  if (!templates.length) {
    return [];
  }
  const index = 0;
  return [
    {
      key: `${collectionName || componentName}_table_blank`,
      type: 'item',
      name: collection.name,
      title: t('Blank block'),
      item,
    },
    {
      type: 'divider',
    },
    {
      key: `${collectionName || componentName}_table_subMenu_${index}_copy`,
      type: 'subMenu',
      name: 'copy',
      title: t('Duplicate template'),
      children: templates.map((template) => {
        const templateName = ['FormItem', 'ReadPrettyFormItem'].includes(template?.componentName)
          ? `${template?.name} ${t('(Fields only)')}`
          : template?.name;
        return {
          type: 'item',
          mode: 'copy',
          name: collection.name,
          template,
          item,
          title: templateName || t('Untitled'),
        };
      }),
    },
    {
      key: `${collectionName || componentName}_table_subMenu_${index}_ref`,
      type: 'subMenu',
      name: 'ref',
      title: t('Reference template'),
      children: templates.map((template) => {
        const templateName = ['FormItem', 'ReadPrettyFormItem'].includes(template?.componentName)
          ? `${template?.name} ${t('(Fields only)')}`
          : template?.name;
        return {
          type: 'item',
          mode: 'reference',
          name: collection.name,
          template,
          item,
          title: templateName || t('Untitled'),
        };
      }),
    },
  ];
};

export const useCollectionDataSourceItems = (componentName) => {
  const { t } = useTranslation();
  const { collections, getCollectionFields } = useCollectionManager();
  const { getTemplatesByCollection } = useSchemaTemplateManager();

  return [
    {
      type: 'itemGroup',
      title: null,
      children: [],
      loadChildren: ({ searchValue } = { searchValue: '' }) => {
        return getChildren({
          collections,
          getCollectionFields,
          componentName,
          searchValue,
          getTemplatesByCollection,
          t,
        });
      },
    },
  ];
};

export const useCollectionDataSourceItemsV2 = (componentName) => {
  const { t } = useTranslation();
  const { collections, getCollectionFields } = useCollectionManager();
  const { getTemplatesByCollection } = useSchemaTemplateManager();

  const res = useMemo(() => {
    return getChildren({
      collections,
      getCollectionFields,
      componentName,
      searchValue: '',
      getTemplatesByCollection,
      t,
    });
  }, [collections, componentName, getCollectionFields, getTemplatesByCollection, t]);

  return res;
};

export const createDetailsBlockSchema = (options) => {
  const {
    formItemInitializers = 'ReadPrettyFormItemInitializers',
    actionInitializers = 'DetailsActionInitializers',
    collection,
    association,
    resource,
    template,
    ...others
  } = options;
  const resourceName = resource || association || collection;
  const schema: ISchema = {
    type: 'void',
    'x-acl-action': `${resourceName}:view`,
    'x-decorator': 'DetailsBlockProvider',
    'x-decorator-props': {
      resource: resourceName,
      collection,
      association,
      readPretty: true,
      action: 'list',
      params: {
        pageSize: 1,
      },
      // useParams: '{{ useParamsFromRecord }}',
      ...others,
    },
    'x-designer': 'DetailsDesigner',
    'x-component': 'CardItem',
    properties: {
      [uid()]: {
        type: 'void',
        'x-component': 'Details',
        'x-read-pretty': true,
        'x-component-props': {
          useProps: '{{ useDetailsBlockProps }}',
        },
        properties: {
          [uid()]: {
            type: 'void',
            'x-initializer': actionInitializers,
            'x-component': 'ActionBar',
            'x-component-props': {
              style: {
                marginBottom: 24,
              },
            },
            properties: {},
          },
          grid: template || {
            type: 'void',
            'x-component': 'Grid',
            'x-initializer': formItemInitializers,
            properties: {},
          },
          pagination: {
            type: 'void',
            'x-component': 'Pagination',
            'x-component-props': {
              useProps: '{{ useDetailsPaginationProps }}',
            },
          },
        },
      },
    },
  };
  return schema;
};

export const createListBlockSchema = (options) => {
  const {
    formItemInitializers = 'ReadPrettyFormItemInitializers',
    actionInitializers = 'ListActionInitializers',
    itemActionInitializers = 'ListItemActionInitializers',
    collection,
    association,
    resource,
    template,
    ...others
  } = options;
  const resourceName = resource || association || collection;
  const schema: ISchema = {
    type: 'void',
    'x-acl-action': `${resourceName}:view`,
    'x-decorator': 'List.Decorator',
    'x-decorator-props': {
      resource: resourceName,
      collection,
      association,
      readPretty: true,
      action: 'list',
      params: {
        pageSize: 10,
      },
      runWhenParamsChanged: true,
      ...others,
    },
    'x-component': 'CardItem',
    'x-designer': 'List.Designer',
    properties: {
      actionBar: {
        type: 'void',
        'x-initializer': actionInitializers,
        'x-component': 'ActionBar',
        'x-component-props': {
          style: {
            marginBottom: 'var(--nb-spacing)',
          },
        },
        properties: {},
      },
      list: {
        type: 'array',
        'x-component': 'List',
        'x-component-props': {
          props: '{{ useListBlockProps }}',
        },
        properties: {
          item: {
            type: 'object',
            'x-component': 'List.Item',
            'x-read-pretty': true,
            'x-component-props': {
              useProps: '{{ useListItemProps }}',
            },
            properties: {
              grid: template || {
                type: 'void',
                'x-component': 'Grid',
                'x-initializer': formItemInitializers,
                'x-initializer-props': {
                  useProps: '{{ useListItemInitializerProps }}',
                },
                properties: {},
              },
              actionBar: {
                type: 'void',
                'x-align': 'left',
                'x-initializer': itemActionInitializers,
                'x-component': 'ActionBar',
                'x-component-props': {
                  useProps: '{{ useListActionBarProps }}',
                  layout: 'one-column',
                },
                properties: {},
              },
            },
          },
        },
      },
    },
  };
  return schema;
};

export const createGridCardBlockSchema = (options) => {
  const {
    formItemInitializers = 'ReadPrettyFormItemInitializers',
    actionInitializers = 'GridCardActionInitializers',
    itemActionInitializers = 'GridCardItemActionInitializers',
    collection,
    association,
    resource,
    template,
    ...others
  } = options;
  const resourceName = resource || association || collection;
  const schema: ISchema = {
    type: 'void',
    'x-acl-action': `${resourceName}:view`,
    'x-decorator': 'GridCard.Decorator',
    'x-decorator-props': {
      resource: resourceName,
      collection,
      association,
      readPretty: true,
      action: 'list',
      params: {
        pageSize: 12,
      },
      runWhenParamsChanged: true,
      ...others,
    },
    'x-component': 'BlockItem',
    'x-component-props': {
      useProps: '{{ useGridCardBlockItemProps }}',
    },
    'x-designer': 'GridCard.Designer',
    properties: {
      actionBar: {
        type: 'void',
        'x-initializer': actionInitializers,
        'x-component': 'ActionBar',
        'x-component-props': {
          style: {
            marginBottom: 'var(--nb-spacing)',
          },
        },
        properties: {},
      },
      list: {
        type: 'array',
        'x-component': 'GridCard',
        'x-component-props': {
          useProps: '{{ useGridCardBlockProps }}',
        },
        properties: {
          item: {
            type: 'object',
            'x-component': 'GridCard.Item',
            'x-read-pretty': true,
            'x-component-props': {
              useProps: '{{ useGridCardItemProps }}',
            },
            properties: {
              grid: template || {
                type: 'void',
                'x-component': 'Grid',
                'x-initializer': formItemInitializers,
                'x-initializer-props': {
                  useProps: '{{ useGridCardItemInitializerProps }}',
                },
                properties: {},
              },
              actionBar: {
                type: 'void',
                'x-align': 'left',
                'x-initializer': itemActionInitializers,
                'x-component': 'ActionBar',
                'x-component-props': {
                  useProps: '{{ useGridCardActionBarProps }}',
                  layout: 'one-column',
                },
                properties: {},
              },
            },
          },
        },
      },
    },
  };
  return schema;
};
export const createFormBlockSchema = (options) => {
  const {
    formItemInitializers = 'FormItemInitializers',
    actionInitializers = 'FormActionInitializers',
    collection,
    resource,
    association,
    action,
    actions = {},
    'x-designer': designer = 'FormV2.Designer',
    template,
    title,
    ...others
  } = options;
  const resourceName = resource || association || collection;
  const schema: ISchema = {
    type: 'void',
    'x-acl-action-props': {
      skipScopeCheck: !action,
    },
    'x-acl-action': action ? `${resourceName}:update` : `${resourceName}:create`,
    'x-decorator': 'FormBlockProvider',
    'x-decorator-props': {
      ...others,
      action,
      resource: resourceName,
      collection,
      association,
      // action: 'get',
      // useParams: '{{ useParamsFromRecord }}',
    },
    'x-designer': designer,
    'x-component': 'CardItem',
    'x-component-props': {
      title,
    },
    properties: {
      [uid()]: {
        type: 'void',
        'x-component': 'FormV2',
        'x-component-props': {
          useProps: '{{ useFormBlockProps }}',
        },
        properties: {
          grid: template || {
            type: 'void',
            'x-component': 'Grid',
            'x-initializer': formItemInitializers,
            properties: {},
          },
          actions: {
            type: 'void',
            'x-initializer': actionInitializers,
            'x-component': 'ActionBar',
            'x-component-props': {
              layout: 'one-column',
              style: {
                marginTop: 24,
              },
            },
            properties: actions,
          },
        },
      },
    },
  };
  return schema;
};

export const createFilterFormBlockSchema = (options) => {
  const {
    formItemInitializers = 'FilterFormItemInitializers',
    actionInitializers = 'FilterFormActionInitializers',
    collection,
    resource,
    association,
    action,
    template,
    ...others
  } = options;
  const resourceName = resource || association || collection;
  const schema: ISchema = {
    type: 'void',
    'x-decorator': 'FilterFormBlockProvider',
    'x-decorator-props': {
      ...others,
      action,
      resource: resourceName,
      collection,
      association,
    },
    'x-designer': 'FormV2.FilterDesigner',
    'x-component': 'CardItem',
    // 保存当前筛选区块所能过滤的数据区块
    'x-filter-targets': [],
    // 用于存储用户设置的每个字段的运算符，目前仅筛选表单区块支持自定义
    'x-filter-operators': {},
    properties: {
      [uid()]: {
        type: 'void',
        'x-component': 'FormV2',
        'x-component-props': {
          useProps: '{{ useFormBlockProps }}',
        },
        properties: {
          grid: template || {
            type: 'void',
            'x-component': 'Grid',
            'x-initializer': formItemInitializers,
            properties: {},
          },
          actions: {
            type: 'void',
            'x-initializer': actionInitializers,
            'x-component': 'ActionBar',
            'x-component-props': {
              layout: 'one-column',
              style: {
                float: 'right',
              },
            },
            properties: {},
          },
        },
      },
    },
  };
  return schema;
};

export const createReadPrettyFormBlockSchema = (options) => {
  const {
    formItemInitializers = 'ReadPrettyFormItemInitializers',
    actionInitializers = 'ReadPrettyFormActionInitializers',
    collection,
    association,
    resource,
    template,
    ...others
  } = options;
  const resourceName = resource || association || collection;
  const schema: ISchema = {
    type: 'void',
    'x-acl-action': `${resourceName}:get`,
    'x-decorator': 'FormBlockProvider',
    'x-decorator-props': {
      resource: resourceName,
      collection,
      association,
      readPretty: true,
      action: 'get',
      useParams: '{{ useParamsFromRecord }}',
      ...others,
    },
    'x-designer': 'FormV2.ReadPrettyDesigner',
    'x-component': 'CardItem',
    properties: {
      [uid()]: {
        type: 'void',
        'x-component': 'FormV2',
        'x-read-pretty': true,
        'x-component-props': {
          useProps: '{{ useFormBlockProps }}',
        },
        properties: {
          actions: {
            type: 'void',
            'x-initializer': actionInitializers,
            'x-component': 'ActionBar',
            'x-component-props': {
              style: {
                marginBottom: 24,
              },
            },
            properties: {},
          },
          grid: template || {
            type: 'void',
            'x-component': 'Grid',
            'x-initializer': formItemInitializers,
            properties: {},
          },
        },
      },
    },
  };

  return schema;
};

export const createTableBlockSchema = (options) => {
  const {
    collection,
    resource,
    rowKey,
    tableActionInitializers,
    tableColumnInitializers,
    tableActionColumnInitializers,
    tableBlockProvider,
    disableTemplate,
    TableBlockDesigner,
    blockType,
    pageSize = 20,
    ...others
  } = options;
  const schema: ISchema = {
    type: 'void',
    'x-decorator': tableBlockProvider ?? 'TableBlockProvider',
    'x-acl-action': `${resource || collection}:list`,
    'x-decorator-props': {
      collection,
      resource: resource || collection,
      action: 'list',
      params: {
        pageSize,
      },
      rowKey,
      showIndex: true,
      dragSort: false,
      disableTemplate: disableTemplate ?? false,
      blockType,
      ...others,
    },
    'x-designer': TableBlockDesigner ?? 'TableBlockDesigner',
    'x-component': 'CardItem',
    'x-filter-targets': [],
    properties: {
      actions: {
        type: 'void',
        'x-initializer': tableActionInitializers ?? 'TableActionInitializers',
        'x-component': 'ActionBar',
        'x-component-props': {
          style: {
            marginBottom: 'var(--nb-spacing)',
          },
        },
        properties: {},
      },
      [uid()]: {
        type: 'array',
        'x-initializer': tableColumnInitializers ?? 'TableColumnInitializers',
        'x-component': 'TableV2',
        'x-component-props': {
          rowKey: 'id',
          rowSelection: {
            type: 'checkbox',
          },
          useProps: '{{ useTableBlockProps }}',
        },
        properties: {
          actions: {
            type: 'void',
            title: '{{ t("Actions") }}',
            'x-action-column': 'actions',
            'x-decorator': 'TableV2.Column.ActionBar',
            'x-component': 'TableV2.Column',
            'x-designer': 'TableV2.ActionColumnDesigner',
            'x-initializer': tableActionColumnInitializers ?? 'TableActionColumnInitializers',
            properties: {
              actions: {
                type: 'void',
                'x-decorator': 'DndContext',
                'x-component': 'Space',
                'x-component-props': {
                  split: '|',
                },
                properties: {},
              },
            },
          },
        },
      },
    },
  };
  // console.log(JSON.stringify(schema, null, 2));
  return schema;
};

export const createCollapseBlockSchema = (options) => {
  const { collection, blockType } = options;
  const schema: ISchema = {
    type: 'void',
    'x-decorator': 'AssociationFilter.Provider',
    'x-decorator-props': {
      collection,
      blockType,
      associationFilterStyle: {
        width: '100%',
      },
      name: 'filter-collapse',
    },
    'x-designer': 'AssociationFilter.BlockDesigner',
    'x-component': 'CardItem',
    'x-filter-targets': [],
    properties: {
      [uid()]: {
        type: 'void',
        'x-action': 'associateFilter',
        'x-initializer': 'AssociationFilter.FilterBlockInitializer',
        'x-component': 'AssociationFilter',
        properties: {},
      },
    },
  };

  return schema;
};

export const createTableSelectorSchema = (options) => {
  const { collection, resource, rowKey, ...others } = options;
  const schema: ISchema = {
    type: 'void',
    'x-acl-action': `${resource || collection}:list`,
    'x-decorator': 'TableSelectorProvider',
    'x-decorator-props': {
      collection,
      resource: resource || collection,
      action: 'list',
      params: {
        pageSize: 20,
      },
      rowKey,
      ...others,
    },
    'x-designer': 'TableSelectorDesigner',
    'x-component': 'CardItem',
    properties: {
      actions: {
        type: 'void',
        'x-initializer': 'TableActionInitializers',
        'x-component': 'ActionBar',
        'x-component-props': {
          style: {
            marginBottom: 'var(--nb-spacing)',
          },
        },
        properties: {},
      },
      value: {
        type: 'array',
        'x-initializer': 'TableColumnInitializers',
        'x-component': 'TableV2.Selector',
        'x-component-props': {
          rowSelection: {
            type: 'checkbox',
          },
          useProps: '{{ useTableSelectorProps }}',
        },
        properties: {},
      },
    },
  };
  console.log(JSON.stringify(schema, null, 2));
  return schema;
};

export const createCalendarBlockSchema = (options) => {
  const { collection, resource, fieldNames, ...others } = options;
  const schema: ISchema = {
    type: 'void',
    'x-acl-action': `${resource || collection}:list`,
    'x-decorator': 'CalendarBlockProvider',
    'x-decorator-props': {
      collection: collection,
      resource: resource || collection,
      action: 'list',
      fieldNames: {
        id: 'id',
        ...fieldNames,
      },
      params: {
        paginate: false,
      },
      ...others,
    },
    'x-designer': 'CalendarV2.Designer',
    'x-component': 'CardItem',
    properties: {
      [uid()]: {
        type: 'void',
        'x-component': 'CalendarV2',
        'x-component-props': {
          useProps: '{{ useCalendarBlockProps }}',
        },
        properties: {
          toolBar: {
            type: 'void',
            'x-component': 'CalendarV2.ActionBar',
            'x-component-props': {
              style: {
                marginBottom: 24,
              },
            },
            'x-initializer': 'CalendarActionInitializers',
            properties: {},
          },
          event: {
            type: 'void',
            'x-component': 'CalendarV2.Event',
            properties: {
              drawer: {
                type: 'void',
                'x-component': 'Action.Drawer',
                'x-component-props': {
                  className: 'nb-action-popup',
                },
                title: '{{ t("View record") }}',
                properties: {
                  tabs: {
                    type: 'void',
                    'x-component': 'Tabs',
                    'x-component-props': {},
                    'x-initializer': 'TabPaneInitializers',
                    'x-initializer-props': {
                      gridInitializer: 'RecordBlockInitializers',
                    },
                    properties: {
                      tab1: {
                        type: 'void',
                        title: '{{t("Details")}}',
                        'x-component': 'Tabs.TabPane',
                        'x-designer': 'Tabs.Designer',
                        'x-component-props': {},
                        properties: {
                          grid: {
                            type: 'void',
                            'x-component': 'Grid',
                            'x-initializer-props': {
                              actionInitializers: 'CalendarFormActionInitializers',
                            },
                            'x-initializer': 'RecordBlockInitializers',
                            properties: {},
                          },
                        },
                      },
                    },
                  },
                },
              },
            },
          },
        },
      },
    },
  };
<<<<<<< HEAD

  return schema;
};

export const createGanttBlockSchema = (options) => {
  const { collection, resource, fieldNames, ...others } = options;
  const schema: ISchema = {
    type: 'void',
    'x-acl-action': `${resource || collection}:list`,
    'x-decorator': 'GanttBlockProvider',
=======

  return schema;
};
export const createKanbanBlockSchema = (options) => {
  const { collection, resource, groupField, ...others } = options;
  const schema: ISchema = {
    type: 'void',
    'x-acl-action': `${resource || collection}:list`,
    'x-decorator': 'KanbanBlockProvider',
>>>>>>> 89701d6e
    'x-decorator-props': {
      collection: collection,
      resource: resource || collection,
      action: 'list',
<<<<<<< HEAD
      fieldNames: {
        id: 'id',
        ...fieldNames,
      },
=======
      groupField,
>>>>>>> 89701d6e
      params: {
        paginate: false,
      },
      ...others,
    },
<<<<<<< HEAD
    'x-designer': 'Gantt.Designer',
    'x-component': 'CardItem',
    properties: {
      [uid()]: {
        type: 'void',
        'x-component': 'Gantt',
        'x-component-props': {
          useProps: '{{ useGanttBlockProps }}',
        },
        properties: {
          toolBar: {
            type: 'void',
            'x-component': 'ActionBar',
            'x-component-props': {
              style: {
                marginBottom: 24,
              },
            },
            'x-initializer': 'GanttActionInitializers',
            properties: {},
          },
          table: {
            type: 'array',
            'x-decorator': 'div',
            'x-decorator-props': {
              style: {
                float: 'left',
                maxWidth: '35%',
              },
            },

            'x-initializer': 'TableColumnInitializers',
            'x-component': 'TableV2',
            'x-component-props': {
              rowKey: 'id',
              rowSelection: {
                type: 'checkbox',
              },
              useProps: '{{ useTableBlockProps }}',
              pagination: false,
            },
            properties: {
              actions: {
                type: 'void',
                title: '{{ t("Actions") }}',
                'x-action-column': 'actions',
                'x-decorator': 'TableV2.Column.ActionBar',
                'x-component': 'TableV2.Column',
                'x-designer': 'TableV2.ActionColumnDesigner',
                'x-initializer': 'TableActionColumnInitializers',
                properties: {
                  actions: {
                    type: 'void',
                    'x-decorator': 'DndContext',
                    'x-component': 'Space',
                    'x-component-props': {
                      split: '|',
                    },
                    properties: {},
                  },
                },
              },
            },
          },
          detail: {
            type: 'void',
            'x-component': 'Gantt.Event',
            properties: {
              drawer: {
                type: 'void',
                'x-component': 'Action.Drawer',
                'x-component-props': {
                  className: 'nb-action-popup',
                },
                title: '{{ t("View record") }}',
=======
    'x-designer': 'Kanban.Designer',
    'x-component': 'CardItem',
    properties: {
      actions: {
        type: 'void',
        'x-initializer': 'KanbanActionInitializers',
        'x-component': 'ActionBar',
        'x-component-props': {
          style: {
            marginBottom: 'var(--nb-spacing)',
          },
        },
        properties: {},
      },
      [uid()]: {
        type: 'array',
        'x-component': 'Kanban',
        'x-component-props': {
          useProps: '{{ useKanbanBlockProps }}',
        },
        properties: {
          card: {
            type: 'void',
            'x-read-pretty': true,
            'x-label-disabled': true,
            'x-decorator': 'BlockItem',
            'x-component': 'Kanban.Card',
            'x-component-props': {
              openMode: 'drawer',
            },
            'x-designer': 'Kanban.Card.Designer',
            properties: {
              grid: {
                type: 'void',
                'x-component': 'Grid',
                'x-component-props': { dndContext: false },
              },
            },
          },
          cardViewer: {
            type: 'void',
            title: '{{ t("View") }}',
            'x-designer': 'Action.Designer',
            'x-component': 'Kanban.CardViewer',
            'x-action': 'view',
            'x-component-props': {
              openMode: 'drawer',
            },
            properties: {
              drawer: {
                type: 'void',
                title: '{{ t("View record") }}',
                'x-component': 'Action.Container',
                'x-component-props': {
                  className: 'nb-action-popup',
                },
>>>>>>> 89701d6e
                properties: {
                  tabs: {
                    type: 'void',
                    'x-component': 'Tabs',
                    'x-component-props': {},
                    'x-initializer': 'TabPaneInitializers',
                    properties: {
                      tab1: {
                        type: 'void',
                        title: '{{t("Details")}}',
                        'x-component': 'Tabs.TabPane',
                        'x-designer': 'Tabs.Designer',
                        'x-component-props': {},
                        properties: {
                          grid: {
                            type: 'void',
                            'x-component': 'Grid',
                            'x-initializer': 'RecordBlockInitializers',
                            properties: {},
                          },
                        },
                      },
                    },
                  },
                },
              },
            },
          },
        },
      },
    },
  };
<<<<<<< HEAD

=======
>>>>>>> 89701d6e
  return schema;
};

const getChildren = ({
  collections,
  getCollectionFields,
  componentName,
  searchValue,
  getTemplatesByCollection,
  t,
}: {
  collections: any[];
  getCollectionFields: (name: any) => CollectionFieldOptions[];
  componentName: string;
  searchValue: string;
  getTemplatesByCollection: (collectionName: string, resourceName?: string) => any;
  t;
}) => {
  return collections
    ?.filter((item) => {
      if (item.inherit) {
        return false;
      }
      const fields = getCollectionFields(item.name);
      if (item.autoGenId === false && !fields.find((v) => v.primaryKey)) {
        return false;
      } else if (
        ['Kanban', 'FormItem'].includes(componentName) &&
        ((item.template === 'view' && !item.writableView) || item.template === 'sql')
      ) {
        return false;
      } else if (item.template === 'file' && ['Kanban', 'FormItem', 'Calendar'].includes(componentName)) {
        return false;
      } else {
        if (!item.title) {
          return false;
        }
        return item.title.toUpperCase().includes(searchValue.toUpperCase()) && !(item?.isThrough && item?.autoCreate);
      }
    })
    ?.map((item, index) => {
      const templates = getTemplatesByCollection(item.name).filter((template) => {
        return (
          componentName &&
          template.componentName === componentName &&
          (!template.resourceName || template.resourceName === item.name)
        );
      });
      if (!templates.length) {
        return {
          type: 'item',
          name: item.name,
          title: item.title,
        };
      }
      return {
        key: `${componentName}_table_subMenu_${index}`,
        type: 'subMenu',
        name: `${item.name}_${index}`,
        title: item.title,
        children: [
          {
            type: 'item',
            name: item.name,
            title: t('Blank block'),
          },
          {
            type: 'divider',
          },
          {
            key: `${componentName}_table_subMenu_${index}_copy`,
            type: 'subMenu',
            name: 'copy',
            title: t('Duplicate template'),
            children: templates.map((template) => {
              const templateName =
                template?.componentName === 'FormItem' ? `${template?.name} ${t('(Fields only)')}` : template?.name;
              return {
                type: 'item',
                mode: 'copy',
                name: item.name,
                template,
                title: templateName || t('Untitled'),
              };
            }),
          },
          {
            key: `${componentName}_table_subMenu_${index}_ref`,
            type: 'subMenu',
            name: 'ref',
            title: t('Reference template'),
            children: templates.map((template) => {
              const templateName =
                template?.componentName === 'FormItem' ? `${template?.name} ${t('(Fields only)')}` : template?.name;
              return {
                type: 'item',
                mode: 'reference',
                name: item.name,
                template,
                title: templateName || t('Untitled'),
              };
            }),
          },
        ],
      };
    });
};<|MERGE_RESOLUTION|>--- conflicted
+++ resolved
@@ -1588,215 +1588,7 @@
       },
     },
   };
-<<<<<<< HEAD
-
-  return schema;
-};
-
-export const createGanttBlockSchema = (options) => {
-  const { collection, resource, fieldNames, ...others } = options;
-  const schema: ISchema = {
-    type: 'void',
-    'x-acl-action': `${resource || collection}:list`,
-    'x-decorator': 'GanttBlockProvider',
-=======
-
-  return schema;
-};
-export const createKanbanBlockSchema = (options) => {
-  const { collection, resource, groupField, ...others } = options;
-  const schema: ISchema = {
-    type: 'void',
-    'x-acl-action': `${resource || collection}:list`,
-    'x-decorator': 'KanbanBlockProvider',
->>>>>>> 89701d6e
-    'x-decorator-props': {
-      collection: collection,
-      resource: resource || collection,
-      action: 'list',
-<<<<<<< HEAD
-      fieldNames: {
-        id: 'id',
-        ...fieldNames,
-      },
-=======
-      groupField,
->>>>>>> 89701d6e
-      params: {
-        paginate: false,
-      },
-      ...others,
-    },
-<<<<<<< HEAD
-    'x-designer': 'Gantt.Designer',
-    'x-component': 'CardItem',
-    properties: {
-      [uid()]: {
-        type: 'void',
-        'x-component': 'Gantt',
-        'x-component-props': {
-          useProps: '{{ useGanttBlockProps }}',
-        },
-        properties: {
-          toolBar: {
-            type: 'void',
-            'x-component': 'ActionBar',
-            'x-component-props': {
-              style: {
-                marginBottom: 24,
-              },
-            },
-            'x-initializer': 'GanttActionInitializers',
-            properties: {},
-          },
-          table: {
-            type: 'array',
-            'x-decorator': 'div',
-            'x-decorator-props': {
-              style: {
-                float: 'left',
-                maxWidth: '35%',
-              },
-            },
-
-            'x-initializer': 'TableColumnInitializers',
-            'x-component': 'TableV2',
-            'x-component-props': {
-              rowKey: 'id',
-              rowSelection: {
-                type: 'checkbox',
-              },
-              useProps: '{{ useTableBlockProps }}',
-              pagination: false,
-            },
-            properties: {
-              actions: {
-                type: 'void',
-                title: '{{ t("Actions") }}',
-                'x-action-column': 'actions',
-                'x-decorator': 'TableV2.Column.ActionBar',
-                'x-component': 'TableV2.Column',
-                'x-designer': 'TableV2.ActionColumnDesigner',
-                'x-initializer': 'TableActionColumnInitializers',
-                properties: {
-                  actions: {
-                    type: 'void',
-                    'x-decorator': 'DndContext',
-                    'x-component': 'Space',
-                    'x-component-props': {
-                      split: '|',
-                    },
-                    properties: {},
-                  },
-                },
-              },
-            },
-          },
-          detail: {
-            type: 'void',
-            'x-component': 'Gantt.Event',
-            properties: {
-              drawer: {
-                type: 'void',
-                'x-component': 'Action.Drawer',
-                'x-component-props': {
-                  className: 'nb-action-popup',
-                },
-                title: '{{ t("View record") }}',
-=======
-    'x-designer': 'Kanban.Designer',
-    'x-component': 'CardItem',
-    properties: {
-      actions: {
-        type: 'void',
-        'x-initializer': 'KanbanActionInitializers',
-        'x-component': 'ActionBar',
-        'x-component-props': {
-          style: {
-            marginBottom: 'var(--nb-spacing)',
-          },
-        },
-        properties: {},
-      },
-      [uid()]: {
-        type: 'array',
-        'x-component': 'Kanban',
-        'x-component-props': {
-          useProps: '{{ useKanbanBlockProps }}',
-        },
-        properties: {
-          card: {
-            type: 'void',
-            'x-read-pretty': true,
-            'x-label-disabled': true,
-            'x-decorator': 'BlockItem',
-            'x-component': 'Kanban.Card',
-            'x-component-props': {
-              openMode: 'drawer',
-            },
-            'x-designer': 'Kanban.Card.Designer',
-            properties: {
-              grid: {
-                type: 'void',
-                'x-component': 'Grid',
-                'x-component-props': { dndContext: false },
-              },
-            },
-          },
-          cardViewer: {
-            type: 'void',
-            title: '{{ t("View") }}',
-            'x-designer': 'Action.Designer',
-            'x-component': 'Kanban.CardViewer',
-            'x-action': 'view',
-            'x-component-props': {
-              openMode: 'drawer',
-            },
-            properties: {
-              drawer: {
-                type: 'void',
-                title: '{{ t("View record") }}',
-                'x-component': 'Action.Container',
-                'x-component-props': {
-                  className: 'nb-action-popup',
-                },
->>>>>>> 89701d6e
-                properties: {
-                  tabs: {
-                    type: 'void',
-                    'x-component': 'Tabs',
-                    'x-component-props': {},
-                    'x-initializer': 'TabPaneInitializers',
-                    properties: {
-                      tab1: {
-                        type: 'void',
-                        title: '{{t("Details")}}',
-                        'x-component': 'Tabs.TabPane',
-                        'x-designer': 'Tabs.Designer',
-                        'x-component-props': {},
-                        properties: {
-                          grid: {
-                            type: 'void',
-                            'x-component': 'Grid',
-                            'x-initializer': 'RecordBlockInitializers',
-                            properties: {},
-                          },
-                        },
-                      },
-                    },
-                  },
-                },
-              },
-            },
-          },
-        },
-      },
-    },
-  };
-<<<<<<< HEAD
-
-=======
->>>>>>> 89701d6e
+
   return schema;
 };
 
