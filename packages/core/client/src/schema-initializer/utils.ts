--- conflicted
+++ resolved
@@ -208,12 +208,8 @@
         'x-component-props': {},
         'x-read-pretty': field?.uiSchema?.['x-read-pretty'],
       };
-<<<<<<< HEAD
-      return {
-=======
       // interfaceConfig?.schemaInitialize?.(schema, { field, block: 'Form', readPretty: form.readPretty });
       const resultItem = {
->>>>>>> 07c37395
         type: 'item',
         title: field?.uiSchema?.title || field.name,
         component: 'CollectionFieldInitializer',
