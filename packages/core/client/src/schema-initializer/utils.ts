import { Field, Form } from '@formily/core';
import { ISchema, Schema, useFieldSchema, useForm } from '@formily/react';
import { uid } from '@formily/shared';
import { useMemo } from 'react';
import { useTranslation } from 'react-i18next';
import { SchemaInitializerItemType, useFormActiveFields, useFormBlockContext } from '../';
import { CollectionFieldOptions, FieldOptions, useCollection, useCollectionManager } from '../collection-manager';
import { isAssocField } from '../filter-provider/utils';
import { useActionContext, useDesignable } from '../schema-component';
import { useSchemaTemplateManager } from '../schema-templates';

export const itemsMerge = (items1) => {
  return items1;
};

export const gridRowColWrap = (schema: ISchema) => {
  return {
    type: 'void',
    'x-component': 'Grid.Row',
    properties: {
      [uid()]: {
        type: 'void',
        'x-component': 'Grid.Col',
        properties: {
          [schema.name || uid()]: schema,
        },
      },
    },
  };
};

export const removeTableColumn = (schema, cb) => {
  cb(schema.parent);
};

export const removeGridFormItem = (schema, cb) => {
  cb(schema, {
    removeParentsIfNoChildren: true,
    breakRemoveOn: {
      'x-component': 'Grid',
    },
  });
};

export const useRemoveGridFormItem = () => {
  const form = useForm();
  return (schema, cb) => {
    cb(schema, {
      removeParentsIfNoChildren: true,
      breakRemoveOn: {
        'x-component': 'Grid',
      },
    });
    delete form.values?.[schema.name];
  };
};

export const findTableColumn = (schema: Schema, key: string, action: string, deepth = 0) => {
  return schema.reduceProperties((buf, s) => {
    if (s[key] === action) {
      return s;
    }
    const c = s.reduceProperties((buf, s) => {
      if (s[key] === action) {
        return s;
      }
      return buf;
    });
    if (c) {
      return c;
    }
    return buf;
  });
};
const quickEditField = [
  'attachment',
  'textarea',
  'markdown',
  'json',
  'richText',
  'polygon',
  'circle',
  'point',
  'lineString',
];

export const useTableColumnInitializerFields = () => {
  const { name, currentFields = [] } = useCollection();
  const { getInterface, getCollection } = useCollectionManager();
  const fieldSchema = useFieldSchema();
  const isSubTable = fieldSchema['x-component'] === 'AssociationField.SubTable';
  const form = useForm();
  const isReadPretty = isSubTable ? form.readPretty : true;

  return currentFields
    .filter(
      (field) => field?.interface && field?.interface !== 'subTable' && !field?.isForeignKey && !field?.treeChildren,
    )
    .map((field) => {
      const interfaceConfig = getInterface(field.interface);
      const isFileCollection = field?.target && getCollection(field?.target)?.template === 'file';
      const schema = {
        name: field.name,
        'x-collection-field': `${name}.${field.name}`,
        'x-component': 'CollectionField',
        'x-component-props': isFileCollection
          ? {
              fieldNames: {
                label: 'preview',
                value: 'id',
              },
            }
          : {},
        'x-read-pretty': isReadPretty || field.uiSchema?.['x-read-pretty'],
        'x-decorator': isSubTable
          ? quickEditField.includes(field.interface) || isFileCollection
            ? 'QuickEdit'
            : 'FormItem'
          : null,
        'x-decorator-props': {
          labelStyle: {
            display: 'none',
          },
        },
      };
      // interfaceConfig?.schemaInitialize?.(schema, { field, readPretty: true, block: 'Table' });
      return {
        type: 'item',
        name: field.name,
        title: field?.uiSchema?.title || field.name,
        Component: 'TableCollectionFieldInitializer',
        find: findTableColumn,
        remove: removeTableColumn,
        schemaInitialize: (s) => {
          interfaceConfig?.schemaInitialize?.(s, {
            field,
            readPretty: isReadPretty,
            block: 'Table',
            targetCollection: getCollection(field.target),
          });
        },
        field,
        schema,
      } as SchemaInitializerItemType;
    });
};

export const useAssociatedTableColumnInitializerFields = () => {
  const { name, fields } = useCollection();
  const { getInterface, getCollectionFields, getCollection } = useCollectionManager();
  const groups = fields
    ?.filter((field) => {
      return ['o2o', 'oho', 'obo', 'm2o'].includes(field.interface);
    })
    ?.map((field) => {
      const subFields = getCollectionFields(field.target);
      const items = subFields
        // ?.filter((subField) => subField?.interface && !['o2o', 'oho', 'obo', 'o2m', 'm2o', 'subTable', 'linkTo'].includes(subField?.interface))
        ?.filter(
          (subField) => subField?.interface && !['subTable'].includes(subField?.interface) && !subField?.treeChildren,
        )
        ?.map((subField) => {
          const interfaceConfig = getInterface(subField.interface);
          const schema = {
            // type: 'string',
            name: `${field.name}.${subField.name}`,
            // title: subField?.uiSchema?.title || subField.name,

            'x-component': 'CollectionField',
            'x-read-pretty': true,
            'x-collection-field': `${name}.${field.name}.${subField.name}`,
            'x-component-props': {},
          };

          return {
            type: 'item',
            name: subField.name,
            title: subField?.uiSchema?.title || subField.name,
            Component: 'TableCollectionFieldInitializer',
            find: findTableColumn,
            remove: removeTableColumn,
            schemaInitialize: (s) => {
              interfaceConfig?.schemaInitialize?.(s, {
                field: subField,
                readPretty: true,
                block: 'Table',
                targetCollection: getCollection(field.target),
              });
            },
            field: subField,
            schema,
          } as SchemaInitializerItemType;
        });
      return {
        type: 'subMenu',
        name: field.uiSchema?.title,
        title: field.uiSchema?.title,
        children: items,
      } as SchemaInitializerItemType;
    });

  return groups;
};

export const useInheritsTableColumnInitializerFields = () => {
  const { name } = useCollection();
  const { getInterface, getInheritCollections, getCollection, getParentCollectionFields } = useCollectionManager();
  const fieldSchema = useFieldSchema();
  const isSubTable = fieldSchema['x-component'] === 'AssociationField.SubTable';
  const form = useForm();
  const isReadPretty = isSubTable ? form.readPretty : true;
  const inherits = getInheritCollections(name);
  return inherits?.map((v) => {
    const fields = getParentCollectionFields(v, name);
    const targetCollection = getCollection(v);
    return {
      [targetCollection?.title]: fields
        ?.filter((field) => {
          return field?.interface;
        })
        .map((k) => {
          const interfaceConfig = getInterface(k.interface);
          const isFileCollection = k?.target && getCollection(k?.target)?.template === 'file';
          const schema = {
            name: `${k.name}`,
            'x-component': 'CollectionField',
            'x-read-pretty': isReadPretty || k.uiSchema?.['x-read-pretty'],
            'x-collection-field': `${name}.${k.name}`,
            'x-component-props': isFileCollection
              ? {
                  fieldNames: {
                    label: 'preview',
                    value: 'id',
                  },
                }
              : {},
            'x-decorator': isSubTable
              ? quickEditField.includes(k.interface) || isFileCollection
                ? 'QuickEdit'
                : 'FormItem'
              : null,
            'x-decorator-props': {
              labelStyle: {
                display: 'none',
              },
            },
          };
          return {
            name: k?.uiSchema?.title || k.name,
            type: 'item',
            title: k?.uiSchema?.title || k.name,
            Component: 'TableCollectionFieldInitializer',
            find: findTableColumn,
            remove: removeTableColumn,
            schemaInitialize: (s) => {
              interfaceConfig?.schemaInitialize?.(s, {
                field: k,
                readPretty: true,
                block: 'Table',
                targetCollection: getCollection(k?.target),
              });
            },
            field: k,
            schema,
          } as SchemaInitializerItemType;
        }),
    };
  });
};

export const useFormItemInitializerFields = (options?: any) => {
  const { name, currentFields, template } = useCollection();
  const { getInterface, getCollection } = useCollectionManager();
  const form = useForm();
  const { readPretty = form.readPretty, block = 'Form' } = options || {};
  const { snapshot, fieldSchema } = useActionContext();
  const action = fieldSchema?.['x-action'];
  return currentFields
    ?.filter((field) => field?.interface && !field?.isForeignKey && !field?.treeChildren)
    ?.map((field) => {
      const interfaceConfig = getInterface(field.interface);
      const targetCollection = getCollection(field.target);
      const isFileCollection = field?.target && getCollection(field?.target)?.template === 'file';
      // const component =
      //   field.interface === 'o2m' && targetCollection?.template !== 'file' && !snapshot
      //     ? 'TableField'
      //     : 'CollectionField';
      const schema = {
        type: 'string',
        name: field.name,
        'x-designer': 'FormItem.Designer',
        'x-component': 'CollectionField',
        'x-decorator': 'FormItem',
        'x-collection-field': `${name}.${field.name}`,
        'x-component-props': isFileCollection
          ? {
              fieldNames: {
                label: 'preview',
                value: 'id',
              },
            }
          : {},
        'x-read-pretty': field?.uiSchema?.['x-read-pretty'],
      };
      // interfaceConfig?.schemaInitialize?.(schema, { field, block: 'Form', readPretty: form.readPretty });
      const resultItem = {
        type: 'item',
        name: field.name,
        title: field?.uiSchema?.title || field.name,
        Component: 'CollectionFieldInitializer',
        remove: removeGridFormItem,
        schemaInitialize: (s) => {
          interfaceConfig?.schemaInitialize?.(s, {
            field,
            block,
            readPretty,
            action,
            targetCollection,
          });
        },
        schema,
      } as SchemaInitializerItemType;
      if (block == 'Kanban') {
        resultItem['find'] = (schema: Schema, key: string, action: string) => {
          const s = findSchema(schema, 'x-component', block);
          return findSchema(s, key, action);
        };
      }

      return resultItem;
    });
};

// 筛选表单相关
export const useFilterFormItemInitializerFields = (options?: any) => {
  const { name, currentFields } = useCollection();
  const { getInterface, getCollection } = useCollectionManager();
  const form = useForm();
  const { readPretty = form.readPretty, block = 'FilterForm' } = options || {};
  const { snapshot, fieldSchema } = useActionContext();
  const action = fieldSchema?.['x-action'];

  return currentFields
    ?.filter((field) => field?.interface && !field?.isForeignKey && getInterface(field.interface)?.filterable)
    ?.map((field) => {
      const interfaceConfig = getInterface(field.interface);
      const targetCollection = getCollection(field.target);
      // const component =
      //   field.interface === 'o2m' && targetCollection?.template !== 'file' && !snapshot
      //     ? 'TableField'
      //     : 'CollectionField';
      let schema = {
        type: 'string',
        name: field.name,
        required: false,
        'x-designer': 'FormItem.FilterFormDesigner',
        'x-component': 'CollectionField',
        'x-decorator': 'FormItem',
        'x-collection-field': `${name}.${field.name}`,
        'x-component-props': {},
      };
      if (isAssocField(field)) {
        schema = {
          type: 'string',
          name: `${field.name}`,
          required: false,
          'x-designer': 'FormItem.FilterFormDesigner',
          'x-component': 'CollectionField',
          'x-decorator': 'FormItem',
          'x-collection-field': `${name}.${field.name}`,
          'x-component-props': field.uiSchema?.['x-component-props'],
        };
      }
      const resultItem = {
        name: field?.uiSchema?.title || field.name,
        type: 'item',
        title: field?.uiSchema?.title || field.name,
        Component: 'CollectionFieldInitializer',
        remove: removeGridFormItem,
        schemaInitialize: (s) => {
          interfaceConfig?.schemaInitialize?.(s, {
            field,
            block,
            readPretty,
            action,
            targetCollection,
          });
        },
        schema,
      } as SchemaInitializerItemType;

      return resultItem;
    });
};

export const useAssociatedFormItemInitializerFields = (options?: any) => {
  const { name, fields } = useCollection();
  const { getInterface, getCollectionFields, getCollection } = useCollectionManager();
  const form = useForm();
  const { readPretty = form.readPretty, block = 'Form' } = options || {};
  const interfaces = block === 'Form' ? ['m2o'] : ['o2o', 'oho', 'obo', 'm2o'];
  const groups = fields
    ?.filter((field) => {
      return interfaces.includes(field.interface);
    })
    ?.map((field) => {
      const subFields = getCollectionFields(field.target);
      const items = subFields
        ?.filter(
          (subField) => subField?.interface && !['subTable'].includes(subField?.interface) && !subField.treeChildren,
        )
        ?.map((subField) => {
          const interfaceConfig = getInterface(subField.interface);
          const isFileCollection = field?.target && getCollection(field?.target)?.template === 'file';
          const isAssociationField = ['hasOne', 'hasMany', 'belongsTo', 'belongsToMany'].includes(subField?.type);
          const schema = {
            type: 'string',
            name: `${field.name}.${subField.name}`,
            'x-designer': 'FormItem.Designer',
            'x-component': 'CollectionField',

            'x-read-pretty': readPretty,
            'x-component-props': {
              'pattern-disable': block === 'Form' && readPretty,
              fieldNames: isAssociationField
                ? {
                    label: isFileCollection ? 'preview' : 'id',
                    value: 'id',
                  }
                : undefined,
            },
            'x-decorator': 'FormItem',
            'x-collection-field': `${name}.${field.name}.${subField.name}`,
          };
          return {
            name: subField?.uiSchema?.title || subField.name,
            type: 'item',
            title: subField?.uiSchema?.title || subField.name,
            Component: 'CollectionFieldInitializer',
            remove: removeGridFormItem,
            schemaInitialize: (s) => {
              interfaceConfig?.schemaInitialize?.(s, {
                field: subField,
                block,
                readPretty,
                targetCollection: getCollection(field.target),
              });
            },
            schema,
          } as SchemaInitializerItemType;
        });

      return {
        type: 'subMenu',
        name: field.uiSchema?.title,
        title: field.uiSchema?.title,
        children: items,
      } as SchemaInitializerItemType;
    });
  return groups;
};

const getItem = (
  field: FieldOptions,
  schemaName: string,
  collectionName: string,
  getCollectionFields,
  processedCollections: string[],
) => {
  if (field.interface === 'm2o') {
    if (processedCollections.includes(field.target)) return null;

    const subFields = getCollectionFields(field.target);

    return {
      type: 'subMenu',
      name: field.uiSchema?.title,
      title: field.uiSchema?.title,
      children: subFields
        .map((subField) =>
          getItem(subField, `${schemaName}.${subField.name}`, collectionName, getCollectionFields, [
            ...processedCollections,
            field.target,
          ]),
        )
        .filter(Boolean),
    } as SchemaInitializerItemType;
  }

  if (isAssocField(field)) return null;

  const schema = {
    type: 'string',
    name: schemaName,
    'x-designer': 'FormItem.FilterFormDesigner',
    'x-designer-props': {
      // 在 useOperatorList 中使用，用于获取对应的操作符列表
      interface: field.interface,
    },
    'x-component': 'CollectionField',
    'x-read-pretty': false,
    'x-decorator': 'FormItem',
    'x-collection-field': `${collectionName}.${schemaName}`,
  };

  return {
    name: field.uiSchema?.title || field.name,
    type: 'item',
    title: field.uiSchema?.title || field.name,
    Component: 'CollectionFieldInitializer',
    remove: removeGridFormItem,
    schema,
  } as SchemaInitializerItemType;
};

// 筛选表单相关
export const useFilterAssociatedFormItemInitializerFields = () => {
  const { name, fields } = useCollection();
  const { getCollectionFields } = useCollectionManager();
  const interfaces = ['m2o'];
  const groups = fields
    ?.filter((field) => {
      return interfaces.includes(field.interface);
    })
    ?.map((field) => getItem(field, field.name, name, getCollectionFields, []));
  return groups;
};

export const useInheritsFormItemInitializerFields = (options?) => {
  const { name } = useCollection();
  const { getInterface, getInheritCollections, getCollection, getParentCollectionFields } = useCollectionManager();
  const inherits = getInheritCollections(name);
  const { snapshot } = useActionContext();
  const form = useForm();

  return inherits?.map((v) => {
    const fields = getParentCollectionFields(v, name);
    const { readPretty = form.readPretty, block = 'Form', component = 'CollectionField' } = options || {};
    const targetCollection = getCollection(v);
    return {
      [targetCollection?.title]: fields
        ?.filter((field) => field?.interface && !field?.isForeignKey)
        ?.map((field) => {
          const interfaceConfig = getInterface(field.interface);
          const targetCollection = getCollection(field.target);
          // const component =
          //   field.interface === 'o2m' && targetCollection?.template !== 'file' && !snapshot
          //     ? 'TableField'
          //     : 'CollectionField';
          const schema = {
            type: 'string',
            name: field.name,
            title: field?.uiSchema?.title || field.name,
            'x-designer': 'FormItem.Designer',
            'x-component': component,
            'x-decorator': 'FormItem',
            'x-collection-field': `${name}.${field.name}`,
            'x-component-props': {},
            'x-read-pretty': field?.uiSchema?.['x-read-pretty'],
          };
          return {
            name: field?.uiSchema?.title || field.name,
            type: 'item',
            title: field?.uiSchema?.title || field.name,
            Component: 'CollectionFieldInitializer',
            remove: removeGridFormItem,
            schemaInitialize: (s) => {
              interfaceConfig?.schemaInitialize?.(s, {
                field,
                block,
                readPretty,
                targetCollection,
              });
            },
            schema,
          } as SchemaInitializerItemType;
        }),
    };
  });
};

// 筛选表单相关
export const useFilterInheritsFormItemInitializerFields = (options?) => {
  const { name } = useCollection();
  const { getInterface, getInheritCollections, getCollection, getParentCollectionFields } = useCollectionManager();
  const inherits = getInheritCollections(name);
  const { snapshot } = useActionContext();
  const form = useForm();

  return inherits?.map((v) => {
    const fields = getParentCollectionFields(v, name);
    const { readPretty = form.readPretty, block = 'Form' } = options || {};
    const targetCollection = getCollection(v);
    return {
      [targetCollection.title]: fields
        ?.filter((field) => field?.interface && !field?.isForeignKey && getInterface(field.interface)?.filterable)
        ?.map((field) => {
          const interfaceConfig = getInterface(field.interface);
          const targetCollection = getCollection(field.target);
          // const component =
          //   field.interface === 'o2m' && targetCollection?.template !== 'file' && !snapshot
          //     ? 'TableField'
          //     : 'CollectionField';
          const schema = {
            type: 'string',
            name: field.name,
            title: field?.uiSchema?.title || field.name,
            required: false,
            'x-designer': 'FormItem.FilterFormDesigner',
            'x-component': 'CollectionField',
            'x-decorator': 'FormItem',
            'x-collection-field': `${name}.${field.name}`,
            'x-component-props': {},
            'x-read-pretty': field?.uiSchema?.['x-read-pretty'],
          };
          return {
            name: field?.uiSchema?.title || field.name,
            type: 'item',
            title: field?.uiSchema?.title || field.name,
            Component: 'CollectionFieldInitializer',
            remove: removeGridFormItem,
            schemaInitialize: (s) => {
              interfaceConfig?.schemaInitialize?.(s, {
                field,
                block,
                readPretty,
                targetCollection,
              });
            },
            schema,
          } as SchemaInitializerItemType;
        }),
    };
  });
};
export const useCustomFormItemInitializerFields = (options?: any) => {
  const { name, currentFields } = useCollection();
  const { getInterface, getCollection } = useCollectionManager();
  const form = useForm();
  const { readPretty = form.readPretty, block = 'Form' } = options || {};
  const remove = useRemoveGridFormItem();
  return currentFields
    ?.filter((field) => {
      return (
        field?.interface &&
        !field?.uiSchema?.['x-read-pretty'] &&
        field.interface !== 'snapshot' &&
        field.type !== 'sequence'
      );
    })
    ?.map((field) => {
      const interfaceConfig = getInterface(field.interface);
      const schema = {
        type: 'string',
        name: field.name,
        title: field?.uiSchema?.title || field.name,
        'x-designer': 'FormItem.Designer',
        'x-component': 'AssignedField',
        'x-decorator': 'FormItem',
        'x-collection-field': `${name}.${field.name}`,
      };
      return {
        name: field?.uiSchema?.title || field.name,
        type: 'item',
        title: field?.uiSchema?.title || field.name,
        Component: 'CollectionFieldInitializer',
        remove: remove,
        schemaInitialize: (s) => {
          interfaceConfig?.schemaInitialize?.(s, {
            field,
            block,
            readPretty,
            targetCollection: getCollection(field.target),
          });
        },
        schema,
      } as SchemaInitializerItemType;
    });
};

export const useCustomBulkEditFormItemInitializerFields = (options?: any) => {
  const { name, fields } = useCollection();
  const { getInterface, getCollection } = useCollectionManager();
  const form = useForm();
  const { readPretty = form.readPretty, block = 'Form' } = options || {};
  const remove = useRemoveGridFormItem();
  const filterFields = useMemo(
    () =>
      fields
        ?.filter((field) => {
          return (
            field?.interface &&
            !field?.uiSchema?.['x-read-pretty'] &&
            field.interface !== 'snapshot' &&
            field.type !== 'sequence'
          );
        })
        .map((field) => {
          const interfaceConfig = getInterface(field.interface);
          const schema = {
            type: 'string',
            name: field.name,
            title: field?.uiSchema?.title || field.name,
            'x-designer': 'FormItem.Designer',
            'x-component': 'BulkEditField',
            'x-decorator': 'FormItem',
            'x-collection-field': `${name}.${field.name}`,
          };
          return {
            name: field?.uiSchema?.title || field.name,
            type: 'item',
            title: field?.uiSchema?.title || field.name,
            Component: 'CollectionFieldInitializer',
            remove: remove,
            schemaInitialize: (s) => {
              interfaceConfig?.schemaInitialize?.(s, {
                field,
                block,
                readPretty,
                targetCollection: getCollection(field.target),
              });
            },
            schema,
          } as SchemaInitializerItemType;
        }),
    [fields],
  );

  return filterFields;
};

const findSchema = (schema: Schema, key: string, action: string) => {
  if (!Schema.isSchemaInstance(schema)) return null;
  return schema.reduceProperties((buf, s) => {
    if (s[key] === action) {
      return s;
    }
    if (s['x-component'] !== 'Action.Container' && s['x-component'] !== 'AssociationField.Viewer') {
      const c = findSchema(s, key, action);
      if (c) {
        return c;
      }
    }

    return buf;
  });
};

const removeSchema = (schema, cb) => {
  return cb(schema);
};

const recursiveParent = (schema: Schema) => {
  if (!schema.parent) return null;

  if (schema.parent['x-initializer']) return schema.parent;

  return recursiveParent(schema.parent);
};

export const useCurrentSchema = (action: string, key: string, find = findSchema, rm = removeSchema) => {
  const { removeActiveFieldName } = useFormActiveFields() || {};
  const { form }: { form: Form } = useFormBlockContext();
  let fieldSchema = useFieldSchema();

  if (!fieldSchema?.['x-initializer']) {
    const recursiveInitializerSchema = recursiveParent(fieldSchema);
    if (recursiveInitializerSchema) {
      fieldSchema = recursiveInitializerSchema;
    }
  }
  const { remove } = useDesignable();
  const schema = find(fieldSchema, key, action);
  return {
    schema,
    exists: !!schema,
    remove() {
      removeActiveFieldName?.(schema.name);
      form?.query(schema.name).forEach((field: Field) => {
        field.setInitialValue?.(null);
        field.reset?.();
      });
      schema && rm(schema, remove);
    },
  };
};

export const useRecordCollectionDataSourceItems = (
  componentName,
  item = null,
  collectionName = null,
  resourceName = null,
) => {
  const { t } = useTranslation();
  const collection = useCollection();
  const { getTemplatesByCollection } = useSchemaTemplateManager();
  const templates = getTemplatesByCollection(collectionName || collection.name)
    .filter((template) => {
      return componentName && template.componentName === componentName;
    })
    .filter((template) => {
      return ['FormItem', 'ReadPrettyFormItem'].includes(componentName) || template.resourceName === resourceName;
    });
  if (!templates.length) {
    return [];
  }
  const index = 0;
  return [
    {
      key: `${collectionName || componentName}_table_blank`,
      type: 'item',
      name: collection.name,
      title: t('Blank block'),
      item,
    },
    {
      type: 'divider',
    },
    {
      key: `${collectionName || componentName}_table_subMenu_${index}_copy`,
      type: 'subMenu',
      name: 'copy',
      title: t('Duplicate template'),
      children: templates.map((template) => {
        const templateName = ['FormItem', 'ReadPrettyFormItem'].includes(template?.componentName)
          ? `${template?.name} ${t('(Fields only)')}`
          : template?.name;
        return {
          type: 'item',
          mode: 'copy',
          name: collection.name,
          template,
          item,
          title: templateName || t('Untitled'),
        };
      }),
    },
    {
      key: `${collectionName || componentName}_table_subMenu_${index}_ref`,
      type: 'subMenu',
      name: 'ref',
      title: t('Reference template'),
      children: templates.map((template) => {
        const templateName = ['FormItem', 'ReadPrettyFormItem'].includes(template?.componentName)
          ? `${template?.name} ${t('(Fields only)')}`
          : template?.name;
        return {
          type: 'item',
          mode: 'reference',
          name: collection.name,
          template,
          item,
          title: templateName || t('Untitled'),
        };
      }),
    },
  ];
};

export const useCollectionDataSourceItems = (componentName) => {
  const { t } = useTranslation();
  const { collections, getCollectionFields } = useCollectionManager();
  const { getTemplatesByCollection } = useSchemaTemplateManager();

  return [
    {
      type: 'itemGroup',
      title: null,
      children: [],
      loadChildren: ({ searchValue } = { searchValue: '' }) => {
        return getChildren({
          collections,
          getCollectionFields,
          componentName,
          searchValue,
          getTemplatesByCollection,
          t,
        });
      },
    },
  ];
};

export const useCollectionDataSourceItemsV2 = (componentName) => {
  const { t } = useTranslation();
  const { collections, getCollectionFields } = useCollectionManager();
  const { getTemplatesByCollection } = useSchemaTemplateManager();

  const res = useMemo(() => {
    return getChildren({
      collections,
      getCollectionFields,
      componentName,
      searchValue: '',
      getTemplatesByCollection,
      t,
    });
  }, [collections, componentName, getCollectionFields, getTemplatesByCollection, t]);

  return res;
};

export const createDetailsBlockSchema = (options) => {
  const {
    formItemInitializers = 'ReadPrettyFormItemInitializers',
    actionInitializers = 'DetailsActionInitializers',
    collection,
    association,
    resource,
    template,
    ...others
  } = options;
  const resourceName = resource || association || collection;
  const schema: ISchema = {
    type: 'void',
    'x-acl-action': `${resourceName}:view`,
    'x-decorator': 'DetailsBlockProvider',
    'x-decorator-props': {
      resource: resourceName,
      collection,
      association,
      readPretty: true,
      action: 'list',
      params: {
        pageSize: 1,
      },
      // useParams: '{{ useParamsFromRecord }}',
      ...others,
    },
    'x-designer': 'DetailsDesigner',
    'x-component': 'CardItem',
    properties: {
      [uid()]: {
        type: 'void',
        'x-component': 'Details',
        'x-read-pretty': true,
        'x-component-props': {
          useProps: '{{ useDetailsBlockProps }}',
        },
        properties: {
          [uid()]: {
            type: 'void',
            'x-initializer': actionInitializers,
            'x-component': 'ActionBar',
            'x-component-props': {
              style: {
                marginBottom: 24,
              },
            },
            properties: {},
          },
          grid: template || {
            type: 'void',
            'x-component': 'Grid',
            'x-initializer': formItemInitializers,
            properties: {},
          },
          pagination: {
            type: 'void',
            'x-component': 'Pagination',
            'x-component-props': {
              useProps: '{{ useDetailsPaginationProps }}',
            },
          },
        },
      },
    },
  };
  return schema;
};

export const createListBlockSchema = (options) => {
  const {
    formItemInitializers = 'ReadPrettyFormItemInitializers',
    actionInitializers = 'ListActionInitializers',
    itemActionInitializers = 'ListItemActionInitializers',
    collection,
    association,
    resource,
    template,
    ...others
  } = options;
  const resourceName = resource || association || collection;
  const schema: ISchema = {
    type: 'void',
    'x-acl-action': `${resourceName}:view`,
    'x-decorator': 'List.Decorator',
    'x-decorator-props': {
      resource: resourceName,
      collection,
      association,
      readPretty: true,
      action: 'list',
      params: {
        pageSize: 10,
      },
      runWhenParamsChanged: true,
      ...others,
    },
    'x-component': 'CardItem',
    'x-designer': 'List.Designer',
    properties: {
      actionBar: {
        type: 'void',
        'x-initializer': actionInitializers,
        'x-component': 'ActionBar',
        'x-component-props': {
          style: {
            marginBottom: 'var(--nb-spacing)',
          },
        },
        properties: {},
      },
      list: {
        type: 'array',
        'x-component': 'List',
        'x-component-props': {
          props: '{{ useListBlockProps }}',
        },
        properties: {
          item: {
            type: 'object',
            'x-component': 'List.Item',
            'x-read-pretty': true,
            'x-component-props': {
              useProps: '{{ useListItemProps }}',
            },
            properties: {
              grid: template || {
                type: 'void',
                'x-component': 'Grid',
                'x-initializer': formItemInitializers,
                'x-initializer-props': {
                  useProps: '{{ useListItemInitializerProps }}',
                },
                properties: {},
              },
              actionBar: {
                type: 'void',
                'x-align': 'left',
                'x-initializer': itemActionInitializers,
                'x-component': 'ActionBar',
                'x-component-props': {
                  useProps: '{{ useListActionBarProps }}',
                  layout: 'one-column',
                },
                properties: {},
              },
            },
          },
        },
      },
    },
  };
  return schema;
};

export const createGridCardBlockSchema = (options) => {
  const {
    formItemInitializers = 'ReadPrettyFormItemInitializers',
    actionInitializers = 'GridCardActionInitializers',
    itemActionInitializers = 'GridCardItemActionInitializers',
    collection,
    association,
    resource,
    template,
    ...others
  } = options;
  const resourceName = resource || association || collection;
  const schema: ISchema = {
    type: 'void',
    'x-acl-action': `${resourceName}:view`,
    'x-decorator': 'GridCard.Decorator',
    'x-decorator-props': {
      resource: resourceName,
      collection,
      association,
      readPretty: true,
      action: 'list',
      params: {
        pageSize: 12,
      },
      runWhenParamsChanged: true,
      ...others,
    },
    'x-component': 'BlockItem',
    'x-component-props': {
      useProps: '{{ useGridCardBlockItemProps }}',
    },
    'x-designer': 'GridCard.Designer',
    properties: {
      actionBar: {
        type: 'void',
        'x-initializer': actionInitializers,
        'x-component': 'ActionBar',
        'x-component-props': {
          style: {
            marginBottom: 'var(--nb-spacing)',
          },
        },
        properties: {},
      },
      list: {
        type: 'array',
        'x-component': 'GridCard',
        'x-component-props': {
          useProps: '{{ useGridCardBlockProps }}',
        },
        properties: {
          item: {
            type: 'object',
            'x-component': 'GridCard.Item',
            'x-read-pretty': true,
            'x-component-props': {
              useProps: '{{ useGridCardItemProps }}',
            },
            properties: {
              grid: template || {
                type: 'void',
                'x-component': 'Grid',
                'x-initializer': formItemInitializers,
                'x-initializer-props': {
                  useProps: '{{ useGridCardItemInitializerProps }}',
                },
                properties: {},
              },
              actionBar: {
                type: 'void',
                'x-align': 'left',
                'x-initializer': itemActionInitializers,
                'x-component': 'ActionBar',
                'x-component-props': {
                  useProps: '{{ useGridCardActionBarProps }}',
                  layout: 'one-column',
                },
                properties: {},
              },
            },
          },
        },
      },
    },
  };
  return schema;
};
export const createFormBlockSchema = (options) => {
  const {
    formItemInitializers = 'FormItemInitializers',
    actionInitializers = 'FormActionInitializers',
    collection,
    resource,
    association,
    action,
    actions = {},
    'x-designer': designer = 'FormV2.Designer',
    template,
    title,
    ...others
  } = options;
  const resourceName = resource || association || collection;
  const schema: ISchema = {
    type: 'void',
    'x-acl-action-props': {
      skipScopeCheck: !action,
    },
    'x-acl-action': action ? `${resourceName}:update` : `${resourceName}:create`,
    'x-decorator': 'FormBlockProvider',
    'x-decorator-props': {
      ...others,
      action,
      resource: resourceName,
      collection,
      association,
      // action: 'get',
      // useParams: '{{ useParamsFromRecord }}',
    },
    'x-designer': designer,
    'x-component': 'CardItem',
    'x-component-props': {
      title,
    },
    properties: {
      [uid()]: {
        type: 'void',
        'x-component': 'FormV2',
        'x-component-props': {
          useProps: '{{ useFormBlockProps }}',
        },
        properties: {
          grid: template || {
            type: 'void',
            'x-component': 'Grid',
            'x-initializer': formItemInitializers,
            properties: {},
          },
          actions: {
            type: 'void',
            'x-initializer': actionInitializers,
            'x-component': 'ActionBar',
            'x-component-props': {
              layout: 'one-column',
              style: {
                marginTop: 24,
              },
            },
            properties: actions,
          },
        },
      },
    },
  };
  return schema;
};

export const createFilterFormBlockSchema = (options) => {
  const {
    formItemInitializers = 'FilterFormItemInitializers',
    actionInitializers = 'FilterFormActionInitializers',
    collection,
    resource,
    association,
    action,
    template,
    ...others
  } = options;
  const resourceName = resource || association || collection;
  const schema: ISchema = {
    type: 'void',
    'x-decorator': 'FilterFormBlockProvider',
    'x-decorator-props': {
      ...others,
      action,
      resource: resourceName,
      collection,
      association,
    },
    'x-designer': 'FormV2.FilterDesigner',
    'x-component': 'CardItem',
    // 保存当前筛选区块所能过滤的数据区块
    'x-filter-targets': [],
    // 用于存储用户设置的每个字段的运算符，目前仅筛选表单区块支持自定义
    'x-filter-operators': {},
    properties: {
      [uid()]: {
        type: 'void',
        'x-component': 'FormV2',
        'x-component-props': {
          useProps: '{{ useFormBlockProps }}',
        },
        properties: {
          grid: template || {
            type: 'void',
            'x-component': 'Grid',
            'x-initializer': formItemInitializers,
            properties: {},
          },
          actions: {
            type: 'void',
            'x-initializer': actionInitializers,
            'x-component': 'ActionBar',
            'x-component-props': {
              layout: 'one-column',
              style: {
                float: 'right',
              },
            },
            properties: {},
          },
        },
      },
    },
  };
  return schema;
};

export const createReadPrettyFormBlockSchema = (options) => {
  const {
    formItemInitializers = 'ReadPrettyFormItemInitializers',
    actionInitializers = 'ReadPrettyFormActionInitializers',
    collection,
    association,
    resource,
    template,
    ...others
  } = options;
  const resourceName = resource || association || collection;
  const schema: ISchema = {
    type: 'void',
    'x-acl-action': `${resourceName}:get`,
    'x-decorator': 'FormBlockProvider',
    'x-decorator-props': {
      resource: resourceName,
      collection,
      association,
      readPretty: true,
      action: 'get',
      useParams: '{{ useParamsFromRecord }}',
      ...others,
    },
    'x-designer': 'FormV2.ReadPrettyDesigner',
    'x-component': 'CardItem',
    properties: {
      [uid()]: {
        type: 'void',
        'x-component': 'FormV2',
        'x-read-pretty': true,
        'x-component-props': {
          useProps: '{{ useFormBlockProps }}',
        },
        properties: {
          actions: {
            type: 'void',
            'x-initializer': actionInitializers,
            'x-component': 'ActionBar',
            'x-component-props': {
              style: {
                marginBottom: 24,
              },
            },
            properties: {},
          },
          grid: template || {
            type: 'void',
            'x-component': 'Grid',
            'x-initializer': formItemInitializers,
            properties: {},
          },
        },
      },
    },
  };

  return schema;
};

export const createTableBlockSchema = (options) => {
  const {
    collection,
    resource,
    rowKey,
    tableActionInitializers,
    tableColumnInitializers,
    tableActionColumnInitializers,
    tableBlockProvider,
    disableTemplate,
    TableBlockDesigner,
    blockType,
    pageSize = 20,
    ...others
  } = options;
  const schema: ISchema = {
    type: 'void',
    'x-decorator': tableBlockProvider ?? 'TableBlockProvider',
    'x-acl-action': `${resource || collection}:list`,
    'x-decorator-props': {
      collection,
      resource: resource || collection,
      action: 'list',
      params: {
        pageSize,
      },
      rowKey,
      showIndex: true,
      dragSort: false,
      disableTemplate: disableTemplate ?? false,
      blockType,
      ...others,
    },
    'x-designer': TableBlockDesigner ?? 'TableBlockDesigner',
    'x-component': 'CardItem',
    'x-filter-targets': [],
    properties: {
      actions: {
        type: 'void',
        'x-initializer': tableActionInitializers ?? 'TableActionInitializers',
        'x-component': 'ActionBar',
        'x-component-props': {
          style: {
            marginBottom: 'var(--nb-spacing)',
          },
        },
        properties: {},
      },
      [uid()]: {
        type: 'array',
        'x-initializer': tableColumnInitializers ?? 'TableColumnInitializers',
        'x-component': 'TableV2',
        'x-component-props': {
          rowKey: 'id',
          rowSelection: {
            type: 'checkbox',
          },
          useProps: '{{ useTableBlockProps }}',
        },
        properties: {
          actions: {
            type: 'void',
            title: '{{ t("Actions") }}',
            'x-action-column': 'actions',
            'x-decorator': 'TableV2.Column.ActionBar',
            'x-component': 'TableV2.Column',
            'x-designer': 'TableV2.ActionColumnDesigner',
            'x-initializer': tableActionColumnInitializers ?? 'TableActionColumnInitializers',
            properties: {
              actions: {
                type: 'void',
                'x-decorator': 'DndContext',
                'x-component': 'Space',
                'x-component-props': {
                  split: '|',
                },
                properties: {},
              },
            },
          },
        },
      },
    },
  };
  // console.log(JSON.stringify(schema, null, 2));
  return schema;
};

export const createCollapseBlockSchema = (options) => {
  const { collection, blockType } = options;
  const schema: ISchema = {
    type: 'void',
    'x-decorator': 'AssociationFilter.Provider',
    'x-decorator-props': {
      collection,
      blockType,
      associationFilterStyle: {
        width: '100%',
      },
      name: 'filter-collapse',
    },
    'x-designer': 'AssociationFilter.BlockDesigner',
    'x-component': 'CardItem',
    'x-filter-targets': [],
    properties: {
      [uid()]: {
        type: 'void',
        'x-action': 'associateFilter',
        'x-initializer': 'AssociationFilter.FilterBlockInitializer',
        'x-component': 'AssociationFilter',
        properties: {},
      },
    },
  };

  return schema;
};

export const createTableSelectorSchema = (options) => {
  const { collection, resource, rowKey, ...others } = options;
  const schema: ISchema = {
    type: 'void',
    'x-acl-action': `${resource || collection}:list`,
    'x-decorator': 'TableSelectorProvider',
    'x-decorator-props': {
      collection,
      resource: resource || collection,
      action: 'list',
      params: {
        pageSize: 20,
      },
      rowKey,
      ...others,
    },
    'x-designer': 'TableSelectorDesigner',
    'x-component': 'CardItem',
    properties: {
      actions: {
        type: 'void',
        'x-initializer': 'TableActionInitializers',
        'x-component': 'ActionBar',
        'x-component-props': {
          style: {
            marginBottom: 'var(--nb-spacing)',
          },
        },
        properties: {},
      },
      value: {
        type: 'array',
        'x-initializer': 'TableColumnInitializers',
        'x-component': 'TableV2.Selector',
        'x-component-props': {
          rowSelection: {
            type: 'checkbox',
          },
          useProps: '{{ useTableSelectorProps }}',
        },
        properties: {},
      },
    },
  };
  console.log(JSON.stringify(schema, null, 2));
  return schema;
};

<<<<<<< HEAD
=======
export const createCalendarBlockSchema = (options) => {
  const { collection, resource, fieldNames, ...others } = options;
  const schema: ISchema = {
    type: 'void',
    'x-acl-action': `${resource || collection}:list`,
    'x-decorator': 'CalendarBlockProvider',
    'x-decorator-props': {
      collection: collection,
      resource: resource || collection,
      action: 'list',
      fieldNames: {
        id: 'id',
        ...fieldNames,
      },
      params: {
        paginate: false,
      },
      ...others,
    },
    'x-designer': 'CalendarV2.Designer',
    'x-component': 'CardItem',
    properties: {
      [uid()]: {
        type: 'void',
        'x-component': 'CalendarV2',
        'x-component-props': {
          useProps: '{{ useCalendarBlockProps }}',
        },
        properties: {
          toolBar: {
            type: 'void',
            'x-component': 'CalendarV2.ActionBar',
            'x-component-props': {
              style: {
                marginBottom: 24,
              },
            },
            'x-initializer': 'CalendarActionInitializers',
            properties: {},
          },
          event: {
            type: 'void',
            'x-component': 'CalendarV2.Event',
            properties: {
              drawer: {
                type: 'void',
                'x-component': 'Action.Drawer',
                'x-component-props': {
                  className: 'nb-action-popup',
                },
                title: '{{ t("View record") }}',
                properties: {
                  tabs: {
                    type: 'void',
                    'x-component': 'Tabs',
                    'x-component-props': {},
                    'x-initializer': 'TabPaneInitializers',
                    'x-initializer-props': {
                      gridInitializer: 'RecordBlockInitializers',
                    },
                    properties: {
                      tab1: {
                        type: 'void',
                        title: '{{t("Details")}}',
                        'x-component': 'Tabs.TabPane',
                        'x-designer': 'Tabs.Designer',
                        'x-component-props': {},
                        properties: {
                          grid: {
                            type: 'void',
                            'x-component': 'Grid',
                            'x-initializer-props': {
                              actionInitializers: 'CalendarFormActionInitializers',
                            },
                            'x-initializer': 'RecordBlockInitializers',
                            properties: {},
                          },
                        },
                      },
                    },
                  },
                },
              },
            },
          },
        },
      },
    },
  };

  return schema;
};

>>>>>>> 1b80cc43
export const createGanttBlockSchema = (options) => {
  const { collection, resource, fieldNames, ...others } = options;
  const schema: ISchema = {
    type: 'void',
    'x-acl-action': `${resource || collection}:list`,
    'x-decorator': 'GanttBlockProvider',
    'x-decorator-props': {
      collection: collection,
      resource: resource || collection,
      action: 'list',
      fieldNames: {
        id: 'id',
        ...fieldNames,
      },
      params: {
        paginate: false,
      },
      ...others,
    },
    'x-designer': 'Gantt.Designer',
    'x-component': 'CardItem',
    properties: {
      [uid()]: {
        type: 'void',
        'x-component': 'Gantt',
        'x-component-props': {
          useProps: '{{ useGanttBlockProps }}',
        },
        properties: {
          toolBar: {
            type: 'void',
            'x-component': 'ActionBar',
            'x-component-props': {
              style: {
                marginBottom: 24,
              },
            },
            'x-initializer': 'GanttActionInitializers',
            properties: {},
          },
          table: {
            type: 'array',
            'x-decorator': 'div',
            'x-decorator-props': {
              style: {
                float: 'left',
                maxWidth: '35%',
              },
            },

            'x-initializer': 'TableColumnInitializers',
            'x-component': 'TableV2',
            'x-component-props': {
              rowKey: 'id',
              rowSelection: {
                type: 'checkbox',
              },
              useProps: '{{ useTableBlockProps }}',
              pagination: false,
            },
            properties: {
              actions: {
                type: 'void',
                title: '{{ t("Actions") }}',
                'x-action-column': 'actions',
                'x-decorator': 'TableV2.Column.ActionBar',
                'x-component': 'TableV2.Column',
                'x-designer': 'TableV2.ActionColumnDesigner',
                'x-initializer': 'TableActionColumnInitializers',
                properties: {
                  actions: {
                    type: 'void',
                    'x-decorator': 'DndContext',
                    'x-component': 'Space',
                    'x-component-props': {
                      split: '|',
                    },
                    properties: {},
                  },
                },
              },
            },
          },
          detail: {
            type: 'void',
            'x-component': 'Gantt.Event',
            properties: {
              drawer: {
                type: 'void',
                'x-component': 'Action.Drawer',
                'x-component-props': {
                  className: 'nb-action-popup',
                },
                title: '{{ t("View record") }}',
                properties: {
                  tabs: {
                    type: 'void',
                    'x-component': 'Tabs',
                    'x-component-props': {},
                    'x-initializer': 'TabPaneInitializers',
                    properties: {
                      tab1: {
                        type: 'void',
                        title: '{{t("Details")}}',
                        'x-component': 'Tabs.TabPane',
                        'x-designer': 'Tabs.Designer',
                        'x-component-props': {},
                        properties: {
                          grid: {
                            type: 'void',
                            'x-component': 'Grid',
                            'x-initializer': 'RecordBlockInitializers',
                            properties: {},
                          },
                        },
                      },
                    },
                  },
                },
              },
            },
          },
        },
      },
    },
  };

  return schema;
};
export const createKanbanBlockSchema = (options) => {
  const { collection, resource, groupField, ...others } = options;
  const schema: ISchema = {
    type: 'void',
    'x-acl-action': `${resource || collection}:list`,
    'x-decorator': 'KanbanBlockProvider',
    'x-decorator-props': {
      collection: collection,
      resource: resource || collection,
      action: 'list',
      groupField,
      params: {
        paginate: false,
      },
      ...others,
    },
    'x-designer': 'Kanban.Designer',
    'x-component': 'CardItem',
    properties: {
      actions: {
        type: 'void',
        'x-initializer': 'KanbanActionInitializers',
        'x-component': 'ActionBar',
        'x-component-props': {
          style: {
            marginBottom: 'var(--nb-spacing)',
          },
        },
        properties: {},
      },
      [uid()]: {
        type: 'array',
        'x-component': 'Kanban',
        'x-component-props': {
          useProps: '{{ useKanbanBlockProps }}',
        },
        properties: {
          card: {
            type: 'void',
            'x-read-pretty': true,
            'x-label-disabled': true,
            'x-decorator': 'BlockItem',
            'x-component': 'Kanban.Card',
            'x-component-props': {
              openMode: 'drawer',
            },
            'x-designer': 'Kanban.Card.Designer',
            properties: {
              grid: {
                type: 'void',
                'x-component': 'Grid',
                'x-component-props': { dndContext: false },
              },
            },
          },
          cardViewer: {
            type: 'void',
            title: '{{ t("View") }}',
            'x-designer': 'Action.Designer',
            'x-component': 'Kanban.CardViewer',
            'x-action': 'view',
            'x-component-props': {
              openMode: 'drawer',
            },
            properties: {
              drawer: {
                type: 'void',
                title: '{{ t("View record") }}',
                'x-component': 'Action.Container',
                'x-component-props': {
                  className: 'nb-action-popup',
                },
                properties: {
                  tabs: {
                    type: 'void',
                    'x-component': 'Tabs',
                    'x-component-props': {},
                    'x-initializer': 'TabPaneInitializers',
                    properties: {
                      tab1: {
                        type: 'void',
                        title: '{{t("Details")}}',
                        'x-component': 'Tabs.TabPane',
                        'x-designer': 'Tabs.Designer',
                        'x-component-props': {},
                        properties: {
                          grid: {
                            type: 'void',
                            'x-component': 'Grid',
                            'x-initializer': 'RecordBlockInitializers',
                            properties: {},
                          },
                        },
                      },
                    },
                  },
                },
              },
            },
          },
        },
      },
    },
  };
  return schema;
};

const getChildren = ({
  collections,
  getCollectionFields,
  componentName,
  searchValue,
  getTemplatesByCollection,
  t,
}: {
  collections: any[];
  getCollectionFields: (name: any) => CollectionFieldOptions[];
  componentName: string;
  searchValue: string;
  getTemplatesByCollection: (collectionName: string, resourceName?: string) => any;
  t;
}) => {
  return collections
    ?.filter((item) => {
      if (item.inherit) {
        return false;
      }
      const fields = getCollectionFields(item.name);
      if (item.autoGenId === false && !fields.find((v) => v.primaryKey)) {
        return false;
      } else if (
        ['Kanban', 'FormItem'].includes(componentName) &&
        ((item.template === 'view' && !item.writableView) || item.template === 'sql')
      ) {
        return false;
      } else if (item.template === 'file' && ['Kanban', 'FormItem', 'Calendar'].includes(componentName)) {
        return false;
      } else {
        if (!item.title) {
          return false;
        }
        return item.title.toUpperCase().includes(searchValue.toUpperCase()) && !(item?.isThrough && item?.autoCreate);
      }
    })
    ?.map((item, index) => {
      const templates = getTemplatesByCollection(item.name).filter((template) => {
        return (
          componentName &&
          template.componentName === componentName &&
          (!template.resourceName || template.resourceName === item.name)
        );
      });
      if (!templates.length) {
        return {
          type: 'item',
          name: item.name,
          title: item.title,
        };
      }
      return {
        key: `${componentName}_table_subMenu_${index}`,
        type: 'subMenu',
        name: `${item.name}_${index}`,
        title: item.title,
        children: [
          {
            type: 'item',
            name: item.name,
            title: t('Blank block'),
          },
          {
            type: 'divider',
          },
          {
            key: `${componentName}_table_subMenu_${index}_copy`,
            type: 'subMenu',
            name: 'copy',
            title: t('Duplicate template'),
            children: templates.map((template) => {
              const templateName =
                template?.componentName === 'FormItem' ? `${template?.name} ${t('(Fields only)')}` : template?.name;
              return {
                type: 'item',
                mode: 'copy',
                name: item.name,
                template,
                title: templateName || t('Untitled'),
              };
            }),
          },
          {
            key: `${componentName}_table_subMenu_${index}_ref`,
            type: 'subMenu',
            name: 'ref',
            title: t('Reference template'),
            children: templates.map((template) => {
              const templateName =
                template?.componentName === 'FormItem' ? `${template?.name} ${t('(Fields only)')}` : template?.name;
              return {
                type: 'item',
                mode: 'reference',
                name: item.name,
                template,
                title: templateName || t('Untitled'),
              };
            }),
          },
        ],
      };
    });
};<|MERGE_RESOLUTION|>--- conflicted
+++ resolved
@@ -1499,102 +1499,6 @@
   return schema;
 };
 
-<<<<<<< HEAD
-=======
-export const createCalendarBlockSchema = (options) => {
-  const { collection, resource, fieldNames, ...others } = options;
-  const schema: ISchema = {
-    type: 'void',
-    'x-acl-action': `${resource || collection}:list`,
-    'x-decorator': 'CalendarBlockProvider',
-    'x-decorator-props': {
-      collection: collection,
-      resource: resource || collection,
-      action: 'list',
-      fieldNames: {
-        id: 'id',
-        ...fieldNames,
-      },
-      params: {
-        paginate: false,
-      },
-      ...others,
-    },
-    'x-designer': 'CalendarV2.Designer',
-    'x-component': 'CardItem',
-    properties: {
-      [uid()]: {
-        type: 'void',
-        'x-component': 'CalendarV2',
-        'x-component-props': {
-          useProps: '{{ useCalendarBlockProps }}',
-        },
-        properties: {
-          toolBar: {
-            type: 'void',
-            'x-component': 'CalendarV2.ActionBar',
-            'x-component-props': {
-              style: {
-                marginBottom: 24,
-              },
-            },
-            'x-initializer': 'CalendarActionInitializers',
-            properties: {},
-          },
-          event: {
-            type: 'void',
-            'x-component': 'CalendarV2.Event',
-            properties: {
-              drawer: {
-                type: 'void',
-                'x-component': 'Action.Drawer',
-                'x-component-props': {
-                  className: 'nb-action-popup',
-                },
-                title: '{{ t("View record") }}',
-                properties: {
-                  tabs: {
-                    type: 'void',
-                    'x-component': 'Tabs',
-                    'x-component-props': {},
-                    'x-initializer': 'TabPaneInitializers',
-                    'x-initializer-props': {
-                      gridInitializer: 'RecordBlockInitializers',
-                    },
-                    properties: {
-                      tab1: {
-                        type: 'void',
-                        title: '{{t("Details")}}',
-                        'x-component': 'Tabs.TabPane',
-                        'x-designer': 'Tabs.Designer',
-                        'x-component-props': {},
-                        properties: {
-                          grid: {
-                            type: 'void',
-                            'x-component': 'Grid',
-                            'x-initializer-props': {
-                              actionInitializers: 'CalendarFormActionInitializers',
-                            },
-                            'x-initializer': 'RecordBlockInitializers',
-                            properties: {},
-                          },
-                        },
-                      },
-                    },
-                  },
-                },
-              },
-            },
-          },
-        },
-      },
-    },
-  };
-
-  return schema;
-};
-
->>>>>>> 1b80cc43
 export const createGanttBlockSchema = (options) => {
   const { collection, resource, fieldNames, ...others } = options;
   const schema: ISchema = {
