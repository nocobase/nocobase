--- conflicted
+++ resolved
@@ -837,7 +837,6 @@
     {
       key: 'tableBlock',
       type: 'itemGroup',
-<<<<<<< HEAD
       title: null,
       children: [],
       loadChildren: ({ searchValue } = { searchValue: '' }) => {
@@ -850,106 +849,6 @@
           t,
         });
       },
-=======
-      title: React.createElement(SelectCollection, {
-        value: searchValue,
-        onChange,
-      }),
-      children: collections
-        ?.filter((item) => {
-          if (item.inherit) {
-            return false;
-          }
-          const fields = getCollectionFields(item.name);
-          if (item.autoGenId === false && !fields.find((v) => v.primaryKey)) {
-            return false;
-          } else if (
-            ['Kanban', 'FormItem'].includes(componentName) &&
-            ((item.template === 'view' && !item.writableView) || item.template === 'sql')
-          ) {
-            return false;
-          } else if (item.template === 'file' && ['Kanban', 'FormItem', 'Calendar'].includes(componentName)) {
-            return false;
-          } else {
-            if (!item.title) {
-              return false;
-            }
-            return (
-              item.title.toUpperCase().includes(searchValue.toUpperCase()) && !(item?.isThrough && item?.autoCreate)
-            );
-          }
-        })
-        ?.map((item, index) => {
-          const templates = getTemplatesByCollection(item.name).filter((template) => {
-            return (
-              componentName &&
-              template.componentName === componentName &&
-              (!template.resourceName || template.resourceName === item.name)
-            );
-          });
-          if (!templates.length) {
-            return {
-              type: 'item',
-              name: item.name,
-              title: item.title,
-              clearKeywords,
-            };
-          }
-          return {
-            key: `${componentName}_table_subMenu_${index}`,
-            type: 'subMenu',
-            name: `${item.name}_${index}`,
-            title: item.title,
-            children: [
-              {
-                type: 'item',
-                name: item.name,
-                title: t('Blank block'),
-                clearKeywords,
-              },
-              {
-                type: 'divider',
-              },
-              {
-                key: `${componentName}_table_subMenu_${index}_copy`,
-                type: 'subMenu',
-                name: 'copy',
-                title: t('Duplicate template'),
-                children: templates.map((template) => {
-                  const templateName =
-                    template?.componentName === 'FormItem' ? `${template?.name} ${t('(Fields only)')}` : template?.name;
-                  return {
-                    type: 'item',
-                    mode: 'copy',
-                    name: item.name,
-                    template,
-                    clearKeywords,
-                    title: templateName || t('Untitled'),
-                  };
-                }),
-              },
-              {
-                key: `${componentName}_table_subMenu_${index}_ref`,
-                type: 'subMenu',
-                name: 'ref',
-                title: t('Reference template'),
-                children: templates.map((template) => {
-                  const templateName =
-                    template?.componentName === 'FormItem' ? `${template?.name} ${t('(Fields only)')}` : template?.name;
-                  return {
-                    type: 'item',
-                    mode: 'reference',
-                    clearKeywords,
-                    name: item.name,
-                    template,
-                    title: templateName || t('Untitled'),
-                  };
-                }),
-              },
-            ],
-          };
-        }),
->>>>>>> e90eec70
     },
   ];
 };
@@ -1905,7 +1804,10 @@
         const fields = getCollectionFields(item.name);
         if (item.autoGenId === false && !fields.find((v) => v.primaryKey)) {
           return false;
-        } else if (['Kanban', 'FormItem'].includes(componentName) && item.template === 'view' && !item.writableView) {
+        } else if (
+          ['Kanban', 'FormItem'].includes(componentName) &&
+          ((item.template === 'view' && !item.writableView) || item.template === 'sql')
+        ) {
           return false;
         } else if (item.template === 'file' && ['Kanban', 'FormItem', 'Calendar'].includes(componentName)) {
           return false;
