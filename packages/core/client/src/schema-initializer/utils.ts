import { ISchema, Schema, useFieldSchema, useForm } from '@formily/react';
import { uid } from '@formily/shared';
import React, { useContext, useState } from 'react';
import { useTranslation } from 'react-i18next';
import { BlockRequestContext, SchemaInitializerItemOptions } from '../';
import { useCollection, useCollectionManager } from '../collection-manager';
import { useActionContext, useDesignable } from '../schema-component';
import { useSchemaTemplateManager } from '../schema-templates';
import { SelectCollection } from './SelectCollection';

export const itemsMerge = (items1, items2) => {
  return items1;
};

export const gridRowColWrap = (schema: ISchema) => {
  return {
    type: 'void',
    'x-component': 'Grid.Row',
    properties: {
      [uid()]: {
        type: 'void',
        'x-component': 'Grid.Col',
        properties: {
          [schema.name || uid()]: schema,
        },
      },
    },
  };
};

export const removeTableColumn = (schema, cb) => {
  cb(schema.parent);
};

export const removeGridFormItem = (schema, cb) => {
  cb(schema, {
    removeParentsIfNoChildren: true,
    breakRemoveOn: {
      'x-component': 'Grid',
    },
  });
};

export const useRemoveGridFormItem = () => {
  const form = useForm();
  return (schema, cb) => {
    cb(schema, {
      removeParentsIfNoChildren: true,
      breakRemoveOn: {
        'x-component': 'Grid',
      },
    });
    delete form.values?.[schema.name];
  };
};

export const findTableColumn = (schema: Schema, key: string, action: string, deepth: number = 0) => {
  return schema.reduceProperties((buf, s) => {
    if (s[key] === action) {
      return s;
    }
    const c = s.reduceProperties((buf, s) => {
      if (s[key] === action) {
        return s;
      }
      return buf;
    });
    if (c) {
      return c;
    }
    return buf;
  });
};

export const useTableColumnInitializerFields = () => {
  const { name, currentFields = [] } = useCollection();
  const { getInterface } = useCollectionManager();
  return currentFields
    .filter((field) => field?.interface && field?.interface !== 'subTable' && !field?.isForeignKey)
    .map((field) => {
      const interfaceConfig = getInterface(field.interface);
      const schema = {
        name: field.name,
        'x-collection-field': `${name}.${field.name}`,
        'x-component': 'CollectionField',
        'x-read-pretty': true,
        'x-component-props': {},
      };
      // interfaceConfig?.schemaInitialize?.(schema, { field, readPretty: true, block: 'Table' });
      return {
        type: 'item',
        title: field?.uiSchema?.title || field.name,
        component: 'TableCollectionFieldInitializer',
        find: findTableColumn,
        remove: removeTableColumn,
        schemaInitialize: (s) => {
          interfaceConfig?.schemaInitialize?.(s, { field, readPretty: true, block: 'Table' });
        },
        field,
        schema,
      } as SchemaInitializerItemOptions;
    });
};

export const useAssociatedTableColumnInitializerFields = () => {
  const { name, fields } = useCollection();
  const { getInterface, getCollectionFields } = useCollectionManager();
  const groups = fields
    ?.filter((field) => {
      return ['o2o', 'oho', 'obo', 'm2o'].includes(field.interface);
    })
    ?.map((field) => {
      const subFields = getCollectionFields(field.target);
      const items = subFields
        // ?.filter((subField) => subField?.interface && !['o2o', 'oho', 'obo', 'o2m', 'm2o', 'subTable', 'linkTo'].includes(subField?.interface))
        ?.filter((subField) => subField?.interface && !['subTable'].includes(subField?.interface))
        ?.map((subField) => {
          const interfaceConfig = getInterface(subField.interface);
          const schema = {
            // type: 'string',
            name: `${field.name}.${subField.name}`,
            // title: subField?.uiSchema?.title || subField.name,

            'x-component': 'CollectionField',
            'x-read-pretty': true,
            'x-collection-field': `${name}.${field.name}.${subField.name}`,
            'x-component-props': {},
          };

          return {
            type: 'item',
            title: subField?.uiSchema?.title || subField.name,
            component: 'TableCollectionFieldInitializer',
            find: findTableColumn,
            remove: removeTableColumn,
            schemaInitialize: (s) => {
              interfaceConfig?.schemaInitialize?.(s, { field: subField, readPretty: true, block: 'Table' });
            },
            field: subField,
            schema,
          } as SchemaInitializerItemOptions;
        });
      return {
        type: 'subMenu',
        title: field.uiSchema?.title,
        children: items,
      } as SchemaInitializerItemOptions;
    });

  return groups;
};

export const useInheritsTableColumnInitializerFields = () => {
  const { name } = useCollection();
  const { getInterface, getInheritCollections, getCollection, getParentCollectionFields } = useCollectionManager();
  const inherits = getInheritCollections(name);
  return inherits?.map((v) => {
    const fields = getParentCollectionFields(v, name);
    const targetCollection = getCollection(v);
    return {
      [targetCollection?.title]: fields
        ?.filter((field) => {
          return field?.interface;
        })
        .map((k) => {
          const interfaceConfig = getInterface(k.interface);
          const schema = {
            name: `${k.name}`,
            'x-component': 'CollectionField',
            'x-read-pretty': true,
            'x-collection-field': `${name}.${k.name}`,
            'x-component-props': {},
          };
          return {
            type: 'item',
            title: k?.uiSchema?.title || k.name,
            component: 'TableCollectionFieldInitializer',
            find: findTableColumn,
            remove: removeTableColumn,
            schemaInitialize: (s) => {
              interfaceConfig?.schemaInitialize?.(s, { field: k, readPretty: true, block: 'Table' });
            },
            field: k,
            schema,
          } as SchemaInitializerItemOptions;
        }),
    };
  });
};

export const useFormItemInitializerFields = (options?: any) => {
  const { name, currentFields } = useCollection();
  const { getInterface } = useCollectionManager();
  const form = useForm();
  const { readPretty = form.readPretty, block = 'Form' } = options || {};
  const actionCtx = useActionContext();
  const action = actionCtx?.fieldSchema?.['x-action'];
  const { snapshot } = useActionContext();

  return currentFields
    ?.filter((field) => field?.interface && !field?.isForeignKey)
    ?.map((field) => {
      const interfaceConfig = getInterface(field.interface);
      const schema = {
        type: 'string',
        name: field.name,
        'x-designer': 'FormItem.Designer',
        'x-component': field.interface === 'o2m' && !snapshot ? 'TableField' : 'CollectionField',
        'x-decorator': 'FormItem',
        'x-collection-field': `${name}.${field.name}`,
        'x-component-props': {},
        'x-read-pretty': field?.uiSchema?.['x-read-pretty'],
      };
      // interfaceConfig?.schemaInitialize?.(schema, { field, block: 'Form', readPretty: form.readPretty });
      const resultItem = {
        type: 'item',
        title: field?.uiSchema?.title || field.name,
        component: 'CollectionFieldInitializer',
        remove: removeGridFormItem,
        schemaInitialize: (s) => {
          interfaceConfig?.schemaInitialize?.(s, { field, block, readPretty, action });
        },
        schema,
      } as SchemaInitializerItemOptions;
      if (block == 'Kanban') {
        resultItem['find'] = (schema: Schema, key: string, action: string) => {
          const s = findSchema(schema, 'x-component', block);
          return findSchema(s, key, action);
        };
      }

      return resultItem;
    });
};

export const useAssociatedFormItemInitializerFields = (options?: any) => {
  const { name, fields } = useCollection();
  const { getInterface, getCollectionFields } = useCollectionManager();
  const form = useForm();
  const { readPretty = form.readPretty, block = 'Form' } = options || {};
  const interfaces = block === 'Form' ? ['m2o'] : ['o2o', 'oho', 'obo', 'm2o'];
  const groups = fields
    ?.filter((field) => {
      return interfaces.includes(field.interface);
    })
    ?.map((field) => {
      const subFields = getCollectionFields(field.target);
      const items = subFields
        ?.filter((subField) => subField?.interface && !['subTable'].includes(subField?.interface))
        ?.map((subField) => {
          const interfaceConfig = getInterface(subField.interface);
          const schema = {
            type: 'string',
            name: `${field.name}.${subField.name}`,
            'x-designer': 'FormItem.Designer',
            'x-component': 'CollectionField',
            'x-read-pretty': readPretty,
            'x-component-props': {
              'pattern-disable': block === 'Form' && readPretty,
            },
            'x-decorator': 'FormItem',
            'x-collection-field': `${name}.${field.name}.${subField.name}`,
          };
          return {
            type: 'item',
            title: subField?.uiSchema?.title || subField.name,
            component: 'CollectionFieldInitializer',
            remove: removeGridFormItem,
            schemaInitialize: (s) => {
              interfaceConfig?.schemaInitialize?.(s, { field: subField, block, readPretty });
            },
            schema,
          } as SchemaInitializerItemOptions;
        });

      return {
        type: 'subMenu',
        title: field.uiSchema?.title,
        children: items,
      } as SchemaInitializerItemOptions;
    });
  return groups;
};

export const useInheritsFormItemInitializerFields = (options?) => {
  const { name } = useCollection();
  const { getInterface, getInheritCollections, getCollection, getParentCollectionFields } = useCollectionManager();
  const inherits = getInheritCollections(name);
  const { snapshot } = useActionContext();

  return inherits?.map((v) => {
    const fields = getParentCollectionFields(v, name);
    const form = useForm();
    const { readPretty = form.readPretty, block = 'Form' } = options || {};
    const targetCollection = getCollection(v);
    return {
      [targetCollection.title]: fields
        ?.filter((field) => field?.interface && !field?.isForeignKey)
        ?.map((field) => {
          const interfaceConfig = getInterface(field.interface);
          const schema = {
            type: 'string',
            name: field.name,
            title: field?.uiSchema?.title || field.name,
            'x-designer': 'FormItem.Designer',
            'x-component': field.interface === 'o2m' && !snapshot ? 'TableField' : 'CollectionField',
            'x-decorator': 'FormItem',
            'x-collection-field': `${name}.${field.name}`,
            'x-component-props': {},
            'x-read-pretty': field?.uiSchema?.['x-read-pretty'],
          };
          return {
            type: 'item',
            title: field?.uiSchema?.title || field.name,
            component: 'CollectionFieldInitializer',
            remove: removeGridFormItem,
            schemaInitialize: (s) => {
              interfaceConfig?.schemaInitialize?.(s, { field, block, readPretty });
            },
            schema,
          } as SchemaInitializerItemOptions;
        }),
    };
  });
};
export const useCustomFormItemInitializerFields = (options?: any) => {
  const { name, currentFields } = useCollection();
  const { getInterface } = useCollectionManager();
  const form = useForm();
  const { readPretty = form.readPretty, block = 'Form' } = options || {};
  const remove = useRemoveGridFormItem();
  return currentFields
    ?.filter((field) => {
      return field?.interface && !field?.uiSchema?.['x-read-pretty'] && field.interface !== 'snapshot';
    })
    ?.map((field) => {
      const interfaceConfig = getInterface(field.interface);
      const schema = {
        type: 'string',
        name: field.name,
        title: field?.uiSchema?.title || field.name,
        'x-designer': 'FormItem.Designer',
        'x-component': 'AssignedField',
        'x-decorator': 'FormItem',
        'x-collection-field': `${name}.${field.name}`,
      };
      return {
        type: 'item',
        title: field?.uiSchema?.title || field.name,
        component: 'CollectionFieldInitializer',
        remove: remove,
        schemaInitialize: (s) => {
          interfaceConfig?.schemaInitialize?.(s, { field, block, readPretty });
        },
        schema,
      } as SchemaInitializerItemOptions;
    });
};

export const useCustomBulkEditFormItemInitializerFields = (options?: any) => {
  const { name, fields } = useCollection();
  const { getInterface } = useCollectionManager();
  const form = useForm();
  const { readPretty = form.readPretty, block = 'Form' } = options || {};
  const remove = useRemoveGridFormItem();
  return fields
    ?.filter((field) => {
      return field?.interface && !field?.uiSchema?.['x-read-pretty'] && field.interface !== 'snapshot';
    })
    ?.map((field) => {
      const interfaceConfig = getInterface(field.interface);
      const schema = {
        type: 'string',
        name: field.name,
        title: field?.uiSchema?.title || field.name,
        'x-designer': 'FormItem.Designer',
        'x-component': 'BulkEditField',
        'x-decorator': 'FormItem',
        'x-collection-field': `${name}.${field.name}`,
      };
      return {
        type: 'item',
        title: field?.uiSchema?.title || field.name,
        component: 'CollectionFieldInitializer',
        remove: remove,
        schemaInitialize: (s) => {
          interfaceConfig?.schemaInitialize?.(s, { field, block, readPretty });
        },
        schema,
      } as SchemaInitializerItemOptions;
    });
};

const findSchema = (schema: Schema, key: string, action: string) => {
  if (!Schema.isSchemaInstance(schema)) return null;
  return schema.reduceProperties((buf, s) => {
    if (s[key] === action) {
      return s;
    }
    const c = findSchema(s, key, action);
    if (c) {
      return c;
    }
    return buf;
  });
};

const removeSchema = (schema, cb) => {
  return cb(schema);
};

const recursiveParent = (schema: Schema) => {
  if (!schema.parent) return null;

  if (schema.parent['x-initializer']) return schema.parent;

  return recursiveParent(schema.parent);
};

export const useCurrentSchema = (action: string, key: string, find = findSchema, rm = removeSchema) => {
  let fieldSchema = useFieldSchema();
  if (!fieldSchema?.['x-initializer']) {
    const recursiveInitializerSchema = recursiveParent(fieldSchema);
    if (recursiveInitializerSchema) {
      fieldSchema = recursiveInitializerSchema;
    }
  }
  const { remove } = useDesignable();
  const schema = find(fieldSchema, key, action);
  const ctx = useContext(BlockRequestContext);
  const exists = !!schema;

  return {
    schema,
    exists: !!schema,
    remove() {
      if (ctx.field) {
        ctx.field.data = ctx.field.data || {};
        ctx.field.data.activeFields = ctx.field.data.activeFields || new Set();
        ctx.field.data.activeFields.delete(schema.name);
      }
      schema && rm(schema, remove);
    },
  };
};

export const useRecordCollectionDataSourceItems = (
  componentName,
  item = null,
  collectionName = null,
  resourceName = null,
) => {
  const { t } = useTranslation();
  const collection = useCollection();
  const { getTemplatesByCollection } = useSchemaTemplateManager();
  const templates = getTemplatesByCollection(collectionName || collection.name)
    .filter((template) => {
      return componentName && template.componentName === componentName;
    })
    .filter((template) => {
      return ['FormItem', 'ReadPrettyFormItem'].includes(componentName) || template.resourceName === resourceName;
    });
  if (!templates.length) {
    return [];
  }
  const index = 0;
  return [
    {
      key: `${collectionName || componentName}_table_blank`,
      type: 'item',
      name: collection.name,
      title: t('Blank block'),
      item,
    },
    {
      type: 'divider',
    },
    {
      key: `${collectionName || componentName}_table_subMenu_${index}_copy`,
      type: 'subMenu',
      name: 'copy',
      title: t('Duplicate template'),
      children: templates.map((template) => {
        const templateName = ['FormItem', 'ReadPrettyFormItem'].includes(template?.componentName)
          ? `${template?.name} ${t('(Fields only)')}`
          : template?.name;
        return {
          type: 'item',
          mode: 'copy',
          name: collection.name,
          template,
          item,
          title: templateName || t('Untitled'),
        };
      }),
    },
    {
      key: `${collectionName || componentName}_table_subMenu_${index}_ref`,
      type: 'subMenu',
      name: 'ref',
      title: t('Reference template'),
      children: templates.map((template) => {
        const templateName = ['FormItem', 'ReadPrettyFormItem'].includes(template?.componentName)
          ? `${template?.name} ${t('(Fields only)')}`
          : template?.name;
        return {
          type: 'item',
          mode: 'reference',
          name: collection.name,
          template,
          item,
          title: templateName || t('Untitled'),
        };
      }),
    },
  ];
};

export const useCollectionDataSourceItems = (componentName) => {
  const { t } = useTranslation();
  const { collections } = useCollectionManager();
  const { getTemplatesByCollection } = useSchemaTemplateManager();
  const [selected, setSelected] = useState([]);
  const [value, onChange] = useState(null);
  const clearKeywords = () => {
    setSelected([]);
    onChange(null);
  };
  return [
    {
      key: 'tableBlock',
      type: 'itemGroup',
      title: React.createElement(SelectCollection, {
        value,
        onChange,
        setSelected,
      }),
      children: collections
        ?.filter((item) => {
          const b = !value || selected.includes(item.name);
          if (item.inherit) {
            return false;
          } else if (item.autoGenId === false && !item.fields.find((v) => v.primaryKey)) {
            return false;
          } else {
            return b && !(item?.isThrough && item?.autoCreate);
          }
        })
        ?.map((item, index) => {
          const templates = getTemplatesByCollection(item.name).filter((template) => {
            return (
              componentName &&
              template.componentName === componentName &&
              (!template.resourceName || template.resourceName === item.name)
            );
          });
          if (!templates.length) {
            return {
              type: 'item',
              name: item.name,
              title: item.title,
              clearKeywords,
            };
          }
          return {
            key: `${componentName}_table_subMenu_${index}`,
            type: 'subMenu',
            name: `${item.name}_${index}`,
            title: item.title,
            children: [
              {
                type: 'item',
                name: item.name,
                title: t('Blank block'),
                clearKeywords,
              },
              {
                type: 'divider',
              },
              {
                key: `${componentName}_table_subMenu_${index}_copy`,
                type: 'subMenu',
                name: 'copy',
                title: t('Duplicate template'),
                children: templates.map((template) => {
                  const templateName =
                    template?.componentName === 'FormItem' ? `${template?.name} ${t('(Fields only)')}` : template?.name;
                  return {
                    type: 'item',
                    mode: 'copy',
                    name: item.name,
                    template,
                    clearKeywords,
                    title: templateName || t('Untitled'),
                  };
                }),
              },
              {
                key: `${componentName}_table_subMenu_${index}_ref`,
                type: 'subMenu',
                name: 'ref',
                title: t('Reference template'),
                children: templates.map((template) => {
                  const templateName =
                    template?.componentName === 'FormItem' ? `${template?.name} ${t('(Fields only)')}` : template?.name;
                  return {
                    type: 'item',
                    mode: 'reference',
                    clearKeywords,
                    name: item.name,
                    template,
                    title: templateName || t('Untitled'),
                  };
                }),
              },
            ],
          };
        }),
    },
  ];
};

export const createDetailsBlockSchema = (options) => {
  const {
    formItemInitializers = 'ReadPrettyFormItemInitializers',
    actionInitializers = 'DetailsActionInitializers',
    collection,
    association,
    resource,
    template,
    ...others
  } = options;
  const resourceName = resource || association || collection;
  const schema: ISchema = {
    type: 'void',
    'x-acl-action': `${resourceName}:view`,
    'x-decorator': 'DetailsBlockProvider',
    'x-decorator-props': {
      resource: resourceName,
      collection,
      association,
      readPretty: true,
      action: 'list',
      params: {
        pageSize: 1,
      },
      // useParams: '{{ useParamsFromRecord }}',
      ...others,
    },
    'x-designer': 'DetailsDesigner',
    'x-component': 'CardItem',
    properties: {
      [uid()]: {
        type: 'void',
        'x-component': 'FormV2',
        'x-read-pretty': true,
        'x-component-props': {
          useProps: '{{ useDetailsBlockProps }}',
        },
        properties: {
          actions: {
            type: 'void',
            'x-initializer': actionInitializers,
            'x-component': 'ActionBar',
            'x-component-props': {
              style: {
                marginBottom: 24,
              },
            },
            properties: {},
          },
          grid: template || {
            type: 'void',
            'x-component': 'Grid',
            'x-initializer': formItemInitializers,
            properties: {},
          },
          pagination: {
            type: 'void',
            'x-component': 'Pagination',
            'x-component-props': {
              useProps: '{{ useDetailsPaginationProps }}',
            },
          },
        },
      },
    },
  };
  console.log(JSON.stringify(schema, null, 2));
  return schema;
};

export const createFormBlockSchema = (options) => {
  const {
    formItemInitializers = 'FormItemInitializers',
    actionInitializers = 'FormActionInitializers',
    collection,
    resource,
    association,
    action,
    template,
    ...others
  } = options;
  const resourceName = resource || association || collection;
  const schema: ISchema = {
    type: 'void',
    'x-acl-action-props': {
      skipScopeCheck: !action,
    },
    'x-acl-action': action ? `${resourceName}:update` : `${resourceName}:create`,
    'x-decorator': 'FormBlockProvider',
    'x-decorator-props': {
      ...others,
      action,
      resource: resourceName,
      collection,
      association,
      // action: 'get',
      // useParams: '{{ useParamsFromRecord }}',
    },
    'x-designer': 'FormV2.Designer',
    'x-component': 'CardItem',
    properties: {
      [uid()]: {
        type: 'void',
        'x-component': 'FormV2',
        'x-component-props': {
          useProps: '{{ useFormBlockProps }}',
        },
        properties: {
          grid: template || {
            type: 'void',
            'x-component': 'Grid',
            'x-initializer': formItemInitializers,
            properties: {},
          },
          actions: {
            type: 'void',
            'x-initializer': actionInitializers,
            'x-component': 'ActionBar',
            'x-component-props': {
              layout: 'one-column',
              style: {
                marginTop: 24,
              },
            },
            properties: {},
          },
        },
      },
    },
  };
  console.log(JSON.stringify(schema, null, 2));
  return schema;
};

export const createReadPrettyFormBlockSchema = (options) => {
  const {
    formItemInitializers = 'ReadPrettyFormItemInitializers',
    actionInitializers = 'ReadPrettyFormActionInitializers',
    collection,
    association,
    resource,
    template,
    ...others
  } = options;
  const resourceName = resource || association || collection;
  const schema: ISchema = {
    type: 'void',
    'x-acl-action': `${resourceName}:get`,
    'x-decorator': 'FormBlockProvider',
    'x-decorator-props': {
      resource: resourceName,
      collection,
      association,
      readPretty: true,
      action: 'get',
      useParams: '{{ useParamsFromRecord }}',
      ...others,
    },
    'x-designer': 'FormV2.ReadPrettyDesigner',
    'x-component': 'CardItem',
    properties: {
      [uid()]: {
        type: 'void',
        'x-component': 'FormV2',
        'x-read-pretty': true,
        'x-component-props': {
          useProps: '{{ useFormBlockProps }}',
        },
        properties: {
          actions: {
            type: 'void',
            'x-initializer': actionInitializers,
            'x-component': 'ActionBar',
            'x-component-props': {
              style: {
                marginBottom: 24,
              },
            },
            properties: {},
          },
          grid: template || {
            type: 'void',
            'x-component': 'Grid',
            'x-initializer': formItemInitializers,
            properties: {},
          },
        },
      },
    },
  };
  // console.log(JSON.stringify(schema, null, 2));
  return schema;
};

export const createTableBlockSchema = (options) => {
  const {
    collection,
    resource,
    rowKey,
    tableActionInitializers,
    tableColumnInitializers,
    tableActionColumnInitializers,
    tableBlockProvider,
<<<<<<< HEAD
    template,
    fixedParams = {},
=======
    disableTemplate,
>>>>>>> 07ec1159
    ...others
  } = options;
  const schema: ISchema = {
    type: 'void',
    'x-decorator': tableBlockProvider ?? 'TableBlockProvider',
    'x-acl-action': `${resource || collection}:list`,
    'x-decorator-props': {
      collection,
      resource: resource || collection,
      action: 'list',
      params: {
        pageSize: 20,
      },
      fixedParams: {
        appends: fixedParams.appends,
      },
      rowKey,
      showIndex: true,
      dragSort: false,
<<<<<<< HEAD
      template: template ?? true,
=======
      disableTemplate: disableTemplate ?? false,
>>>>>>> 07ec1159
      ...others,
    },
    'x-designer': 'TableBlockDesigner',
    'x-component': 'CardItem',
    properties: {
      actions: {
        type: 'void',
        'x-initializer': tableActionInitializers ?? 'TableActionInitializers',
        'x-component': 'ActionBar',
        'x-component-props': {
          style: {
            marginBottom: 16,
          },
        },
        properties: {},
      },
      [uid()]: {
        type: 'array',
        'x-initializer': tableColumnInitializers ?? 'TableColumnInitializers',
        'x-component': 'TableV2',
        'x-component-props': {
          rowKey: 'id',
          rowSelection: {
            type: 'checkbox',
          },
          useProps: '{{ useTableBlockProps }}',
        },
        properties: {
          actions: {
            type: 'void',
            title: '{{ t("Actions") }}',
            'x-action-column': 'actions',
            'x-decorator': 'TableV2.Column.ActionBar',
            'x-component': 'TableV2.Column',
            'x-designer': 'TableV2.ActionColumnDesigner',
            'x-initializer': tableActionColumnInitializers ?? 'TableActionColumnInitializers',
            properties: {
              actions: {
                type: 'void',
                'x-decorator': 'DndContext',
                'x-component': 'Space',
                'x-component-props': {
                  split: '|',
                },
                properties: {},
              },
            },
          },
        },
      },
    },
  };
  // console.log(JSON.stringify(schema, null, 2));
  return schema;
};

export const createTableSelectorSchema = (options) => {
  const { collection, resource, rowKey, ...others } = options;
  const schema: ISchema = {
    type: 'void',
    'x-acl-action': `${resource || collection}:list`,
    'x-decorator': 'TableSelectorProvider',
    'x-decorator-props': {
      collection,
      resource: resource || collection,
      action: 'list',
      params: {
        pageSize: 20,
      },
      rowKey,
      ...others,
    },
    'x-designer': 'TableSelectorDesigner',
    'x-component': 'BlockItem',
    properties: {
      actions: {
        type: 'void',
        'x-initializer': 'TableActionInitializers',
        'x-component': 'ActionBar',
        'x-component-props': {
          style: {
            marginBottom: 16,
          },
        },
        properties: {},
      },
      value: {
        type: 'array',
        'x-initializer': 'TableColumnInitializers',
        'x-component': 'TableV2.Selector',
        'x-component-props': {
          rowSelection: {
            type: 'checkbox',
          },
          useProps: '{{ useTableSelectorProps }}',
        },
        properties: {},
      },
    },
  };
  console.log(JSON.stringify(schema, null, 2));
  return schema;
};

export const createCalendarBlockSchema = (options) => {
  const { collection, resource, fieldNames, ...others } = options;
  const schema: ISchema = {
    type: 'void',
    'x-acl-action': `${resource || collection}:list`,
    'x-decorator': 'CalendarBlockProvider',
    'x-decorator-props': {
      collection: collection,
      resource: resource || collection,
      action: 'list',
      fieldNames: {
        id: 'id',
        ...fieldNames,
      },
      params: {
        paginate: false,
      },
      ...others,
    },
    'x-designer': 'CalendarV2.Designer',
    'x-component': 'CardItem',
    properties: {
      [uid()]: {
        type: 'void',
        'x-component': 'CalendarV2',
        'x-component-props': {
          useProps: '{{ useCalendarBlockProps }}',
        },
        properties: {
          toolBar: {
            type: 'void',
            'x-component': 'CalendarV2.ActionBar',
            'x-component-props': {
              style: {
                marginBottom: 24,
              },
            },
            'x-initializer': 'CalendarActionInitializers',
            properties: {},
          },
          event: {
            type: 'void',
            'x-component': 'CalendarV2.Event',
            properties: {
              drawer: {
                type: 'void',
                'x-component': 'Action.Drawer',
                'x-component-props': {
                  className: 'nb-action-popup',
                },
                title: '{{ t("View record") }}',
                properties: {
                  tabs: {
                    type: 'void',
                    'x-component': 'Tabs',
                    'x-component-props': {},
                    'x-initializer': 'TabPaneInitializers',
                    properties: {
                      tab1: {
                        type: 'void',
                        title: '{{t("Details")}}',
                        'x-component': 'Tabs.TabPane',
                        'x-designer': 'Tabs.Designer',
                        'x-component-props': {},
                        properties: {
                          grid: {
                            type: 'void',
                            'x-component': 'Grid',
                            'x-initializer-props': {
                              actionInitializers: 'CalendarFormActionInitializers',
                            },
                            'x-initializer': 'RecordBlockInitializers',
                            properties: {},
                          },
                        },
                      },
                    },
                  },
                },
              },
            },
          },
        },
      },
    },
  };
  console.log(JSON.stringify(schema, null, 2));
  return schema;
};

export const createKanbanBlockSchema = (options) => {
  const { collection, resource, groupField, ...others } = options;
  const schema: ISchema = {
    type: 'void',
    'x-acl-action': `${resource || collection}:list`,
    'x-decorator': 'KanbanBlockProvider',
    'x-decorator-props': {
      collection: collection,
      resource: resource || collection,
      action: 'list',
      groupField,
      params: {
        paginate: false,
      },
      ...others,
    },
    'x-designer': 'Kanban.Designer',
    'x-component': 'CardItem',
    properties: {
      actions: {
        type: 'void',
        'x-initializer': 'KanbanActionInitializers',
        'x-component': 'ActionBar',
        'x-component-props': {
          style: {
            marginBottom: 16,
          },
        },
        properties: {},
      },
      [uid()]: {
        type: 'array',
        'x-component': 'Kanban',
        'x-component-props': {
          useProps: '{{ useKanbanBlockProps }}',
        },
        properties: {
          card: {
            type: 'void',
            'x-read-pretty': true,
            'x-decorator': 'BlockItem',
            'x-component': 'Kanban.Card',
            'x-designer': 'Kanban.Card.Designer',
            properties: {
              grid: {
                type: 'void',
                'x-component': 'Grid',
                'x-component-props': { dndContext: false },
              },
            },
          },
          cardViewer: {
            type: 'void',
            title: '{{ t("View") }}',
            'x-designer': 'Action.Designer',
            'x-component': 'Kanban.CardViewer',
            'x-component-props': {
              openMode: 'drawer',
            },
            properties: {
              drawer: {
                type: 'void',
                title: '{{ t("View record") }}',
                'x-component': 'Action.Container',
                'x-component-props': {
                  className: 'nb-action-popup',
                },
                properties: {
                  tabs: {
                    type: 'void',
                    'x-component': 'Tabs',
                    'x-component-props': {},
                    'x-initializer': 'TabPaneInitializers',
                    properties: {
                      tab1: {
                        type: 'void',
                        title: '{{t("Details")}}',
                        'x-component': 'Tabs.TabPane',
                        'x-designer': 'Tabs.Designer',
                        'x-component-props': {},
                        properties: {
                          grid: {
                            type: 'void',
                            'x-component': 'Grid',
                            'x-initializer': 'RecordBlockInitializers',
                            properties: {},
                          },
                        },
                      },
                    },
                  },
                },
              },
            },
          },
        },
      },
    },
  };
  return schema;
};<|MERGE_RESOLUTION|>--- conflicted
+++ resolved
@@ -823,12 +823,8 @@
     tableColumnInitializers,
     tableActionColumnInitializers,
     tableBlockProvider,
-<<<<<<< HEAD
-    template,
     fixedParams = {},
-=======
     disableTemplate,
->>>>>>> 07ec1159
     ...others
   } = options;
   const schema: ISchema = {
@@ -848,11 +844,7 @@
       rowKey,
       showIndex: true,
       dragSort: false,
-<<<<<<< HEAD
-      template: template ?? true,
-=======
       disableTemplate: disableTemplate ?? false,
->>>>>>> 07ec1159
       ...others,
     },
     'x-designer': 'TableBlockDesigner',
