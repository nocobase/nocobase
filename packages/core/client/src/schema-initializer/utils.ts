--- conflicted
+++ resolved
@@ -1380,86 +1380,6 @@
     },
   };
   // console.log(JSON.stringify(schema, null, 2));
-  return schema;
-};
-
-<<<<<<< HEAD
-export const createTableSelectorSchema = (options) => {
-  const { collection, dataSource, resource, rowKey, ...others } = options;
-  const schema: ISchema = {
-    type: 'void',
-    'x-acl-action': `${resource || collection}:list`,
-    'x-decorator': 'TableSelectorProvider',
-    'x-decorator-props': {
-      collection,
-      resource: resource || collection,
-      dataSource,
-      action: 'list',
-      params: {
-        pageSize: 20,
-      },
-      rowKey,
-      ...others,
-    },
-    'x-toolbar': 'BlockSchemaToolbar',
-    'x-settings': 'blockSettings:tableSelector',
-    'x-component': 'CardItem',
-    properties: {
-      [uid()]: {
-        type: 'void',
-        'x-initializer': 'table:configureActions',
-        'x-component': 'ActionBar',
-        'x-component-props': {
-          style: {
-            marginBottom: 'var(--nb-spacing)',
-          },
-        },
-        properties: {},
-      },
-      value: {
-        type: 'array',
-        'x-initializer': 'table:configureColumns',
-        'x-component': 'TableV2.Selector',
-        'x-component-props': {
-          rowSelection: {
-            type: 'checkbox',
-          },
-          useProps: '{{ useTableSelectorProps }}',
-        },
-=======
-export const createCollapseBlockSchema = (options) => {
-  const { collection, dataSource, blockType } = options;
-  const schema: ISchema = {
-    type: 'void',
-    'x-decorator': 'AssociationFilter.Provider',
-    'x-decorator-props': {
-      collection,
-      dataSource,
-      blockType,
-      associationFilterStyle: {
-        width: '100%',
-      },
-      name: 'filter-collapse',
-    },
-    'x-toolbar': 'BlockSchemaToolbar',
-    'x-settings': 'blockSettings:filterCollapse',
-    'x-component': 'CardItem',
-    'x-filter-targets': [],
-    properties: {
-      [uid()]: {
-        type: 'void',
-        'x-action': 'associateFilter',
-        'x-initializer': 'filterCollapse:configureFields',
-        'x-component': 'AssociationFilter',
->>>>>>> 16cad697
-        properties: {},
-      },
-    },
-  };
-<<<<<<< HEAD
-=======
-
->>>>>>> 16cad697
   return schema;
 };
 
