import { Field, Form } from '@formily/core';
import { ISchema, Schema, useFieldSchema, useForm } from '@formily/react';
import { uid } from '@formily/shared';
import { useMemo } from 'react';
import { useTranslation } from 'react-i18next';
import { SchemaInitializerItemType, useFormActiveFields, useFormBlockContext } from '../';
import { CollectionFieldOptions, FieldOptions, useCollection, useCollectionManager } from '../collection-manager';
import { isAssocField } from '../filter-provider/utils';
import { useActionContext, useDesignable } from '../schema-component';
import { useSchemaTemplateManager } from '../schema-templates';

export const itemsMerge = (items1) => {
  return items1;
};

export const gridRowColWrap = (schema: ISchema) => {
  return {
    type: 'void',
    'x-component': 'Grid.Row',
    properties: {
      [uid()]: {
        type: 'void',
        'x-component': 'Grid.Col',
        properties: {
          [schema.name || uid()]: schema,
        },
      },
    },
  };
};

export const removeTableColumn = (schema, cb) => {
  cb(schema.parent);
};

export const removeGridFormItem = (schema, cb) => {
  cb(schema, {
    removeParentsIfNoChildren: true,
    breakRemoveOn: {
      'x-component': 'Grid',
    },
  });
};

export const useRemoveGridFormItem = () => {
  const form = useForm();
  return (schema, cb) => {
    cb(schema, {
      removeParentsIfNoChildren: true,
      breakRemoveOn: {
        'x-component': 'Grid',
      },
    });
    delete form.values?.[schema.name];
  };
};

export const findTableColumn = (schema: Schema, key: string, action: string, deepth = 0) => {
  return schema.reduceProperties((buf, s) => {
    if (s[key] === action) {
      return s;
    }
    const c = s.reduceProperties((buf, s) => {
      if (s[key] === action) {
        return s;
      }
      return buf;
    });
    if (c) {
      return c;
    }
    return buf;
  });
};
const quickEditField = [
  'attachment',
  'textarea',
  'markdown',
  'json',
  'richText',
  'polygon',
  'circle',
  'point',
  'lineString',
];

export const useTableColumnInitializerFields = () => {
  const { name, currentFields = [] } = useCollection();
  const { getInterface, getCollection } = useCollectionManager();
  const fieldSchema = useFieldSchema();
  const isSubTable = fieldSchema['x-component'] === 'AssociationField.SubTable';
  const form = useForm();
  const isReadPretty = isSubTable ? form.readPretty : true;

  return currentFields
    .filter(
      (field) => field?.interface && field?.interface !== 'subTable' && !field?.isForeignKey && !field?.treeChildren,
    )
    .map((field) => {
      const interfaceConfig = getInterface(field.interface);
      const isFileCollection = field?.target && getCollection(field?.target)?.template === 'file';
      const schema = {
        name: field.name,
        'x-collection-field': `${name}.${field.name}`,
        'x-component': 'CollectionField',
        'x-component-props': isFileCollection
          ? {
              fieldNames: {
                label: 'preview',
                value: 'id',
              },
            }
          : {},
        'x-read-pretty': isReadPretty || field.uiSchema?.['x-read-pretty'],
        'x-decorator': isSubTable
          ? quickEditField.includes(field.interface) || isFileCollection
            ? 'QuickEdit'
            : 'FormItem'
          : null,
        'x-decorator-props': {
          labelStyle: {
            display: 'none',
          },
        },
      };
      // interfaceConfig?.schemaInitialize?.(schema, { field, readPretty: true, block: 'Table' });
      return {
        type: 'item',
        name: field.name,
        title: field?.uiSchema?.title || field.name,
        Component: 'TableCollectionFieldInitializer',
        find: findTableColumn,
        remove: removeTableColumn,
        schemaInitialize: (s) => {
          interfaceConfig?.schemaInitialize?.(s, {
            field,
            readPretty: isReadPretty,
            block: 'Table',
            targetCollection: getCollection(field.target),
          });
        },
        field,
        schema,
      } as SchemaInitializerItemType;
    });
};

export const useAssociatedTableColumnInitializerFields = () => {
  const { name, fields } = useCollection();
  const { getInterface, getCollectionFields, getCollection } = useCollectionManager();
  const groups = fields
    ?.filter((field) => {
      return ['o2o', 'oho', 'obo', 'm2o'].includes(field.interface);
    })
    ?.map((field) => {
      const subFields = getCollectionFields(field.target);
      const items = subFields
        // ?.filter((subField) => subField?.interface && !['o2o', 'oho', 'obo', 'o2m', 'm2o', 'subTable', 'linkTo'].includes(subField?.interface))
        ?.filter(
          (subField) => subField?.interface && !['subTable'].includes(subField?.interface) && !subField?.treeChildren,
        )
        ?.map((subField) => {
          const interfaceConfig = getInterface(subField.interface);
          const schema = {
            // type: 'string',
            name: `${field.name}.${subField.name}`,
            // title: subField?.uiSchema?.title || subField.name,

            'x-component': 'CollectionField',
            'x-read-pretty': true,
            'x-collection-field': `${name}.${field.name}.${subField.name}`,
            'x-component-props': {},
          };

          return {
            type: 'item',
            name: subField.name,
            title: subField?.uiSchema?.title || subField.name,
            Component: 'TableCollectionFieldInitializer',
            find: findTableColumn,
            remove: removeTableColumn,
            schemaInitialize: (s) => {
              interfaceConfig?.schemaInitialize?.(s, {
                field: subField,
                readPretty: true,
                block: 'Table',
                targetCollection: getCollection(field.target),
              });
            },
            field: subField,
            schema,
          } as SchemaInitializerItemType;
        });
      return {
        type: 'subMenu',
        name: field.uiSchema?.title,
        title: field.uiSchema?.title,
        children: items,
      } as SchemaInitializerItemType;
    });

  return groups;
};

export const useInheritsTableColumnInitializerFields = () => {
  const { name } = useCollection();
  const { getInterface, getInheritCollections, getCollection, getParentCollectionFields } = useCollectionManager();
  const fieldSchema = useFieldSchema();
  const isSubTable = fieldSchema['x-component'] === 'AssociationField.SubTable';
  const form = useForm();
  const isReadPretty = isSubTable ? form.readPretty : true;
  const inherits = getInheritCollections(name);
  return inherits?.map((v) => {
    const fields = getParentCollectionFields(v, name);
    const targetCollection = getCollection(v);
    return {
      [targetCollection?.title]: fields
        ?.filter((field) => {
          return field?.interface;
        })
        .map((k) => {
          const interfaceConfig = getInterface(k.interface);
          const isFileCollection = k?.target && getCollection(k?.target)?.template === 'file';
          const schema = {
            name: `${k.name}`,
            'x-component': 'CollectionField',
            'x-read-pretty': isReadPretty || k.uiSchema?.['x-read-pretty'],
            'x-collection-field': `${name}.${k.name}`,
            'x-component-props': isFileCollection
              ? {
                  fieldNames: {
                    label: 'preview',
                    value: 'id',
                  },
                }
              : {},
            'x-decorator': isSubTable
              ? quickEditField.includes(k.interface) || isFileCollection
                ? 'QuickEdit'
                : 'FormItem'
              : null,
            'x-decorator-props': {
              labelStyle: {
                display: 'none',
              },
            },
          };
          return {
            name: k?.uiSchema?.title || k.name,
            type: 'item',
            title: k?.uiSchema?.title || k.name,
            Component: 'TableCollectionFieldInitializer',
            find: findTableColumn,
            remove: removeTableColumn,
            schemaInitialize: (s) => {
              interfaceConfig?.schemaInitialize?.(s, {
                field: k,
                readPretty: true,
                block: 'Table',
                targetCollection: getCollection(k?.target),
              });
            },
            field: k,
            schema,
          } as SchemaInitializerItemType;
        }),
    };
  });
};

export const useFormItemInitializerFields = (options?: any) => {
  const { name, currentFields, template } = useCollection();
  const { getInterface, getCollection } = useCollectionManager();
  const form = useForm();
  const { readPretty = form.readPretty, block = 'Form' } = options || {};
  const { snapshot, fieldSchema } = useActionContext();
  const action = fieldSchema?.['x-action'];
  return currentFields
    ?.filter((field) => field?.interface && !field?.isForeignKey && !field?.treeChildren)
    ?.map((field) => {
      const interfaceConfig = getInterface(field.interface);
      const targetCollection = getCollection(field.target);
      const isFileCollection = field?.target && getCollection(field?.target)?.template === 'file';
      // const component =
      //   field.interface === 'o2m' && targetCollection?.template !== 'file' && !snapshot
      //     ? 'TableField'
      //     : 'CollectionField';
      const schema = {
        type: 'string',
        name: field.name,
        'x-designer': 'FormItem.Designer',
        'x-component': 'CollectionField',
        'x-decorator': 'FormItem',
        'x-collection-field': `${name}.${field.name}`,
        'x-component-props': isFileCollection
          ? {
              fieldNames: {
                label: 'preview',
                value: 'id',
              },
            }
          : {},
        'x-read-pretty': field?.uiSchema?.['x-read-pretty'],
      };
      // interfaceConfig?.schemaInitialize?.(schema, { field, block: 'Form', readPretty: form.readPretty });
      const resultItem = {
        type: 'item',
        name: field.name,
        title: field?.uiSchema?.title || field.name,
        Component: 'CollectionFieldInitializer',
        remove: removeGridFormItem,
        schemaInitialize: (s) => {
          interfaceConfig?.schemaInitialize?.(s, {
            field,
            block,
            readPretty,
            action,
            targetCollection,
          });
        },
        schema,
      } as SchemaInitializerItemType;
      if (block == 'Kanban') {
        resultItem['find'] = (schema: Schema, key: string, action: string) => {
          const s = findSchema(schema, 'x-component', block);
          return findSchema(s, key, action);
        };
      }

      return resultItem;
    });
};

// 筛选表单相关
export const useFilterFormItemInitializerFields = (options?: any) => {
  const { name, currentFields } = useCollection();
  const { getInterface, getCollection } = useCollectionManager();
  const form = useForm();
  const { readPretty = form.readPretty, block = 'FilterForm' } = options || {};
  const { snapshot, fieldSchema } = useActionContext();
  const action = fieldSchema?.['x-action'];

  return currentFields
    ?.filter((field) => field?.interface && !field?.isForeignKey && getInterface(field.interface)?.filterable)
    ?.map((field) => {
      const interfaceConfig = getInterface(field.interface);
      const targetCollection = getCollection(field.target);
      // const component =
      //   field.interface === 'o2m' && targetCollection?.template !== 'file' && !snapshot
      //     ? 'TableField'
      //     : 'CollectionField';
      let schema = {
        type: 'string',
        name: field.name,
        required: false,
        'x-designer': 'FormItem.FilterFormDesigner',
        'x-component': 'CollectionField',
        'x-decorator': 'FormItem',
        'x-collection-field': `${name}.${field.name}`,
        'x-component-props': {},
      };
      if (isAssocField(field)) {
        schema = {
          type: 'string',
          name: `${field.name}`,
          required: false,
          'x-designer': 'FormItem.FilterFormDesigner',
          'x-component': 'CollectionField',
          'x-decorator': 'FormItem',
          'x-collection-field': `${name}.${field.name}`,
          'x-component-props': field.uiSchema?.['x-component-props'],
        };
      }
      const resultItem = {
        name: field?.uiSchema?.title || field.name,
        type: 'item',
        title: field?.uiSchema?.title || field.name,
        Component: 'CollectionFieldInitializer',
        remove: removeGridFormItem,
        schemaInitialize: (s) => {
          interfaceConfig?.schemaInitialize?.(s, {
            field,
            block,
            readPretty,
            action,
            targetCollection,
          });
        },
        schema,
      } as SchemaInitializerItemType;

      return resultItem;
    });
};

export const useAssociatedFormItemInitializerFields = (options?: any) => {
  const { name, fields } = useCollection();
  const { getInterface, getCollectionFields, getCollection } = useCollectionManager();
  const form = useForm();
  const { readPretty = form.readPretty, block = 'Form' } = options || {};
  const interfaces = block === 'Form' ? ['m2o'] : ['o2o', 'oho', 'obo', 'm2o'];
  const groups = fields
    ?.filter((field) => {
      return interfaces.includes(field.interface);
    })
    ?.map((field) => {
      const subFields = getCollectionFields(field.target);
      const items = subFields
        ?.filter(
          (subField) => subField?.interface && !['subTable'].includes(subField?.interface) && !subField.treeChildren,
        )
        ?.map((subField) => {
          const interfaceConfig = getInterface(subField.interface);
          const isFileCollection = field?.target && getCollection(field?.target)?.template === 'file';
          const isAssociationField = ['hasOne', 'hasMany', 'belongsTo', 'belongsToMany'].includes(subField?.type);
          const schema = {
            type: 'string',
            name: `${field.name}.${subField.name}`,
            'x-designer': 'FormItem.Designer',
            'x-component': 'CollectionField',

            'x-read-pretty': readPretty,
            'x-component-props': {
              'pattern-disable': block === 'Form' && readPretty,
              fieldNames: isAssociationField
                ? {
                    label: isFileCollection ? 'preview' : 'id',
                    value: 'id',
                  }
                : undefined,
            },
            'x-decorator': 'FormItem',
            'x-collection-field': `${name}.${field.name}.${subField.name}`,
          };
          return {
            name: subField?.uiSchema?.title || subField.name,
            type: 'item',
            title: subField?.uiSchema?.title || subField.name,
            Component: 'CollectionFieldInitializer',
            remove: removeGridFormItem,
            schemaInitialize: (s) => {
              interfaceConfig?.schemaInitialize?.(s, {
                field: subField,
                block,
                readPretty,
                targetCollection: getCollection(field.target),
              });
            },
            schema,
          } as SchemaInitializerItemType;
        });

      return {
        type: 'subMenu',
        name: field.uiSchema?.title,
        title: field.uiSchema?.title,
        children: items,
      } as SchemaInitializerItemType;
    });
  return groups;
};

const getItem = (
  field: FieldOptions,
  schemaName: string,
  collectionName: string,
  getCollectionFields,
  processedCollections: string[],
) => {
  if (field.interface === 'm2o') {
    if (processedCollections.includes(field.target)) return null;

    const subFields = getCollectionFields(field.target);

    return {
      type: 'subMenu',
      name: field.uiSchema?.title,
      title: field.uiSchema?.title,
      children: subFields
        .map((subField) =>
          getItem(subField, `${schemaName}.${subField.name}`, collectionName, getCollectionFields, [
            ...processedCollections,
            field.target,
          ]),
        )
        .filter(Boolean),
    } as SchemaInitializerItemType;
  }

  if (isAssocField(field)) return null;

  const schema = {
    type: 'string',
    name: schemaName,
    'x-designer': 'FormItem.FilterFormDesigner',
    'x-designer-props': {
      // 在 useOperatorList 中使用，用于获取对应的操作符列表
      interface: field.interface,
    },
    'x-component': 'CollectionField',
    'x-read-pretty': false,
    'x-decorator': 'FormItem',
    'x-collection-field': `${collectionName}.${schemaName}`,
  };

  return {
    name: field.uiSchema?.title || field.name,
    type: 'item',
    title: field.uiSchema?.title || field.name,
    Component: 'CollectionFieldInitializer',
    remove: removeGridFormItem,
    schema,
  } as SchemaInitializerItemType;
};

// 筛选表单相关
export const useFilterAssociatedFormItemInitializerFields = () => {
  const { name, fields } = useCollection();
  const { getCollectionFields } = useCollectionManager();
  const interfaces = ['m2o'];
  const groups = fields
    ?.filter((field) => {
      return interfaces.includes(field.interface);
    })
    ?.map((field) => getItem(field, field.name, name, getCollectionFields, []));
  return groups;
};

export const useInheritsFormItemInitializerFields = (options?) => {
  const { name } = useCollection();
  const { getInterface, getInheritCollections, getCollection, getParentCollectionFields } = useCollectionManager();
  const inherits = getInheritCollections(name);
  const { snapshot } = useActionContext();
  const form = useForm();

  return inherits?.map((v) => {
    const fields = getParentCollectionFields(v, name);
    const { readPretty = form.readPretty, block = 'Form', component = 'CollectionField' } = options || {};
    const targetCollection = getCollection(v);
    return {
      [targetCollection?.title]: fields
        ?.filter((field) => field?.interface && !field?.isForeignKey)
        ?.map((field) => {
          const interfaceConfig = getInterface(field.interface);
          const targetCollection = getCollection(field.target);
          // const component =
          //   field.interface === 'o2m' && targetCollection?.template !== 'file' && !snapshot
          //     ? 'TableField'
          //     : 'CollectionField';
          const schema = {
            type: 'string',
            name: field.name,
            title: field?.uiSchema?.title || field.name,
            'x-designer': 'FormItem.Designer',
            'x-component': component,
            'x-decorator': 'FormItem',
            'x-collection-field': `${name}.${field.name}`,
            'x-component-props': {},
            'x-read-pretty': field?.uiSchema?.['x-read-pretty'],
          };
          return {
            name: field?.uiSchema?.title || field.name,
            type: 'item',
            title: field?.uiSchema?.title || field.name,
            Component: 'CollectionFieldInitializer',
            remove: removeGridFormItem,
            schemaInitialize: (s) => {
              interfaceConfig?.schemaInitialize?.(s, {
                field,
                block,
                readPretty,
                targetCollection,
              });
            },
            schema,
          } as SchemaInitializerItemType;
        }),
    };
  });
};

// 筛选表单相关
export const useFilterInheritsFormItemInitializerFields = (options?) => {
  const { name } = useCollection();
  const { getInterface, getInheritCollections, getCollection, getParentCollectionFields } = useCollectionManager();
  const inherits = getInheritCollections(name);
  const { snapshot } = useActionContext();
  const form = useForm();

  return inherits?.map((v) => {
    const fields = getParentCollectionFields(v, name);
    const { readPretty = form.readPretty, block = 'Form' } = options || {};
    const targetCollection = getCollection(v);
    return {
      [targetCollection.title]: fields
        ?.filter((field) => field?.interface && !field?.isForeignKey && getInterface(field.interface)?.filterable)
        ?.map((field) => {
          const interfaceConfig = getInterface(field.interface);
          const targetCollection = getCollection(field.target);
          // const component =
          //   field.interface === 'o2m' && targetCollection?.template !== 'file' && !snapshot
          //     ? 'TableField'
          //     : 'CollectionField';
          const schema = {
            type: 'string',
            name: field.name,
            title: field?.uiSchema?.title || field.name,
            required: false,
            'x-designer': 'FormItem.FilterFormDesigner',
            'x-component': 'CollectionField',
            'x-decorator': 'FormItem',
            'x-collection-field': `${name}.${field.name}`,
            'x-component-props': {},
            'x-read-pretty': field?.uiSchema?.['x-read-pretty'],
          };
          return {
            name: field?.uiSchema?.title || field.name,
            type: 'item',
            title: field?.uiSchema?.title || field.name,
            Component: 'CollectionFieldInitializer',
            remove: removeGridFormItem,
            schemaInitialize: (s) => {
              interfaceConfig?.schemaInitialize?.(s, {
                field,
                block,
                readPretty,
                targetCollection,
              });
            },
            schema,
          } as SchemaInitializerItemType;
        }),
    };
  });
};
export const useCustomFormItemInitializerFields = (options?: any) => {
  const { name, currentFields } = useCollection();
  const { getInterface, getCollection } = useCollectionManager();
  const form = useForm();
  const { readPretty = form.readPretty, block = 'Form' } = options || {};
  const remove = useRemoveGridFormItem();
  return currentFields
    ?.filter((field) => {
      return (
        field?.interface &&
        !field?.uiSchema?.['x-read-pretty'] &&
        field.interface !== 'snapshot' &&
        field.type !== 'sequence'
      );
    })
    ?.map((field) => {
      const interfaceConfig = getInterface(field.interface);
      const schema = {
        type: 'string',
        name: field.name,
        title: field?.uiSchema?.title || field.name,
        'x-designer': 'FormItem.Designer',
        'x-component': 'AssignedField',
        'x-decorator': 'FormItem',
        'x-collection-field': `${name}.${field.name}`,
      };
      return {
        name: field?.uiSchema?.title || field.name,
        type: 'item',
        title: field?.uiSchema?.title || field.name,
        Component: 'CollectionFieldInitializer',
        remove: remove,
        schemaInitialize: (s) => {
          interfaceConfig?.schemaInitialize?.(s, {
            field,
            block,
            readPretty,
            targetCollection: getCollection(field.target),
          });
        },
        schema,
      } as SchemaInitializerItemType;
    });
};

export const useCustomBulkEditFormItemInitializerFields = (options?: any) => {
  const { name, fields } = useCollection();
  const { getInterface, getCollection } = useCollectionManager();
  const form = useForm();
  const { readPretty = form.readPretty, block = 'Form' } = options || {};
  const remove = useRemoveGridFormItem();
  const filterFields = useMemo(
    () =>
      fields
        ?.filter((field) => {
          return (
            field?.interface &&
            !field?.uiSchema?.['x-read-pretty'] &&
            field.interface !== 'snapshot' &&
            field.type !== 'sequence'
          );
        })
        .map((field) => {
          const interfaceConfig = getInterface(field.interface);
          const schema = {
            type: 'string',
            name: field.name,
            title: field?.uiSchema?.title || field.name,
            'x-designer': 'FormItem.Designer',
            'x-component': 'BulkEditField',
            'x-decorator': 'FormItem',
            'x-collection-field': `${name}.${field.name}`,
          };
          return {
            name: field?.uiSchema?.title || field.name,
            type: 'item',
            title: field?.uiSchema?.title || field.name,
            Component: 'CollectionFieldInitializer',
            remove: remove,
            schemaInitialize: (s) => {
              interfaceConfig?.schemaInitialize?.(s, {
                field,
                block,
                readPretty,
                targetCollection: getCollection(field.target),
              });
            },
            schema,
          } as SchemaInitializerItemType;
        }),
    [fields],
  );

  return filterFields;
};

const findSchema = (schema: Schema, key: string, action: string) => {
  if (!Schema.isSchemaInstance(schema)) return null;
  return schema.reduceProperties((buf, s) => {
    if (s[key] === action) {
      return s;
    }
    if (s['x-component'] !== 'Action.Container' && s['x-component'] !== 'AssociationField.Viewer') {
      const c = findSchema(s, key, action);
      if (c) {
        return c;
      }
    }

    return buf;
  });
};

const removeSchema = (schema, cb) => {
  return cb(schema);
};

const recursiveParent = (schema: Schema) => {
  if (!schema.parent) return null;

  if (schema.parent['x-initializer']) return schema.parent;

  return recursiveParent(schema.parent);
};

export const useCurrentSchema = (action: string, key: string, find = findSchema, rm = removeSchema) => {
  const { removeActiveFieldName } = useFormActiveFields() || {};
  const { form }: { form: Form } = useFormBlockContext();
  let fieldSchema = useFieldSchema();

  if (!fieldSchema?.['x-initializer']) {
    const recursiveInitializerSchema = recursiveParent(fieldSchema);
    if (recursiveInitializerSchema) {
      fieldSchema = recursiveInitializerSchema;
    }
  }
  const { remove } = useDesignable();
  const schema = find(fieldSchema, key, action);
  return {
    schema,
    exists: !!schema,
    remove() {
      removeActiveFieldName?.(schema.name);
      form?.query(schema.name).forEach((field: Field) => {
        field.setInitialValue?.(null);
        field.reset?.();
      });
      schema && rm(schema, remove);
    },
  };
};

export const useRecordCollectionDataSourceItems = (
  componentName,
  item = null,
  collectionName = null,
  resourceName = null,
) => {
  const { t } = useTranslation();
  const collection = useCollection();
  const { getTemplatesByCollection } = useSchemaTemplateManager();
  const templates = getTemplatesByCollection(collectionName || collection.name)
    .filter((template) => {
      return componentName && template.componentName === componentName;
    })
    .filter((template) => {
      return ['FormItem', 'ReadPrettyFormItem'].includes(componentName) || template.resourceName === resourceName;
    });
  if (!templates.length) {
    return [];
  }
  const index = 0;
  return [
    {
      key: `${collectionName || componentName}_table_blank`,
      type: 'item',
      name: collection.name,
      title: t('Blank block'),
      item,
    },
    {
      type: 'divider',
    },
    {
      key: `${collectionName || componentName}_table_subMenu_${index}_copy`,
      type: 'subMenu',
      name: 'copy',
      title: t('Duplicate template'),
      children: templates.map((template) => {
        const templateName = ['FormItem', 'ReadPrettyFormItem'].includes(template?.componentName)
          ? `${template?.name} ${t('(Fields only)')}`
          : template?.name;
        return {
          type: 'item',
          mode: 'copy',
          name: collection.name,
          template,
          item,
          title: templateName || t('Untitled'),
        };
      }),
    },
    {
      key: `${collectionName || componentName}_table_subMenu_${index}_ref`,
      type: 'subMenu',
      name: 'ref',
      title: t('Reference template'),
      children: templates.map((template) => {
        const templateName = ['FormItem', 'ReadPrettyFormItem'].includes(template?.componentName)
          ? `${template?.name} ${t('(Fields only)')}`
          : template?.name;
        return {
          type: 'item',
          mode: 'reference',
          name: collection.name,
          template,
          item,
          title: templateName || t('Untitled'),
        };
      }),
    },
  ];
};

export const useCollectionDataSourceItems = (componentName) => {
  const { t } = useTranslation();
  const { collections, getCollectionFields } = useCollectionManager();
  const { getTemplatesByCollection } = useSchemaTemplateManager();

  return [
    {
      type: 'itemGroup',
      title: null,
      children: [],
      loadChildren: ({ searchValue } = { searchValue: '' }) => {
        return getChildren({
          collections,
          getCollectionFields,
          componentName,
          searchValue,
          getTemplatesByCollection,
          t,
        });
      },
    },
  ];
};

export const useCollectionDataSourceItemsV2 = (componentName) => {
  const { t } = useTranslation();
  const { collections, getCollectionFields } = useCollectionManager();
  const { getTemplatesByCollection } = useSchemaTemplateManager();

  const res = useMemo(() => {
    return getChildren({
      collections,
      getCollectionFields,
      componentName,
      searchValue: '',
      getTemplatesByCollection,
      t,
    });
  }, [collections, componentName, getCollectionFields, getTemplatesByCollection, t]);

  return res;
};

export const createDetailsBlockSchema = (options) => {
  const {
    formItemInitializers = 'ReadPrettyFormItemInitializers',
    actionInitializers = 'DetailsActionInitializers',
    collection,
    association,
    resource,
    template,
    ...others
  } = options;
  const resourceName = resource || association || collection;
  const schema: ISchema = {
    type: 'void',
    'x-acl-action': `${resourceName}:view`,
    'x-decorator': 'DetailsBlockProvider',
    'x-decorator-props': {
      resource: resourceName,
      collection,
      association,
      readPretty: true,
      action: 'list',
      params: {
        pageSize: 1,
      },
      // useParams: '{{ useParamsFromRecord }}',
      ...others,
    },
    'x-designer': 'DetailsDesigner',
    'x-component': 'CardItem',
    properties: {
      [uid()]: {
        type: 'void',
        'x-component': 'Details',
        'x-read-pretty': true,
        'x-component-props': {
          useProps: '{{ useDetailsBlockProps }}',
        },
        properties: {
          [uid()]: {
            type: 'void',
            'x-initializer': actionInitializers,
            'x-component': 'ActionBar',
            'x-component-props': {
              style: {
                marginBottom: 24,
              },
            },
            properties: {},
          },
          grid: template || {
            type: 'void',
            'x-component': 'Grid',
            'x-initializer': formItemInitializers,
            properties: {},
          },
          pagination: {
            type: 'void',
            'x-component': 'Pagination',
            'x-component-props': {
              useProps: '{{ useDetailsPaginationProps }}',
            },
          },
        },
      },
    },
  };
  return schema;
};

export const createListBlockSchema = (options) => {
  const {
    formItemInitializers = 'ReadPrettyFormItemInitializers',
    actionInitializers = 'ListActionInitializers',
    itemActionInitializers = 'ListItemActionInitializers',
    collection,
    association,
    resource,
    template,
    ...others
  } = options;
  const resourceName = resource || association || collection;
  const schema: ISchema = {
    type: 'void',
    'x-acl-action': `${resourceName}:view`,
    'x-decorator': 'List.Decorator',
    'x-decorator-props': {
      resource: resourceName,
      collection,
      association,
      readPretty: true,
      action: 'list',
      params: {
        pageSize: 10,
      },
      runWhenParamsChanged: true,
      ...others,
    },
    'x-component': 'CardItem',
    'x-designer': 'List.Designer',
    properties: {
      actionBar: {
        type: 'void',
        'x-initializer': actionInitializers,
        'x-component': 'ActionBar',
        'x-component-props': {
          style: {
            marginBottom: 'var(--nb-spacing)',
          },
        },
        properties: {},
      },
      list: {
        type: 'array',
        'x-component': 'List',
        'x-component-props': {
          props: '{{ useListBlockProps }}',
        },
        properties: {
          item: {
            type: 'object',
            'x-component': 'List.Item',
            'x-read-pretty': true,
            'x-component-props': {
              useProps: '{{ useListItemProps }}',
            },
            properties: {
              grid: template || {
                type: 'void',
                'x-component': 'Grid',
                'x-initializer': formItemInitializers,
                'x-initializer-props': {
                  useProps: '{{ useListItemInitializerProps }}',
                },
                properties: {},
              },
              actionBar: {
                type: 'void',
                'x-align': 'left',
                'x-initializer': itemActionInitializers,
                'x-component': 'ActionBar',
                'x-component-props': {
                  useProps: '{{ useListActionBarProps }}',
                  layout: 'one-column',
                },
                properties: {},
              },
            },
          },
        },
      },
    },
  };
  return schema;
};

export const createGridCardBlockSchema = (options) => {
  const {
    formItemInitializers = 'ReadPrettyFormItemInitializers',
    actionInitializers = 'GridCardActionInitializers',
    itemActionInitializers = 'GridCardItemActionInitializers',
    collection,
    association,
    resource,
    template,
    ...others
  } = options;
  const resourceName = resource || association || collection;
  const schema: ISchema = {
    type: 'void',
    'x-acl-action': `${resourceName}:view`,
    'x-decorator': 'GridCard.Decorator',
    'x-decorator-props': {
      resource: resourceName,
      collection,
      association,
      readPretty: true,
      action: 'list',
      params: {
        pageSize: 12,
      },
      runWhenParamsChanged: true,
      ...others,
    },
    'x-component': 'BlockItem',
    'x-component-props': {
      useProps: '{{ useGridCardBlockItemProps }}',
    },
    'x-designer': 'GridCard.Designer',
    properties: {
      actionBar: {
        type: 'void',
        'x-initializer': actionInitializers,
        'x-component': 'ActionBar',
        'x-component-props': {
          style: {
            marginBottom: 'var(--nb-spacing)',
          },
        },
        properties: {},
      },
      list: {
        type: 'array',
        'x-component': 'GridCard',
        'x-component-props': {
          useProps: '{{ useGridCardBlockProps }}',
        },
        properties: {
          item: {
            type: 'object',
            'x-component': 'GridCard.Item',
            'x-read-pretty': true,
            'x-component-props': {
              useProps: '{{ useGridCardItemProps }}',
            },
            properties: {
              grid: template || {
                type: 'void',
                'x-component': 'Grid',
                'x-initializer': formItemInitializers,
                'x-initializer-props': {
                  useProps: '{{ useGridCardItemInitializerProps }}',
                },
                properties: {},
              },
              actionBar: {
                type: 'void',
                'x-align': 'left',
                'x-initializer': itemActionInitializers,
                'x-component': 'ActionBar',
                'x-component-props': {
                  useProps: '{{ useGridCardActionBarProps }}',
                  layout: 'one-column',
                },
                properties: {},
              },
            },
          },
        },
      },
    },
  };
  return schema;
};
export const createFormBlockSchema = (options) => {
  const {
    formItemInitializers = 'FormItemInitializers',
    actionInitializers = 'FormActionInitializers',
    collection,
    resource,
    association,
    action,
    actions = {},
    'x-designer': designer = 'FormV2.Designer',
    template,
    title,
    ...others
  } = options;
  const resourceName = resource || association || collection;
  const schema: ISchema = {
    type: 'void',
    'x-acl-action-props': {
      skipScopeCheck: !action,
    },
    'x-acl-action': action ? `${resourceName}:update` : `${resourceName}:create`,
    'x-decorator': 'FormBlockProvider',
    'x-decorator-props': {
      ...others,
      action,
      resource: resourceName,
      collection,
      association,
      // action: 'get',
      // useParams: '{{ useParamsFromRecord }}',
    },
    'x-designer': designer,
    'x-component': 'CardItem',
    'x-component-props': {
      title,
    },
    properties: {
      [uid()]: {
        type: 'void',
        'x-component': 'FormV2',
        'x-component-props': {
          useProps: '{{ useFormBlockProps }}',
        },
        properties: {
          grid: template || {
            type: 'void',
            'x-component': 'Grid',
            'x-initializer': formItemInitializers,
            properties: {},
          },
          actions: {
            type: 'void',
            'x-initializer': actionInitializers,
            'x-component': 'ActionBar',
            'x-component-props': {
              layout: 'one-column',
              style: {
                marginTop: 24,
              },
            },
            properties: actions,
          },
        },
      },
    },
  };
  return schema;
};

export const createFilterFormBlockSchema = (options) => {
  const {
    formItemInitializers = 'FilterFormItemInitializers',
    actionInitializers = 'FilterFormActionInitializers',
    collection,
    resource,
    association,
    action,
    template,
    ...others
  } = options;
  const resourceName = resource || association || collection;
  const schema: ISchema = {
    type: 'void',
    'x-decorator': 'FilterFormBlockProvider',
    'x-decorator-props': {
      ...others,
      action,
      resource: resourceName,
      collection,
      association,
    },
    'x-designer': 'FormV2.FilterDesigner',
    'x-component': 'CardItem',
    // 保存当前筛选区块所能过滤的数据区块
    'x-filter-targets': [],
    // 用于存储用户设置的每个字段的运算符，目前仅筛选表单区块支持自定义
    'x-filter-operators': {},
    properties: {
      [uid()]: {
        type: 'void',
        'x-component': 'FormV2',
        'x-component-props': {
          useProps: '{{ useFormBlockProps }}',
        },
        properties: {
          grid: template || {
            type: 'void',
            'x-component': 'Grid',
            'x-initializer': formItemInitializers,
            properties: {},
          },
          actions: {
            type: 'void',
            'x-initializer': actionInitializers,
            'x-component': 'ActionBar',
            'x-component-props': {
              layout: 'one-column',
              style: {
                float: 'right',
              },
            },
            properties: {},
          },
        },
      },
    },
  };
  return schema;
};

export const createReadPrettyFormBlockSchema = (options) => {
  const {
    formItemInitializers = 'ReadPrettyFormItemInitializers',
    actionInitializers = 'ReadPrettyFormActionInitializers',
    collection,
    association,
    resource,
    template,
    ...others
  } = options;
  const resourceName = resource || association || collection;
  const schema: ISchema = {
    type: 'void',
    'x-acl-action': `${resourceName}:get`,
    'x-decorator': 'FormBlockProvider',
    'x-decorator-props': {
      resource: resourceName,
      collection,
      association,
      readPretty: true,
      action: 'get',
      useParams: '{{ useParamsFromRecord }}',
      ...others,
    },
    'x-designer': 'FormV2.ReadPrettyDesigner',
    'x-component': 'CardItem',
    properties: {
      [uid()]: {
        type: 'void',
        'x-component': 'FormV2',
        'x-read-pretty': true,
        'x-component-props': {
          useProps: '{{ useFormBlockProps }}',
        },
        properties: {
          actions: {
            type: 'void',
            'x-initializer': actionInitializers,
            'x-component': 'ActionBar',
            'x-component-props': {
              style: {
                marginBottom: 24,
              },
            },
            properties: {},
          },
          grid: template || {
            type: 'void',
            'x-component': 'Grid',
            'x-initializer': formItemInitializers,
            properties: {},
          },
        },
      },
    },
  };

  return schema;
};

export const createTableBlockSchema = (options) => {
  const {
    collection,
    resource,
    rowKey,
    tableActionInitializers,
    tableColumnInitializers,
    tableActionColumnInitializers,
    tableBlockProvider,
    disableTemplate,
    TableBlockDesigner,
    blockType,
    pageSize = 20,
    ...others
  } = options;
  const schema: ISchema = {
    type: 'void',
    'x-decorator': tableBlockProvider ?? 'TableBlockProvider',
    'x-acl-action': `${resource || collection}:list`,
    'x-decorator-props': {
      collection,
      resource: resource || collection,
      action: 'list',
      params: {
        pageSize,
      },
      rowKey,
      showIndex: true,
      dragSort: false,
      disableTemplate: disableTemplate ?? false,
      blockType,
      ...others,
    },
    'x-designer': TableBlockDesigner ?? 'TableBlockDesigner',
    'x-component': 'CardItem',
    'x-filter-targets': [],
    properties: {
      actions: {
        type: 'void',
        'x-initializer': tableActionInitializers ?? 'TableActionInitializers',
        'x-component': 'ActionBar',
        'x-component-props': {
          style: {
            marginBottom: 'var(--nb-spacing)',
          },
        },
        properties: {},
      },
      [uid()]: {
        type: 'array',
        'x-initializer': tableColumnInitializers ?? 'TableColumnInitializers',
        'x-component': 'TableV2',
        'x-component-props': {
          rowKey: 'id',
          rowSelection: {
            type: 'checkbox',
          },
          useProps: '{{ useTableBlockProps }}',
        },
        properties: {
          actions: {
            type: 'void',
            title: '{{ t("Actions") }}',
            'x-action-column': 'actions',
            'x-decorator': 'TableV2.Column.ActionBar',
            'x-component': 'TableV2.Column',
            'x-designer': 'TableV2.ActionColumnDesigner',
            'x-initializer': tableActionColumnInitializers ?? 'TableActionColumnInitializers',
            properties: {
              actions: {
                type: 'void',
                'x-decorator': 'DndContext',
                'x-component': 'Space',
                'x-component-props': {
                  split: '|',
                },
                properties: {},
              },
            },
          },
        },
      },
    },
  };
  // console.log(JSON.stringify(schema, null, 2));
  return schema;
};

export const createCollapseBlockSchema = (options) => {
  const { collection, blockType } = options;
  const schema: ISchema = {
    type: 'void',
    'x-decorator': 'AssociationFilter.Provider',
    'x-decorator-props': {
      collection,
      blockType,
      associationFilterStyle: {
        width: '100%',
      },
      name: 'filter-collapse',
    },
    'x-designer': 'AssociationFilter.BlockDesigner',
    'x-component': 'CardItem',
    'x-filter-targets': [],
    properties: {
      [uid()]: {
        type: 'void',
        'x-action': 'associateFilter',
        'x-initializer': 'AssociationFilter.FilterBlockInitializer',
        'x-component': 'AssociationFilter',
        properties: {},
      },
    },
  };

  return schema;
};

export const createTableSelectorSchema = (options) => {
  const { collection, resource, rowKey, ...others } = options;
  const schema: ISchema = {
    type: 'void',
    'x-acl-action': `${resource || collection}:list`,
    'x-decorator': 'TableSelectorProvider',
    'x-decorator-props': {
      collection,
      resource: resource || collection,
      action: 'list',
      params: {
        pageSize: 20,
      },
      rowKey,
      ...others,
    },
    'x-designer': 'TableSelectorDesigner',
    'x-component': 'CardItem',
    properties: {
      actions: {
        type: 'void',
        'x-initializer': 'TableActionInitializers',
        'x-component': 'ActionBar',
        'x-component-props': {
          style: {
            marginBottom: 'var(--nb-spacing)',
          },
        },
        properties: {},
      },
      value: {
        type: 'array',
        'x-initializer': 'TableColumnInitializers',
        'x-component': 'TableV2.Selector',
        'x-component-props': {
          rowSelection: {
            type: 'checkbox',
          },
          useProps: '{{ useTableSelectorProps }}',
        },
        properties: {},
      },
    },
  };
  console.log(JSON.stringify(schema, null, 2));
  return schema;
};

<<<<<<< HEAD
export const createGanttBlockSchema = (options) => {
=======
export const createCalendarBlockSchema = (options) => {
>>>>>>> d570a2c7
  const { collection, resource, fieldNames, ...others } = options;
  const schema: ISchema = {
    type: 'void',
    'x-acl-action': `${resource || collection}:list`,
<<<<<<< HEAD
    'x-decorator': 'GanttBlockProvider',
=======
    'x-decorator': 'CalendarBlockProvider',
>>>>>>> d570a2c7
    'x-decorator-props': {
      collection: collection,
      resource: resource || collection,
      action: 'list',
      fieldNames: {
        id: 'id',
        ...fieldNames,
      },
      params: {
        paginate: false,
      },
      ...others,
    },
<<<<<<< HEAD
    'x-designer': 'Gantt.Designer',
=======
    'x-designer': 'CalendarV2.Designer',
>>>>>>> d570a2c7
    'x-component': 'CardItem',
    properties: {
      [uid()]: {
        type: 'void',
<<<<<<< HEAD
        'x-component': 'Gantt',
        'x-component-props': {
          useProps: '{{ useGanttBlockProps }}',
=======
        'x-component': 'CalendarV2',
        'x-component-props': {
          useProps: '{{ useCalendarBlockProps }}',
>>>>>>> d570a2c7
        },
        properties: {
          toolBar: {
            type: 'void',
<<<<<<< HEAD
            'x-component': 'ActionBar',
=======
            'x-component': 'CalendarV2.ActionBar',
>>>>>>> d570a2c7
            'x-component-props': {
              style: {
                marginBottom: 24,
              },
            },
<<<<<<< HEAD
            'x-initializer': 'GanttActionInitializers',
            properties: {},
          },
          table: {
            type: 'array',
            'x-decorator': 'div',
            'x-decorator-props': {
              style: {
                float: 'left',
                maxWidth: '35%',
              },
            },

            'x-initializer': 'TableColumnInitializers',
            'x-component': 'TableV2',
            'x-component-props': {
              rowKey: 'id',
              rowSelection: {
                type: 'checkbox',
              },
              useProps: '{{ useTableBlockProps }}',
              pagination: false,
            },
            properties: {
              actions: {
                type: 'void',
                title: '{{ t("Actions") }}',
                'x-action-column': 'actions',
                'x-decorator': 'TableV2.Column.ActionBar',
                'x-component': 'TableV2.Column',
                'x-designer': 'TableV2.ActionColumnDesigner',
                'x-initializer': 'TableActionColumnInitializers',
                properties: {
                  actions: {
                    type: 'void',
                    'x-decorator': 'DndContext',
                    'x-component': 'Space',
                    'x-component-props': {
                      split: '|',
                    },
                    properties: {},
                  },
                },
              },
            },
          },
          detail: {
            type: 'void',
            'x-component': 'Gantt.Event',
=======
            'x-initializer': 'CalendarActionInitializers',
            properties: {},
          },
          event: {
            type: 'void',
            'x-component': 'CalendarV2.Event',
>>>>>>> d570a2c7
            properties: {
              drawer: {
                type: 'void',
                'x-component': 'Action.Drawer',
                'x-component-props': {
                  className: 'nb-action-popup',
                },
                title: '{{ t("View record") }}',
                properties: {
                  tabs: {
                    type: 'void',
                    'x-component': 'Tabs',
                    'x-component-props': {},
                    'x-initializer': 'TabPaneInitializers',
<<<<<<< HEAD
                    properties: {
                      tab1: {
                        type: 'void',
                        title: '{{t("Details")}}',
                        'x-component': 'Tabs.TabPane',
                        'x-designer': 'Tabs.Designer',
                        'x-component-props': {},
                        properties: {
                          grid: {
                            type: 'void',
                            'x-component': 'Grid',
                            'x-initializer': 'RecordBlockInitializers',
                            properties: {},
                          },
                        },
                      },
                    },
                  },
                },
              },
            },
          },
        },
      },
    },
  };

  return schema;
};
export const createKanbanBlockSchema = (options) => {
  const { collection, resource, groupField, ...others } = options;
  const schema: ISchema = {
    type: 'void',
    'x-acl-action': `${resource || collection}:list`,
    'x-decorator': 'KanbanBlockProvider',
    'x-decorator-props': {
      collection: collection,
      resource: resource || collection,
      action: 'list',
      groupField,
      params: {
        paginate: false,
      },
      ...others,
    },
    'x-designer': 'Kanban.Designer',
    'x-component': 'CardItem',
    properties: {
      actions: {
        type: 'void',
        'x-initializer': 'KanbanActionInitializers',
        'x-component': 'ActionBar',
        'x-component-props': {
          style: {
            marginBottom: 'var(--nb-spacing)',
          },
        },
        properties: {},
      },
      [uid()]: {
        type: 'array',
        'x-component': 'Kanban',
        'x-component-props': {
          useProps: '{{ useKanbanBlockProps }}',
        },
        properties: {
          card: {
            type: 'void',
            'x-read-pretty': true,
            'x-label-disabled': true,
            'x-decorator': 'BlockItem',
            'x-component': 'Kanban.Card',
            'x-component-props': {
              openMode: 'drawer',
            },
            'x-designer': 'Kanban.Card.Designer',
            properties: {
              grid: {
                type: 'void',
                'x-component': 'Grid',
                'x-component-props': { dndContext: false },
              },
            },
          },
          cardViewer: {
            type: 'void',
            title: '{{ t("View") }}',
            'x-designer': 'Action.Designer',
            'x-component': 'Kanban.CardViewer',
            'x-action': 'view',
            'x-component-props': {
              openMode: 'drawer',
            },
            properties: {
              drawer: {
                type: 'void',
                title: '{{ t("View record") }}',
                'x-component': 'Action.Container',
                'x-component-props': {
                  className: 'nb-action-popup',
                },
                properties: {
                  tabs: {
                    type: 'void',
                    'x-component': 'Tabs',
                    'x-component-props': {},
                    'x-initializer': 'TabPaneInitializers',
=======
                    'x-initializer-props': {
                      gridInitializer: 'RecordBlockInitializers',
                    },
>>>>>>> d570a2c7
                    properties: {
                      tab1: {
                        type: 'void',
                        title: '{{t("Details")}}',
                        'x-component': 'Tabs.TabPane',
                        'x-designer': 'Tabs.Designer',
                        'x-component-props': {},
                        properties: {
                          grid: {
                            type: 'void',
                            'x-component': 'Grid',
<<<<<<< HEAD
=======
                            'x-initializer-props': {
                              actionInitializers: 'CalendarFormActionInitializers',
                            },
>>>>>>> d570a2c7
                            'x-initializer': 'RecordBlockInitializers',
                            properties: {},
                          },
                        },
                      },
                    },
                  },
                },
              },
            },
          },
        },
      },
    },
  };
<<<<<<< HEAD
=======

>>>>>>> d570a2c7
  return schema;
};

const getChildren = ({
  collections,
  getCollectionFields,
  componentName,
  searchValue,
  getTemplatesByCollection,
  t,
}: {
  collections: any[];
  getCollectionFields: (name: any) => CollectionFieldOptions[];
  componentName: string;
  searchValue: string;
  getTemplatesByCollection: (collectionName: string, resourceName?: string) => any;
  t;
}) => {
  return collections
    ?.filter((item) => {
      if (item.inherit) {
        return false;
      }
      const fields = getCollectionFields(item.name);
      if (item.autoGenId === false && !fields.find((v) => v.primaryKey)) {
        return false;
      } else if (
        ['Kanban', 'FormItem'].includes(componentName) &&
        ((item.template === 'view' && !item.writableView) || item.template === 'sql')
      ) {
        return false;
      } else if (item.template === 'file' && ['Kanban', 'FormItem', 'Calendar'].includes(componentName)) {
        return false;
      } else {
        if (!item.title) {
          return false;
        }
        return item.title.toUpperCase().includes(searchValue.toUpperCase()) && !(item?.isThrough && item?.autoCreate);
      }
    })
    ?.map((item, index) => {
      const templates = getTemplatesByCollection(item.name).filter((template) => {
        return (
          componentName &&
          template.componentName === componentName &&
          (!template.resourceName || template.resourceName === item.name)
        );
      });
      if (!templates.length) {
        return {
          type: 'item',
          name: item.name,
          title: item.title,
        };
      }
      return {
        key: `${componentName}_table_subMenu_${index}`,
        type: 'subMenu',
        name: `${item.name}_${index}`,
        title: item.title,
        children: [
          {
            type: 'item',
            name: item.name,
            title: t('Blank block'),
          },
          {
            type: 'divider',
          },
          {
            key: `${componentName}_table_subMenu_${index}_copy`,
            type: 'subMenu',
            name: 'copy',
            title: t('Duplicate template'),
            children: templates.map((template) => {
              const templateName =
                template?.componentName === 'FormItem' ? `${template?.name} ${t('(Fields only)')}` : template?.name;
              return {
                type: 'item',
                mode: 'copy',
                name: item.name,
                template,
                title: templateName || t('Untitled'),
              };
            }),
          },
          {
            key: `${componentName}_table_subMenu_${index}_ref`,
            type: 'subMenu',
            name: 'ref',
            title: t('Reference template'),
            children: templates.map((template) => {
              const templateName =
                template?.componentName === 'FormItem' ? `${template?.name} ${t('(Fields only)')}` : template?.name;
              return {
                type: 'item',
                mode: 'reference',
                name: item.name,
                template,
                title: templateName || t('Untitled'),
              };
            }),
          },
        ],
      };
    });
};<|MERGE_RESOLUTION|>--- conflicted
+++ resolved
@@ -1496,289 +1496,6 @@
     },
   };
   console.log(JSON.stringify(schema, null, 2));
-  return schema;
-};
-
-<<<<<<< HEAD
-export const createGanttBlockSchema = (options) => {
-=======
-export const createCalendarBlockSchema = (options) => {
->>>>>>> d570a2c7
-  const { collection, resource, fieldNames, ...others } = options;
-  const schema: ISchema = {
-    type: 'void',
-    'x-acl-action': `${resource || collection}:list`,
-<<<<<<< HEAD
-    'x-decorator': 'GanttBlockProvider',
-=======
-    'x-decorator': 'CalendarBlockProvider',
->>>>>>> d570a2c7
-    'x-decorator-props': {
-      collection: collection,
-      resource: resource || collection,
-      action: 'list',
-      fieldNames: {
-        id: 'id',
-        ...fieldNames,
-      },
-      params: {
-        paginate: false,
-      },
-      ...others,
-    },
-<<<<<<< HEAD
-    'x-designer': 'Gantt.Designer',
-=======
-    'x-designer': 'CalendarV2.Designer',
->>>>>>> d570a2c7
-    'x-component': 'CardItem',
-    properties: {
-      [uid()]: {
-        type: 'void',
-<<<<<<< HEAD
-        'x-component': 'Gantt',
-        'x-component-props': {
-          useProps: '{{ useGanttBlockProps }}',
-=======
-        'x-component': 'CalendarV2',
-        'x-component-props': {
-          useProps: '{{ useCalendarBlockProps }}',
->>>>>>> d570a2c7
-        },
-        properties: {
-          toolBar: {
-            type: 'void',
-<<<<<<< HEAD
-            'x-component': 'ActionBar',
-=======
-            'x-component': 'CalendarV2.ActionBar',
->>>>>>> d570a2c7
-            'x-component-props': {
-              style: {
-                marginBottom: 24,
-              },
-            },
-<<<<<<< HEAD
-            'x-initializer': 'GanttActionInitializers',
-            properties: {},
-          },
-          table: {
-            type: 'array',
-            'x-decorator': 'div',
-            'x-decorator-props': {
-              style: {
-                float: 'left',
-                maxWidth: '35%',
-              },
-            },
-
-            'x-initializer': 'TableColumnInitializers',
-            'x-component': 'TableV2',
-            'x-component-props': {
-              rowKey: 'id',
-              rowSelection: {
-                type: 'checkbox',
-              },
-              useProps: '{{ useTableBlockProps }}',
-              pagination: false,
-            },
-            properties: {
-              actions: {
-                type: 'void',
-                title: '{{ t("Actions") }}',
-                'x-action-column': 'actions',
-                'x-decorator': 'TableV2.Column.ActionBar',
-                'x-component': 'TableV2.Column',
-                'x-designer': 'TableV2.ActionColumnDesigner',
-                'x-initializer': 'TableActionColumnInitializers',
-                properties: {
-                  actions: {
-                    type: 'void',
-                    'x-decorator': 'DndContext',
-                    'x-component': 'Space',
-                    'x-component-props': {
-                      split: '|',
-                    },
-                    properties: {},
-                  },
-                },
-              },
-            },
-          },
-          detail: {
-            type: 'void',
-            'x-component': 'Gantt.Event',
-=======
-            'x-initializer': 'CalendarActionInitializers',
-            properties: {},
-          },
-          event: {
-            type: 'void',
-            'x-component': 'CalendarV2.Event',
->>>>>>> d570a2c7
-            properties: {
-              drawer: {
-                type: 'void',
-                'x-component': 'Action.Drawer',
-                'x-component-props': {
-                  className: 'nb-action-popup',
-                },
-                title: '{{ t("View record") }}',
-                properties: {
-                  tabs: {
-                    type: 'void',
-                    'x-component': 'Tabs',
-                    'x-component-props': {},
-                    'x-initializer': 'TabPaneInitializers',
-<<<<<<< HEAD
-                    properties: {
-                      tab1: {
-                        type: 'void',
-                        title: '{{t("Details")}}',
-                        'x-component': 'Tabs.TabPane',
-                        'x-designer': 'Tabs.Designer',
-                        'x-component-props': {},
-                        properties: {
-                          grid: {
-                            type: 'void',
-                            'x-component': 'Grid',
-                            'x-initializer': 'RecordBlockInitializers',
-                            properties: {},
-                          },
-                        },
-                      },
-                    },
-                  },
-                },
-              },
-            },
-          },
-        },
-      },
-    },
-  };
-
-  return schema;
-};
-export const createKanbanBlockSchema = (options) => {
-  const { collection, resource, groupField, ...others } = options;
-  const schema: ISchema = {
-    type: 'void',
-    'x-acl-action': `${resource || collection}:list`,
-    'x-decorator': 'KanbanBlockProvider',
-    'x-decorator-props': {
-      collection: collection,
-      resource: resource || collection,
-      action: 'list',
-      groupField,
-      params: {
-        paginate: false,
-      },
-      ...others,
-    },
-    'x-designer': 'Kanban.Designer',
-    'x-component': 'CardItem',
-    properties: {
-      actions: {
-        type: 'void',
-        'x-initializer': 'KanbanActionInitializers',
-        'x-component': 'ActionBar',
-        'x-component-props': {
-          style: {
-            marginBottom: 'var(--nb-spacing)',
-          },
-        },
-        properties: {},
-      },
-      [uid()]: {
-        type: 'array',
-        'x-component': 'Kanban',
-        'x-component-props': {
-          useProps: '{{ useKanbanBlockProps }}',
-        },
-        properties: {
-          card: {
-            type: 'void',
-            'x-read-pretty': true,
-            'x-label-disabled': true,
-            'x-decorator': 'BlockItem',
-            'x-component': 'Kanban.Card',
-            'x-component-props': {
-              openMode: 'drawer',
-            },
-            'x-designer': 'Kanban.Card.Designer',
-            properties: {
-              grid: {
-                type: 'void',
-                'x-component': 'Grid',
-                'x-component-props': { dndContext: false },
-              },
-            },
-          },
-          cardViewer: {
-            type: 'void',
-            title: '{{ t("View") }}',
-            'x-designer': 'Action.Designer',
-            'x-component': 'Kanban.CardViewer',
-            'x-action': 'view',
-            'x-component-props': {
-              openMode: 'drawer',
-            },
-            properties: {
-              drawer: {
-                type: 'void',
-                title: '{{ t("View record") }}',
-                'x-component': 'Action.Container',
-                'x-component-props': {
-                  className: 'nb-action-popup',
-                },
-                properties: {
-                  tabs: {
-                    type: 'void',
-                    'x-component': 'Tabs',
-                    'x-component-props': {},
-                    'x-initializer': 'TabPaneInitializers',
-=======
-                    'x-initializer-props': {
-                      gridInitializer: 'RecordBlockInitializers',
-                    },
->>>>>>> d570a2c7
-                    properties: {
-                      tab1: {
-                        type: 'void',
-                        title: '{{t("Details")}}',
-                        'x-component': 'Tabs.TabPane',
-                        'x-designer': 'Tabs.Designer',
-                        'x-component-props': {},
-                        properties: {
-                          grid: {
-                            type: 'void',
-                            'x-component': 'Grid',
-<<<<<<< HEAD
-=======
-                            'x-initializer-props': {
-                              actionInitializers: 'CalendarFormActionInitializers',
-                            },
->>>>>>> d570a2c7
-                            'x-initializer': 'RecordBlockInitializers',
-                            properties: {},
-                          },
-                        },
-                      },
-                    },
-                  },
-                },
-              },
-            },
-          },
-        },
-      },
-    },
-  };
-<<<<<<< HEAD
-=======
-
->>>>>>> d570a2c7
   return schema;
 };
 
