import { ISchema, Schema, useFieldSchema, useForm } from '@formily/react';
import { uid } from '@formily/shared';
import React, { useContext, useState } from 'react';
import { useTranslation } from 'react-i18next';
import { BlockRequestContext, SchemaInitializerItemOptions, TableBlockContext, useRecord } from '../';
import { useCollection, useCollectionManager } from '../collection-manager';
import { useActionContext, useDesignable } from '../schema-component';
import { useSchemaTemplateManager } from '../schema-templates';
import { SelectCollection } from './SelectCollection';

export const itemsMerge = (items1, items2) => {
  return items1;
};

export const gridRowColWrap = (schema: ISchema) => {
  return {
    type: 'void',
    'x-component': 'Grid.Row',
    properties: {
      [uid()]: {
        type: 'void',
        'x-component': 'Grid.Col',
        properties: {
          [schema.name || uid()]: schema,
        },
      },
    },
  };
};

export const removeTableColumn = (schema, cb) => {
  cb(schema.parent);
};

export const removeGridFormItem = (schema, cb) => {
  cb(schema, {
    removeParentsIfNoChildren: true,
    breakRemoveOn: {
      'x-component': 'Grid',
    },
  });
};

export const useRemoveGridFormItem = () => {
  const form = useForm();
  return (schema, cb) => {
    cb(schema, {
      removeParentsIfNoChildren: true,
      breakRemoveOn: {
        'x-component': 'Grid',
      },
    });
    delete form.values?.[schema.name];
  };
};

export const findTableColumn = (schema: Schema, key: string, action: string, deepth: number = 0) => {
  return schema.reduceProperties((buf, s) => {
    if (s[key] === action) {
      return s;
    }
    const c = s.reduceProperties((buf, s) => {
      if (s[key] === action) {
        return s;
      }
      return buf;
    });
    if (c) {
      return c;
    }
    return buf;
  });
};

export const useTableColumnInitializerFields = () => {
  const { name, currentFields = [] } = useCollection();
  const { getInterface } = useCollectionManager();
  return currentFields
    .filter((field) => field?.interface && field?.interface !== 'subTable' && !field?.isForeignKey)
    .map((field) => {
      const interfaceConfig = getInterface(field.interface);
      const schema = {
        name: field.name,
        'x-collection-field': `${name}.${field.name}`,
        'x-component': 'CollectionField',
        'x-read-pretty': true,
        'x-component-props': {},
      };
      // interfaceConfig?.schemaInitialize?.(schema, { field, readPretty: true, block: 'Table' });
      return {
        type: 'item',
        title: field?.uiSchema?.title || field.name,
        component: 'TableCollectionFieldInitializer',
        find: findTableColumn,
        remove: removeTableColumn,
        schemaInitialize: (s) => {
          interfaceConfig?.schemaInitialize?.(s, { field, readPretty: true, block: 'Table' });
        },
        field,
        schema,
      } as SchemaInitializerItemOptions;
    });
};

export const useAssociatedTableColumnInitializerFields = () => {
  const { name, fields } = useCollection();
  const { getInterface, getCollectionFields } = useCollectionManager();
  const groups = fields
    ?.filter((field) => {
      return ['o2o', 'oho', 'obo', 'm2o'].includes(field.interface);
    })
    ?.map((field) => {
      const subFields = getCollectionFields(field.target);
      const items = subFields
        // ?.filter((subField) => subField?.interface && !['o2o', 'oho', 'obo', 'o2m', 'm2o', 'subTable', 'linkTo'].includes(subField?.interface))
        ?.filter((subField) => subField?.interface && !['subTable'].includes(subField?.interface))
        ?.map((subField) => {
          const interfaceConfig = getInterface(subField.interface);
          const schema = {
            // type: 'string',
            name: `${field.name}.${subField.name}`,
            // title: subField?.uiSchema?.title || subField.name,

            'x-component': 'CollectionField',
            'x-read-pretty': true,
            'x-collection-field': `${name}.${field.name}.${subField.name}`,
            'x-component-props': {},
          };

          return {
            type: 'item',
            title: subField?.uiSchema?.title || subField.name,
            component: 'TableCollectionFieldInitializer',
            find: findTableColumn,
            remove: removeTableColumn,
            schemaInitialize: (s) => {
              interfaceConfig?.schemaInitialize?.(s, { field: subField, readPretty: true, block: 'Table' });
            },
            field: subField,
            schema,
          } as SchemaInitializerItemOptions;
        });
      return {
        type: 'subMenu',
        title: field.uiSchema?.title,
        children: items,
      } as SchemaInitializerItemOptions;
    });

  return groups;
};

export const useInheritsTableColumnInitializerFields = () => {
  const { name } = useCollection();
  const { getInterface, getInheritCollections, getCollection, getParentCollectionFields } = useCollectionManager();
  const inherits = getInheritCollections(name);
  return inherits?.map((v) => {
    const fields = getParentCollectionFields(v, name);
    const targetCollection = getCollection(v);
    return {
      [targetCollection?.title]: fields
        ?.filter((field) => {
          return field?.interface;
        })
        .map((k) => {
          const interfaceConfig = getInterface(k.interface);
          const schema = {
            name: `${k.name}`,
            'x-component': 'CollectionField',
            'x-read-pretty': true,
            'x-collection-field': `${name}.${k.name}`,
            'x-component-props': {},
          };
          return {
            type: 'item',
            title: k?.uiSchema?.title || k.name,
            component: 'TableCollectionFieldInitializer',
            find: findTableColumn,
            remove: removeTableColumn,
            schemaInitialize: (s) => {
              interfaceConfig?.schemaInitialize?.(s, { field: k, readPretty: true, block: 'Table' });
            },
            field: k,
            schema,
          } as SchemaInitializerItemOptions;
        }),
    };
  });
};

export const useFormItemInitializerFields = (options?: any) => {
  const { name, currentFields } = useCollection();
  const { getInterface } = useCollectionManager();
  const form = useForm();
  const { readPretty = form.readPretty, block = 'Form' } = options || {};
  const actionCtx = useActionContext();
  const action = actionCtx?.fieldSchema?.['x-action'];
  const { snapshot } = useActionContext();

  return currentFields
    ?.filter((field) => field?.interface && !field?.isForeignKey)
    ?.map((field) => {
      const interfaceConfig = getInterface(field.interface);
      const schema = {
        type: 'string',
        name: field.name,
        'x-designer': 'FormItem.Designer',
        'x-component': field.interface === 'o2m' && !snapshot ? 'TableField' : 'CollectionField',
        'x-decorator': 'FormItem',
        'x-collection-field': `${name}.${field.name}`,
        'x-component-props': {},
        'x-read-pretty': field?.uiSchema?.['x-read-pretty'],
      };
      // interfaceConfig?.schemaInitialize?.(schema, { field, block: 'Form', readPretty: form.readPretty });
      const resultItem = {
        type: 'item',
        title: field?.uiSchema?.title || field.name,
        component: 'CollectionFieldInitializer',
        remove: removeGridFormItem,
        schemaInitialize: (s) => {
          interfaceConfig?.schemaInitialize?.(s, { field, block, readPretty, action });
        },
        schema,
      } as SchemaInitializerItemOptions;
      if (block == 'Kanban') {
        resultItem['find'] = (schema: Schema, key: string, action: string) => {
          const s = findSchema(schema, 'x-component', block);
          return findSchema(s, key, action);
        };
      }

      return resultItem;
    });
};

export const useAssociatedFormItemInitializerFields = (options?: any) => {
  const { name, fields } = useCollection();
  const { getInterface, getCollectionFields } = useCollectionManager();
  const form = useForm();
  const { readPretty = form.readPretty, block = 'Form' } = options || {};
  const interfaces = block === 'Form' ? ['m2o'] : ['o2o', 'oho', 'obo', 'm2o'];
  const groups = fields
    ?.filter((field) => {
      return interfaces.includes(field.interface);
    })
    ?.map((field) => {
      const subFields = getCollectionFields(field.target);
      const items = subFields
        ?.filter((subField) => subField?.interface && !['subTable'].includes(subField?.interface))
        ?.map((subField) => {
          const interfaceConfig = getInterface(subField.interface);
          const schema = {
            type: 'string',
            name: `${field.name}.${subField.name}`,
            'x-designer': 'FormItem.Designer',
            'x-component': 'CollectionField',
            'x-read-pretty': readPretty,
            'x-component-props': {
              'pattern-disable': block === 'Form' && readPretty,
            },
            'x-decorator': 'FormItem',
            'x-collection-field': `${name}.${field.name}.${subField.name}`,
          };
          return {
            type: 'item',
            title: subField?.uiSchema?.title || subField.name,
            component: 'CollectionFieldInitializer',
            remove: removeGridFormItem,
            schemaInitialize: (s) => {
              interfaceConfig?.schemaInitialize?.(s, { field: subField, block, readPretty });
            },
            schema,
          } as SchemaInitializerItemOptions;
        });

      return {
        type: 'subMenu',
        title: field.uiSchema?.title,
        children: items,
      } as SchemaInitializerItemOptions;
    });
  return groups;
};

export const useInheritsFormItemInitializerFields = (options?) => {
  const { name } = useCollection();
  const { getInterface, getInheritCollections, getCollection, getParentCollectionFields } = useCollectionManager();
  const inherits = getInheritCollections(name);
  const { snapshot } = useActionContext();

  return inherits?.map((v) => {
    const fields = getParentCollectionFields(v, name);
    const form = useForm();
    const { readPretty = form.readPretty, block = 'Form' } = options || {};
    const targetCollection = getCollection(v);
    return {
      [targetCollection.title]: fields
        ?.filter((field) => field?.interface && !field?.isForeignKey)
        ?.map((field) => {
          const interfaceConfig = getInterface(field.interface);
          const schema = {
            type: 'string',
            name: field.name,
            title: field?.uiSchema?.title || field.name,
            'x-designer': 'FormItem.Designer',
            'x-component': field.interface === 'o2m' && !snapshot ? 'TableField' : 'CollectionField',
            'x-decorator': 'FormItem',
            'x-collection-field': `${name}.${field.name}`,
            'x-component-props': {},
            'x-read-pretty': field?.uiSchema?.['x-read-pretty'],
          };
          return {
            type: 'item',
            title: field?.uiSchema?.title || field.name,
            component: 'CollectionFieldInitializer',
            remove: removeGridFormItem,
            schemaInitialize: (s) => {
              interfaceConfig?.schemaInitialize?.(s, { field, block, readPretty });
            },
            schema,
          } as SchemaInitializerItemOptions;
        }),
    };
  });
};
export const useCustomFormItemInitializerFields = (options?: any) => {
  const { name, currentFields } = useCollection();
  const { getInterface } = useCollectionManager();
  const form = useForm();
  const { readPretty = form.readPretty, block = 'Form' } = options || {};
  const remove = useRemoveGridFormItem();
  return currentFields
    ?.filter((field) => {
      return field?.interface && !field?.uiSchema?.['x-read-pretty'] && field.interface !== 'snapshot';
    })
    ?.map((field) => {
      const interfaceConfig = getInterface(field.interface);
      const schema = {
        type: 'string',
        name: field.name,
        title: field?.uiSchema?.title || field.name,
        'x-designer': 'FormItem.Designer',
        'x-component': 'AssignedField',
        'x-decorator': 'FormItem',
        'x-collection-field': `${name}.${field.name}`,
      };
      return {
        type: 'item',
        title: field?.uiSchema?.title || field.name,
        component: 'CollectionFieldInitializer',
        remove: remove,
        schemaInitialize: (s) => {
          interfaceConfig?.schemaInitialize?.(s, { field, block, readPretty });
        },
        schema,
      } as SchemaInitializerItemOptions;
    });
};

export const useCustomBulkEditFormItemInitializerFields = (options?: any) => {
  const { name, fields } = useCollection();
  const { getInterface } = useCollectionManager();
  const form = useForm();
  const { readPretty = form.readPretty, block = 'Form' } = options || {};
  const remove = useRemoveGridFormItem();
  return fields
    ?.filter((field) => {
      return field?.interface && !field?.uiSchema?.['x-read-pretty'] && field.interface !== 'snapshot';
    })
    ?.map((field) => {
      const interfaceConfig = getInterface(field.interface);
      const schema = {
        type: 'string',
        name: field.name,
        title: field?.uiSchema?.title || field.name,
        'x-designer': 'FormItem.Designer',
        'x-component': 'BulkEditField',
        'x-decorator': 'FormItem',
        'x-collection-field': `${name}.${field.name}`,
      };
      return {
        type: 'item',
        title: field?.uiSchema?.title || field.name,
        component: 'CollectionFieldInitializer',
        remove: remove,
        schemaInitialize: (s) => {
          interfaceConfig?.schemaInitialize?.(s, { field, block, readPretty });
        },
        schema,
      } as SchemaInitializerItemOptions;
    });
};

const findSchema = (schema: Schema, key: string, action: string) => {
  if (!Schema.isSchemaInstance(schema)) return null;
  return schema.reduceProperties((buf, s) => {
    if (s[key] === action) {
      return s;
    }
    const c = findSchema(s, key, action);
    if (c) {
      return c;
    }
    return buf;
  });
};

const removeSchema = (schema, cb) => {
  return cb(schema);
};

const recursiveParent = (schema: Schema) => {
  if (!schema.parent) return null;

  if (schema.parent['x-initializer']) return schema.parent;

  return recursiveParent(schema.parent);
};

export const useCurrentSchema = (action: string, key: string, find = findSchema, rm = removeSchema) => {
  let fieldSchema = useFieldSchema();
  if (!fieldSchema?.['x-initializer']) {
    const recursiveInitializerSchema = recursiveParent(fieldSchema);
    if (recursiveInitializerSchema) {
      fieldSchema = recursiveInitializerSchema;
    }
  }
  const { remove } = useDesignable();
  const schema = find(fieldSchema, key, action);
  const ctx = useContext(BlockRequestContext);
  const exists = !!schema;

  return {
    schema,
    exists: !!schema,
    remove() {
      if (ctx.field) {
        ctx.field.data = ctx.field.data || {};
        ctx.field.data.activeFields = ctx.field.data.activeFields || new Set();
        ctx.field.data.activeFields.delete(schema.name);
      }
      schema && rm(schema, remove);
    },
  };
};

export const useRecordCollectionDataSourceItems = (
  componentName,
  item = null,
  collectionName = null,
  resourceName = null,
) => {
  const { t } = useTranslation();
  const collection = useCollection();
  const { getTemplatesByCollection } = useSchemaTemplateManager();
  const templates = getTemplatesByCollection(collectionName || collection.name)
    .filter((template) => {
      return componentName && template.componentName === componentName;
    })
    .filter((template) => {
      return ['FormItem', 'ReadPrettyFormItem'].includes(componentName) || template.resourceName === resourceName;
    });
  if (!templates.length) {
    return [];
  }
  const index = 0;
  return [
    {
      key: `${collectionName || componentName}_table_blank`,
      type: 'item',
      name: collection.name,
      title: t('Blank block'),
      item,
    },
    {
      type: 'divider',
    },
    {
      key: `${collectionName || componentName}_table_subMenu_${index}_copy`,
      type: 'subMenu',
      name: 'copy',
      title: t('Duplicate template'),
      children: templates.map((template) => {
        const templateName = ['FormItem', 'ReadPrettyFormItem'].includes(template?.componentName)
          ? `${template?.name} ${t('(Fields only)')}`
          : template?.name;
        return {
          type: 'item',
          mode: 'copy',
          name: collection.name,
          template,
          item,
          title: templateName || t('Untitled'),
        };
      }),
    },
    {
      key: `${collectionName || componentName}_table_subMenu_${index}_ref`,
      type: 'subMenu',
      name: 'ref',
      title: t('Reference template'),
      children: templates.map((template) => {
        const templateName = ['FormItem', 'ReadPrettyFormItem'].includes(template?.componentName)
          ? `${template?.name} ${t('(Fields only)')}`
          : template?.name;
        return {
          type: 'item',
          mode: 'reference',
          name: collection.name,
          template,
          item,
          title: templateName || t('Untitled'),
        };
      }),
    },
  ];
};

export const useCollectionDataSourceItems = (componentName) => {
  const { t } = useTranslation();
  const { collections } = useCollectionManager();
  const { getTemplatesByCollection } = useSchemaTemplateManager();
  const [selected, setSelected] = useState([]);
  const [value, onChange] = useState(null);
  const clearKeywords = () => {
    setSelected([]);
    onChange(null);
  };
  return [
    {
      key: 'tableBlock',
      type: 'itemGroup',
      title: React.createElement(SelectCollection, {
        value,
        onChange,
        setSelected,
      }),
      children: collections
        ?.filter((item) => {
          const b = !value || selected.includes(item.name);
          if (item.inherit) {
            return false;
          } else if (item.autoGenId === false && !item.fields.find((v) => v.primaryKey)) {
            return false;
          } else {
            return b && !(item?.isThrough && item?.autoCreate);
          }
        })
        ?.map((item, index) => {
          const templates = getTemplatesByCollection(item.name).filter((template) => {
            return (
              componentName &&
              template.componentName === componentName &&
              (!template.resourceName || template.resourceName === item.name)
            );
          });
          if (!templates.length) {
            return {
              type: 'item',
              name: item.name,
              title: item.title,
              clearKeywords,
            };
          }
          return {
            key: `${componentName}_table_subMenu_${index}`,
            type: 'subMenu',
            name: `${item.name}_${index}`,
            title: item.title,
            children: [
              {
                type: 'item',
                name: item.name,
                title: t('Blank block'),
                clearKeywords,
              },
              {
                type: 'divider',
              },
              {
                key: `${componentName}_table_subMenu_${index}_copy`,
                type: 'subMenu',
                name: 'copy',
                title: t('Duplicate template'),
                children: templates.map((template) => {
                  const templateName =
                    template?.componentName === 'FormItem' ? `${template?.name} ${t('(Fields only)')}` : template?.name;
                  return {
                    type: 'item',
                    mode: 'copy',
                    name: item.name,
                    template,
                    clearKeywords,
                    title: templateName || t('Untitled'),
                  };
                }),
              },
              {
                key: `${componentName}_table_subMenu_${index}_ref`,
                type: 'subMenu',
                name: 'ref',
                title: t('Reference template'),
                children: templates.map((template) => {
                  const templateName =
                    template?.componentName === 'FormItem' ? `${template?.name} ${t('(Fields only)')}` : template?.name;
                  return {
                    type: 'item',
                    mode: 'reference',
                    clearKeywords,
                    name: item.name,
                    template,
                    title: templateName || t('Untitled'),
                  };
                }),
              },
            ],
          };
        }),
    },
  ];
};

export const createDetailsBlockSchema = (options) => {
  const {
    formItemInitializers = 'ReadPrettyFormItemInitializers',
    actionInitializers = 'DetailsActionInitializers',
    collection,
    association,
    resource,
    template,
    ...others
  } = options;
  const resourceName = resource || association || collection;
  const schema: ISchema = {
    type: 'void',
    'x-acl-action': `${resourceName}:view`,
    'x-decorator': 'DetailsBlockProvider',
    'x-decorator-props': {
      resource: resourceName,
      collection,
      association,
      readPretty: true,
      action: 'list',
      params: {
        pageSize: 1,
      },
      // useParams: '{{ useParamsFromRecord }}',
      ...others,
    },
    'x-designer': 'DetailsDesigner',
    'x-component': 'CardItem',
    properties: {
      [uid()]: {
        type: 'void',
        'x-component': 'FormV2',
        'x-read-pretty': true,
        'x-component-props': {
          useProps: '{{ useDetailsBlockProps }}',
        },
        properties: {
          actions: {
            type: 'void',
            'x-initializer': actionInitializers,
            'x-component': 'ActionBar',
            'x-component-props': {
              style: {
                marginBottom: 24,
              },
            },
            properties: {},
          },
          grid: template || {
            type: 'void',
            'x-component': 'Grid',
            'x-initializer': formItemInitializers,
            properties: {},
          },
          pagination: {
            type: 'void',
            'x-component': 'Pagination',
            'x-component-props': {
              useProps: '{{ useDetailsPaginationProps }}',
            },
          },
        },
      },
    },
  };
  console.log(JSON.stringify(schema, null, 2));
  return schema;
};

export const createFormBlockSchema = (options) => {
  const {
    formItemInitializers = 'FormItemInitializers',
    actionInitializers = 'FormActionInitializers',
    collection,
    resource,
    association,
    action,
    template,
    ...others
  } = options;
  const resourceName = resource || association || collection;
  const schema: ISchema = {
    type: 'void',
    'x-acl-action-props': {
      skipScopeCheck: !action,
    },
    'x-acl-action': action ? `${resourceName}:update` : `${resourceName}:create`,
    'x-decorator': 'FormBlockProvider',
    'x-decorator-props': {
      ...others,
      action,
      resource: resourceName,
      collection,
      association,
      // action: 'get',
      // useParams: '{{ useParamsFromRecord }}',
    },
    'x-designer': 'FormV2.Designer',
    'x-component': 'CardItem',
    properties: {
      [uid()]: {
        type: 'void',
        'x-component': 'FormV2',
        'x-component-props': {
          useProps: '{{ useFormBlockProps }}',
        },
        properties: {
          grid: template || {
            type: 'void',
            'x-component': 'Grid',
            'x-initializer': formItemInitializers,
            properties: {},
          },
          actions: {
            type: 'void',
            'x-initializer': actionInitializers,
            'x-component': 'ActionBar',
            'x-component-props': {
              layout: 'one-column',
              style: {
                marginTop: 24,
              },
            },
            properties: {},
          },
        },
      },
    },
  };
  console.log(JSON.stringify(schema, null, 2));
  return schema;
};

export const createReadPrettyFormBlockSchema = (options) => {
  const {
    formItemInitializers = 'ReadPrettyFormItemInitializers',
    actionInitializers = 'ReadPrettyFormActionInitializers',
    collection,
    association,
    resource,
    template,
    ...others
  } = options;
  const resourceName = resource || association || collection;
  const schema: ISchema = {
    type: 'void',
    'x-acl-action': `${resourceName}:get`,
    'x-decorator': 'FormBlockProvider',
    'x-decorator-props': {
      resource: resourceName,
      collection,
      association,
      readPretty: true,
      action: 'get',
      useParams: '{{ useParamsFromRecord }}',
      ...others,
    },
    'x-designer': 'FormV2.ReadPrettyDesigner',
    'x-component': 'CardItem',
    properties: {
      [uid()]: {
        type: 'void',
        'x-component': 'FormV2',
        'x-read-pretty': true,
        'x-component-props': {
          useProps: '{{ useFormBlockProps }}',
        },
        properties: {
          actions: {
            type: 'void',
            'x-initializer': actionInitializers,
            'x-component': 'ActionBar',
            'x-component-props': {
              style: {
                marginBottom: 24,
              },
            },
            properties: {},
          },
          grid: template || {
            type: 'void',
            'x-component': 'Grid',
            'x-initializer': formItemInitializers,
            properties: {},
          },
        },
      },
    },
  };
  // console.log(JSON.stringify(schema, null, 2));
  return schema;
};

export const createTableBlockSchema = (options) => {
<<<<<<< HEAD
  const { collection, resource, rowKey, treeTable, ...others } = options;
=======
  const {
    collection,
    resource,
    rowKey,
    tableActionInitializers,
    tableColumnInitializers,
    tableActionColumnInitializers,
    tableBlockProvider,
    disableTemplate,
    ...others
  } = options;
>>>>>>> 07ec1159
  const schema: ISchema = {
    type: 'void',
    'x-decorator': tableBlockProvider ?? 'TableBlockProvider',
    'x-acl-action': `${resource || collection}:list`,
    'x-decorator-props': {
      treeTable: treeTable ? true : false,
      collection,
      resource: resource || collection,
      action: 'list',
      params: {
        pageSize: 20,
      },
      rowKey,
      showIndex: true,
      dragSort: false,
      disableTemplate: disableTemplate ?? false,
      ...others,
    },
    'x-designer': 'TableBlockDesigner',
    'x-component': 'CardItem',
    properties: {
      actions: {
        type: 'void',
        'x-initializer': tableActionInitializers ?? 'TableActionInitializers',
        'x-component': 'ActionBar',
        'x-component-props': {
          style: {
            marginBottom: 16,
          },
        },
        properties: {},
      },
      [uid()]: {
        type: 'array',
        'x-initializer': tableColumnInitializers ?? 'TableColumnInitializers',
        'x-component': 'TableV2',
        'x-component-props': {
          rowKey: 'id',
          rowSelection: {
            type: 'checkbox',
          },
          useProps: '{{ useTableBlockProps }}',
        },
        properties: {
          actions: {
            type: 'void',
            title: '{{ t("Actions") }}',
            'x-action-column': 'actions',
            'x-decorator': 'TableV2.Column.ActionBar',
            'x-component': 'TableV2.Column',
            'x-designer': 'TableV2.ActionColumnDesigner',
            'x-initializer': tableActionColumnInitializers ?? 'TableActionColumnInitializers',
            properties: {
              actions: {
                type: 'void',
                'x-decorator': 'DndContext',
                'x-component': 'Space',
                'x-component-props': {
                  split: '|',
                },
                properties: {},
              },
            },
          },
        },
      },
    },
  };
  // console.log(JSON.stringify(schema, null, 2));
  return schema;
};

export const createTableSelectorSchema = (options) => {
  const { collection, resource, rowKey, ...others } = options;
  const schema: ISchema = {
    type: 'void',
    'x-acl-action': `${resource || collection}:list`,
    'x-decorator': 'TableSelectorProvider',
    'x-decorator-props': {
      collection,
      resource: resource || collection,
      action: 'list',
      params: {
        pageSize: 20,
      },
      rowKey,
      ...others,
    },
    'x-designer': 'TableSelectorDesigner',
    'x-component': 'BlockItem',
    properties: {
      actions: {
        type: 'void',
        'x-initializer': 'TableActionInitializers',
        'x-component': 'ActionBar',
        'x-component-props': {
          style: {
            marginBottom: 16,
          },
        },
        properties: {},
      },
      value: {
        type: 'array',
        'x-initializer': 'TableColumnInitializers',
        'x-component': 'TableV2.Selector',
        'x-component-props': {
          rowSelection: {
            type: 'checkbox',
          },
          useProps: '{{ useTableSelectorProps }}',
        },
        properties: {},
      },
    },
  };
  console.log(JSON.stringify(schema, null, 2));
  return schema;
};

export const createCalendarBlockSchema = (options) => {
  const { collection, resource, fieldNames, ...others } = options;
  const schema: ISchema = {
    type: 'void',
    'x-acl-action': `${resource || collection}:list`,
    'x-decorator': 'CalendarBlockProvider',
    'x-decorator-props': {
      collection: collection,
      resource: resource || collection,
      action: 'list',
      fieldNames: {
        id: 'id',
        ...fieldNames,
      },
      params: {
        paginate: false,
      },
      ...others,
    },
    'x-designer': 'CalendarV2.Designer',
    'x-component': 'CardItem',
    properties: {
      [uid()]: {
        type: 'void',
        'x-component': 'CalendarV2',
        'x-component-props': {
          useProps: '{{ useCalendarBlockProps }}',
        },
        properties: {
          toolBar: {
            type: 'void',
            'x-component': 'CalendarV2.ActionBar',
            'x-component-props': {
              style: {
                marginBottom: 24,
              },
            },
            'x-initializer': 'CalendarActionInitializers',
            properties: {},
          },
          event: {
            type: 'void',
            'x-component': 'CalendarV2.Event',
            properties: {
              drawer: {
                type: 'void',
                'x-component': 'Action.Drawer',
                'x-component-props': {
                  className: 'nb-action-popup',
                },
                title: '{{ t("View record") }}',
                properties: {
                  tabs: {
                    type: 'void',
                    'x-component': 'Tabs',
                    'x-component-props': {},
                    'x-initializer': 'TabPaneInitializers',
                    properties: {
                      tab1: {
                        type: 'void',
                        title: '{{t("Details")}}',
                        'x-component': 'Tabs.TabPane',
                        'x-designer': 'Tabs.Designer',
                        'x-component-props': {},
                        properties: {
                          grid: {
                            type: 'void',
                            'x-component': 'Grid',
                            'x-initializer-props': {
                              actionInitializers: 'CalendarFormActionInitializers',
                            },
                            'x-initializer': 'RecordBlockInitializers',
                            properties: {},
                          },
                        },
                      },
                    },
                  },
                },
              },
            },
          },
        },
      },
    },
  };
  console.log(JSON.stringify(schema, null, 2));
  return schema;
};

export const createKanbanBlockSchema = (options) => {
  const { collection, resource, groupField, ...others } = options;
  const schema: ISchema = {
    type: 'void',
    'x-acl-action': `${resource || collection}:list`,
    'x-decorator': 'KanbanBlockProvider',
    'x-decorator-props': {
      collection: collection,
      resource: resource || collection,
      action: 'list',
      groupField,
      params: {
        paginate: false,
      },
      ...others,
    },
    'x-designer': 'Kanban.Designer',
    'x-component': 'CardItem',
    properties: {
      actions: {
        type: 'void',
        'x-initializer': 'KanbanActionInitializers',
        'x-component': 'ActionBar',
        'x-component-props': {
          style: {
            marginBottom: 16,
          },
        },
        properties: {},
      },
      [uid()]: {
        type: 'array',
        'x-component': 'Kanban',
        'x-component-props': {
          useProps: '{{ useKanbanBlockProps }}',
        },
        properties: {
          card: {
            type: 'void',
            'x-read-pretty': true,
            'x-decorator': 'BlockItem',
            'x-component': 'Kanban.Card',
            'x-designer': 'Kanban.Card.Designer',
            properties: {
              grid: {
                type: 'void',
                'x-component': 'Grid',
                'x-component-props': { dndContext: false },
              },
            },
          },
          cardViewer: {
            type: 'void',
            title: '{{ t("View") }}',
            'x-designer': 'Action.Designer',
            'x-component': 'Kanban.CardViewer',
            'x-component-props': {
              openMode: 'drawer',
            },
            properties: {
              drawer: {
                type: 'void',
                title: '{{ t("View record") }}',
                'x-component': 'Action.Container',
                'x-component-props': {
                  className: 'nb-action-popup',
                },
                properties: {
                  tabs: {
                    type: 'void',
                    'x-component': 'Tabs',
                    'x-component-props': {},
                    'x-initializer': 'TabPaneInitializers',
                    properties: {
                      tab1: {
                        type: 'void',
                        title: '{{t("Details")}}',
                        'x-component': 'Tabs.TabPane',
                        'x-designer': 'Tabs.Designer',
                        'x-component-props': {},
                        properties: {
                          grid: {
                            type: 'void',
                            'x-component': 'Grid',
                            'x-initializer': 'RecordBlockInitializers',
                            properties: {},
                          },
                        },
                      },
                    },
                  },
                },
              },
            },
          },
        },
      },
    },
  };
  return schema;
};<|MERGE_RESOLUTION|>--- conflicted
+++ resolved
@@ -2,7 +2,7 @@
 import { uid } from '@formily/shared';
 import React, { useContext, useState } from 'react';
 import { useTranslation } from 'react-i18next';
-import { BlockRequestContext, SchemaInitializerItemOptions, TableBlockContext, useRecord } from '../';
+import { BlockRequestContext, SchemaInitializerItemOptions } from '../';
 import { useCollection, useCollectionManager } from '../collection-manager';
 import { useActionContext, useDesignable } from '../schema-component';
 import { useSchemaTemplateManager } from '../schema-templates';
@@ -815,13 +815,11 @@
 };
 
 export const createTableBlockSchema = (options) => {
-<<<<<<< HEAD
-  const { collection, resource, rowKey, treeTable, ...others } = options;
-=======
   const {
     collection,
     resource,
     rowKey,
+    treeTable,
     tableActionInitializers,
     tableColumnInitializers,
     tableActionColumnInitializers,
@@ -829,7 +827,6 @@
     disableTemplate,
     ...others
   } = options;
->>>>>>> 07ec1159
   const schema: ISchema = {
     type: 'void',
     'x-decorator': tableBlockProvider ?? 'TableBlockProvider',
