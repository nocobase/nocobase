--- conflicted
+++ resolved
@@ -53,11 +53,7 @@
       }
       if (item.type === 'item' && item.component) {
         const Component = findComponent(item.component);
-<<<<<<< HEAD
-        item.key = `${item.key || 'item'}-${indexA}`;
-=======
         item.key = `${item.key || item.title}-${indexA}`;
->>>>>>> 60d669bd
         return (
           Component && (
             <SchemaInitializerItemContext.Provider
