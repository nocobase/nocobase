--- conflicted
+++ resolved
@@ -1,15 +1,14 @@
-import React, { useState, useEffect } from 'react';
 import { DownOutlined, PlusOutlined } from '@ant-design/icons';
-import { RecursionField, useFieldSchema, useField } from '@formily/react';
-import { Dropdown, Menu, Button } from 'antd';
 import { css } from '@emotion/css';
-import { observer } from '@formily/react';
+import { RecursionField, observer, useField, useFieldSchema } from '@formily/react';
+import { Button, Dropdown, Menu } from 'antd';
+import React, { useEffect, useState } from 'react';
 import { useTranslation } from 'react-i18next';
-import { useCollectionManager, useCollection, CollectionProvider } from '../../collection-manager';
-import { ActionContext, useCompile, useActionContext } from '../../schema-component';
-import { useRecordPkValue, useACLRolesCheck } from '../../acl/ACLProvider';
+import { useDesignable } from '../../';
+import { useACLRolesCheck, useRecordPkValue } from '../../acl/ACLProvider';
+import { CollectionProvider, useCollection, useCollectionManager } from '../../collection-manager';
 import { useRecord } from '../../record-provider';
-import { useDesignable } from '../../';
+import { ActionContext, useActionContext, useCompile } from '../../schema-component';
 import { linkageAction } from '../../schema-component/antd/action/utils';
 
 export const actionDesignerCss = css`
@@ -147,25 +146,6 @@
     <div className={actionDesignerCss}>
       <ActionContext.Provider value={{ ...ctx, visible, setVisible }}>
         {inheritsCollections?.length > 0 ? (
-<<<<<<< HEAD
-          <Dropdown.Button
-            type={componentType}
-            danger={componentType === 'danger'}
-            icon={<DownOutlined />}
-            buttonsRender={([leftButton, rightButton]) => [
-              leftButton,
-              React.cloneElement(rightButton as React.ReactElement<any, string>, { loading: false }),
-            ]}
-            overlay={menu}
-            onClick={(info) => {
-              setVisible(true);
-              setCurrentCollection(collection.name);
-            }}
-          >
-            <PlusOutlined />
-            {props.children}
-          </Dropdown.Button>
-=======
           allowAddToCurrent === undefined || allowAddToCurrent ? (
             <Dropdown.Button
               type={componentType}
@@ -192,7 +172,6 @@
               }
             </Dropdown>
           )
->>>>>>> 0ecbd715
         ) : (
           <Button
             type={componentType}
