import { css, cx } from '@emotion/css';
import { RecursionField, observer, useField, useFieldSchema } from '@formily/react';
import { App, Button } from 'antd';
import React, { createContext, useContext, useState } from 'react';
import { useTranslation } from 'react-i18next';
import {
  ActionContextProvider,
  CollectionProvider,
  RecordProvider,
  useAPIClient,
  useActionContext,
  useBlockRequestContext,
  useCollection,
  useCollectionManager,
  useDesignable,
  useRecord,
} from '../../';
import { fetchTemplateData } from '../../schema-component/antd/form-v2/Templates';
import { actionDesignerCss } from './CreateRecordAction';

const DuplicatefieldsContext = createContext(null);

export const useDuplicatefieldsContext = () => {
  return useContext(DuplicatefieldsContext);
};

export const DuplicateAction = observer(
  (props: any) => {
    const { children } = props;
    const { message } = App.useApp();
    const field = useField();
    const fieldSchema = useFieldSchema();
    const api = useAPIClient();
    const disabled: boolean = field.disabled || props.disabled;
    const { designable } = useDesignable();
    const [visible, setVisible] = useState(false);
    const [loading, setLoading] = useState(false);
    const { service, __parent, block } = useBlockRequestContext();
    const { duplicateFields, duplicateMode = 'quickDulicate', duplicateCollection } = fieldSchema['x-component-props'];
    const record = useRecord();
    const { id, __collection } = record;
    const ctx = useActionContext();
    const { name } = useCollection();
    const { getCollectionFields } = useCollectionManager();
    const { t } = useTranslation();
    const collectionFields = getCollectionFields(__collection || name);
    const template = {
      key: 'duplicate',
      dataId: id,
      default: true,
      fields:
        duplicateFields?.filter((v) => {
          return collectionFields.find((k) => v.includes(k.name));
        }) || [],
      collection: __collection || name,
    };
    const isLinkBtn = fieldSchema['x-component'] === 'Action.Link';
    const handelQuickDuplicate = async () => {
      setLoading(true);
      try {
        const data = await fetchTemplateData(api, template, t);
        await api.resource(__collection || name).create({
          values: {
            ...data,
          },
        });
        message.success(t('Saved successfully'));
        if (block === 'form') {
          __parent?.service?.refresh?.();
        } else {
          await service?.refresh?.();
        }
        setLoading(false);
      } catch (error) {
        setLoading(false);
        console.error(error); // Handle or log the error appropriately
      }
<<<<<<< HEAD
    }
  };
  return (
    <div
      role={props.role}
      aria-label={props['aria-label']}
      className={cx(actionDesignerCss, {
        [css`
          .general-schema-designer {
            top: -10px;
            bottom: -10px;
            left: -10px;
            right: -10px;
=======
    };
    const handelDuplicate = () => {
      if (!disabled && !loading) {
        if (duplicateFields?.length > 0) {
          if (duplicateMode === 'quickDulicate') {
            handelQuickDuplicate();
          } else {
            setVisible(true);
>>>>>>> a5a69505
          }
        } else {
          message.error(t('Please configure the duplicate fields'));
        }
      }
    };

    console.log('props', props);

    return (
      <div
        className={cx(actionDesignerCss, {
          [css`
            .general-schema-designer {
              top: -10px;
              bottom: -10px;
              left: -10px;
              right: -10px;
            }
          `]: isLinkBtn,
        })}
      >
<<<<<<< HEAD
        <div>
          {isLinkBtn ? (
            <a
              //@ts-ignore
              disabled={disabled}
              style={{
                opacity: designable && field?.data?.hidden && 0.1,
                cursor: loading ? 'not-allowed' : 'pointer',
              }}
              onClick={handelDuplicate}
            >
              {loading ? t('Duplicating') : children || t('Duplicate')}
            </a>
          ) : (
            <Button
              disabled={disabled}
              style={{
                opacity: designable && field?.data?.hidden && 0.1,
              }}
              {...props}
              onClick={handelDuplicate}
            >
              {loading ? t('Duplicating') : children || t('Duplicate')}
            </Button>
          )}
          <CollectionProvider name={duplicateCollection || name}>
            <RecordProvider record={{ ...record, __collection: duplicateCollection || __collection }}>
              <ActionContextProvider value={{ ...ctx, visible, setVisible }}>
                <RecursionField schema={fieldSchema} basePath={field.address} onlyRenderProperties />
              </ActionContextProvider>
            </RecordProvider>
          </CollectionProvider>
        </div>
      </DuplicatefieldsContext.Provider>
    </div>
  );
});
=======
        <DuplicatefieldsContext.Provider
          value={{
            display: false,
            enabled: true,
            defaultTemplate: template,
          }}
        >
          <div>
            {isLinkBtn ? (
              <a
                role={props.role}
                aria-label={props['aria-label']}
                //@ts-ignore
                disabled={disabled}
                style={{
                  opacity: designable && field?.data?.hidden && 0.1,
                  cursor: loading ? 'not-allowed' : 'pointer',
                }}
                onClick={handelDuplicate}
              >
                {loading ? t('Duplicating') : children || t('Duplicate')}
              </a>
            ) : (
              <Button
                role={props.role}
                aria-label={props['aria-label']}
                disabled={disabled}
                style={{
                  opacity: designable && field?.data?.hidden && 0.1,
                }}
                {...props}
                onClick={handelDuplicate}
              >
                {loading ? t('Duplicating') : children || t('Duplicate')}
              </Button>
            )}
            <CollectionProvider name={duplicateCollection || name}>
              <RecordProvider record={{ ...record, __collection: duplicateCollection || __collection }}>
                <ActionContextProvider value={{ ...ctx, visible, setVisible }}>
                  <RecursionField schema={fieldSchema} basePath={field.address} onlyRenderProperties />
                </ActionContextProvider>
              </RecordProvider>
            </CollectionProvider>
          </div>
        </DuplicatefieldsContext.Provider>
      </div>
    );
  },
  {
    displayName: 'DuplicateAction',
  },
);
>>>>>>> a5a69505
<|MERGE_RESOLUTION|>--- conflicted
+++ resolved
@@ -75,21 +75,6 @@
         setLoading(false);
         console.error(error); // Handle or log the error appropriately
       }
-<<<<<<< HEAD
-    }
-  };
-  return (
-    <div
-      role={props.role}
-      aria-label={props['aria-label']}
-      className={cx(actionDesignerCss, {
-        [css`
-          .general-schema-designer {
-            top: -10px;
-            bottom: -10px;
-            left: -10px;
-            right: -10px;
-=======
     };
     const handelDuplicate = () => {
       if (!disabled && !loading) {
@@ -98,7 +83,6 @@
             handelQuickDuplicate();
           } else {
             setVisible(true);
->>>>>>> a5a69505
           }
         } else {
           message.error(t('Please configure the duplicate fields'));
@@ -121,45 +105,6 @@
           `]: isLinkBtn,
         })}
       >
-<<<<<<< HEAD
-        <div>
-          {isLinkBtn ? (
-            <a
-              //@ts-ignore
-              disabled={disabled}
-              style={{
-                opacity: designable && field?.data?.hidden && 0.1,
-                cursor: loading ? 'not-allowed' : 'pointer',
-              }}
-              onClick={handelDuplicate}
-            >
-              {loading ? t('Duplicating') : children || t('Duplicate')}
-            </a>
-          ) : (
-            <Button
-              disabled={disabled}
-              style={{
-                opacity: designable && field?.data?.hidden && 0.1,
-              }}
-              {...props}
-              onClick={handelDuplicate}
-            >
-              {loading ? t('Duplicating') : children || t('Duplicate')}
-            </Button>
-          )}
-          <CollectionProvider name={duplicateCollection || name}>
-            <RecordProvider record={{ ...record, __collection: duplicateCollection || __collection }}>
-              <ActionContextProvider value={{ ...ctx, visible, setVisible }}>
-                <RecursionField schema={fieldSchema} basePath={field.address} onlyRenderProperties />
-              </ActionContextProvider>
-            </RecordProvider>
-          </CollectionProvider>
-        </div>
-      </DuplicatefieldsContext.Provider>
-    </div>
-  );
-});
-=======
         <DuplicatefieldsContext.Provider
           value={{
             display: false,
@@ -211,5 +156,4 @@
   {
     displayName: 'DuplicateAction',
   },
-);
->>>>>>> a5a69505
+);