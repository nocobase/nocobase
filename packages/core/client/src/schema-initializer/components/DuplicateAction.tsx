--- conflicted
+++ resolved
@@ -56,11 +56,7 @@
   const handelQuickDuplicate = async () => {
     setLoading(true);
     try {
-<<<<<<< HEAD
-      const data = await fetchTemplateData(api, template);
-=======
       const data = await fetchTemplateData(api, template, t);
->>>>>>> 687f3c21
       await api.resource(__collection || name).create({
         values: {
           ...data,
