--- conflicted
+++ resolved
@@ -1,10 +1,6 @@
 import * as initializerComponents from './components';
 import * as items from './items';
-<<<<<<< HEAD
-
-=======
 export { useCurrentSchema } from './utils';
->>>>>>> 34e026ce
 export * from './buttons';
 export * from './items';
 export {
@@ -20,7 +16,6 @@
   useInheritsTableColumnInitializerFields,
   useRecordCollectionDataSourceItems,
   useTableColumnInitializerFields,
-  useCurrentSchema,
 } from './utils';
 
 import { Plugin } from '../application/Plugin';
