--- conflicted
+++ resolved
@@ -16,12 +16,9 @@
   useInheritsTableColumnInitializerFields,
   useRecordCollectionDataSourceItems,
   useTableColumnInitializerFields,
-<<<<<<< HEAD
+  useRemoveGridFormItem,
   useAssociatedFormItemInitializerFields,
   useFormItemInitializerFields,
-=======
-  useRemoveGridFormItem,
->>>>>>> cb2e3cdc
 } from './utils';
 
 import { Plugin } from '../application/Plugin';
