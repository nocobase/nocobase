{
  "name": "@nocobase/evaluators",
<<<<<<< HEAD
  "version": "0.15.0-alpha.3",
=======
  "version": "0.15.0-alpha.4",
>>>>>>> 9c576547
  "description": "",
  "main": "./lib/index.js",
  "types": "./lib/index.d.ts",
  "license": "Apache-2.0",
  "dependencies": {
    "@formulajs/formulajs": "4.2.0",
<<<<<<< HEAD
    "@nocobase/utils": "0.15.0-alpha.3",
=======
    "@nocobase/utils": "0.15.0-alpha.4",
>>>>>>> 9c576547
    "mathjs": "^10.6.0"
  },
  "repository": {
    "type": "git",
    "url": "git+https://github.com/nocobase/nocobase.git",
    "directory": "packages/evaluators"
  },
  "gitHead": "ce588eefb0bfc50f7d5bbee575e0b5e843bf6644"
}<|MERGE_RESOLUTION|>--- conflicted
+++ resolved
@@ -1,21 +1,13 @@
 {
   "name": "@nocobase/evaluators",
-<<<<<<< HEAD
-  "version": "0.15.0-alpha.3",
-=======
   "version": "0.15.0-alpha.4",
->>>>>>> 9c576547
   "description": "",
   "main": "./lib/index.js",
   "types": "./lib/index.d.ts",
   "license": "Apache-2.0",
   "dependencies": {
     "@formulajs/formulajs": "4.2.0",
-<<<<<<< HEAD
-    "@nocobase/utils": "0.15.0-alpha.3",
-=======
     "@nocobase/utils": "0.15.0-alpha.4",
->>>>>>> 9c576547
     "mathjs": "^10.6.0"
   },
   "repository": {
