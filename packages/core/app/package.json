--- conflicted
+++ resolved
@@ -11,12 +11,8 @@
     "@nocobase/server": "1.4.0-alpha.9"
   },
   "devDependencies": {
-<<<<<<< HEAD
-    "@nocobase/client": "1.4.0-alpha.8",
+    "@nocobase/client": "1.4.0-alpha.9",
     "react-imported-component": "^6.5.4"
-=======
-    "@nocobase/client": "1.4.0-alpha.9"
->>>>>>> f15b90b4
   },
   "repository": {
     "type": "git",
