--- conflicted
+++ resolved
@@ -1,30 +1,17 @@
 {
   "name": "@nocobase/app",
-<<<<<<< HEAD
-  "version": "0.16.0-alpha.4",
-=======
   "version": "0.16.0-alpha.5",
->>>>>>> 5b4f4dea
   "description": "",
   "license": "AGPL-3.0",
   "main": "./lib/index.js",
   "types": "./lib/index.d.ts",
   "dependencies": {
-<<<<<<< HEAD
-    "@nocobase/database": "0.16.0-alpha.4",
-    "@nocobase/preset-nocobase": "0.16.0-alpha.4",
-    "@nocobase/server": "0.16.0-alpha.4"
-  },
-  "devDependencies": {
-    "@nocobase/client": "0.16.0-alpha.4"
-=======
     "@nocobase/database": "0.16.0-alpha.5",
     "@nocobase/preset-nocobase": "0.16.0-alpha.5",
     "@nocobase/server": "0.16.0-alpha.5"
   },
   "devDependencies": {
     "@nocobase/client": "0.16.0-alpha.5"
->>>>>>> 5b4f4dea
   },
   "repository": {
     "type": "git",
