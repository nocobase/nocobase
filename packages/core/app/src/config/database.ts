<<<<<<< HEAD
import { IDatabaseOptions } from '@nocobase/database';
import path from 'path';

function getEnvValue(key, defaultValue?) {
  return process.env[key] || defaultValue;
}

function extractSSLOptionsFromEnv() {
  const sslOptions = {};

  const ca = getEnvValue('DB_DIALECT_OPTIONS_SSL_CA');
  const key = getEnvValue('DB_DIALECT_OPTIONS_SSL_KEY');
  const cert = getEnvValue('DB_DIALECT_OPTIONS_SSL_CERT');
  const rejectUnauthorized = getEnvValue('DB_DIALECT_OPTIONS_SSL_REJECT_UNAUTHORIZED');

  if (ca) sslOptions['ca'] = ca;
  if (key) sslOptions['key'] = key;
  if (cert) sslOptions['cert'] = cert;
  if (rejectUnauthorized) sslOptions['rejectUnauthorized'] = rejectUnauthorized === 'true';

  return sslOptions;
}

const databaseOptions = {
  logging: process.env.DB_LOGGING == 'on' ? customLogger : false,
  dialect: process.env.DB_DIALECT as any,
  storage: process.env.DB_STORAGE,
  username: process.env.DB_USER,
  password: process.env.DB_PASSWORD,
  database: process.env.DB_DATABASE,
  host: process.env.DB_HOST,
  port: process.env.DB_PORT as any,
  timezone: process.env.DB_TIMEZONE,
  tablePrefix: process.env.DB_TABLE_PREFIX,
  schema: process.env.DB_SCHEMA,
  underscored: process.env.DB_UNDERSCORED === 'true',
  collectionSnapshotDir:
    process.env.COLLECTION_SNAPSHOT_DIR || path.resolve(process.cwd(), 'storage', 'collection-snapshots'),
} as IDatabaseOptions;

const sslOptions = extractSSLOptionsFromEnv();

if (Object.keys(sslOptions).length) {
  databaseOptions.dialectOptions = databaseOptions.dialectOptions || {};
  databaseOptions.dialectOptions['ssl'] = sslOptions;
}

export default databaseOptions;

function customLogger(queryString, queryObject) {
  console.log(queryString); // outputs a string
  if (queryObject?.bind) {
    console.log(queryObject.bind); // outputs an array
  }
=======
import { parseDatabaseOptionsFromEnv } from '@nocobase/database';

export async function parseDatabaseOptions() {
  return await parseDatabaseOptionsFromEnv();
>>>>>>> de849b26
}<|MERGE_RESOLUTION|>--- conflicted
+++ resolved
@@ -1,62 +1,5 @@
-<<<<<<< HEAD
-import { IDatabaseOptions } from '@nocobase/database';
-import path from 'path';
-
-function getEnvValue(key, defaultValue?) {
-  return process.env[key] || defaultValue;
-}
-
-function extractSSLOptionsFromEnv() {
-  const sslOptions = {};
-
-  const ca = getEnvValue('DB_DIALECT_OPTIONS_SSL_CA');
-  const key = getEnvValue('DB_DIALECT_OPTIONS_SSL_KEY');
-  const cert = getEnvValue('DB_DIALECT_OPTIONS_SSL_CERT');
-  const rejectUnauthorized = getEnvValue('DB_DIALECT_OPTIONS_SSL_REJECT_UNAUTHORIZED');
-
-  if (ca) sslOptions['ca'] = ca;
-  if (key) sslOptions['key'] = key;
-  if (cert) sslOptions['cert'] = cert;
-  if (rejectUnauthorized) sslOptions['rejectUnauthorized'] = rejectUnauthorized === 'true';
-
-  return sslOptions;
-}
-
-const databaseOptions = {
-  logging: process.env.DB_LOGGING == 'on' ? customLogger : false,
-  dialect: process.env.DB_DIALECT as any,
-  storage: process.env.DB_STORAGE,
-  username: process.env.DB_USER,
-  password: process.env.DB_PASSWORD,
-  database: process.env.DB_DATABASE,
-  host: process.env.DB_HOST,
-  port: process.env.DB_PORT as any,
-  timezone: process.env.DB_TIMEZONE,
-  tablePrefix: process.env.DB_TABLE_PREFIX,
-  schema: process.env.DB_SCHEMA,
-  underscored: process.env.DB_UNDERSCORED === 'true',
-  collectionSnapshotDir:
-    process.env.COLLECTION_SNAPSHOT_DIR || path.resolve(process.cwd(), 'storage', 'collection-snapshots'),
-} as IDatabaseOptions;
-
-const sslOptions = extractSSLOptionsFromEnv();
-
-if (Object.keys(sslOptions).length) {
-  databaseOptions.dialectOptions = databaseOptions.dialectOptions || {};
-  databaseOptions.dialectOptions['ssl'] = sslOptions;
-}
-
-export default databaseOptions;
-
-function customLogger(queryString, queryObject) {
-  console.log(queryString); // outputs a string
-  if (queryObject?.bind) {
-    console.log(queryObject.bind); // outputs an array
-  }
-=======
 import { parseDatabaseOptionsFromEnv } from '@nocobase/database';
 
 export async function parseDatabaseOptions() {
   return await parseDatabaseOptionsFromEnv();
->>>>>>> de849b26
 }