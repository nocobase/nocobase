{
  "name": "@nocobase/cache",
<<<<<<< HEAD
  "version": "1.0.1-alpha.1",
=======
  "version": "1.2.6-alpha",
>>>>>>> 362a8380
  "description": "",
  "license": "AGPL-3.0",
  "main": "./lib/index.js",
  "types": "./lib/index.d.ts",
  "dependencies": {
    "bloom-filters": "^3.0.1",
    "cache-manager": "^5.2.4",
    "cache-manager-redis-yet": "^4.1.2"
  },
  "devDependencies": {
    "redis": "^4.6.10"
  },
  "repository": {
    "type": "git",
    "url": "git+https://github.com/nocobase/nocobase.git",
    "directory": "packages/cache"
  },
  "gitHead": "d0b4efe4be55f8c79a98a331d99d9f8cf99021a1"
}<|MERGE_RESOLUTION|>--- conflicted
+++ resolved
@@ -1,10 +1,6 @@
 {
   "name": "@nocobase/cache",
-<<<<<<< HEAD
-  "version": "1.0.1-alpha.1",
-=======
   "version": "1.2.6-alpha",
->>>>>>> 362a8380
   "description": "",
   "license": "AGPL-3.0",
   "main": "./lib/index.js",
