const { existsSync } = require('fs');
const { resolve } = require('path');
const packageJson = require('./package.json');
const fs = require('fs');

console.log('VERSION: ', packageJson.version);

function getUmiConfig() {
  const { APP_PORT, API_BASE_URL } = process.env;
  const API_BASE_PATH = process.env.API_BASE_PATH || '/api/';
  const PROXY_TARGET_URL = process.env.PROXY_TARGET_URL || `http://127.0.0.1:${APP_PORT}`;
  const LOCAL_STORAGE_BASE_URL = process.env.LOCAL_STORAGE_BASE_URL || '/storage/uploads/';

  function getLocalStorageProxy() {
    if (LOCAL_STORAGE_BASE_URL.startsWith('http')) {
      return {};
    }

    return {
      [LOCAL_STORAGE_BASE_URL]: {
        target: PROXY_TARGET_URL,
        changeOrigin: true,
      },
    };
  }

  return {
    define: {
      'process.env.API_BASE_URL': API_BASE_URL || API_BASE_PATH,
      'process.env.APP_ENV': process.env.APP_ENV,
      'process.env.VERSION': packageJson.version,
    },
    // only proxy when using `umi dev`
    // if the assets are built, will not proxy
    proxy: {
      [API_BASE_PATH]: {
        target: PROXY_TARGET_URL,
        changeOrigin: true,
        pathRewrite: { [`^${API_BASE_PATH}`]: API_BASE_PATH },
      },
      // for local storage
      ...getLocalStorageProxy(),
    },
  };
}

function resolveNocobasePackagesAlias(config) {
<<<<<<< HEAD
  const clientSrc = resolve(process.cwd(), './packages/core/client/src');
  const utilsSrc = resolve(process.cwd(), './packages/core/utils/src');
  const sdkSrc = resolve(process.cwd(), './packages/core/sdk/src');
  const exportPluginSrc = resolve(process.cwd(), './packages/plugins/export/src/client');
  if (existsSync(clientSrc)) {
    config.module.rules.get('ts-in-node_modules').include.add(clientSrc);
    config.resolve.alias.set('@nocobase/client', clientSrc);
    config.module.rules.get('ts-in-node_modules').include.add(utilsSrc);
    config.resolve.alias.set('@nocobase/utils', utilsSrc);
    config.module.rules.get('ts-in-node_modules').include.add(sdkSrc);
    config.resolve.alias.set('@nocobase/sdk', sdkSrc);
    config.module.rules.get('ts-in-node_modules').include.add(exportPluginSrc);
    config.resolve.alias.set('@nocobase/plugin-export/client', exportPluginSrc);
=======
  const cores = fs.readdirSync(resolve(process.cwd(), './packages/core'));
  for (const package of cores) {
    const packageSrc = resolve(process.cwd(), './packages/core/', package, 'src');
    if (existsSync(packageSrc)) {
      config.module.rules.get('ts-in-node_modules').include.add(packageSrc);
      config.resolve.alias.set(`@nocobase/${package}`, packageSrc);
    }
  }
  const plugins = fs.readdirSync(resolve(process.cwd(), './packages/plugins'));
  for (const package of plugins) {
    const packageSrc = resolve(process.cwd(), './packages/plugins/', package, 'src');
    if (existsSync(packageSrc)) {
      config.module.rules.get('ts-in-node_modules').include.add(packageSrc);
      config.resolve.alias.set(`@nocobase/plugin-${package}`, packageSrc);
    }
>>>>>>> e4b13289
  }
}

exports.getUmiConfig = getUmiConfig;
exports.resolveNocobasePackagesAlias = resolveNocobasePackagesAlias;<|MERGE_RESOLUTION|>--- conflicted
+++ resolved
@@ -45,21 +45,6 @@
 }
 
 function resolveNocobasePackagesAlias(config) {
-<<<<<<< HEAD
-  const clientSrc = resolve(process.cwd(), './packages/core/client/src');
-  const utilsSrc = resolve(process.cwd(), './packages/core/utils/src');
-  const sdkSrc = resolve(process.cwd(), './packages/core/sdk/src');
-  const exportPluginSrc = resolve(process.cwd(), './packages/plugins/export/src/client');
-  if (existsSync(clientSrc)) {
-    config.module.rules.get('ts-in-node_modules').include.add(clientSrc);
-    config.resolve.alias.set('@nocobase/client', clientSrc);
-    config.module.rules.get('ts-in-node_modules').include.add(utilsSrc);
-    config.resolve.alias.set('@nocobase/utils', utilsSrc);
-    config.module.rules.get('ts-in-node_modules').include.add(sdkSrc);
-    config.resolve.alias.set('@nocobase/sdk', sdkSrc);
-    config.module.rules.get('ts-in-node_modules').include.add(exportPluginSrc);
-    config.resolve.alias.set('@nocobase/plugin-export/client', exportPluginSrc);
-=======
   const cores = fs.readdirSync(resolve(process.cwd(), './packages/core'));
   for (const package of cores) {
     const packageSrc = resolve(process.cwd(), './packages/core/', package, 'src');
@@ -75,7 +60,6 @@
       config.module.rules.get('ts-in-node_modules').include.add(packageSrc);
       config.resolve.alias.set(`@nocobase/plugin-${package}`, packageSrc);
     }
->>>>>>> e4b13289
   }
 }
 
