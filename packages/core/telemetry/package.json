--- conflicted
+++ resolved
@@ -11,8 +11,7 @@
     "directory": "packages/telemetry"
   },
   "dependencies": {
-<<<<<<< HEAD
-    "@nocobase/utils": "2.0.0-alpha.28",
+    "@nocobase/utils": "2.0.0-alpha.30",
     "@opentelemetry/api": "^1.9.0",
     "@opentelemetry/instrumentation": "^0.207.0",
     "@opentelemetry/resources": "^2.2.0",
@@ -20,16 +19,6 @@
     "@opentelemetry/sdk-trace-base": "^2.2.0",
     "@opentelemetry/sdk-trace-node": "^2.2.0",
     "@opentelemetry/semantic-conventions": "^1.37.0"
-=======
-    "@nocobase/utils": "2.0.0-alpha.30",
-    "@opentelemetry/api": "^1.7.0",
-    "@opentelemetry/instrumentation": "^0.46.0",
-    "@opentelemetry/resources": "^1.19.0",
-    "@opentelemetry/sdk-metrics": "^1.19.0",
-    "@opentelemetry/sdk-trace-base": "^1.19.0",
-    "@opentelemetry/sdk-trace-node": "^1.19.0",
-    "@opentelemetry/semantic-conventions": "^1.19.0"
->>>>>>> 1841af05
   },
   "gitHead": "d0b4efe4be55f8c79a98a331d99d9f8cf99021a1"
 }