--- conflicted
+++ resolved
@@ -1,10 +1,6 @@
 {
   "name": "@nocobase/telemetry",
-<<<<<<< HEAD
-  "version": "1.6.0-alpha.8",
-=======
   "version": "1.6.0-alpha.27",
->>>>>>> 32de5ffe
   "description": "nocobase telemetry library",
   "license": "AGPL-3.0",
   "main": "./lib/index.js",
@@ -15,11 +11,7 @@
     "directory": "packages/telemetry"
   },
   "dependencies": {
-<<<<<<< HEAD
-    "@nocobase/utils": "1.6.0-alpha.8",
-=======
     "@nocobase/utils": "1.6.0-alpha.27",
->>>>>>> 32de5ffe
     "@opentelemetry/api": "^1.7.0",
     "@opentelemetry/instrumentation": "^0.46.0",
     "@opentelemetry/resources": "^1.19.0",
