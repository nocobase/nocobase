--- conflicted
+++ resolved
@@ -1,10 +1,6 @@
 {
   "name": "@nocobase/cli",
-<<<<<<< HEAD
-  "version": "0.7.5-alpha.1",
-=======
   "version": "0.8.0-alpha.1",
->>>>>>> f67afba9
   "description": "",
   "license": "Apache-2.0",
   "licenses": [
@@ -27,11 +23,7 @@
     "serve": "^13.0.2"
   },
   "devDependencies": {
-<<<<<<< HEAD
-    "@nocobase/devtools": "0.7.5-alpha.1"
-=======
     "@nocobase/devtools": "0.8.0-alpha.1"
->>>>>>> f67afba9
   },
   "repository": {
     "type": "git",
