--- conflicted
+++ resolved
@@ -8,13 +8,8 @@
     "nocobase": "./bin/index.js"
   },
   "dependencies": {
-<<<<<<< HEAD
-    "@nocobase/app": "2.0.0-alpha.51",
+    "@nocobase/app": "2.0.0-alpha.52",
     "@nocobase/license-kit": "^0.3.2",
-=======
-    "@nocobase/app": "2.0.0-alpha.52",
-    "@nocobase/license-kit": "^0.2.17",
->>>>>>> 3a9fe51e
     "@types/fs-extra": "^11.0.1",
     "@umijs/utils": "3.5.20",
     "chalk": "^4.1.1",
