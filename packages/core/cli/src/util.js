/**
 * This file is part of the NocoBase (R) project.
 * Copyright (c) 2020-2024 NocoBase Co., Ltd.
 * Authors: NocoBase Team.
 *
 * This project is dual-licensed under AGPL-3.0 and NocoBase Commercial License.
 * For more information, please refer to: https://www.nocobase.com/agreement.
 */

const net = require('net');
const chalk = require('chalk');
const execa = require('execa');
const fg = require('fast-glob');
const { dirname, join, resolve, sep, isAbsolute } = require('path');
const { readFile, writeFile } = require('fs').promises;
const { existsSync, mkdirSync, cpSync, writeFileSync } = require('fs');
const dotenv = require('dotenv');
const fs = require('fs-extra');
const os = require('os');
const moment = require('moment-timezone');

exports.isPackageValid = (pkg) => {
  try {
    require.resolve(pkg);
    return true;
  } catch (error) {
    return false;
  }
};

exports.hasCorePackages = () => {
  const coreDir = resolve(process.cwd(), 'packages/core/build');
  return existsSync(coreDir);
};

exports.hasTsNode = () => {
  return exports.isPackageValid('ts-node/dist/bin');
};

exports.isDev = function isDev() {
  if (process.env.APP_ENV === 'production') {
    return false;
  }
  return exports.hasTsNode();
};

const isProd = () => {
  const { APP_PACKAGE_ROOT } = process.env;
  const file = `${APP_PACKAGE_ROOT}/lib/index.js`;
  if (!existsSync(resolve(process.cwd(), file))) {
    console.log('For production environment, please build the code first.');
    console.log();
    console.log(chalk.yellow('$ yarn build'));
    console.log();
    process.exit(1);
  }
  return true;
};

exports.isProd = isProd;

exports.nodeCheck = () => {
  if (!exports.hasTsNode()) {
    console.log('Please install all dependencies');
    console.log(chalk.yellow('$ yarn install'));
    process.exit(1);
  }
};

exports.run = (command, args, options = {}) => {
  if (command === 'tsx') {
    command = 'node';
    args = ['./node_modules/tsx/dist/cli.mjs'].concat(args || []);
  }
  return execa(command, args, {
    shell: true,
    stdio: 'inherit',
    ...options,
    env: {
      ...process.env,
      ...options.env,
    },
  });
};

exports.isPortReachable = async (port, { timeout = 1000, host } = {}) => {
  const promise = new Promise((resolve, reject) => {
    const socket = new net.Socket();

    const onError = () => {
      socket.destroy();
      reject();
    };

    socket.setTimeout(timeout);
    socket.once('error', onError);
    socket.once('timeout', onError);

    socket.connect(port, host, () => {
      socket.end();
      resolve();
    });
  });

  try {
    await promise;
    return true;
  } catch (_) {
    return false;
  }
};

exports.postCheck = async (opts) => {
  const port = opts.port || process.env.APP_PORT;
  const result = await exports.isPortReachable(port);
  if (result) {
    console.error(chalk.red(`post already in use ${port}`));
    process.exit(1);
  }
};

exports.runInstall = async () => {
  const { APP_PACKAGE_ROOT, SERVER_TSCONFIG_PATH } = process.env;

  if (exports.isDev()) {
    const argv = [
      '--tsconfig',
      SERVER_TSCONFIG_PATH,
      '-r',
      'tsconfig-paths/register',
      `${APP_PACKAGE_ROOT}/src/index.ts`,
      'install',
      '-s',
    ];
    await exports.run('tsx', argv);
  } else if (isProd()) {
    const file = `${APP_PACKAGE_ROOT}/lib/index.js`;
    const argv = [file, 'install', '-s'];
    await exports.run('node', argv);
  }
};

exports.runAppCommand = async (command, args = []) => {
  const { APP_PACKAGE_ROOT, SERVER_TSCONFIG_PATH } = process.env;

  if (exports.isDev()) {
    const argv = [
      '--tsconfig',
      SERVER_TSCONFIG_PATH,
      '-r',
      'tsconfig-paths/register',
      `${APP_PACKAGE_ROOT}/src/index.ts`,
      command,
      ...args,
    ];
    await exports.run('tsx', argv);
  } else if (isProd()) {
    const argv = [`${APP_PACKAGE_ROOT}/lib/index.js`, command, ...args];
    await exports.run('node', argv);
  }
};

exports.promptForTs = () => {
  console.log(chalk.green('WAIT: ') + 'TypeScript compiling...');
};

exports.downloadPro = async () => {
  const { NOCOBASE_PKG_USERNAME, NOCOBASE_PKG_PASSWORD } = process.env;
  if (!(NOCOBASE_PKG_USERNAME && NOCOBASE_PKG_PASSWORD)) {
    return;
  }
  await exports.run('yarn', ['nocobase', 'pkg', 'download-pro']);
};

exports.updateJsonFile = async (target, fn) => {
  const content = await readFile(target, 'utf-8');
  const json = JSON.parse(content);
  await writeFile(target, JSON.stringify(fn(json), null, 2), 'utf-8');
};

exports.getVersion = async () => {
  const { stdout } = await execa('npm', ['v', '@nocobase/app-server', 'versions']);
  const versions = new Function(`return (${stdout})`)();
  return versions[versions.length - 1];
};

exports.generateAppDir = function generateAppDir() {
  const appPkgPath = dirname(dirname(require.resolve('@nocobase/app/src/index.ts')));
  const appDevDir = resolve(process.cwd(), './storage/.app-dev');
  if (exports.isDev() && !exports.hasCorePackages() && appPkgPath.includes('node_modules')) {
    if (!existsSync(appDevDir)) {
      mkdirSync(appDevDir, { force: true, recursive: true });
      cpSync(appPkgPath, appDevDir, {
        recursive: true,
        force: true,
      });
    }
    process.env.APP_PACKAGE_ROOT = appDevDir;
  } else {
    process.env.APP_PACKAGE_ROOT = appPkgPath;
  }
  buildIndexHtml();
};

exports.genTsConfigPaths = function genTsConfigPaths() {
  try {
    fs.unlinkSync(resolve(process.cwd(), 'node_modules/.bin/tsx'));
    fs.symlinkSync(
      resolve(process.cwd(), 'node_modules/tsx/dist/cli.mjs'),
      resolve(process.cwd(), 'node_modules/.bin/tsx'),
      'file',
    );
  } catch (error) {
    //
  }

  const cwd = process.cwd();
  const cwdLength = cwd.length;
  const paths = {
    '@@/*': ['.dumi/tmp/*'],
  };
  const packages = fg.sync(['packages/*/*/package.json', 'packages/*/*/*/package.json'], {
    absolute: true,
    onlyFiles: true,
  });
  packages.forEach((packageFile) => {
    const packageJsonName = require(packageFile).name;
    const packageDir = dirname(packageFile);
    const relativePath = packageDir
      .slice(cwdLength + 1)
      .split(sep)
      .join('/');
    paths[`${packageJsonName}/client`] = [`${relativePath}/src/client`];
    paths[`${packageJsonName}/package.json`] = [`${relativePath}/package.json`];
    paths[packageJsonName] = [`${relativePath}/src`];
    if (packageJsonName === '@nocobase/test') {
      paths[`${packageJsonName}/server`] = [`${relativePath}/src/server`];
      paths[`${packageJsonName}/e2e`] = [`${relativePath}/src/e2e`];
      paths[`${packageJsonName}/web`] = [`${relativePath}/src/web`];
    }
    if (packageJsonName === '@nocobase/client') {
      paths[`${packageJsonName}/demo-utils`] = [`${relativePath}/src/demo-utils`];
    }
    if (packageJsonName === '@nocobase/plugin-workflow-test') {
      paths[`${packageJsonName}/e2e`] = [`${relativePath}/src/e2e`];
    }
  });

  const tsConfigJsonPath = join(cwd, './tsconfig.paths.json');
  const content = { compilerOptions: { paths } };
  writeFileSync(tsConfigJsonPath, JSON.stringify(content, null, 2), 'utf-8');
  return content;
};

function generatePlaywrightPath(clean = false) {
  try {
    const playwright = resolve(process.cwd(), 'storage/playwright/tests');
    if (clean && fs.existsSync(playwright)) {
      fs.rmSync(dirname(playwright), { force: true, recursive: true });
    }
    if (!fs.existsSync(playwright)) {
      const testPkg = require.resolve('@nocobase/test/package.json');
      fs.cpSync(resolve(dirname(testPkg), 'playwright/tests'), playwright, { recursive: true });
    }
  } catch (error) {
    // empty
  }
}

exports.generatePlaywrightPath = generatePlaywrightPath;

function parseEnv(name) {
  if (name === 'DB_UNDERSCORED') {
    if (process.env.DB_UNDERSCORED === 'true') {
      return 'true';
    }
    if (process.env.DB_UNDERSCORED) {
      return 'true';
    }
    return 'false';
  }
}

function buildIndexHtml(force = false) {
  const file = `${process.env.APP_PACKAGE_ROOT}/dist/client/index.html`;
  if (!fs.existsSync(file)) {
    return;
  }
  const tpl = `${process.env.APP_PACKAGE_ROOT}/dist/client/index.html.tpl`;
  if (force && fs.existsSync(tpl)) {
    fs.rmSync(tpl);
  }
  if (!fs.existsSync(tpl)) {
    fs.copyFileSync(file, tpl);
  }
  const data = fs.readFileSync(tpl, 'utf-8');
  const replacedData = data
    .replace(/\{\{env.APP_PUBLIC_PATH\}\}/g, process.env.APP_PUBLIC_PATH)
    .replace(/\{\{env.API_CLIENT_STORAGE_TYPE\}\}/g, process.env.API_CLIENT_STORAGE_TYPE)
    .replace(/\{\{env.API_CLIENT_STORAGE_PREFIX\}\}/g, process.env.API_CLIENT_STORAGE_PREFIX)
    .replace(/\{\{env.API_BASE_URL\}\}/g, process.env.API_BASE_URL || process.env.API_BASE_PATH)
    .replace(/\{\{env.WS_URL\}\}/g, process.env.WEBSOCKET_URL || '')
    .replace(/\{\{env.WS_PATH\}\}/g, process.env.WS_PATH)
    .replace('src="/umi.', `src="${process.env.APP_PUBLIC_PATH}umi.`);
  fs.writeFileSync(file, replacedData, 'utf-8');
}

exports.buildIndexHtml = buildIndexHtml;

function getTimezonesByOffset(offset) {
  if (!/^[+-]\d{1,2}:\d{2}$/.test(offset)) {
    return offset;
  }
  const offsetMinutes = moment.duration(offset).asMinutes();
  return moment.tz.names().find((timezone) => {
    return moment.tz(timezone).utcOffset() === offsetMinutes;
  });
}

function areTimeZonesEqual(timeZone1, timeZone2) {
  if (timeZone1 === timeZone2) {
    return true;
  }
  timeZone1 = getTimezonesByOffset(timeZone1);
  timeZone2 = getTimezonesByOffset(timeZone2);
  return moment.tz(timeZone1).format('Z') === moment.tz(timeZone2).format('Z');
}

function generateGatewayPath() {
  if (process.env.SOCKET_PATH) {
    if (isAbsolute(process.env.SOCKET_PATH)) {
      return process.env.SOCKET_PATH;
    }
    return resolve(process.cwd(), process.env.SOCKET_PATH);
  }
  if (process.env.NOCOBASE_RUNNING_IN_DOCKER === 'true') {
    return resolve(os.homedir(), '.nocobase', 'gateway.sock');
  }
  return resolve(process.cwd(), 'storage/gateway.sock');
}

function generatePm2Home() {
  if (process.env.PM2_HOME) {
    if (isAbsolute(process.env.PM2_HOME)) {
      return process.env.PM2_HOME;
    }
    return resolve(process.cwd(), process.env.PM2_HOME);
  }
  if (process.env.NOCOBASE_RUNNING_IN_DOCKER === 'true') {
    return resolve(os.homedir(), '.nocobase', 'pm2');
  }
  return resolve(process.cwd(), './storage/.pm2');
}

exports.initEnv = function initEnv() {
  const env = {
    APP_ENV: 'development',
    APP_KEY: 'test-jwt-secret',
    APP_PORT: 13000,
    API_BASE_PATH: '/api/',
    API_CLIENT_STORAGE_PREFIX: 'NOCOBASE_',
    API_CLIENT_STORAGE_TYPE: 'localStorage',
    DB_DIALECT: 'sqlite',
    DB_STORAGE: 'storage/db/nocobase.sqlite',
    // DB_TIMEZONE: '+00:00',
    DB_UNDERSCORED: parseEnv('DB_UNDERSCORED'),
    DEFAULT_STORAGE_TYPE: 'local',
    LOCAL_STORAGE_DEST: 'storage/uploads',
    PLUGIN_STORAGE_PATH: resolve(process.cwd(), 'storage/plugins'),
    MFSU_AD: 'none',
    MAKO_AD: 'none',
    WS_PATH: '/ws',
    // PM2_HOME: generatePm2Home(),
    // SOCKET_PATH: generateGatewayPath(),
    NODE_MODULES_PATH: resolve(process.cwd(), 'node_modules'),
    PLUGIN_PACKAGE_PREFIX: '@nocobase/plugin-,@nocobase/plugin-sample-,@nocobase/preset-',
    SERVER_TSCONFIG_PATH: './tsconfig.server.json',
    PLAYWRIGHT_AUTH_FILE: resolve(process.cwd(), 'storage/playwright/.auth/admin.json'),
    CACHE_DEFAULT_STORE: 'memory',
    CACHE_MEMORY_MAX: 2000,
    BROWSERSLIST_IGNORE_OLD_DATA: true,
    PLUGIN_STATICS_PATH: '/static/plugins/',
    LOGGER_BASE_PATH: 'storage/logs',
    APP_SERVER_BASE_URL: '',
    APP_PUBLIC_PATH: '/',
    WATCH_FILE: resolve(process.cwd(), 'storage/app.watch.ts'),
  };

  if (
    !process.env.APP_ENV_PATH &&
    process.argv[2] &&
    ['test', 'test:client', 'test:server'].includes(process.argv[2])
  ) {
    if (fs.existsSync(resolve(process.cwd(), '.env.test'))) {
      process.env.APP_ENV_PATH = '.env.test';
    }
  }

  if (!process.env.APP_ENV_PATH && process.argv[2] === 'e2e') {
    // 用于存放 playwright 自动生成的相关的文件
    generatePlaywrightPath();
    if (!fs.existsSync('.env.e2e') && fs.existsSync('.env.e2e.example')) {
      const env = fs.readFileSync('.env.e2e.example');
      fs.writeFileSync('.env.e2e', env);
    }
    if (!fs.existsSync('.env.e2e')) {
      throw new Error('Please create .env.e2e file first!');
    }
    process.env.APP_ENV_PATH = '.env.e2e';
  }

  dotenv.config({
    path: resolve(process.cwd(), process.env.APP_ENV_PATH || '.env'),
  });

  if (process.argv[2] === 'e2e' && !process.env.APP_BASE_URL) {
    process.env.APP_BASE_URL = `http://127.0.0.1:${process.env.APP_PORT}`;
  }

  for (const key in env) {
    if (!process.env[key]) {
      process.env[key] = env[key];
    }
  }

  if (!process.env.__env_modified__ && process.env.APP_PUBLIC_PATH) {
    const publicPath = process.env.APP_PUBLIC_PATH.replace(/\/$/g, '');
    const keys = ['API_BASE_PATH', 'WS_PATH', 'PLUGIN_STATICS_PATH'];
    for (const key of keys) {
      process.env[key] = publicPath + process.env[key];
    }
    process.env.__env_modified__ = true;
  }

  if (!process.env.__env_modified__ && process.env.APP_SERVER_BASE_URL && !process.env.API_BASE_URL) {
    process.env.API_BASE_URL = process.env.APP_SERVER_BASE_URL + process.env.API_BASE_PATH;
    process.env.__env_modified__ = true;
  }

  if (!process.env.TZ) {
    const timeZone = Intl.DateTimeFormat().resolvedOptions().timeZone;
    process.env.TZ = getTimezonesByOffset(process.env.DB_TIMEZONE || timeZone);
  }

  if (!process.env.DB_TIMEZONE) {
    process.env.DB_TIMEZONE = process.env.TZ;
  }

  if (!/^[+-]\d{1,2}:\d{2}$/.test(process.env.DB_TIMEZONE)) {
    process.env.DB_TIMEZONE = moment.tz(process.env.DB_TIMEZONE).format('Z');
  }

  if (!areTimeZonesEqual(process.env.DB_TIMEZONE, process.env.TZ)) {
    throw new Error(
      `process.env.DB_TIMEZONE="${process.env.DB_TIMEZONE}" and process.env.TZ="${process.env.TZ}" are different`,
    );
  }

  process.env.PM2_HOME = generatePm2Home();
  process.env.SOCKET_PATH = generateGatewayPath();
  fs.mkdirpSync(dirname(process.env.SOCKET_PATH), { force: true, recursive: true });
  fs.mkdirpSync(process.env.PM2_HOME, { force: true, recursive: true });
<<<<<<< HEAD
  const pkgDir = resolve(process.cwd(), 'storage/plugins', '@nocobase/plugin-multi-app-manager');
  fs.existsSync(pkgDir) && fs.rmdirSync(pkgDir, { force: true });
=======
  const pkgs = [
    '@nocobase/plugin-multi-app-manager',
    '@nocobase/plugin-departments',
    '@nocobase/plugin-field-attachment-url',
    '@nocobase/plugin-workflow-response-message',
  ];
  for (const pkg of pkgs) {
    const pkgDir = resolve(process.cwd(), 'storage/plugins', pkg);
    fs.existsSync(pkgDir) && fs.rmdirSync(pkgDir, { recursive: true, force: true });
  }
>>>>>>> 1c627ea9
};

exports.generatePlugins = function () {
  try {
    require.resolve('@nocobase/devtools/umiConfig');
    const { generatePlugins } = require('@nocobase/devtools/umiConfig');
    generatePlugins();
  } catch (error) {
    return;
  }
};<|MERGE_RESOLUTION|>--- conflicted
+++ resolved
@@ -460,10 +460,6 @@
   process.env.SOCKET_PATH = generateGatewayPath();
   fs.mkdirpSync(dirname(process.env.SOCKET_PATH), { force: true, recursive: true });
   fs.mkdirpSync(process.env.PM2_HOME, { force: true, recursive: true });
-<<<<<<< HEAD
-  const pkgDir = resolve(process.cwd(), 'storage/plugins', '@nocobase/plugin-multi-app-manager');
-  fs.existsSync(pkgDir) && fs.rmdirSync(pkgDir, { force: true });
-=======
   const pkgs = [
     '@nocobase/plugin-multi-app-manager',
     '@nocobase/plugin-departments',
@@ -474,7 +470,6 @@
     const pkgDir = resolve(process.cwd(), 'storage/plugins', pkg);
     fs.existsSync(pkgDir) && fs.rmdirSync(pkgDir, { recursive: true, force: true });
   }
->>>>>>> 1c627ea9
 };
 
 exports.generatePlugins = function () {
