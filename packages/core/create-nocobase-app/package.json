--- conflicted
+++ resolved
@@ -1,10 +1,6 @@
 {
   "name": "create-nocobase-app",
-<<<<<<< HEAD
-  "version": "0.7.7-alpha.1",
-=======
   "version": "0.8.0-alpha.13",
->>>>>>> 15cbad30
   "main": "src/index.js",
   "license": "Apache-2.0",
   "licenses": [
