{
  "name": "create-nocobase-app",
<<<<<<< HEAD
  "version": "0.15.0-alpha.3",
=======
  "version": "0.15.0-alpha.4",
>>>>>>> 9c576547
  "main": "src/index.js",
  "license": "Apache-2.0",
  "dependencies": {
    "@umijs/utils": "3.5.20",
    "axios": "^0.26.1",
    "chalk": "^4.1.1",
    "commander": "^9.2.0",
    "tar": "6.1.11"
  },
  "bin": {
    "create-nocobase-app": "./bin/index.js"
  },
  "repository": {
    "type": "git",
    "url": "git+https://github.com/nocobase/nocobase.git",
    "directory": "packages/core/create-nocobase-app"
  },
  "gitHead": "ce588eefb0bfc50f7d5bbee575e0b5e843bf6644"
}<|MERGE_RESOLUTION|>--- conflicted
+++ resolved
@@ -1,10 +1,6 @@
 {
   "name": "create-nocobase-app",
-<<<<<<< HEAD
-  "version": "0.15.0-alpha.3",
-=======
   "version": "0.15.0-alpha.4",
->>>>>>> 9c576547
   "main": "src/index.js",
   "license": "Apache-2.0",
   "dependencies": {
