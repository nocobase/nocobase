/**
 * This file is part of the NocoBase (R) project.
 * Copyright (c) 2020-2024 NocoBase Co., Ltd.
 * Authors: NocoBase Team.
 *
 * This project is dual-licensed under AGPL-3.0 and NocoBase Commercial License.
 * For more information, please refer to: https://www.nocobase.com/agreement.
 */
import { assign } from '@nocobase/utils';
import _ from 'lodash';
import { ACLRole } from '../acl-role';

export function mergeRole(roles: ACLRole[]) {
  const result: Record<string, any> = {
    roles: [],
    strategy: {},
    actions: null,
    snippets: [],
    resources: null,
  };
  const allSnippets: string[][] = [];
  for (const role of roles) {
    const jsonRole = role.toJSON();
    result.roles = mergeRoleNames(result.roles, jsonRole.role);
    result.strategy = mergeRoleStrategy(result.strategy, jsonRole.strategy);
    result.actions = mergeRoleActions(result.actions, jsonRole.actions);
    result.resources = mergeRoleResources(result.resources, [...role.resources.keys()]);
    if (_.isArray(jsonRole.snippets)) {
      allSnippets.push(jsonRole.snippets);
    }
  }
  result.snippets = mergeRoleSnippets(allSnippets);
  adjustActionByStrategy(roles, result);
  return result;
}

/**
 * When merging permissions from multiple roles, if strategy.actions allows certain actions, then those actions have higher priority.
 * For example, [
 * {
 *  actions: {
 *    'users:view': {...},
 *    'users:create': {...}
 *  },
 *  strategy: {
 *    actions: ['view']
 *  }
 * }]
 * finally result: [{
 *  actions: {
 *    'users:create': {...},
<<<<<<< HEAD
=======
 *    'users:view': {} // all view
>>>>>>> 26d937b8
 * },
 * {
 *  strategy: {
 *    actions: ['view']
 * }]
 **/
function adjustActionByStrategy(
  roles,
  result: {
    actions?: Record<string, object>;
    strategy?: { actions?: string[] };
    resources?: string[];
  },
) {
  const { actions, strategy } = result;
  const actionSet = getAdjustActions(roles);
  if (!_.isEmpty(actions) && !_.isEmpty(strategy?.actions) && !_.isEmpty(result.resources)) {
    for (const resource of result.resources) {
      for (const action of strategy.actions) {
        if (actionSet.has(action)) {
          actions[`${resource}:${action}`] = {};
        }
      }
    }
  }
}

function getAdjustActions(roles: ACLRole[]) {
  const actionSet = new Set<string>();
  for (const role of roles) {
    const jsonRole = role.toJSON();
    // Within the same role, actions have higher priority than strategy.actions.
    if (!_.isEmpty(jsonRole.strategy?.['actions']) && _.isEmpty(jsonRole.actions)) {
      jsonRole.strategy['actions'].forEach((x) => !x.includes('own') && actionSet.add(x));
    }
  }
  return actionSet;
}

function mergeRoleNames(sourceRoleNames, newRoleName) {
  return newRoleName ? sourceRoleNames.concat(newRoleName) : sourceRoleNames;
}

function mergeRoleStrategy(sourceStrategy, newStrategy) {
  if (!newStrategy) {
    return sourceStrategy;
  }
  if (_.isArray(newStrategy.actions)) {
    if (!sourceStrategy.actions) {
      sourceStrategy.actions = newStrategy.actions;
    } else {
      const actions = sourceStrategy.actions.concat(newStrategy.actions);
      return {
        ...sourceStrategy,
        actions: [...new Set(actions)],
      };
    }
  }
  return sourceStrategy;
}

function mergeRoleActions(sourceActions, newActions) {
  if (_.isEmpty(sourceActions)) return newActions;
  if (_.isEmpty(newActions)) return sourceActions;

  const result = {};
  [...new Set(Reflect.ownKeys(sourceActions).concat(Reflect.ownKeys(newActions)))].forEach((key) => {
    if (_.has(sourceActions, key) && _.has(newActions, key)) {
      result[key] = mergeAclActionParams(sourceActions[key], newActions[key]);
      return;
    }
    result[key] = _.has(sourceActions, key) ? sourceActions[key] : newActions[key];
  });

  return result;
}

function mergeRoleSnippets(allRoleSnippets: string[][]): string[] {
  if (!allRoleSnippets.length) {
    return [];
  }

  const allSnippets = allRoleSnippets.flat();
  const isExclusion = (value) => value.startsWith('!');
  const includes = new Set(allSnippets.filter((x) => !isExclusion(x)));
  const excludes = new Set(allSnippets.filter(isExclusion));

  // 统计 xxx.* 在多少个角色中存在
  const domainRoleMap = new Map<string, Set<number>>();
  allRoleSnippets.forEach((roleSnippets, i) => {
    roleSnippets
      .filter((x) => x.endsWith('.*') && !isExclusion(x))
      .forEach((include) => {
        const domain = include.slice(0, -1);
        if (!domainRoleMap.has(domain)) {
          domainRoleMap.set(domain, new Set());
        }
        domainRoleMap.get(domain).add(i);
      });
  });

  // 处理黑名单交集（只有所有角色都有 `!xxx` 才保留）
  const excludesSet = new Set<string>();
  for (const snippet of excludes) {
    if (allRoleSnippets.every((x) => x.includes(snippet))) {
      excludesSet.add(snippet);
    }
  }

  for (const [domain, indexes] of domainRoleMap.entries()) {
    const fullDomain = `${domain}.*`;

    // xxx.* 存在时，覆盖 !xxx.*
    if (includes.has(fullDomain)) {
      excludesSet.delete(`!${fullDomain}`);
    }

    // 计算 !xxx.yyy，当所有 xxx.* 角色都包含 !xxx.yyy 时才保留
    for (const roleIndex of indexes) {
      for (const exclude of allRoleSnippets[roleIndex]) {
        if (exclude.startsWith(`!${domain}`) && exclude !== `!${fullDomain}`) {
          if ([...indexes].every((i) => allRoleSnippets[i].includes(exclude))) {
            excludesSet.add(exclude);
          }
        }
      }
    }
  }

  // 确保 !xxx.yyy 只有在 xxx.* 存在时才有效，同时解决 [xxx] 和 [!xxx] 冲突
  if (includes.size > 0) {
    for (const x of [...excludesSet]) {
      const exactMatch = x.slice(1);
      const segments = exactMatch.split('.');
      if (segments.length > 1 && segments[1] !== '*') {
        const parentDomain = segments[0] + '.*';
        if (!includes.has(parentDomain)) {
          excludesSet.delete(x);
        }
      }
    }
  }

  return [...includes, ...excludesSet];
}

function mergeRoleResources(sourceResources, newResources) {
  if (sourceResources === null) {
    return newResources;
  }

  return [...new Set(sourceResources.concat(newResources))];
}

export function mergeAclActionParams(sourceParams, targetParams) {
  if (_.isEmpty(sourceParams) || _.isEmpty(targetParams)) {
    return {};
  }

  // source 和 target 其中之一没有 fields 字段时, 最终希望没有此字段
  removeUnmatchedParams(sourceParams, targetParams, ['fields', 'whitelist', 'appends']);

  const andMerge = (x, y) => {
    if (_.isEmpty(x) || _.isEmpty(y)) {
      return [];
    }
    return _.uniq(x.concat(y)).filter(Boolean);
  };

  const mergedParams = assign(targetParams, sourceParams, {
    own: (x, y) => x || y,
    filter: (x, y) => {
      if (_.isEmpty(x) || _.isEmpty(y)) {
        return {};
      }
      const xHasOr = _.has(x, '$or'),
        yHasOr = _.has(y, '$or');
      let $or = [x, y];
      if (xHasOr && !yHasOr) {
        $or = [...x.$or, y];
      } else if (!xHasOr && yHasOr) {
        $or = [x, ...y.$or];
      } else if (xHasOr && yHasOr) {
        $or = [...x.$or, ...y.$or];
      }

      return { $or: _.uniqWith($or, _.isEqual) };
    },
    fields: andMerge,
    whitelist: andMerge,
    appends: 'union',
  });
  removeEmptyParams(mergedParams);
  return mergedParams;
}

export function removeEmptyParams(params) {
  if (!_.isObject(params)) {
    return;
  }
  Object.keys(params).forEach((key) => {
    if (_.isEmpty(params[key])) {
      delete params[key];
    }
  });
}

function removeUnmatchedParams(source, target, keys: string[]) {
  for (const key of keys) {
    if (_.has(source, key) && !_.has(target, key)) {
      delete source[key];
    }
    if (!_.has(source, key) && _.has(target, key)) {
      delete target[key];
    }
  }
}<|MERGE_RESOLUTION|>--- conflicted
+++ resolved
@@ -49,10 +49,7 @@
  * finally result: [{
  *  actions: {
  *    'users:create': {...},
-<<<<<<< HEAD
-=======
  *    'users:view': {} // all view
->>>>>>> 26d937b8
  * },
  * {
  *  strategy: {
