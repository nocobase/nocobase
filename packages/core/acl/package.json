{
  "name": "@nocobase/acl",
<<<<<<< HEAD
  "version": "0.16.0-alpha.4",
=======
  "version": "0.16.0-alpha.5",
>>>>>>> 5b4f4dea
  "description": "",
  "license": "Apache-2.0",
  "main": "./lib/index.js",
  "types": "./lib/index.d.ts",
  "dependencies": {
<<<<<<< HEAD
    "@nocobase/resourcer": "0.16.0-alpha.4",
    "@nocobase/utils": "0.16.0-alpha.4",
=======
    "@nocobase/resourcer": "0.16.0-alpha.5",
    "@nocobase/utils": "0.16.0-alpha.5",
>>>>>>> 5b4f4dea
    "minimatch": "^5.1.1"
  },
  "repository": {
    "type": "git",
    "url": "git+https://github.com/nocobase/nocobase.git",
    "directory": "packages/acl"
  },
  "gitHead": "ce588eefb0bfc50f7d5bbee575e0b5e843bf6644"
}<|MERGE_RESOLUTION|>--- conflicted
+++ resolved
@@ -1,22 +1,13 @@
 {
   "name": "@nocobase/acl",
-<<<<<<< HEAD
-  "version": "0.16.0-alpha.4",
-=======
   "version": "0.16.0-alpha.5",
->>>>>>> 5b4f4dea
   "description": "",
   "license": "Apache-2.0",
   "main": "./lib/index.js",
   "types": "./lib/index.d.ts",
   "dependencies": {
-<<<<<<< HEAD
-    "@nocobase/resourcer": "0.16.0-alpha.4",
-    "@nocobase/utils": "0.16.0-alpha.4",
-=======
     "@nocobase/resourcer": "0.16.0-alpha.5",
     "@nocobase/utils": "0.16.0-alpha.5",
->>>>>>> 5b4f4dea
     "minimatch": "^5.1.1"
   },
   "repository": {
