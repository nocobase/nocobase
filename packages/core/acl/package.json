{
  "name": "@nocobase/acl",
<<<<<<< HEAD
  "version": "0.15.0-alpha.3",
=======
  "version": "0.15.0-alpha.4",
>>>>>>> 9c576547
  "description": "",
  "license": "Apache-2.0",
  "main": "./lib/index.js",
  "types": "./lib/index.d.ts",
  "dependencies": {
<<<<<<< HEAD
    "@nocobase/resourcer": "0.15.0-alpha.3",
    "@nocobase/utils": "0.15.0-alpha.3",
=======
    "@nocobase/resourcer": "0.15.0-alpha.4",
    "@nocobase/utils": "0.15.0-alpha.4",
>>>>>>> 9c576547
    "minimatch": "^5.1.1"
  },
  "repository": {
    "type": "git",
    "url": "git+https://github.com/nocobase/nocobase.git",
    "directory": "packages/acl"
  },
  "gitHead": "ce588eefb0bfc50f7d5bbee575e0b5e843bf6644"
}<|MERGE_RESOLUTION|>--- conflicted
+++ resolved
@@ -1,22 +1,13 @@
 {
   "name": "@nocobase/acl",
-<<<<<<< HEAD
-  "version": "0.15.0-alpha.3",
-=======
   "version": "0.15.0-alpha.4",
->>>>>>> 9c576547
   "description": "",
   "license": "Apache-2.0",
   "main": "./lib/index.js",
   "types": "./lib/index.d.ts",
   "dependencies": {
-<<<<<<< HEAD
-    "@nocobase/resourcer": "0.15.0-alpha.3",
-    "@nocobase/utils": "0.15.0-alpha.3",
-=======
     "@nocobase/resourcer": "0.15.0-alpha.4",
     "@nocobase/utils": "0.15.0-alpha.4",
->>>>>>> 9c576547
     "minimatch": "^5.1.1"
   },
   "repository": {
