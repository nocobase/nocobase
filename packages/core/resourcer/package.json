{
  "name": "@nocobase/resourcer",
<<<<<<< HEAD
  "version": "0.15.0-alpha.3",
=======
  "version": "0.15.0-alpha.4",
>>>>>>> 9c576547
  "description": "",
  "main": "./lib/index.js",
  "types": "./lib/index.d.ts",
  "license": "Apache-2.0",
  "dependencies": {
<<<<<<< HEAD
    "@nocobase/utils": "0.15.0-alpha.3",
=======
    "@nocobase/utils": "0.15.0-alpha.4",
>>>>>>> 9c576547
    "deepmerge": "^4.2.2",
    "koa-compose": "^4.1.0",
    "lodash": "^4.17.21",
    "path-to-regexp": "^6.1.0",
    "qs": "^6.9.4"
  },
  "repository": {
    "type": "git",
    "url": "git+https://github.com/nocobase/nocobase.git",
    "directory": "packages/resourcer"
  },
  "gitHead": "ce588eefb0bfc50f7d5bbee575e0b5e843bf6644"
}<|MERGE_RESOLUTION|>--- conflicted
+++ resolved
@@ -1,20 +1,12 @@
 {
   "name": "@nocobase/resourcer",
-<<<<<<< HEAD
-  "version": "0.15.0-alpha.3",
-=======
   "version": "0.15.0-alpha.4",
->>>>>>> 9c576547
   "description": "",
   "main": "./lib/index.js",
   "types": "./lib/index.d.ts",
   "license": "Apache-2.0",
   "dependencies": {
-<<<<<<< HEAD
-    "@nocobase/utils": "0.15.0-alpha.3",
-=======
     "@nocobase/utils": "0.15.0-alpha.4",
->>>>>>> 9c576547
     "deepmerge": "^4.2.2",
     "koa-compose": "^4.1.0",
     "lodash": "^4.17.21",
