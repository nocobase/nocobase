--- conflicted
+++ resolved
@@ -1,20 +1,12 @@
 {
   "name": "@nocobase/resourcer",
-<<<<<<< HEAD
-  "version": "0.16.0-alpha.4",
-=======
   "version": "0.16.0-alpha.5",
->>>>>>> 5b4f4dea
   "description": "",
   "main": "./lib/index.js",
   "types": "./lib/index.d.ts",
   "license": "Apache-2.0",
   "dependencies": {
-<<<<<<< HEAD
-    "@nocobase/utils": "0.16.0-alpha.4",
-=======
     "@nocobase/utils": "0.16.0-alpha.5",
->>>>>>> 5b4f4dea
     "deepmerge": "^4.2.2",
     "koa-compose": "^4.1.0",
     "lodash": "^4.17.21",
