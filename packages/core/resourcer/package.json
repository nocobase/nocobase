{
  "name": "@nocobase/resourcer",
<<<<<<< HEAD
  "version": "1.0.1-alpha.1",
=======
  "version": "1.2.6-alpha",
>>>>>>> 362a8380
  "description": "",
  "main": "./lib/index.js",
  "types": "./lib/index.d.ts",
  "license": "AGPL-3.0",
  "dependencies": {
<<<<<<< HEAD
    "@nocobase/utils": "1.0.1-alpha.1",
=======
    "@nocobase/utils": "1.2.6-alpha",
>>>>>>> 362a8380
    "deepmerge": "^4.2.2",
    "koa-compose": "^4.1.0",
    "lodash": "^4.17.21",
    "path-to-regexp": "^6.1.0",
    "qs": "^6.9.4"
  },
  "repository": {
    "type": "git",
    "url": "git+https://github.com/nocobase/nocobase.git",
    "directory": "packages/resourcer"
  },
  "gitHead": "d0b4efe4be55f8c79a98a331d99d9f8cf99021a1"
}<|MERGE_RESOLUTION|>--- conflicted
+++ resolved
@@ -1,20 +1,12 @@
 {
   "name": "@nocobase/resourcer",
-<<<<<<< HEAD
-  "version": "1.0.1-alpha.1",
-=======
   "version": "1.2.6-alpha",
->>>>>>> 362a8380
   "description": "",
   "main": "./lib/index.js",
   "types": "./lib/index.d.ts",
   "license": "AGPL-3.0",
   "dependencies": {
-<<<<<<< HEAD
-    "@nocobase/utils": "1.0.1-alpha.1",
-=======
     "@nocobase/utils": "1.2.6-alpha",
->>>>>>> 362a8380
     "deepmerge": "^4.2.2",
     "koa-compose": "^4.1.0",
     "lodash": "^4.17.21",
