--- conflicted
+++ resolved
@@ -1,10 +1,6 @@
 {
   "name": "@nocobase/sdk",
-<<<<<<< HEAD
-  "version": "0.7.5-alpha.1",
-=======
   "version": "0.8.0-alpha.1",
->>>>>>> f67afba9
   "license": "Apache-2.0",
   "licenses": [
     {
