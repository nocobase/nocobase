{
  "name": "@nocobase/sdk",
<<<<<<< HEAD
  "version": "1.6.0-alpha.8",
=======
  "version": "1.6.0-alpha.27",
>>>>>>> 32de5ffe
  "license": "AGPL-3.0",
  "main": "lib/index.js",
  "types": "lib/index.d.ts",
  "dependencies": {
    "axios": "^1.7.0",
    "qs": "^6.10.1"
  },
  "devDependencies": {
    "axios-mock-adapter": "^1.20.0"
  },
  "gitHead": "d0b4efe4be55f8c79a98a331d99d9f8cf99021a1"
}<|MERGE_RESOLUTION|>--- conflicted
+++ resolved
@@ -1,10 +1,6 @@
 {
   "name": "@nocobase/sdk",
-<<<<<<< HEAD
-  "version": "1.6.0-alpha.8",
-=======
   "version": "1.6.0-alpha.27",
->>>>>>> 32de5ffe
   "license": "AGPL-3.0",
   "main": "lib/index.js",
   "types": "lib/index.d.ts",
