{
  "name": "@nocobase/sdk",
<<<<<<< HEAD
  "version": "0.16.0-alpha.4",
=======
  "version": "0.16.0-alpha.5",
>>>>>>> 5b4f4dea
  "license": "Apache-2.0",
  "main": "lib/index.js",
  "types": "lib/index.d.ts",
  "dependencies": {
    "axios": "^0.26.1",
    "qs": "^6.10.1"
  },
  "devDependencies": {
    "axios-mock-adapter": "^1.20.0"
  },
  "gitHead": "ce588eefb0bfc50f7d5bbee575e0b5e843bf6644"
}<|MERGE_RESOLUTION|>--- conflicted
+++ resolved
@@ -1,10 +1,6 @@
 {
   "name": "@nocobase/sdk",
-<<<<<<< HEAD
-  "version": "0.16.0-alpha.4",
-=======
   "version": "0.16.0-alpha.5",
->>>>>>> 5b4f4dea
   "license": "Apache-2.0",
   "main": "lib/index.js",
   "types": "lib/index.d.ts",
