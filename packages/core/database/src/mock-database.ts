--- conflicted
+++ resolved
@@ -1,17 +1,9 @@
-<<<<<<< HEAD
-import { merge, uid } from '@nocobase/utils';
-import { customAlphabet } from 'nanoid';
-import fetch from 'node-fetch';
-import path, { resolve } from 'path';
-import { Database, IDatabaseOptions } from './database';
-=======
 import { merge } from '@nocobase/utils';
 import path, { resolve } from 'path';
 import { Database, IDatabaseOptions } from './database';
 import fetch from 'node-fetch';
 import { customAlphabet } from 'nanoid';
 
->>>>>>> 791a610f
 export class MockDatabase extends Database {
   constructor(options: IDatabaseOptions) {
     super({
@@ -31,7 +23,10 @@
     port: process.env.DB_PORT,
     dialect: process.env.DB_DIALECT || 'sqlite',
     logging: process.env.DB_LOGGING === 'on' ? customLogger : false,
-    storage: resolve(process.cwd(), `storage/test-db/db-${uid()}.sqlite`),
+    storage:
+      process.env.DB_STORAGE && process.env.DB_STORAGE !== ':memory:'
+        ? resolve(process.cwd(), process.env.DB_STORAGE)
+        : ':memory:',
     define: {
       charset: 'utf8mb4',
       collate: 'utf8mb4_unicode_ci',
