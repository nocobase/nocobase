<<<<<<< HEAD
import { merge } from '@nocobase/utils';
import path, { resolve } from 'path';
import { Database, IDatabaseOptions } from './database';
import fetch from 'node-fetch';
import { customAlphabet } from 'nanoid';
import os from 'os';
=======
import { merge, uid } from '@nocobase/utils';
import { customAlphabet } from 'nanoid';
import fetch from 'node-fetch';
import path, { resolve } from 'path';
import { Database, IDatabaseOptions } from './database';
>>>>>>> 3b5240cc

export class MockDatabase extends Database {
  constructor(options: IDatabaseOptions) {
    super({
      storage: ':memory:',
      dialect: 'sqlite',
      ...options,
    });
  }
}

export function getConfigByEnv() {
  const options: IDatabaseOptions = {
    username: process.env.DB_USER,
    password: process.env.DB_PASSWORD,
    database: process.env.DB_DATABASE,
    host: process.env.DB_HOST,
    port: parseInt(process.env.DB_PORT),
    dialect: (process.env.DB_DIALECT as any) || 'sqlite',
    logging: process.env.DB_LOGGING === 'on' ? customLogger : false,
    storage: resolve(process.cwd(), `storage/db-test/db-${uid()}.sqlite`),
    define: {
      charset: 'utf8mb4',
      collate: 'utf8mb4_unicode_ci',
    },
    timezone: process.env.DB_TIMEZONE,
    underscored: process.env.DB_UNDERSCORED === 'true',
    schema: process.env.DB_SCHEMA !== 'public' ? process.env.DB_SCHEMA : undefined,
    dialectOptions: {},
  };

  if (process.env.DB_DIALECT == 'postgres') {
    options.dialectOptions['application_name'] = 'nocobase.main';
  }

  return options;
}

function customLogger(queryString, queryObject) {
  console.log(queryString); // outputs a string
  if (queryObject.bind) {
    console.log(queryObject.bind); // outputs an array
  }
}

export function mockDatabase(options: IDatabaseOptions = {}): MockDatabase {
  const dbOptions = merge(getConfigByEnv(), options) as any;

  const nanoid = customAlphabet('1234567890abcdefghijklmnopqrstuvwxyz', 10);

  if (!options.instanceId) {
    dbOptions.instanceId = `d_${nanoid()}`;
  }

  const instanceId = dbOptions.instanceId;

  // set collection snapshot dir to tmpdir
  dbOptions.collectionSnapshotDir = path.resolve(os.tmpdir(), instanceId);

  if (process.env['DB_TEST_PREFIX']) {
    let configKey = 'database';
    if (dbOptions.dialect === 'sqlite') {
      configKey = 'storage';
    } else {
      configKey = 'database';
    }

    const isUsingTestDatabase = () => {
      if (dbOptions.dialect === 'sqlite') {
        return dbOptions[configKey].includes(process.env['DB_TEST_PREFIX']);
      }

      return dbOptions[configKey].startsWith(process.env['DB_TEST_PREFIX']);
    };

    if (dbOptions[configKey] && !isUsingTestDatabase()) {
      const databaseName = `${process.env['DB_TEST_PREFIX']}_${instanceId}`;

      if (dbOptions.dialect === 'sqlite') {
        dbOptions.storage = path.resolve(path.dirname(dbOptions.storage), databaseName);
      } else {
        dbOptions.database = databaseName;
      }
    }

    if (process.env['DB_TEST_DISTRIBUTOR_PORT']) {
      dbOptions.hooks = dbOptions.hooks || {};

      dbOptions.hooks.beforeConnect = async (config) => {
        const url = `http://127.0.0.1:${process.env['DB_TEST_DISTRIBUTOR_PORT']}/acquire?via=${db.instanceId}&name=${config.database}`;
        await fetch(url);
      };
    }
  }

  const db = new MockDatabase(dbOptions);

  return db;
}<|MERGE_RESOLUTION|>--- conflicted
+++ resolved
@@ -1,17 +1,9 @@
-<<<<<<< HEAD
-import { merge } from '@nocobase/utils';
+import { merge, uid } from '@nocobase/utils';
 import path, { resolve } from 'path';
 import { Database, IDatabaseOptions } from './database';
-import fetch from 'node-fetch';
-import { customAlphabet } from 'nanoid';
-import os from 'os';
-=======
-import { merge, uid } from '@nocobase/utils';
 import { customAlphabet } from 'nanoid';
 import fetch from 'node-fetch';
-import path, { resolve } from 'path';
-import { Database, IDatabaseOptions } from './database';
->>>>>>> 3b5240cc
+import os from 'os';
 
 export class MockDatabase extends Database {
   constructor(options: IDatabaseOptions) {
