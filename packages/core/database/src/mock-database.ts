import { merge, uid } from '@nocobase/utils';
import { resolve } from 'path';
import { Database, IDatabaseOptions } from './database';

export class MockDatabase extends Database {
  constructor(options: IDatabaseOptions) {
    super({
      storage: ':memory:',
      tablePrefix: `mock_${uid(6)}_`,
      dialect: 'sqlite',
      ...options,
    });
  }
}

export function getConfigByEnv() {
  const options = {
    username: process.env.DB_USER,
    password: process.env.DB_PASSWORD,
    database: process.env.DB_DATABASE,
    host: process.env.DB_HOST,
    port: process.env.DB_PORT,
    dialect: process.env.DB_DIALECT || 'sqlite',
    logging: process.env.DB_LOGGING === 'on' ? customLogger : false,
    storage:
      process.env.DB_STORAGE && process.env.DB_STORAGE !== ':memory:'
        ? resolve(process.cwd(), process.env.DB_STORAGE)
        : ':memory:',
    define: {
      charset: 'utf8mb4',
      collate: 'utf8mb4_unicode_ci',
    },
    timezone: process.env.DB_TIMEZONE,
    underscored: process.env.DB_UNDERSCORED === 'true',
    schema: process.env.DB_SCHEMA !== 'public' ? process.env.DB_SCHEMA : undefined,
    dialectOptions: {},
  };

  if (process.env.DB_DIALECT == 'postgres') {
    options.dialectOptions['application_name'] = 'nocobase.main';
  }

  return options;
}

function customLogger(queryString, queryObject) {
  console.log(queryString); // outputs a string
<<<<<<< HEAD
  queryObject.bind && console.log(queryObject.bind); // outputs an array
=======
  if (queryObject.bind) {
    console.log(queryObject.bind); // outputs an array
  }
>>>>>>> 47859c0f
}

export function mockDatabase(options: IDatabaseOptions = {}): MockDatabase {
  const dbOptions = merge(getConfigByEnv(), options) as any;
  return new MockDatabase(dbOptions);
}<|MERGE_RESOLUTION|>--- conflicted
+++ resolved
@@ -45,13 +45,9 @@
 
 function customLogger(queryString, queryObject) {
   console.log(queryString); // outputs a string
-<<<<<<< HEAD
-  queryObject.bind && console.log(queryObject.bind); // outputs an array
-=======
   if (queryObject.bind) {
     console.log(queryObject.bind); // outputs an array
   }
->>>>>>> 47859c0f
 }
 
 export function mockDatabase(options: IDatabaseOptions = {}): MockDatabase {
