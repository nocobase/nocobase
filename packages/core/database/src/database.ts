import { Logger } from '@nocobase/logger';
import { applyMixins, AsyncEmitter, requireModule } from '@nocobase/utils';
import merge from 'deepmerge';
import { EventEmitter } from 'events';
import glob from 'glob';
import lodash from 'lodash';
import { basename, isAbsolute, resolve } from 'path';
import semver from 'semver';
import {
  DataTypes,
  ModelStatic,
  Op,
  Options,
  QueryInterfaceDropAllTablesOptions,
  QueryOptions,
  Sequelize,
  SyncOptions,
  Transactionable,
  Utils,
} from 'sequelize';
import { SequelizeStorage, Umzug } from 'umzug';
import { Collection, CollectionOptions, RepositoryType } from './collection';
import { CollectionGroupManager } from './collection-group-manager';
import { ImporterReader, ImportFileExtension } from './collection-importer';
import DatabaseUtils from './database-utils';
import ReferencesMap from './features/ReferencesMap';
import { referentialIntegrityCheck } from './features/referential-integrity-check';
import { ArrayFieldRepository } from './field-repository/array-field-repository';
import * as FieldTypes from './fields';
import { Field, FieldContext, RelationField } from './fields';
import { InheritedCollection } from './inherited-collection';
import InheritanceMap from './inherited-map';
import { registerBuiltInListeners } from './listeners';
import { MigrationItem, Migrations } from './migration';
import { Model } from './model';
import { ModelHook } from './model-hook';
import extendOperators from './operators';
import QueryInterface from './query-interface/query-interface';
import buildQueryInterface from './query-interface/query-interface-builder';
import { RelationRepository } from './relation-repository/relation-repository';
import { Repository } from './repository';
import {
  AfterDefineCollectionListener,
  BeforeDefineCollectionListener,
  CreateListener,
  CreateWithAssociationsListener,
  DatabaseAfterDefineCollectionEventType,
  DatabaseAfterRemoveCollectionEventType,
  DatabaseBeforeDefineCollectionEventType,
  DatabaseBeforeRemoveCollectionEventType,
  DestroyListener,
  EventType,
  ModelCreateEventTypes,
  ModelCreateWithAssociationsEventTypes,
  ModelDestroyEventTypes,
  ModelSaveEventTypes,
  ModelSaveWithAssociationsEventTypes,
  ModelUpdateEventTypes,
  ModelUpdateWithAssociationsEventTypes,
  ModelValidateEventTypes,
  RemoveCollectionListener,
  SaveListener,
  SaveWithAssociationsListener,
  SyncListener,
  UpdateListener,
  UpdateWithAssociationsListener,
  ValidateListener,
} from './types';
import { patchSequelizeQueryInterface, snakeCase } from './utils';
import { BaseValueParser, registerFieldValueParsers } from './value-parsers';
import { ViewCollection } from './view-collection';

export type MergeOptions = merge.Options;

export interface PendingOptions {
  field: RelationField;
  model: ModelStatic<Model>;
}

interface MapOf<T> {
  [key: string]: T;
}

export interface IDatabaseOptions extends Options {
  tablePrefix?: string;
  migrator?: any;
  usingBigIntForId?: boolean;
  underscored?: boolean;
}

export type DatabaseOptions = IDatabaseOptions;

interface RegisterOperatorsContext {
  db?: Database;
  path?: string;
  field?: Field;
  app?: any;
}

export interface CleanOptions extends QueryInterfaceDropAllTablesOptions {
  drop?: boolean;
}

export type AddMigrationsOptions = {
  context?: any;
  namespace?: string;
  extensions?: string[];
  directory: string;
};

type OperatorFunc = (value: any, ctx?: RegisterOperatorsContext) => any;

export const DialectVersionAccessors = {
  sqlite: {
    sql: 'select sqlite_version() as version',
    get: (v: string) => v,
  },
  mysql: {
    sql: 'select version() as version',
    get: (v: string) => {
      if (v.toLowerCase().includes('mariadb')) {
        return '';
      }
      const m = /([\d+.]+)/.exec(v);
      return m[0];
    },
  },
  postgres: {
    sql: 'select version() as version',
    get: (v: string) => {
      const m = /([\d+.]+)/.exec(v);
      return semver.minVersion(m[0]).version;
    },
  },
};

class DatabaseVersion {
  db: Database;

  constructor(db: Database) {
    this.db = db;
  }

  async satisfies(versions) {
    const accessors = DialectVersionAccessors;
    for (const dialect of Object.keys(accessors)) {
      if (this.db.inDialect(dialect)) {
        if (!versions?.[dialect]) {
          return false;
        }
        const [result] = (await this.db.sequelize.query(accessors[dialect].sql)) as any;
        return semver.satisfies(accessors[dialect].get(result?.[0]?.version), versions[dialect]);
      }
    }
    return false;
  }
}

export class Database extends EventEmitter implements AsyncEmitter {
  sequelize: Sequelize;
  migrator: Umzug;
  migrations: Migrations;
  fieldTypes = new Map();
  fieldValueParsers = new Map();
  options: IDatabaseOptions;
  models = new Map<string, ModelStatic<Model>>();
  repositories = new Map<string, RepositoryType>();
  operators = new Map();
  collections = new Map<string, Collection>();
  pendingFields = new Map<string, RelationField[]>();
  modelCollection = new Map<ModelStatic<any>, Collection>();
  tableNameCollectionMap = new Map<string, Collection>();

  queryInterface: QueryInterface;

  utils = new DatabaseUtils(this);
  referenceMap = new ReferencesMap();
  inheritanceMap = new InheritanceMap();

  importedFrom = new Map<string, Array<string>>();

  modelHook: ModelHook;
  version: DatabaseVersion;

  delayCollectionExtend = new Map<string, { collectionOptions: CollectionOptions; mergeOptions?: any }[]>();

  logger: Logger;

  collectionGroupManager = new CollectionGroupManager(this);
  declare emitAsync: (event: string | symbol, ...args: any[]) => Promise<boolean>;

  constructor(options: DatabaseOptions) {
    super();

    this.version = new DatabaseVersion(this);

    const opts = {
      sync: {
        alter: {
          drop: false,
        },
        force: false,
      },
      ...lodash.clone(options),
    };

    if (options.storage && options.storage !== ':memory:') {
      if (!isAbsolute(options.storage)) {
        opts.storage = resolve(process.cwd(), options.storage);
      }
    }

    if (options.dialect === 'sqlite') {
      delete opts.timezone;
    } else if (!opts.timezone) {
      opts.timezone = '+00:00';
    }

    if (options.dialect === 'postgres') {
      // https://github.com/sequelize/sequelize/issues/1774
      require('pg').defaults.parseInt8 = true;
    }
    this.options = opts;

    this.sequelize = new Sequelize(this.sequelizeOptions(this.options));

    this.queryInterface = buildQueryInterface(this);

    this.collections = new Map();
    this.modelHook = new ModelHook(this);

    this.on('afterDefineCollection', (collection: Collection) => {
      // after collection defined, call bind method on pending fields
      this.pendingFields.get(collection.name)?.forEach((field) => field.bind());
      this.delayCollectionExtend.get(collection.name)?.forEach((collectionExtend) => {
        collection.updateOptions(collectionExtend.collectionOptions, collectionExtend.mergeOptions);
      });
    });

    // register database field types
    for (const [name, field] of Object.entries<any>(FieldTypes)) {
      if (['Field', 'RelationField'].includes(name)) {
        continue;
      }
      let key = name.replace(/Field$/g, '');
      key = key.substring(0, 1).toLowerCase() + key.substring(1);
      this.registerFieldTypes({
        [key]: field,
      });
    }

    registerFieldValueParsers(this);

    this.initOperators();

    const migratorOptions: any = this.options.migrator || {};

    const context = {
      db: this,
      sequelize: this.sequelize,
      queryInterface: this.sequelize.getQueryInterface(),
      ...migratorOptions.context,
    };

    this.migrations = new Migrations(context);

    this.sequelize.beforeDefine((model, opts) => {
      if (this.options.tablePrefix) {
        opts.tableName = `${this.options.tablePrefix}${opts.tableName || opts.modelName || opts.name.plural}`;
      }
    });

    this.collection({
      name: 'migrations',
      autoGenId: false,
      timestamps: false,
      namespace: 'core.migration',
      duplicator: 'required',
      fields: [{ type: 'string', name: 'name', primaryKey: true }],
    });

    this.migrator = new Umzug({
      logger: migratorOptions.logger || console,
      migrations: this.migrations.callback(),
      context,
      storage: new SequelizeStorage({
        modelName: `${this.options.tablePrefix || ''}migrations`,
        ...migratorOptions.storage,
        sequelize: this.sequelize,
      }),
    });

    this.initListener();
    patchSequelizeQueryInterface(this);
  }

  setLogger(logger: Logger) {
    this.logger = logger;
  }

  sequelizeOptions(options) {
    if (options.dialect === 'postgres') {
      options.hooks = {
        afterConnect: async (connection) => {
          await connection.query('SET search_path TO public;');
        },
      };
    }
    return options;
  }

  initListener() {
    this.on('afterConnect', async (client) => {
      if (this.inDialect('postgres')) {
        await client.query('SET search_path = public');
      }
    });

    this.on('beforeDefine', (model, options) => {
      if (this.options.underscored && options.underscored === undefined) {
        options.underscored = true;
      }
    });

    this.on('afterCreate', async (instance) => {
      instance?.toChangedWithAssociations?.();
    });

    this.on('afterUpdate', async (instance) => {
      instance?.toChangedWithAssociations?.();
    });

    this.on('beforeDestroy', async (instance, options) => {
      await referentialIntegrityCheck({
        db: this,
        referencedInstance: instance,
        transaction: options.transaction,
      });
    });

    this.on('afterRemoveCollection', (collection) => {
      this.inheritanceMap.removeNode(collection.name);
    });

    this.on('afterDefine', (model) => {
      if (lodash.get(this.options, 'usingBigIntForId', true)) {
        const idAttribute = model.rawAttributes['id'];
        if (idAttribute && idAttribute.primaryKey) {
          model.rawAttributes['id'].type = DataTypes.BIGINT;
          model.refreshAttributes();
        }
      }
    });

    this.on('afterUpdateCollection', (collection, options) => {
      if (collection.options.schema) {
        collection.model._schema = collection.options.schema;
      }
    });

    this.on('beforeDefineCollection', (options) => {
      if (this.options.underscored && options.underscored === undefined) {
        options.underscored = true;
      }

      if (options.underscored) {
        if (lodash.get(options, 'sortable.scopeKey')) {
          options.sortable.scopeKey = snakeCase(options.sortable.scopeKey);
        }

        if (lodash.get(options, 'indexes')) {
          // change index fields to snake case
          options.indexes = options.indexes.map((index) => {
            if (index.fields) {
              index.fields = index.fields.map((field) => {
                return snakeCase(field);
              });
            }

            return index;
          });
        }
      }

      if (this.options.schema && !options.schema) {
        options.schema = this.options.schema;
      }
    });

    registerBuiltInListeners(this);
  }

  addMigration(item: MigrationItem) {
    return this.migrations.add(item);
  }

  addMigrations(options: AddMigrationsOptions) {
    const { namespace, context, extensions = ['js', 'ts'], directory } = options;
    const patten = `${directory}/*.{${extensions.join(',')}}`;
    const files = glob.sync(patten, {
      ignore: ['**/*.d.ts'],
    });
    for (const file of files) {
      let filename = basename(file);
      filename = filename.substring(0, filename.lastIndexOf('.')) || filename;
      this.migrations.add({
        name: namespace ? `${namespace}/${filename}` : filename,
        migration: requireModule(file),
        context,
      });
    }
  }

  inDialect(...dialect: string[]) {
    return dialect.includes(this.sequelize.getDialect());
  }

  escapeId(identifier: string) {
    return this.inDialect('mysql') ? `\`${identifier}\`` : `"${identifier}"`;
  }

  /**
   * Add collection to database
   * @param options
   */
  collection<Attributes = any, CreateAttributes = Attributes>(
    options: CollectionOptions,
  ): Collection<Attributes, CreateAttributes> {
    options = lodash.cloneDeep(options);

    if (this.options.underscored) {
      options.underscored = true;
    }

    this.emit('beforeDefineCollection', options);

    const hasValidInheritsOptions = (() => {
      return options.inherits && lodash.castArray(options.inherits).length > 0;
    })();

    const hasViewOptions = options.viewName || options.view;

    const collectionKlass = (() => {
      if (hasValidInheritsOptions) {
        return InheritedCollection;
      }

      if (hasViewOptions) {
        return ViewCollection;
      }

      return Collection;
    })();

    const collection = new collectionKlass(options, { database: this });

    this.collections.set(collection.name, collection);

    this.emit('afterDefineCollection', collection);

    return collection;
  }

  getTablePrefix() {
    return this.options.tablePrefix || '';
  }

  getFieldByPath(path: string) {
    if (!path) {
      return;
    }

    const [collectionName, associationName, ...args] = path.split('.');
    const collection = this.getCollection(collectionName);

    if (!collection) {
      return;
    }

    const field = collection.getField(associationName);

    if (!field) {
      return;
    }

    if (args.length > 0) {
      return this.getFieldByPath(`${field?.target}.${args.join('.')}`);
    }

    return field;
  }

  /**
   * get exists collection by its name
   * @param name
   */
  getCollection(name: string): Collection {
    if (!name) {
      return null;
    }

    const [collectionName, associationName] = name.split('.');
    const collection = this.collections.get(collectionName);

    if (associationName) {
      const target = collection.getField(associationName)?.target;
      return target ? this.collections.get(target) : null;
    }

    return collection;
  }

  hasCollection(name: string): boolean {
    return this.collections.has(name);
  }

  removeCollection(name: string) {
    const collection = this.collections.get(name);
    this.emit('beforeRemoveCollection', collection);

    collection.resetFields();

    const result = this.collections.delete(name);

    this.sequelize.modelManager.removeModel(collection.model);

    if (result) {
      this.emit('afterRemoveCollection', collection);
    }

    return collection;
  }

  getModel<M extends Model>(name: string) {
    return this.getCollection(name).model as ModelStatic<M>;
  }

  getRepository<R extends Repository>(name: string): R;

  getRepository<R extends RelationRepository>(name: string, relationId: string | number): R;

  getRepository<R extends ArrayFieldRepository>(name: string, relationId: string | number): R;

  getRepository<R extends RelationRepository>(name: string, relationId?: string | number): Repository | R {
    const [collection, relation] = name.split('.');
    if (relation) {
      return this.getRepository(collection)?.relation(relation)?.of(relationId) as R;
    }
    return this.getCollection(name)?.repository;
  }

  addPendingField(field: RelationField) {
    const associating = this.pendingFields;
    const items = this.pendingFields.get(field.target) || [];
    items.push(field);
    associating.set(field.target, items);
  }

  removePendingField(field: RelationField) {
    const items = this.pendingFields.get(field.target) || [];
    const index = items.indexOf(field);
    if (index !== -1) {
      delete items[index];
      this.pendingFields.set(field.target, items);
    }
  }

  registerFieldTypes(fieldTypes: MapOf<typeof Field>) {
    for (const [type, fieldType] of Object.entries(fieldTypes)) {
      this.fieldTypes.set(type, fieldType);
    }
  }

  registerFieldValueParsers(parsers: MapOf<any>) {
    for (const [type, parser] of Object.entries(parsers)) {
      this.fieldValueParsers.set(type, parser);
    }
  }

  buildFieldValueParser<T extends BaseValueParser>(field: Field, ctx: any) {
    const Parser = this.fieldValueParsers.has(field.type)
      ? this.fieldValueParsers.get(field.type)
      : this.fieldValueParsers.get('default');
    const parser = new Parser(field, ctx);
    return parser as T;
  }

  registerModels(models: MapOf<ModelStatic<any>>) {
    for (const [type, schemaType] of Object.entries(models)) {
      this.models.set(type, schemaType);
    }
  }

  registerRepositories(repositories: MapOf<RepositoryType>) {
    for (const [type, schemaType] of Object.entries(repositories)) {
      this.repositories.set(type, schemaType);
    }
  }

  initOperators() {
    const operators = new Map();

    // Sequelize 内置
    for (const key in Op) {
      operators.set('$' + key, Op[key]);
      const val = Utils.underscoredIf(key, true);
      operators.set('$' + val, Op[key]);
      operators.set('$' + val.replace(/_/g, ''), Op[key]);
    }

    this.operators = operators;

    this.registerOperators({
      ...extendOperators,
    });
  }

  registerOperators(operators: MapOf<OperatorFunc>) {
    for (const [key, operator] of Object.entries(operators)) {
      this.operators.set(key, operator);
    }
  }

  buildField(options, context: FieldContext) {
    const { type } = options;

    const Field = this.fieldTypes.get(type);

    if (!Field) {
      throw Error(`unsupported field type ${type}`);
    }

    const { collection } = context;

    if (options.field && collection.options.underscored && !collection.isView()) {
      options.field = snakeCase(options.field);
    }

    return new Field(options, context);
  }

  async sync(options?: SyncOptions) {
    const isMySQL = this.sequelize.getDialect() === 'mysql';
    if (isMySQL) {
      await this.sequelize.query('SET FOREIGN_KEY_CHECKS = 0', null);
    }

    if (this.options.schema && this.inDialect('postgres')) {
      await this.sequelize.query(`CREATE SCHEMA IF NOT EXISTS "${this.options.schema}"`, null);
    }

    const result = await this.sequelize.sync(options);

    if (isMySQL) {
      await this.sequelize.query('SET FOREIGN_KEY_CHECKS = 1', null);
    }

    return result;
  }

  async clean(options: CleanOptions) {
    const { drop, ...others } = options || {};
    if (drop !== true) {
      return;
    }

    if (this.options.schema) {
      const tableNames = (await this.sequelize.getQueryInterface().showAllTables()).map((table) => {
        return `"${this.options.schema}"."${table}"`;
      });

      const skip = options.skip || [];

      // @ts-ignore
      for (const tableName of tableNames) {
        if (skip.includes(tableName)) {
          continue;
        }
        await this.sequelize.query(`DROP TABLE IF EXISTS ${tableName} CASCADE`);
      }
      return;
    }

    await this.queryInterface.dropAll(options);
  }

  async collectionExistsInDb(name: string, options?: Transactionable) {
    const collection = this.getCollection(name);

    if (!collection) {
      return false;
    }

    return await this.queryInterface.collectionTableExists(collection, options);
  }

  public isSqliteMemory() {
    return this.sequelize.getDialect() === 'sqlite' && lodash.get(this.options, 'storage') == ':memory:';
  }

  async auth(options: Omit<QueryOptions, 'retry'> & { retry?: number | Pick<QueryOptions, 'retry'> } = {}) {
    const { retry = 10, ...others } = options;
    const delay = (ms: number) => new Promise<void>((resolve) => setTimeout(resolve, ms));
    let count = 1;
    const authenticate = async () => {
      try {
        await this.sequelize.authenticate(others);
        console.log('Connection has been established successfully.');
        return true;
      } catch (error) {
<<<<<<< HEAD
        console.log({ error });
=======
        console.log(`Unable to connect to the database: ${error.message}`);
>>>>>>> 96caf9be
        if (count >= (retry as number)) {
          throw new Error('Connection failed, please check your database connection credentials and try again.');
        }
        console.log('reconnecting...', count);
        ++count;
        await delay(500);
        return await authenticate();
      }
    };
    return await authenticate();
  }

  async prepare() {
    if (this.inDialect('postgres') && this.options.schema && this.options.schema != 'public') {
      await this.sequelize.query(`CREATE SCHEMA IF NOT EXISTS "${this.options.schema}"`, null);
    }
  }

  async reconnect() {
    if (this.isSqliteMemory()) {
      return;
    }
    // @ts-ignore
    const ConnectionManager = this.sequelize.dialect.connectionManager.constructor;
    // @ts-ignore
    const connectionManager = new ConnectionManager(this.sequelize.dialect, this.sequelize);
    // @ts-ignore
    this.sequelize.dialect.connectionManager = connectionManager;
    // @ts-ignore
    this.sequelize.connectionManager = connectionManager;
  }

  closed() {
    // @ts-ignore
    return this.sequelize.connectionManager.pool._draining;
  }

  async close() {
    if (this.isSqliteMemory()) {
      return;
    }

    return this.sequelize.close();
  }

  on(event: EventType, listener: any): this;

  on(event: ModelValidateEventTypes, listener: SyncListener): this;

  on(event: ModelValidateEventTypes, listener: ValidateListener): this;

  on(event: ModelCreateEventTypes, listener: CreateListener): this;

  on(event: ModelUpdateEventTypes, listener: UpdateListener): this;

  on(event: ModelSaveEventTypes, listener: SaveListener): this;

  on(event: ModelDestroyEventTypes, listener: DestroyListener): this;

  on(event: ModelCreateWithAssociationsEventTypes, listener: CreateWithAssociationsListener): this;

  on(event: ModelUpdateWithAssociationsEventTypes, listener: UpdateWithAssociationsListener): this;

  on(event: ModelSaveWithAssociationsEventTypes, listener: SaveWithAssociationsListener): this;

  on(event: DatabaseBeforeDefineCollectionEventType, listener: BeforeDefineCollectionListener): this;

  on(event: DatabaseAfterDefineCollectionEventType, listener: AfterDefineCollectionListener): this;

  on(
    event: DatabaseBeforeRemoveCollectionEventType | DatabaseAfterRemoveCollectionEventType,
    listener: RemoveCollectionListener,
  ): this;

  on(event: EventType, listener: any): this {
    // NOTE: to match if event is a sequelize or model type
    const type = this.modelHook.match(event);

    if (type && !this.modelHook.hasBoundEvent(type)) {
      this.sequelize.addHook(type, this.modelHook.buildSequelizeHook(type));
      this.modelHook.bindEvent(type);
    }

    return super.on(event, listener);
  }

  extendCollection(collectionOptions: CollectionOptions, mergeOptions?: MergeOptions) {
    collectionOptions = lodash.cloneDeep(collectionOptions);
    const collectionName = collectionOptions.name;
    const existCollection = this.getCollection(collectionName);
    if (existCollection) {
      existCollection.updateOptions(collectionOptions, mergeOptions);
    } else {
      const existDelayExtends = this.delayCollectionExtend.get(collectionName) || [];

      this.delayCollectionExtend.set(collectionName, [...existDelayExtends, { collectionOptions, mergeOptions }]);
    }
  }

  async import(options: {
    directory: string;
    from?: string;
    extensions?: ImportFileExtension[];
  }): Promise<Map<string, Collection>> {
    const reader = new ImporterReader(options.directory, options.extensions);
    const modules = await reader.read();
    const result = new Map<string, Collection>();

    for (const module of modules) {
      if (module.extend) {
        this.extendCollection(module.collectionOptions, module.mergeOptions);
      } else {
        const collection = this.collection(module);

        if (options.from) {
          this.importedFrom.set(options.from, [...(this.importedFrom.get(options.from) || []), collection.name]);
        }

        result.set(collection.name, collection);
      }
    }

    return result;
  }
}

export function extendCollection(collectionOptions: CollectionOptions, mergeOptions?: MergeOptions) {
  return {
    collectionOptions,
    mergeOptions,
    extend: true,
  };
}

export const extend = extendCollection;

export const defineCollection = (collectionOptions: CollectionOptions) => {
  return collectionOptions;
};

applyMixins(Database, [AsyncEmitter]);

export default Database;<|MERGE_RESOLUTION|>--- conflicted
+++ resolved
@@ -708,11 +708,7 @@
         console.log('Connection has been established successfully.');
         return true;
       } catch (error) {
-<<<<<<< HEAD
-        console.log({ error });
-=======
         console.log(`Unable to connect to the database: ${error.message}`);
->>>>>>> 96caf9be
         if (count >= (retry as number)) {
           throw new Error('Connection failed, please check your database connection credentials and try again.');
         }
