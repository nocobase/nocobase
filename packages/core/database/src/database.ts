import { Logger } from '@nocobase/logger';
import { applyMixins, AsyncEmitter, requireModule } from '@nocobase/utils';
import merge from 'deepmerge';
import { EventEmitter } from 'events';
import { backOff } from 'exponential-backoff';
import glob from 'glob';
import lodash from 'lodash';
import { nanoid } from 'nanoid';
import { basename, isAbsolute, resolve } from 'path';
import semver from 'semver';
import {
  DataTypes,
  ModelStatic,
  Op,
  Options,
  QueryInterfaceDropAllTablesOptions,
  QueryOptions,
  Sequelize,
  SyncOptions,
  Transactionable,
  Utils,
} from 'sequelize';
import { SequelizeStorage, Umzug } from 'umzug';
import { Collection, CollectionOptions, RepositoryType } from './collection';
import { CollectionGroupManager } from './collection-group-manager';
import { ImporterReader, ImportFileExtension } from './collection-importer';
import DatabaseUtils from './database-utils';
import ReferencesMap from './features/ReferencesMap';
import { referentialIntegrityCheck } from './features/referential-integrity-check';
import { ArrayFieldRepository } from './field-repository/array-field-repository';
import * as FieldTypes from './fields';
import { Field, FieldContext, RelationField } from './fields';
import { InheritedCollection } from './inherited-collection';
import InheritanceMap from './inherited-map';
import { registerBuiltInListeners } from './listeners';
import { MigrationItem, Migrations } from './migration';
import { Model } from './model';
import { ModelHook } from './model-hook';
import extendOperators from './operators';
import QueryInterface from './query-interface/query-interface';
import buildQueryInterface from './query-interface/query-interface-builder';
import { RelationRepository } from './relation-repository/relation-repository';
import { Repository } from './repository';
import { SqlCollection } from './sql-collection/sql-collection';
import {
  AfterDefineCollectionListener,
  BeforeDefineCollectionListener,
  CreateListener,
  CreateWithAssociationsListener,
  DatabaseAfterDefineCollectionEventType,
  DatabaseAfterRemoveCollectionEventType,
  DatabaseBeforeDefineCollectionEventType,
  DatabaseBeforeRemoveCollectionEventType,
  DestroyListener,
  EventType,
  ModelCreateEventTypes,
  ModelCreateWithAssociationsEventTypes,
  ModelDestroyEventTypes,
  ModelSaveEventTypes,
  ModelSaveWithAssociationsEventTypes,
  ModelUpdateEventTypes,
  ModelUpdateWithAssociationsEventTypes,
  ModelValidateEventTypes,
  RemoveCollectionListener,
  SaveListener,
  SaveWithAssociationsListener,
  SyncListener,
  UpdateListener,
  UpdateWithAssociationsListener,
  ValidateListener,
} from './types';
import { patchSequelizeQueryInterface, snakeCase } from './utils';
import { BaseValueParser, registerFieldValueParsers } from './value-parsers';
import { ViewCollection } from './view-collection';
<<<<<<< HEAD
import { CollectionSnapshotManager } from './collection-snapshot/manager';
=======
import { CollectionFactory } from './collection-factory';
import chalk from 'chalk';
import { checkDatabaseVersion } from './helpers';
>>>>>>> f60c7626

export type MergeOptions = merge.Options;

export interface PendingOptions {
  field: RelationField;
  model: ModelStatic<Model>;
}

interface MapOf<T> {
  [key: string]: T;
}

export interface IDatabaseOptions extends Options {
  tablePrefix?: string;
  migrator?: any;
  usingBigIntForId?: boolean;
  underscored?: boolean;
  collectionSnapshotDir?: string;
  customHooks?: any;
  instanceId?: string;
}

export type DatabaseOptions = IDatabaseOptions;

interface RegisterOperatorsContext {
  db?: Database;
  path?: string;
  field?: Field;
  app?: any;
}

export interface CleanOptions extends QueryInterfaceDropAllTablesOptions {
  drop?: boolean;
  schema?: string;
}

export type AddMigrationsOptions = {
  context?: any;
  namespace?: string;
  extensions?: string[];
  directory: string;
};

type OperatorFunc = (value: any, ctx?: RegisterOperatorsContext) => any;

export const DialectVersionAccessors = {
  sqlite: {
    sql: 'select sqlite_version() as version',
    get: (v: string) => v,
  },
  mysql: {
    sql: 'select version() as version',
    get: (v: string) => {
      const m = /([\d+.]+)/.exec(v);
      return m[0];
    },
  },
  mariadb: {
    sql: 'select version() as version',
    get: (v: string) => {
      const m = /([\d+.]+)/.exec(v);
      return m[0];
    },
  },
  postgres: {
    sql: 'select version() as version',
    get: (v: string) => {
      const m = /([\d+.]+)/.exec(v);
      return semver.minVersion(m[0]).version;
    },
  },
};

class DatabaseVersion {
  db: Database;

  constructor(db: Database) {
    this.db = db;
  }

  async satisfies(versions) {
    const accessors = DialectVersionAccessors;
    for (const dialect of Object.keys(accessors)) {
      if (this.db.inDialect(dialect)) {
        if (!versions?.[dialect]) {
          return false;
        }
        const [result] = (await this.db.sequelize.query(accessors[dialect].sql)) as any;
        const versionResult = accessors[dialect].get(result?.[0]?.version);

        if (lodash.isPlainObject(versionResult) && versionResult.dialect) {
          return semver.satisfies(versionResult.version, versions[versionResult.dialect]);
        }

        return semver.satisfies(versionResult, versions[dialect]);
      }
    }
    return false;
  }
}

export class Database extends EventEmitter implements AsyncEmitter {
  sequelize: Sequelize;
  migrator: Umzug;
  migrations: Migrations;
  fieldTypes = new Map();
  fieldValueParsers = new Map();
  options: IDatabaseOptions;
  models = new Map<string, ModelStatic<Model>>();
  repositories = new Map<string, RepositoryType>();
  operators = new Map();
  collections = new Map<string, Collection>();
  pendingFields = new Map<string, RelationField[]>();
  modelCollection = new Map<ModelStatic<any>, Collection>();
  tableNameCollectionMap = new Map<string, Collection>();
  context: any = {};
  queryInterface: QueryInterface;
  utils = new DatabaseUtils(this);
  referenceMap = new ReferencesMap();
  inheritanceMap = new InheritanceMap();
  importedFrom = new Map<string, Array<string>>();
  modelHook: ModelHook;
  version: DatabaseVersion;
  delayCollectionExtend = new Map<string, { collectionOptions: CollectionOptions; mergeOptions?: any }[]>();
  logger: Logger;
  collectionGroupManager = new CollectionGroupManager(this);
<<<<<<< HEAD
  collectionSnapshotManager = new CollectionSnapshotManager(this);
=======

  collectionFactory: CollectionFactory = new CollectionFactory(this);
>>>>>>> f60c7626
  declare emitAsync: (event: string | symbol, ...args: any[]) => Promise<boolean>;

  constructor(options: DatabaseOptions) {
    super();

    this.version = new DatabaseVersion(this);

    const opts = {
      sync: {
        alter: {
          drop: false,
        },
        force: false,
      },
      ...lodash.clone(options),
    };

    if (!options.instanceId) {
      this._instanceId = nanoid();
    } else {
      this._instanceId = options.instanceId;
    }

    if (options.storage && options.storage !== ':memory:') {
      if (!isAbsolute(options.storage)) {
        opts.storage = resolve(process.cwd(), options.storage);
      }
    }

    if (options.dialect === 'sqlite') {
      delete opts.timezone;
    } else if (!opts.timezone) {
      opts.timezone = '+00:00';
    }

    if (options.dialect === 'postgres') {
      // https://github.com/sequelize/sequelize/issues/1774
      require('pg').defaults.parseInt8 = true;
    }
    this.options = opts;

    const sequelizeOptions = this.sequelizeOptions(this.options);
    this.sequelize = new Sequelize(sequelizeOptions);

    this.queryInterface = buildQueryInterface(this);

    this.collections = new Map();
    this.modelHook = new ModelHook(this);

    this.on('afterDefineCollection', (collection: Collection) => {
      // after collection defined, call bind method on pending fields
      this.pendingFields.get(collection.name)?.forEach((field) => field.bind());
      this.delayCollectionExtend.get(collection.name)?.forEach((collectionExtend) => {
        collection.updateOptions(collectionExtend.collectionOptions, collectionExtend.mergeOptions);
      });
    });

    // register database field types
    for (const [name, field] of Object.entries<any>(FieldTypes)) {
      if (['Field', 'RelationField'].includes(name)) {
        continue;
      }
      let key = name.replace(/Field$/g, '');
      key = key.substring(0, 1).toLowerCase() + key.substring(1);
      this.registerFieldTypes({
        [key]: field,
      });
    }

    registerFieldValueParsers(this);

    this.initOperators();

    const migratorOptions: any = this.options.migrator || {};

    const context = {
      db: this,
      sequelize: this.sequelize,
      queryInterface: this.sequelize.getQueryInterface(),
      ...migratorOptions.context,
    };

    this.migrations = new Migrations(context);

    this.sequelize.beforeDefine((model, opts) => {
      if (this.options.tablePrefix) {
        opts.tableName = `${this.options.tablePrefix}${opts.tableName || opts.modelName || opts.name.plural}`;
      }
    });

    this.collection({
      name: 'migrations',
      autoGenId: false,
      timestamps: false,
      namespace: 'core.migration',
      duplicator: 'required',
      fields: [{ type: 'string', name: 'name', primaryKey: true }],
    });

    this.migrator = new Umzug({
      logger: migratorOptions.logger || console,
      migrations: this.migrations.callback(),
      context,
      storage: new SequelizeStorage({
        tableName: `${this.options.tablePrefix || ''}migrations`,
        modelName: 'migrations',
        ...migratorOptions.storage,
        sequelize: this.sequelize,
      }),
    });

    this.initListener();
    patchSequelizeQueryInterface(this);

    this.registerCollectionType();
  }

  _instanceId: string;

  get instanceId() {
    return this._instanceId;
  }

  registerCollectionType() {
    this.collectionFactory.registerCollectionType(InheritedCollection, {
      condition: (options) => {
        return options.inherits && lodash.castArray(options.inherits).length > 0;
      },
    });

    this.collectionFactory.registerCollectionType(ViewCollection, {
      condition: (options) => {
        return options.viewName || options.view;
      },
    });

    this.collectionFactory.registerCollectionType(SqlCollection, {
      condition: (options) => {
        return options.sql;
      },
    });
  }

  setContext(context: any) {
    this.context = context;
  }

  setLogger(logger: Logger) {
    this.logger = logger;
  }

  sequelizeOptions(options) {
    if (options.dialect === 'postgres') {
      if (!options.hooks) {
        options.hooks = {};
      }

      if (!options.hooks['afterConnect']) {
        options.hooks['afterConnect'] = [];
      }

      options.hooks['afterConnect'].push(async (connection) => {
        await connection.query('SET search_path TO public;');
      });
    }

    return options;
  }

  initListener() {
    this.on('afterConnect', async (client) => {
      if (this.inDialect('postgres')) {
        await client.query('SET search_path = public');
      }
    });

    this.on('beforeDefine', (model, options) => {
      if (this.options.underscored && options.underscored === undefined) {
        options.underscored = true;
      }
    });

    this.on('afterCreate', async (instance) => {
      instance?.toChangedWithAssociations?.();
    });

    this.on('afterUpdate', async (instance) => {
      instance?.toChangedWithAssociations?.();
    });

    this.on('beforeDestroy', async (instance, options) => {
      await referentialIntegrityCheck({
        db: this,
        referencedInstance: instance,
        transaction: options.transaction,
      });
    });

    this.on('afterRemoveCollection', (collection) => {
      this.inheritanceMap.removeNode(collection.name);
    });

    this.on('afterDefine', (model) => {
      if (lodash.get(this.options, 'usingBigIntForId', true)) {
        const idAttribute = model.rawAttributes['id'];
        if (idAttribute && idAttribute.primaryKey) {
          model.rawAttributes['id'].type = DataTypes.BIGINT;
          model.refreshAttributes();
        }
      }
    });

    this.on('afterUpdateCollection', (collection, options) => {
      if (collection.options.schema) {
        collection.model._schema = collection.options.schema;
      }
      if (collection.options.sql) {
        collection.modelInit();
      }
    });

    this.on('beforeDefineCollection', (options) => {
      if (this.options.underscored && options.underscored === undefined) {
        options.underscored = true;
      }

      if (options.underscored) {
        if (lodash.get(options, 'sortable.scopeKey')) {
          options.sortable.scopeKey = snakeCase(options.sortable.scopeKey);
        }

        if (lodash.get(options, 'indexes')) {
          // change index fields to snake case
          options.indexes = options.indexes.map((index) => {
            if (index.fields) {
              index.fields = index.fields.map((field) => {
                return snakeCase(field);
              });
            }

            return index;
          });
        }
      }

      if (this.options.schema && !options.schema) {
        options.schema = this.options.schema;
      }
    });

    registerBuiltInListeners(this);
  }

  addMigration(item: MigrationItem) {
    return this.migrations.add(item);
  }

  addMigrations(options: AddMigrationsOptions) {
    const { namespace, context, extensions = ['js', 'ts'], directory } = options;
    const patten = `${directory}/*.{${extensions.join(',')}}`;
    const files = glob.sync(patten, {
      ignore: ['**/*.d.ts'],
    });
    for (const file of files) {
      let filename = basename(file);
      filename = filename.substring(0, filename.lastIndexOf('.')) || filename;
      this.migrations.add({
        name: namespace ? `${namespace}/${filename}` : filename,
        migration: requireModule(file),
        context,
      });
    }
  }

  inDialect(...dialect: string[]) {
    return dialect.includes(this.sequelize.getDialect());
  }

  isMySQLCompatibleDialect() {
    return this.inDialect('mysql', 'mariadb');
  }

  /**
   * Add collection to database
   * @param options
   */
  collection<Attributes = any, CreateAttributes = Attributes>(
    options: CollectionOptions,
  ): Collection<Attributes, CreateAttributes> {
    options = lodash.cloneDeep(options);

    if (this.options.underscored) {
      options.underscored = true;
    }

    this.emit('beforeDefineCollection', options);

    const collection = this.collectionFactory.createCollection(options);

    this.collections.set(collection.name, collection);

    this.emit('afterDefineCollection', collection);

    return collection;
  }

  getTablePrefix() {
    return this.options.tablePrefix || '';
  }

  getFieldByPath(path: string) {
    if (!path) {
      return;
    }

    const [collectionName, associationName, ...args] = path.split('.');
    const collection = this.getCollection(collectionName);

    if (!collection) {
      return;
    }

    const field = collection.getField(associationName);

    if (!field) {
      return;
    }

    if (args.length > 0) {
      return this.getFieldByPath(`${field?.target}.${args.join('.')}`);
    }

    return field;
  }

  /**
   * get exists collection by its name
   * @param name
   */
  getCollection(name: string): Collection {
    if (!name) {
      return null;
    }

    const [collectionName, associationName] = name.split('.');
    const collection = this.collections.get(collectionName);

    if (associationName) {
      const target = collection.getField(associationName)?.target;
      return target ? this.collections.get(target) : null;
    }

    return collection;
  }

  hasCollection(name: string): boolean {
    return this.collections.has(name);
  }

  removeCollection(name: string) {
    const collection = this.collections.get(name);
    this.emit('beforeRemoveCollection', collection);

    collection.resetFields();

    const result = this.collections.delete(name);

    this.sequelize.modelManager.removeModel(collection.model);

    if (result) {
      this.emit('afterRemoveCollection', collection);
    }

    return collection;
  }

  getModel<M extends Model>(name: string) {
    return this.getCollection(name).model as ModelStatic<M>;
  }

  getRepository<R extends Repository>(name: string): R;

  getRepository<R extends RelationRepository>(name: string, relationId: string | number): R;

  getRepository<R extends ArrayFieldRepository>(name: string, relationId: string | number): R;

  getRepository<R extends RelationRepository>(name: string, relationId?: string | number): Repository | R {
    const [collection, relation] = name.split('.');
    if (relation) {
      return this.getRepository(collection)?.relation(relation)?.of(relationId) as R;
    }
    return this.getCollection(name)?.repository;
  }

  addPendingField(field: RelationField) {
    const associating = this.pendingFields;
    const items = this.pendingFields.get(field.target) || [];
    items.push(field);
    associating.set(field.target, items);
  }

  removePendingField(field: RelationField) {
    const items = this.pendingFields.get(field.target) || [];
    const index = items.indexOf(field);
    if (index !== -1) {
      delete items[index];
      this.pendingFields.set(field.target, items);
    }
  }

  registerFieldTypes(fieldTypes: MapOf<typeof Field>) {
    for (const [type, fieldType] of Object.entries(fieldTypes)) {
      this.fieldTypes.set(type, fieldType);
    }
  }

  registerFieldValueParsers(parsers: MapOf<any>) {
    for (const [type, parser] of Object.entries(parsers)) {
      this.fieldValueParsers.set(type, parser);
    }
  }

  buildFieldValueParser<T extends BaseValueParser>(field: Field, ctx: any) {
    const Parser =
      field && this.fieldValueParsers.has(field.type)
        ? this.fieldValueParsers.get(field.type)
        : this.fieldValueParsers.get('default');
    const parser = new Parser(field, ctx);
    return parser as T;
  }

  registerModels(models: MapOf<ModelStatic<any>>) {
    for (const [type, schemaType] of Object.entries(models)) {
      this.models.set(type, schemaType);
    }
  }

  registerRepositories(repositories: MapOf<RepositoryType>) {
    for (const [type, schemaType] of Object.entries(repositories)) {
      this.repositories.set(type, schemaType);
    }
  }

  initOperators() {
    const operators = new Map();

    // Sequelize 内置
    for (const key in Op) {
      operators.set('$' + key, Op[key]);
      const val = Utils.underscoredIf(key, true);
      operators.set('$' + val, Op[key]);
      operators.set('$' + val.replace(/_/g, ''), Op[key]);
    }

    this.operators = operators;

    this.registerOperators({
      ...(extendOperators as unknown as MapOf<OperatorFunc>),
    });
  }

  registerOperators(operators: MapOf<OperatorFunc>) {
    for (const [key, operator] of Object.entries(operators)) {
      this.operators.set(key, operator);
    }
  }

  buildField(options, context: FieldContext) {
    const { type } = options;

    const Field = this.fieldTypes.get(type);

    if (!Field) {
      throw Error(`unsupported field type ${type}`);
    }

    const { collection } = context;

    if (options.field && collection.options.underscored && !collection.isView()) {
      options.field = snakeCase(options.field);
    }

    return new Field(options, context);
  }

  async sync(options?: SyncOptions) {
    const isMySQL = this.isMySQLCompatibleDialect();
    if (isMySQL) {
      await this.sequelize.query('SET FOREIGN_KEY_CHECKS = 0', null);
    }

    if (this.options.schema && this.inDialect('postgres')) {
      await this.sequelize.query(`CREATE SCHEMA IF NOT EXISTS "${this.options.schema}"`, null);
    }

    const result = await this.sequelize.sync(options);

    if (isMySQL) {
      await this.sequelize.query('SET FOREIGN_KEY_CHECKS = 1', null);
    }

    return result;
  }

  async clean(options: CleanOptions) {
    const { drop, ...others } = options || {};

    if (drop !== true) {
      return;
    }

    await this.collectionSnapshotManager.clean();

    const schema = options.schema || this.options.schema;

    if (schema) {
      const tableNames = (
        await this.sequelize.query(
          `SELECT table_name
           FROM information_schema.tables
           WHERE table_schema = '${schema}'
             AND table_type LIKE '%TABLE'
             AND table_name != 'spatial_ref_sys';`,
          {
            raw: true,
            type: 'SHOWTABLES',
          },
        )
      ).map((item: any) => {
        return `"${schema}"."${item[0]}"`;
      });

      const skip = options.skip || [];

      // @ts-ignore
      for (const tableName of tableNames) {
        if (skip.includes(tableName)) {
          continue;
        }
        await this.sequelize.query(`DROP TABLE IF EXISTS ${tableName} CASCADE`);
      }
      return;
    }

    await this.queryInterface.dropAll(options);
  }

  async collectionExistsInDb(name: string, options?: Transactionable) {
    const collection = this.getCollection(name);

    if (!collection) {
      return false;
    }

    return await this.queryInterface.collectionTableExists(collection, options);
  }

  public isSqliteMemory() {
    return this.sequelize.getDialect() === 'sqlite' && lodash.get(this.options, 'storage') == ':memory:';
  }

  async auth(options: Omit<QueryOptions, 'retry'> & { retry?: number | Pick<QueryOptions, 'retry'> } = {}) {
    const { retry = 10, ...others } = options;
    const startingDelay = 50;
    const timeMultiple = 2;

    let attemptNumber = 1; // To track the current attempt number

    const authenticate = async () => {
      try {
        await this.sequelize.authenticate(others);
        console.log('Connection has been established successfully.');
      } catch (error) {
        console.log(`Attempt ${attemptNumber}/${retry}: Unable to connect to the database: ${error.message}`);
        const nextDelay = startingDelay * Math.pow(timeMultiple, attemptNumber - 1);
        console.log(`Will retry in ${nextDelay}ms...`);
        attemptNumber++;
        throw error; // Re-throw the error so that backoff can catch and handle it
      }
    };

    try {
      await backOff(authenticate, {
        numOfAttempts: retry as number,
        startingDelay: startingDelay,
        timeMultiple: timeMultiple,
      });
    } catch (error) {
      throw new Error('Connection failed, please check your database connection credentials and try again.');
    }
  }

  async checkVersion() {
    return await checkDatabaseVersion(this);
  }

  async prepare() {
    if (this.isMySQLCompatibleDialect()) {
      const result = await this.sequelize.query(`SHOW VARIABLES LIKE 'lower_case_table_names'`, { plain: true });

      if (result?.Value === '1' && !this.options.underscored) {
        console.log(
          `Your database lower_case_table_names=1, please add ${chalk.yellow('DB_UNDERSCORED=true')} to the .env file`,
        );

        process.exit();
      }
    }

    if (this.inDialect('postgres') && this.options.schema && this.options.schema != 'public') {
      await this.sequelize.query(`CREATE SCHEMA IF NOT EXISTS "${this.options.schema}"`, null);
    }
  }

  async reconnect() {
    if (this.isSqliteMemory()) {
      return;
    }
    // @ts-ignore
    const ConnectionManager = this.sequelize.dialect.connectionManager.constructor;
    // @ts-ignore
    const connectionManager = new ConnectionManager(this.sequelize.dialect, this.sequelize);
    // @ts-ignore
    this.sequelize.dialect.connectionManager = connectionManager;
    // @ts-ignore
    this.sequelize.connectionManager = connectionManager;
  }

  closed() {
    // @ts-ignore
    return this.sequelize.connectionManager.pool._draining;
  }

  async close() {
    if (this.isSqliteMemory()) {
      return;
    }

    await this.emitAsync('beforeClose', this);

    const closeResult = this.sequelize.close();

    if (this.options?.customHooks?.['afterClose']) {
      await this.options.customHooks['afterClose'](this);
    }

    return closeResult;
  }

  on(event: EventType, listener: any): this;

  on(event: ModelValidateEventTypes, listener: SyncListener): this;

  on(event: ModelValidateEventTypes, listener: ValidateListener): this;

  on(event: ModelCreateEventTypes, listener: CreateListener): this;

  on(event: ModelUpdateEventTypes, listener: UpdateListener): this;

  on(event: ModelSaveEventTypes, listener: SaveListener): this;

  on(event: ModelDestroyEventTypes, listener: DestroyListener): this;

  on(event: ModelCreateWithAssociationsEventTypes, listener: CreateWithAssociationsListener): this;

  on(event: ModelUpdateWithAssociationsEventTypes, listener: UpdateWithAssociationsListener): this;

  on(event: ModelSaveWithAssociationsEventTypes, listener: SaveWithAssociationsListener): this;

  on(event: DatabaseBeforeDefineCollectionEventType, listener: BeforeDefineCollectionListener): this;

  on(event: DatabaseAfterDefineCollectionEventType, listener: AfterDefineCollectionListener): this;

  on(
    event: DatabaseBeforeRemoveCollectionEventType | DatabaseAfterRemoveCollectionEventType,
    listener: RemoveCollectionListener,
  ): this;

  on(event: EventType, listener: any): this {
    // NOTE: to match if event is a sequelize or model type
    const type = this.modelHook.match(event);

    if (type && !this.modelHook.hasBoundEvent(type)) {
      this.sequelize.addHook(type, this.modelHook.buildSequelizeHook(type));
      this.modelHook.bindEvent(type);
    }

    return super.on(event, listener);
  }

  extendCollection(collectionOptions: CollectionOptions, mergeOptions?: MergeOptions) {
    collectionOptions = lodash.cloneDeep(collectionOptions);
    const collectionName = collectionOptions.name;
    const existCollection = this.getCollection(collectionName);
    if (existCollection) {
      existCollection.updateOptions(collectionOptions, mergeOptions);
    } else {
      const existDelayExtends = this.delayCollectionExtend.get(collectionName) || [];

      this.delayCollectionExtend.set(collectionName, [...existDelayExtends, { collectionOptions, mergeOptions }]);
    }
  }

  async import(options: {
    directory: string;
    from?: string;
    extensions?: ImportFileExtension[];
  }): Promise<Map<string, Collection>> {
    const reader = new ImporterReader(options.directory, options.extensions);
    const modules = await reader.read();
    const result = new Map<string, Collection>();

    for (const module of modules) {
      if (module.extend) {
        this.extendCollection(module.collectionOptions, module.mergeOptions);
      } else {
        const collection = this.collection(module);

        if (options.from) {
          this.importedFrom.set(options.from, [...(this.importedFrom.get(options.from) || []), collection.name]);
        }

        result.set(collection.name, collection);
      }
    }

    return result;
  }
}

export function extendCollection(collectionOptions: CollectionOptions, mergeOptions?: MergeOptions) {
  return {
    collectionOptions,
    mergeOptions,
    extend: true,
  };
}

export const extend = extendCollection;

export const defineCollection = (collectionOptions: CollectionOptions) => {
  return collectionOptions;
};

applyMixins(Database, [AsyncEmitter]);

export default Database;<|MERGE_RESOLUTION|>--- conflicted
+++ resolved
@@ -72,13 +72,10 @@
 import { patchSequelizeQueryInterface, snakeCase } from './utils';
 import { BaseValueParser, registerFieldValueParsers } from './value-parsers';
 import { ViewCollection } from './view-collection';
-<<<<<<< HEAD
-import { CollectionSnapshotManager } from './collection-snapshot/manager';
-=======
 import { CollectionFactory } from './collection-factory';
 import chalk from 'chalk';
 import { checkDatabaseVersion } from './helpers';
->>>>>>> f60c7626
+import { CollectionSnapshotManager } from './collection-snapshot/manager';
 
 export type MergeOptions = merge.Options;
 
@@ -205,12 +202,9 @@
   delayCollectionExtend = new Map<string, { collectionOptions: CollectionOptions; mergeOptions?: any }[]>();
   logger: Logger;
   collectionGroupManager = new CollectionGroupManager(this);
-<<<<<<< HEAD
+
+  collectionFactory: CollectionFactory = new CollectionFactory(this);
   collectionSnapshotManager = new CollectionSnapshotManager(this);
-=======
-
-  collectionFactory: CollectionFactory = new CollectionFactory(this);
->>>>>>> f60c7626
   declare emitAsync: (event: string | symbol, ...args: any[]) => Promise<boolean>;
 
   constructor(options: DatabaseOptions) {
