--- conflicted
+++ resolved
@@ -72,12 +72,10 @@
 import { patchSequelizeQueryInterface, snakeCase } from './utils';
 import { BaseValueParser, registerFieldValueParsers } from './value-parsers';
 import { ViewCollection } from './view-collection';
-<<<<<<< HEAD
 import { CollectionSnapshotManager } from './collection-snapshot/manager';
 import { SqlCollection } from './sql-collection/sql-collection';
 import { nanoid } from 'nanoid';
-=======
->>>>>>> 2ac37716
+
 
 export type MergeOptions = merge.Options;
 
