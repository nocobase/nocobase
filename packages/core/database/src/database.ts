import { Logger } from '@nocobase/logger';
import { applyMixins, AsyncEmitter, requireModule } from '@nocobase/utils';
import merge from 'deepmerge';
import { EventEmitter } from 'events';
import glob from 'glob';
import lodash from 'lodash';
import { basename, isAbsolute, resolve } from 'path';
import semver from 'semver';
import {
  DataTypes,
  ModelStatic,
  Op,
  Options,
  QueryInterfaceDropAllTablesOptions,
  QueryOptions,
  Sequelize,
  SyncOptions,
  Transactionable,
  Utils,
} from 'sequelize';
import { SequelizeStorage, Umzug } from 'umzug';
import { Collection, CollectionOptions, RepositoryType } from './collection';
import { CollectionGroupManager } from './collection-group-manager';
import { ImporterReader, ImportFileExtension } from './collection-importer';
import DatabaseUtils from './database-utils';
import ReferencesMap from './features/ReferencesMap';
import { referentialIntegrityCheck } from './features/referential-integrity-check';
import { ArrayFieldRepository } from './field-repository/array-field-repository';
import * as FieldTypes from './fields';
import { Field, FieldContext, RelationField } from './fields';
import { InheritedCollection } from './inherited-collection';
import InheritanceMap from './inherited-map';
import { registerBuiltInListeners } from './listeners';
import { MigrationItem, Migrations } from './migration';
import { Model } from './model';
import { ModelHook } from './model-hook';
import extendOperators from './operators';
import QueryInterface from './query-interface/query-interface';
import buildQueryInterface from './query-interface/query-interface-builder';
import { RelationRepository } from './relation-repository/relation-repository';
import { Repository } from './repository';
import {
  AfterDefineCollectionListener,
  BeforeDefineCollectionListener,
  CreateListener,
  CreateWithAssociationsListener,
  DatabaseAfterDefineCollectionEventType,
  DatabaseAfterRemoveCollectionEventType,
  DatabaseBeforeDefineCollectionEventType,
  DatabaseBeforeRemoveCollectionEventType,
  DestroyListener,
  EventType,
  ModelCreateEventTypes,
  ModelCreateWithAssociationsEventTypes,
  ModelDestroyEventTypes,
  ModelSaveEventTypes,
  ModelSaveWithAssociationsEventTypes,
  ModelUpdateEventTypes,
  ModelUpdateWithAssociationsEventTypes,
  ModelValidateEventTypes,
  RemoveCollectionListener,
  SaveListener,
  SaveWithAssociationsListener,
  SyncListener,
  UpdateListener,
  UpdateWithAssociationsListener,
  ValidateListener,
} from './types';
import { patchSequelizeQueryInterface, snakeCase } from './utils';
import { BaseValueParser, registerFieldValueParsers } from './value-parsers';
import { ViewCollection } from './view-collection';
<<<<<<< HEAD
import { SqlCollection } from './sql-collection/sql-collection';
=======
import { backOff } from 'exponential-backoff';
>>>>>>> 9f147085

export type MergeOptions = merge.Options;

export interface PendingOptions {
  field: RelationField;
  model: ModelStatic<Model>;
}

interface MapOf<T> {
  [key: string]: T;
}

export interface IDatabaseOptions extends Options {
  tablePrefix?: string;
  migrator?: any;
  usingBigIntForId?: boolean;
  underscored?: boolean;
}

export type DatabaseOptions = IDatabaseOptions;

interface RegisterOperatorsContext {
  db?: Database;
  path?: string;
  field?: Field;
  app?: any;
}

export interface CleanOptions extends QueryInterfaceDropAllTablesOptions {
  drop?: boolean;
}

export type AddMigrationsOptions = {
  context?: any;
  namespace?: string;
  extensions?: string[];
  directory: string;
};

type OperatorFunc = (value: any, ctx?: RegisterOperatorsContext) => any;

export const DialectVersionAccessors = {
  sqlite: {
    sql: 'select sqlite_version() as version',
    get: (v: string) => v,
  },
  mysql: {
    sql: 'select version() as version',
    get: (v: string) => {
      if (v.toLowerCase().includes('mariadb')) {
        return '';
      }
      const m = /([\d+.]+)/.exec(v);
      return m[0];
    },
  },
  postgres: {
    sql: 'select version() as version',
    get: (v: string) => {
      const m = /([\d+.]+)/.exec(v);
      return semver.minVersion(m[0]).version;
    },
  },
};

class DatabaseVersion {
  db: Database;

  constructor(db: Database) {
    this.db = db;
  }

  async satisfies(versions) {
    const accessors = DialectVersionAccessors;
    for (const dialect of Object.keys(accessors)) {
      if (this.db.inDialect(dialect)) {
        if (!versions?.[dialect]) {
          return false;
        }
        const [result] = (await this.db.sequelize.query(accessors[dialect].sql)) as any;
        return semver.satisfies(accessors[dialect].get(result?.[0]?.version), versions[dialect]);
      }
    }
    return false;
  }
}

export class Database extends EventEmitter implements AsyncEmitter {
  sequelize: Sequelize;
  migrator: Umzug;
  migrations: Migrations;
  fieldTypes = new Map();
  fieldValueParsers = new Map();
  options: IDatabaseOptions;
  models = new Map<string, ModelStatic<Model>>();
  repositories = new Map<string, RepositoryType>();
  operators = new Map();
  collections = new Map<string, Collection>();
  pendingFields = new Map<string, RelationField[]>();
  modelCollection = new Map<ModelStatic<any>, Collection>();
  tableNameCollectionMap = new Map<string, Collection>();

  queryInterface: QueryInterface;

  utils = new DatabaseUtils(this);
  referenceMap = new ReferencesMap();
  inheritanceMap = new InheritanceMap();

  importedFrom = new Map<string, Array<string>>();

  modelHook: ModelHook;
  version: DatabaseVersion;

  delayCollectionExtend = new Map<string, { collectionOptions: CollectionOptions; mergeOptions?: any }[]>();

  logger: Logger;

  collectionGroupManager = new CollectionGroupManager(this);
  declare emitAsync: (event: string | symbol, ...args: any[]) => Promise<boolean>;

  constructor(options: DatabaseOptions) {
    super();

    this.version = new DatabaseVersion(this);

    const opts = {
      sync: {
        alter: {
          drop: false,
        },
        force: false,
      },
      ...lodash.clone(options),
    };

    if (options.storage && options.storage !== ':memory:') {
      if (!isAbsolute(options.storage)) {
        opts.storage = resolve(process.cwd(), options.storage);
      }
    }

    if (options.dialect === 'sqlite') {
      delete opts.timezone;
    } else if (!opts.timezone) {
      opts.timezone = '+00:00';
    }

    if (options.dialect === 'postgres') {
      // https://github.com/sequelize/sequelize/issues/1774
      require('pg').defaults.parseInt8 = true;
    }
    this.options = opts;

    this.sequelize = new Sequelize(this.sequelizeOptions(this.options));

    this.queryInterface = buildQueryInterface(this);

    this.collections = new Map();
    this.modelHook = new ModelHook(this);

    this.on('afterDefineCollection', (collection: Collection) => {
      // after collection defined, call bind method on pending fields
      this.pendingFields.get(collection.name)?.forEach((field) => field.bind());
      this.delayCollectionExtend.get(collection.name)?.forEach((collectionExtend) => {
        collection.updateOptions(collectionExtend.collectionOptions, collectionExtend.mergeOptions);
      });
    });

    // register database field types
    for (const [name, field] of Object.entries<any>(FieldTypes)) {
      if (['Field', 'RelationField'].includes(name)) {
        continue;
      }
      let key = name.replace(/Field$/g, '');
      key = key.substring(0, 1).toLowerCase() + key.substring(1);
      this.registerFieldTypes({
        [key]: field,
      });
    }

    registerFieldValueParsers(this);

    this.initOperators();

    const migratorOptions: any = this.options.migrator || {};

    const context = {
      db: this,
      sequelize: this.sequelize,
      queryInterface: this.sequelize.getQueryInterface(),
      ...migratorOptions.context,
    };

    this.migrations = new Migrations(context);

    this.sequelize.beforeDefine((model, opts) => {
      if (this.options.tablePrefix) {
        opts.tableName = `${this.options.tablePrefix}${opts.tableName || opts.modelName || opts.name.plural}`;
      }
    });

    this.collection({
      name: 'migrations',
      autoGenId: false,
      timestamps: false,
      namespace: 'core.migration',
      duplicator: 'required',
      fields: [{ type: 'string', name: 'name', primaryKey: true }],
    });

    this.migrator = new Umzug({
      logger: migratorOptions.logger || console,
      migrations: this.migrations.callback(),
      context,
      storage: new SequelizeStorage({
        ...migratorOptions.storage,
        sequelize: this.sequelize,
      }),
    });

    this.initListener();
    patchSequelizeQueryInterface(this);
  }

  setLogger(logger: Logger) {
    this.logger = logger;
  }

  sequelizeOptions(options) {
    if (options.dialect === 'postgres') {
      options.hooks = {
        afterConnect: async (connection) => {
          await connection.query('SET search_path TO public;');
        },
      };
    }
    return options;
  }

  initListener() {
    this.on('afterConnect', async (client) => {
      if (this.inDialect('postgres')) {
        await client.query('SET search_path = public');
      }
    });

    this.on('beforeDefine', (model, options) => {
      if (this.options.underscored && options.underscored === undefined) {
        options.underscored = true;
      }
    });

    this.on('afterCreate', async (instance) => {
      instance?.toChangedWithAssociations?.();
    });

    this.on('afterUpdate', async (instance) => {
      instance?.toChangedWithAssociations?.();
    });

    this.on('beforeDestroy', async (instance, options) => {
      await referentialIntegrityCheck({
        db: this,
        referencedInstance: instance,
        transaction: options.transaction,
      });
    });

    this.on('afterRemoveCollection', (collection) => {
      this.inheritanceMap.removeNode(collection.name);
    });

    this.on('afterDefine', (model) => {
      if (lodash.get(this.options, 'usingBigIntForId', true)) {
        const idAttribute = model.rawAttributes['id'];
        if (idAttribute && idAttribute.primaryKey) {
          model.rawAttributes['id'].type = DataTypes.BIGINT;
          model.refreshAttributes();
        }
      }
    });

    this.on('afterUpdateCollection', (collection, options) => {
      if (collection.options.schema) {
        collection.model._schema = collection.options.schema;
      }
      if (collection.options.sql) {
        collection.modelInit();
      }
    });

    this.on('beforeDefineCollection', (options) => {
      if (this.options.underscored && options.underscored === undefined) {
        options.underscored = true;
      }

      if (options.underscored) {
        if (lodash.get(options, 'sortable.scopeKey')) {
          options.sortable.scopeKey = snakeCase(options.sortable.scopeKey);
        }

        if (lodash.get(options, 'indexes')) {
          // change index fields to snake case
          options.indexes = options.indexes.map((index) => {
            if (index.fields) {
              index.fields = index.fields.map((field) => {
                return snakeCase(field);
              });
            }

            return index;
          });
        }
      }

      if (this.options.schema && !options.schema) {
        options.schema = this.options.schema;
      }
    });

    registerBuiltInListeners(this);
  }

  addMigration(item: MigrationItem) {
    return this.migrations.add(item);
  }

  addMigrations(options: AddMigrationsOptions) {
    const { namespace, context, extensions = ['js', 'ts'], directory } = options;
    const patten = `${directory}/*.{${extensions.join(',')}}`;
    const files = glob.sync(patten, {
      ignore: ['**/*.d.ts'],
    });
    for (const file of files) {
      let filename = basename(file);
      filename = filename.substring(0, filename.lastIndexOf('.')) || filename;
      this.migrations.add({
        name: namespace ? `${namespace}/${filename}` : filename,
        migration: requireModule(file),
        context,
      });
    }
  }

  inDialect(...dialect: string[]) {
    return dialect.includes(this.sequelize.getDialect());
  }

  escapeId(identifier: string) {
    return this.inDialect('mysql') ? `\`${identifier}\`` : `"${identifier}"`;
  }

  /**
   * Add collection to database
   * @param options
   */
  collection<Attributes = any, CreateAttributes = Attributes>(
    options: CollectionOptions,
  ): Collection<Attributes, CreateAttributes> {
    options = lodash.cloneDeep(options);

    if (this.options.underscored) {
      options.underscored = true;
    }

    this.emit('beforeDefineCollection', options);

    const hasValidInheritsOptions = (() => {
      return options.inherits && lodash.castArray(options.inherits).length > 0;
    })();

    const hasViewOptions = options.viewName || options.view;

    const collectionKlass = (() => {
      if (hasValidInheritsOptions) {
        return InheritedCollection;
      }

      if (hasViewOptions) {
        return ViewCollection;
      }

      if (options.sql) {
        return SqlCollection;
      }

      return Collection;
    })();

    const collection = new collectionKlass(options, { database: this });

    this.collections.set(collection.name, collection);

    this.emit('afterDefineCollection', collection);

    return collection;
  }

  getTablePrefix() {
    return this.options.tablePrefix || '';
  }

  getFieldByPath(path: string) {
    if (!path) {
      return;
    }

    const [collectionName, associationName, ...args] = path.split('.');
    const collection = this.getCollection(collectionName);

    if (!collection) {
      return;
    }

    const field = collection.getField(associationName);

    if (!field) {
      return;
    }

    if (args.length > 0) {
      return this.getFieldByPath(`${field?.target}.${args.join('.')}`);
    }

    return field;
  }

  /**
   * get exists collection by its name
   * @param name
   */
  getCollection(name: string): Collection {
    if (!name) {
      return null;
    }

    const [collectionName, associationName] = name.split('.');
    const collection = this.collections.get(collectionName);

    if (associationName) {
      const target = collection.getField(associationName)?.target;
      return target ? this.collections.get(target) : null;
    }

    return collection;
  }

  hasCollection(name: string): boolean {
    return this.collections.has(name);
  }

  removeCollection(name: string) {
    const collection = this.collections.get(name);
    this.emit('beforeRemoveCollection', collection);

    collection.resetFields();

    const result = this.collections.delete(name);

    this.sequelize.modelManager.removeModel(collection.model);

    if (result) {
      this.emit('afterRemoveCollection', collection);
    }

    return collection;
  }

  getModel<M extends Model>(name: string) {
    return this.getCollection(name).model as ModelStatic<M>;
  }

  getRepository<R extends Repository>(name: string): R;

  getRepository<R extends RelationRepository>(name: string, relationId: string | number): R;

  getRepository<R extends ArrayFieldRepository>(name: string, relationId: string | number): R;

  getRepository<R extends RelationRepository>(name: string, relationId?: string | number): Repository | R {
    const [collection, relation] = name.split('.');
    if (relation) {
      return this.getRepository(collection)?.relation(relation)?.of(relationId) as R;
    }
    return this.getCollection(name)?.repository;
  }

  addPendingField(field: RelationField) {
    const associating = this.pendingFields;
    const items = this.pendingFields.get(field.target) || [];
    items.push(field);
    associating.set(field.target, items);
  }

  removePendingField(field: RelationField) {
    const items = this.pendingFields.get(field.target) || [];
    const index = items.indexOf(field);
    if (index !== -1) {
      delete items[index];
      this.pendingFields.set(field.target, items);
    }
  }

  registerFieldTypes(fieldTypes: MapOf<typeof Field>) {
    for (const [type, fieldType] of Object.entries(fieldTypes)) {
      this.fieldTypes.set(type, fieldType);
    }
  }

  registerFieldValueParsers(parsers: MapOf<any>) {
    for (const [type, parser] of Object.entries(parsers)) {
      this.fieldValueParsers.set(type, parser);
    }
  }

  buildFieldValueParser<T extends BaseValueParser>(field: Field, ctx: any) {
    const Parser = this.fieldValueParsers.has(field.type)
      ? this.fieldValueParsers.get(field.type)
      : this.fieldValueParsers.get('default');
    const parser = new Parser(field, ctx);
    return parser as T;
  }

  registerModels(models: MapOf<ModelStatic<any>>) {
    for (const [type, schemaType] of Object.entries(models)) {
      this.models.set(type, schemaType);
    }
  }

  registerRepositories(repositories: MapOf<RepositoryType>) {
    for (const [type, schemaType] of Object.entries(repositories)) {
      this.repositories.set(type, schemaType);
    }
  }

  initOperators() {
    const operators = new Map();

    // Sequelize 内置
    for (const key in Op) {
      operators.set('$' + key, Op[key]);
      const val = Utils.underscoredIf(key, true);
      operators.set('$' + val, Op[key]);
      operators.set('$' + val.replace(/_/g, ''), Op[key]);
    }

    this.operators = operators;

    this.registerOperators({
      ...(extendOperators as unknown as MapOf<OperatorFunc>),
    });
  }

  registerOperators(operators: MapOf<OperatorFunc>) {
    for (const [key, operator] of Object.entries(operators)) {
      this.operators.set(key, operator);
    }
  }

  buildField(options, context: FieldContext) {
    const { type } = options;

    const Field = this.fieldTypes.get(type);

    if (!Field) {
      throw Error(`unsupported field type ${type}`);
    }

    const { collection } = context;

    if (options.field && collection.options.underscored && !collection.isView()) {
      options.field = snakeCase(options.field);
    }

    return new Field(options, context);
  }

  async sync(options?: SyncOptions) {
    const isMySQL = this.sequelize.getDialect() === 'mysql';
    if (isMySQL) {
      await this.sequelize.query('SET FOREIGN_KEY_CHECKS = 0', null);
    }

    if (this.options.schema && this.inDialect('postgres')) {
      await this.sequelize.query(`CREATE SCHEMA IF NOT EXISTS "${this.options.schema}"`, null);
    }

    const result = await this.sequelize.sync(options);

    if (isMySQL) {
      await this.sequelize.query('SET FOREIGN_KEY_CHECKS = 1', null);
    }

    return result;
  }

  async clean(options: CleanOptions) {
    const { drop, ...others } = options || {};
    if (drop !== true) {
      return;
    }

    if (this.options.schema) {
      const tableNames = (await this.sequelize.getQueryInterface().showAllTables()).map((table) => {
        return `"${this.options.schema}"."${table}"`;
      });

      const skip = options.skip || [];

      // @ts-ignore
      for (const tableName of tableNames) {
        if (skip.includes(tableName)) {
          continue;
        }
        await this.sequelize.query(`DROP TABLE IF EXISTS ${tableName} CASCADE`);
      }
      return;
    }

    await this.queryInterface.dropAll(options);
  }

  async collectionExistsInDb(name: string, options?: Transactionable) {
    const collection = this.getCollection(name);

    if (!collection) {
      return false;
    }

    return await this.queryInterface.collectionTableExists(collection, options);
  }

  public isSqliteMemory() {
    return this.sequelize.getDialect() === 'sqlite' && lodash.get(this.options, 'storage') == ':memory:';
  }

  async auth(options: Omit<QueryOptions, 'retry'> & { retry?: number | Pick<QueryOptions, 'retry'> } = {}) {
    const { retry = 10, ...others } = options;
    const startingDelay = 50;
    const timeMultiple = 2;

    let attemptNumber = 1; // To track the current attempt number

    const authenticate = async () => {
      try {
        await this.sequelize.authenticate(others);
        console.log('Connection has been established successfully.');
      } catch (error) {
        console.log(`Attempt ${attemptNumber}/${retry}: Unable to connect to the database: ${error.message}`);
        const nextDelay = startingDelay * Math.pow(timeMultiple, attemptNumber - 1);
        console.log(`Will retry in ${nextDelay}ms...`);
        attemptNumber++;
        throw error; // Re-throw the error so that backoff can catch and handle it
      }
    };

    try {
      await backOff(authenticate, {
        numOfAttempts: retry as number,
        startingDelay: startingDelay,
        timeMultiple: timeMultiple,
      });
    } catch (error) {
      throw new Error('Connection failed, please check your database connection credentials and try again.');
    }
  }

  async prepare() {
    if (this.inDialect('postgres') && this.options.schema && this.options.schema != 'public') {
      await this.sequelize.query(`CREATE SCHEMA IF NOT EXISTS "${this.options.schema}"`, null);
    }
  }

  async reconnect() {
    if (this.isSqliteMemory()) {
      return;
    }
    // @ts-ignore
    const ConnectionManager = this.sequelize.dialect.connectionManager.constructor;
    // @ts-ignore
    const connectionManager = new ConnectionManager(this.sequelize.dialect, this.sequelize);
    // @ts-ignore
    this.sequelize.dialect.connectionManager = connectionManager;
    // @ts-ignore
    this.sequelize.connectionManager = connectionManager;
  }

  closed() {
    // @ts-ignore
    return this.sequelize.connectionManager.pool._draining;
  }

  async close() {
    if (this.isSqliteMemory()) {
      return;
    }

    return this.sequelize.close();
  }

  on(event: EventType, listener: any): this;

  on(event: ModelValidateEventTypes, listener: SyncListener): this;

  on(event: ModelValidateEventTypes, listener: ValidateListener): this;

  on(event: ModelCreateEventTypes, listener: CreateListener): this;

  on(event: ModelUpdateEventTypes, listener: UpdateListener): this;

  on(event: ModelSaveEventTypes, listener: SaveListener): this;

  on(event: ModelDestroyEventTypes, listener: DestroyListener): this;

  on(event: ModelCreateWithAssociationsEventTypes, listener: CreateWithAssociationsListener): this;

  on(event: ModelUpdateWithAssociationsEventTypes, listener: UpdateWithAssociationsListener): this;

  on(event: ModelSaveWithAssociationsEventTypes, listener: SaveWithAssociationsListener): this;

  on(event: DatabaseBeforeDefineCollectionEventType, listener: BeforeDefineCollectionListener): this;

  on(event: DatabaseAfterDefineCollectionEventType, listener: AfterDefineCollectionListener): this;

  on(
    event: DatabaseBeforeRemoveCollectionEventType | DatabaseAfterRemoveCollectionEventType,
    listener: RemoveCollectionListener,
  ): this;

  on(event: EventType, listener: any): this {
    // NOTE: to match if event is a sequelize or model type
    const type = this.modelHook.match(event);

    if (type && !this.modelHook.hasBoundEvent(type)) {
      this.sequelize.addHook(type, this.modelHook.buildSequelizeHook(type));
      this.modelHook.bindEvent(type);
    }

    return super.on(event, listener);
  }

  extendCollection(collectionOptions: CollectionOptions, mergeOptions?: MergeOptions) {
    collectionOptions = lodash.cloneDeep(collectionOptions);
    const collectionName = collectionOptions.name;
    const existCollection = this.getCollection(collectionName);
    if (existCollection) {
      existCollection.updateOptions(collectionOptions, mergeOptions);
    } else {
      const existDelayExtends = this.delayCollectionExtend.get(collectionName) || [];

      this.delayCollectionExtend.set(collectionName, [...existDelayExtends, { collectionOptions, mergeOptions }]);
    }
  }

  async import(options: {
    directory: string;
    from?: string;
    extensions?: ImportFileExtension[];
  }): Promise<Map<string, Collection>> {
    const reader = new ImporterReader(options.directory, options.extensions);
    const modules = await reader.read();
    const result = new Map<string, Collection>();

    for (const module of modules) {
      if (module.extend) {
        this.extendCollection(module.collectionOptions, module.mergeOptions);
      } else {
        const collection = this.collection(module);

        if (options.from) {
          this.importedFrom.set(options.from, [...(this.importedFrom.get(options.from) || []), collection.name]);
        }

        result.set(collection.name, collection);
      }
    }

    return result;
  }
}

export function extendCollection(collectionOptions: CollectionOptions, mergeOptions?: MergeOptions) {
  return {
    collectionOptions,
    mergeOptions,
    extend: true,
  };
}

export const extend = extendCollection;

export const defineCollection = (collectionOptions: CollectionOptions) => {
  return collectionOptions;
};

applyMixins(Database, [AsyncEmitter]);

export default Database;<|MERGE_RESOLUTION|>--- conflicted
+++ resolved
@@ -69,11 +69,8 @@
 import { patchSequelizeQueryInterface, snakeCase } from './utils';
 import { BaseValueParser, registerFieldValueParsers } from './value-parsers';
 import { ViewCollection } from './view-collection';
-<<<<<<< HEAD
 import { SqlCollection } from './sql-collection/sql-collection';
-=======
 import { backOff } from 'exponential-backoff';
->>>>>>> 9f147085
 
 export type MergeOptions = merge.Options;
 
