import { Logger, LoggerOptions, createLogger, simpleLogger } from '@nocobase/logger';
import { applyMixins, AsyncEmitter, requireModule } from '@nocobase/utils';
import merge from 'deepmerge';
import { EventEmitter } from 'events';
import { backOff } from 'exponential-backoff';
import glob from 'glob';
import lodash from 'lodash';
import { basename, isAbsolute, resolve } from 'path';
import semver from 'semver';
import {
  DataTypes,
  ModelStatic,
  Op,
  Options,
  QueryInterfaceDropAllTablesOptions,
  QueryOptions,
  Sequelize,
  SyncOptions,
  Transactionable,
  Utils,
} from 'sequelize';
import { SequelizeStorage, Umzug } from 'umzug';
import { Collection, CollectionOptions, RepositoryType } from './collection';
import { CollectionGroupManager } from './collection-group-manager';
import { ImporterReader, ImportFileExtension } from './collection-importer';
import DatabaseUtils from './database-utils';
import ReferencesMap from './features/ReferencesMap';
import { referentialIntegrityCheck } from './features/referential-integrity-check';
import { ArrayFieldRepository } from './field-repository/array-field-repository';
import * as FieldTypes from './fields';
import { Field, FieldContext, RelationField } from './fields';
import { InheritedCollection } from './inherited-collection';
import InheritanceMap from './inherited-map';
import { registerBuiltInListeners } from './listeners';
import { MigrationItem, Migrations } from './migration';
import { Model } from './model';
import { ModelHook } from './model-hook';
import extendOperators from './operators';
import QueryInterface from './query-interface/query-interface';
import buildQueryInterface from './query-interface/query-interface-builder';
import { RelationRepository } from './relation-repository/relation-repository';
import { Repository } from './repository';
import {
  AfterDefineCollectionListener,
  BeforeDefineCollectionListener,
  CreateListener,
  CreateWithAssociationsListener,
  DatabaseAfterDefineCollectionEventType,
  DatabaseAfterRemoveCollectionEventType,
  DatabaseBeforeDefineCollectionEventType,
  DatabaseBeforeRemoveCollectionEventType,
  DestroyListener,
  EventType,
  ModelCreateEventTypes,
  ModelCreateWithAssociationsEventTypes,
  ModelDestroyEventTypes,
  ModelSaveEventTypes,
  ModelSaveWithAssociationsEventTypes,
  ModelUpdateEventTypes,
  ModelUpdateWithAssociationsEventTypes,
  ModelValidateEventTypes,
  RemoveCollectionListener,
  SaveListener,
  SaveWithAssociationsListener,
  SyncListener,
  UpdateListener,
  UpdateWithAssociationsListener,
  ValidateListener,
} from './types';
import { patchSequelizeQueryInterface, snakeCase } from './utils';
import { BaseValueParser, registerFieldValueParsers } from './value-parsers';
import { ViewCollection } from './view-collection';
import { SqlCollection } from './sql-collection/sql-collection';
import { nanoid } from 'nanoid';

export type MergeOptions = merge.Options;

export interface PendingOptions {
  field: RelationField;
  model: ModelStatic<Model>;
}

interface MapOf<T> {
  [key: string]: T;
}

export interface IDatabaseOptions extends Options {
  tablePrefix?: string;
  migrator?: any;
  usingBigIntForId?: boolean;
  underscored?: boolean;
<<<<<<< HEAD
  logger?: LoggerOptions | Logger;
=======
  customHooks?: any;
  instanceId?: string;
>>>>>>> c3a15384
}

export type DatabaseOptions = IDatabaseOptions;

interface RegisterOperatorsContext {
  db?: Database;
  path?: string;
  field?: Field;
  app?: any;
}

export interface CleanOptions extends QueryInterfaceDropAllTablesOptions {
  drop?: boolean;
}

export type AddMigrationsOptions = {
  context?: any;
  namespace?: string;
  extensions?: string[];
  directory: string;
};

type OperatorFunc = (value: any, ctx?: RegisterOperatorsContext) => any;

export const DialectVersionAccessors = {
  sqlite: {
    sql: 'select sqlite_version() as version',
    get: (v: string) => v,
  },
  mysql: {
    sql: 'select version() as version',
    get: (v: string) => {
      if (v.toLowerCase().includes('mariadb')) {
        return '';
      }
      const m = /([\d+.]+)/.exec(v);
      return m[0];
    },
  },
  postgres: {
    sql: 'select version() as version',
    get: (v: string) => {
      const m = /([\d+.]+)/.exec(v);
      return semver.minVersion(m[0]).version;
    },
  },
};

class DatabaseVersion {
  db: Database;

  constructor(db: Database) {
    this.db = db;
  }

  async satisfies(versions) {
    const accessors = DialectVersionAccessors;
    for (const dialect of Object.keys(accessors)) {
      if (this.db.inDialect(dialect)) {
        if (!versions?.[dialect]) {
          return false;
        }
        const [result] = (await this.db.sequelize.query(accessors[dialect].sql)) as any;
        return semver.satisfies(accessors[dialect].get(result?.[0]?.version), versions[dialect]);
      }
    }
    return false;
  }
}

export class Database extends EventEmitter implements AsyncEmitter {
  sequelize: Sequelize;
  migrator: Umzug;
  migrations: Migrations;
  fieldTypes = new Map();
  fieldValueParsers = new Map();
  options: IDatabaseOptions;
  models = new Map<string, ModelStatic<Model>>();
  repositories = new Map<string, RepositoryType>();
  operators = new Map();
  collections = new Map<string, Collection>();
  pendingFields = new Map<string, RelationField[]>();
  modelCollection = new Map<ModelStatic<any>, Collection>();
  tableNameCollectionMap = new Map<string, Collection>();
  context: any = {};
  queryInterface: QueryInterface;

  _instanceId: string;

  utils = new DatabaseUtils(this);
  referenceMap = new ReferencesMap();
  inheritanceMap = new InheritanceMap();

  importedFrom = new Map<string, Array<string>>();

  modelHook: ModelHook;
  version: DatabaseVersion;

  delayCollectionExtend = new Map<string, { collectionOptions: CollectionOptions; mergeOptions?: any }[]>();

  logger: Logger;

  collectionGroupManager = new CollectionGroupManager(this);
  declare emitAsync: (event: string | symbol, ...args: any[]) => Promise<boolean>;

  constructor(options: DatabaseOptions) {
    super();

    this.version = new DatabaseVersion(this);

    const opts = {
      sync: {
        alter: {
          drop: false,
        },
        force: false,
      },
      ...lodash.clone(options),
    };

<<<<<<< HEAD
    if (options.logger) {
      if (typeof options.logger['log'] === 'function') {
        this.logger = options.logger as Logger;
      } else {
        this.logger = createLogger(options.logger);
      }
    } else {
      this.logger = simpleLogger();
=======
    if (!options.instanceId) {
      this._instanceId = nanoid();
    } else {
      this._instanceId = options.instanceId;
>>>>>>> c3a15384
    }

    if (options.storage && options.storage !== ':memory:') {
      if (!isAbsolute(options.storage)) {
        opts.storage = resolve(process.cwd(), options.storage);
      }
    }

    if (options.dialect === 'sqlite') {
      delete opts.timezone;
    } else if (!opts.timezone) {
      opts.timezone = '+00:00';
    }

    if (options.dialect === 'postgres') {
      // https://github.com/sequelize/sequelize/issues/1774
      require('pg').defaults.parseInt8 = true;
    }

    this.options = opts;

    const sequelizeOptions = this.sequelizeOptions(this.options);
    this.sequelize = new Sequelize(sequelizeOptions);

    this.queryInterface = buildQueryInterface(this);

    this.collections = new Map();
    this.modelHook = new ModelHook(this);

    this.on('afterDefineCollection', (collection: Collection) => {
      // after collection defined, call bind method on pending fields
      this.pendingFields.get(collection.name)?.forEach((field) => field.bind());
      this.delayCollectionExtend.get(collection.name)?.forEach((collectionExtend) => {
        collection.updateOptions(collectionExtend.collectionOptions, collectionExtend.mergeOptions);
      });
    });

    // register database field types
    for (const [name, field] of Object.entries<any>(FieldTypes)) {
      if (['Field', 'RelationField'].includes(name)) {
        continue;
      }
      let key = name.replace(/Field$/g, '');
      key = key.substring(0, 1).toLowerCase() + key.substring(1);
      this.registerFieldTypes({
        [key]: field,
      });
    }

    registerFieldValueParsers(this);

    this.initOperators();

    const migratorOptions: any = this.options.migrator || {};

    const context = {
      db: this,
      sequelize: this.sequelize,
      queryInterface: this.sequelize.getQueryInterface(),
      ...migratorOptions.context,
    };

    this.migrations = new Migrations(context);

    this.sequelize.beforeDefine((model, opts) => {
      if (this.options.tablePrefix) {
        opts.tableName = `${this.options.tablePrefix}${opts.tableName || opts.modelName || opts.name.plural}`;
      }
    });

    this.collection({
      name: 'migrations',
      autoGenId: false,
      timestamps: false,
      namespace: 'core.migration',
      duplicator: 'required',
      fields: [{ type: 'string', name: 'name', primaryKey: true }],
    });

    this.migrator = new Umzug({
      logger: migratorOptions.logger || console,
      migrations: this.migrations.callback(),
      context,
      storage: new SequelizeStorage({
        tableName: `${this.options.tablePrefix || ''}migrations`,
        modelName: 'migrations',
        ...migratorOptions.storage,
        sequelize: this.sequelize,
      }),
    });

    this.initListener();
    patchSequelizeQueryInterface(this);
  }

<<<<<<< HEAD
=======
  get instanceId() {
    return this._instanceId;
  }

  setContext(context: any) {
    this.context = context;
  }

  setLogger(logger: Logger) {
    this.logger = logger;
  }

>>>>>>> c3a15384
  sequelizeOptions(options) {
    if (options.dialect === 'postgres') {
      if (!options.hooks) {
        options.hooks = {};
      }

      if (!options.hooks['afterConnect']) {
        options.hooks['afterConnect'] = [];
      }

      options.hooks['afterConnect'].push(async (connection) => {
        await connection.query('SET search_path TO public;');
      });
    }
    return options;
  }

  initListener() {
    this.on('afterConnect', async (client) => {
      if (this.inDialect('postgres')) {
        await client.query('SET search_path = public');
      }
    });

    this.on('beforeDefine', (model, options) => {
      if (this.options.underscored && options.underscored === undefined) {
        options.underscored = true;
      }
    });

    this.on('afterCreate', async (instance) => {
      instance?.toChangedWithAssociations?.();
    });

    this.on('afterUpdate', async (instance) => {
      instance?.toChangedWithAssociations?.();
    });

    this.on('beforeDestroy', async (instance, options) => {
      await referentialIntegrityCheck({
        db: this,
        referencedInstance: instance,
        transaction: options.transaction,
      });
    });

    this.on('afterRemoveCollection', (collection) => {
      this.inheritanceMap.removeNode(collection.name);
    });

    this.on('afterDefine', (model) => {
      if (lodash.get(this.options, 'usingBigIntForId', true)) {
        const idAttribute = model.rawAttributes['id'];
        if (idAttribute && idAttribute.primaryKey) {
          model.rawAttributes['id'].type = DataTypes.BIGINT;
          model.refreshAttributes();
        }
      }
    });

    this.on('afterUpdateCollection', (collection, options) => {
      if (collection.options.schema) {
        collection.model._schema = collection.options.schema;
      }
      if (collection.options.sql) {
        collection.modelInit();
      }
    });

    this.on('beforeDefineCollection', (options) => {
      if (this.options.underscored && options.underscored === undefined) {
        options.underscored = true;
      }

      if (options.underscored) {
        if (lodash.get(options, 'sortable.scopeKey')) {
          options.sortable.scopeKey = snakeCase(options.sortable.scopeKey);
        }

        if (lodash.get(options, 'indexes')) {
          // change index fields to snake case
          options.indexes = options.indexes.map((index) => {
            if (index.fields) {
              index.fields = index.fields.map((field) => {
                return snakeCase(field);
              });
            }

            return index;
          });
        }
      }

      if (this.options.schema && !options.schema) {
        options.schema = this.options.schema;
      }
    });

    registerBuiltInListeners(this);
  }

  addMigration(item: MigrationItem) {
    return this.migrations.add(item);
  }

  addMigrations(options: AddMigrationsOptions) {
    const { namespace, context, extensions = ['js', 'ts'], directory } = options;
    const patten = `${directory}/*.{${extensions.join(',')}}`;
    const files = glob.sync(patten, {
      ignore: ['**/*.d.ts'],
    });
    for (const file of files) {
      let filename = basename(file);
      filename = filename.substring(0, filename.lastIndexOf('.')) || filename;
      this.migrations.add({
        name: namespace ? `${namespace}/${filename}` : filename,
        migration: requireModule(file),
        context,
      });
    }
  }

  inDialect(...dialect: string[]) {
    return dialect.includes(this.sequelize.getDialect());
  }

  escapeId(identifier: string) {
    return this.inDialect('mysql') ? `\`${identifier}\`` : `"${identifier}"`;
  }

  /**
   * Add collection to database
   * @param options
   */
  collection<Attributes = any, CreateAttributes = Attributes>(
    options: CollectionOptions,
  ): Collection<Attributes, CreateAttributes> {
    options = lodash.cloneDeep(options);

    if (this.options.underscored) {
      options.underscored = true;
    }

    this.emit('beforeDefineCollection', options);

    const hasValidInheritsOptions = (() => {
      return options.inherits && lodash.castArray(options.inherits).length > 0;
    })();

    const hasViewOptions = options.viewName || options.view;

    const collectionKlass = (() => {
      if (hasValidInheritsOptions) {
        return InheritedCollection;
      }

      if (hasViewOptions) {
        return ViewCollection;
      }

      if (options.sql) {
        return SqlCollection;
      }

      return Collection;
    })();

    const collection = new collectionKlass(options, { database: this });

    this.collections.set(collection.name, collection);

    this.emit('afterDefineCollection', collection);

    return collection;
  }

  getTablePrefix() {
    return this.options.tablePrefix || '';
  }

  getFieldByPath(path: string) {
    if (!path) {
      return;
    }

    const [collectionName, associationName, ...args] = path.split('.');
    const collection = this.getCollection(collectionName);

    if (!collection) {
      return;
    }

    const field = collection.getField(associationName);

    if (!field) {
      return;
    }

    if (args.length > 0) {
      return this.getFieldByPath(`${field?.target}.${args.join('.')}`);
    }

    return field;
  }

  /**
   * get exists collection by its name
   * @param name
   */
  getCollection(name: string): Collection {
    if (!name) {
      return null;
    }

    const [collectionName, associationName] = name.split('.');
    const collection = this.collections.get(collectionName);

    if (associationName) {
      const target = collection.getField(associationName)?.target;
      return target ? this.collections.get(target) : null;
    }

    return collection;
  }

  hasCollection(name: string): boolean {
    return this.collections.has(name);
  }

  removeCollection(name: string) {
    const collection = this.collections.get(name);
    this.emit('beforeRemoveCollection', collection);

    collection.resetFields();

    const result = this.collections.delete(name);

    this.sequelize.modelManager.removeModel(collection.model);

    if (result) {
      this.emit('afterRemoveCollection', collection);
    }

    return collection;
  }

  getModel<M extends Model>(name: string) {
    return this.getCollection(name).model as ModelStatic<M>;
  }

  getRepository<R extends Repository>(name: string): R;

  getRepository<R extends RelationRepository>(name: string, relationId: string | number): R;

  getRepository<R extends ArrayFieldRepository>(name: string, relationId: string | number): R;

  getRepository<R extends RelationRepository>(name: string, relationId?: string | number): Repository | R {
    const [collection, relation] = name.split('.');
    if (relation) {
      return this.getRepository(collection)?.relation(relation)?.of(relationId) as R;
    }
    return this.getCollection(name)?.repository;
  }

  addPendingField(field: RelationField) {
    const associating = this.pendingFields;
    const items = this.pendingFields.get(field.target) || [];
    items.push(field);
    associating.set(field.target, items);
  }

  removePendingField(field: RelationField) {
    const items = this.pendingFields.get(field.target) || [];
    const index = items.indexOf(field);
    if (index !== -1) {
      delete items[index];
      this.pendingFields.set(field.target, items);
    }
  }

  registerFieldTypes(fieldTypes: MapOf<typeof Field>) {
    for (const [type, fieldType] of Object.entries(fieldTypes)) {
      this.fieldTypes.set(type, fieldType);
    }
  }

  registerFieldValueParsers(parsers: MapOf<any>) {
    for (const [type, parser] of Object.entries(parsers)) {
      this.fieldValueParsers.set(type, parser);
    }
  }

  buildFieldValueParser<T extends BaseValueParser>(field: Field, ctx: any) {
    const Parser = this.fieldValueParsers.has(field.type)
      ? this.fieldValueParsers.get(field.type)
      : this.fieldValueParsers.get('default');
    const parser = new Parser(field, ctx);
    return parser as T;
  }

  registerModels(models: MapOf<ModelStatic<any>>) {
    for (const [type, schemaType] of Object.entries(models)) {
      this.models.set(type, schemaType);
    }
  }

  registerRepositories(repositories: MapOf<RepositoryType>) {
    for (const [type, schemaType] of Object.entries(repositories)) {
      this.repositories.set(type, schemaType);
    }
  }

  initOperators() {
    const operators = new Map();

    // Sequelize 内置
    for (const key in Op) {
      operators.set('$' + key, Op[key]);
      const val = Utils.underscoredIf(key, true);
      operators.set('$' + val, Op[key]);
      operators.set('$' + val.replace(/_/g, ''), Op[key]);
    }

    this.operators = operators;

    this.registerOperators({
      ...(extendOperators as unknown as MapOf<OperatorFunc>),
    });
  }

  registerOperators(operators: MapOf<OperatorFunc>) {
    for (const [key, operator] of Object.entries(operators)) {
      this.operators.set(key, operator);
    }
  }

  buildField(options, context: FieldContext) {
    const { type } = options;

    const Field = this.fieldTypes.get(type);

    if (!Field) {
      throw Error(`unsupported field type ${type}`);
    }

    const { collection } = context;

    if (options.field && collection.options.underscored && !collection.isView()) {
      options.field = snakeCase(options.field);
    }

    return new Field(options, context);
  }

  async sync(options?: SyncOptions) {
    const isMySQL = this.sequelize.getDialect() === 'mysql';
    if (isMySQL) {
      await this.sequelize.query('SET FOREIGN_KEY_CHECKS = 0', null);
    }

    if (this.options.schema && this.inDialect('postgres')) {
      await this.sequelize.query(`CREATE SCHEMA IF NOT EXISTS "${this.options.schema}"`, null);
    }

    const result = await this.sequelize.sync(options);

    if (isMySQL) {
      await this.sequelize.query('SET FOREIGN_KEY_CHECKS = 1', null);
    }

    return result;
  }

  async clean(options: CleanOptions) {
    const { drop, ...others } = options || {};
    if (drop !== true) {
      return;
    }

    if (this.options.schema) {
      const tableNames = (await this.sequelize.getQueryInterface().showAllTables()).map((table) => {
        return `"${this.options.schema}"."${table}"`;
      });

      const skip = options.skip || [];

      // @ts-ignore
      for (const tableName of tableNames) {
        if (skip.includes(tableName)) {
          continue;
        }
        await this.sequelize.query(`DROP TABLE IF EXISTS ${tableName} CASCADE`);
      }
      return;
    }

    await this.queryInterface.dropAll(options);
  }

  async collectionExistsInDb(name: string, options?: Transactionable) {
    const collection = this.getCollection(name);

    if (!collection) {
      return false;
    }

    return await this.queryInterface.collectionTableExists(collection, options);
  }

  public isSqliteMemory() {
    return this.sequelize.getDialect() === 'sqlite' && lodash.get(this.options, 'storage') == ':memory:';
  }

  async auth(options: Omit<QueryOptions, 'retry'> & { retry?: number | Pick<QueryOptions, 'retry'> } = {}) {
    const { retry = 10, ...others } = options;
    const startingDelay = 50;
    const timeMultiple = 2;

    let attemptNumber = 1; // To track the current attempt number

    const authenticate = async () => {
      try {
        await this.sequelize.authenticate(others);
        this.logger.info('Connection has been established successfully.', { function: 'auth' });
      } catch (error) {
        this.logger.warn(`Attempt ${attemptNumber}/${retry}: Unable to connect to the database: ${error.message}`, {
          function: 'auth',
        });
        const nextDelay = startingDelay * Math.pow(timeMultiple, attemptNumber - 1);
        this.logger.warn(`Will retry in ${nextDelay}ms...`, { function: 'auth' });
        attemptNumber++;
        throw error; // Re-throw the error so that backoff can catch and handle it
      }
    };

    try {
      await backOff(authenticate, {
        numOfAttempts: retry as number,
        startingDelay: startingDelay,
        timeMultiple: timeMultiple,
      });
    } catch (error) {
      throw new Error('Connection failed, please check your database connection credentials and try again.');
    }
  }

  async prepare() {
    if (this.inDialect('postgres') && this.options.schema && this.options.schema != 'public') {
      await this.sequelize.query(`CREATE SCHEMA IF NOT EXISTS "${this.options.schema}"`, null);
    }
  }

  async reconnect() {
    if (this.isSqliteMemory()) {
      return;
    }
    // @ts-ignore
    const ConnectionManager = this.sequelize.dialect.connectionManager.constructor;
    // @ts-ignore
    const connectionManager = new ConnectionManager(this.sequelize.dialect, this.sequelize);
    // @ts-ignore
    this.sequelize.dialect.connectionManager = connectionManager;
    // @ts-ignore
    this.sequelize.connectionManager = connectionManager;
  }

  closed() {
    // @ts-ignore
    return this.sequelize.connectionManager.pool._draining;
  }

  async close() {
    if (this.isSqliteMemory()) {
      return;
    }

    await this.emitAsync('beforeClose', this);

    const closeResult = this.sequelize.close();

    if (this.options?.customHooks?.['afterClose']) {
      await this.options.customHooks['afterClose'](this);
    }

    return closeResult;
  }

  on(event: EventType, listener: any): this;

  on(event: ModelValidateEventTypes, listener: SyncListener): this;

  on(event: ModelValidateEventTypes, listener: ValidateListener): this;

  on(event: ModelCreateEventTypes, listener: CreateListener): this;

  on(event: ModelUpdateEventTypes, listener: UpdateListener): this;

  on(event: ModelSaveEventTypes, listener: SaveListener): this;

  on(event: ModelDestroyEventTypes, listener: DestroyListener): this;

  on(event: ModelCreateWithAssociationsEventTypes, listener: CreateWithAssociationsListener): this;

  on(event: ModelUpdateWithAssociationsEventTypes, listener: UpdateWithAssociationsListener): this;

  on(event: ModelSaveWithAssociationsEventTypes, listener: SaveWithAssociationsListener): this;

  on(event: DatabaseBeforeDefineCollectionEventType, listener: BeforeDefineCollectionListener): this;

  on(event: DatabaseAfterDefineCollectionEventType, listener: AfterDefineCollectionListener): this;

  on(
    event: DatabaseBeforeRemoveCollectionEventType | DatabaseAfterRemoveCollectionEventType,
    listener: RemoveCollectionListener,
  ): this;

  on(event: EventType, listener: any): this {
    // NOTE: to match if event is a sequelize or model type
    const type = this.modelHook.match(event);

    if (type && !this.modelHook.hasBoundEvent(type)) {
      this.sequelize.addHook(type, this.modelHook.buildSequelizeHook(type));
      this.modelHook.bindEvent(type);
    }

    return super.on(event, listener);
  }

  extendCollection(collectionOptions: CollectionOptions, mergeOptions?: MergeOptions) {
    collectionOptions = lodash.cloneDeep(collectionOptions);
    const collectionName = collectionOptions.name;
    const existCollection = this.getCollection(collectionName);
    if (existCollection) {
      existCollection.updateOptions(collectionOptions, mergeOptions);
    } else {
      const existDelayExtends = this.delayCollectionExtend.get(collectionName) || [];

      this.delayCollectionExtend.set(collectionName, [...existDelayExtends, { collectionOptions, mergeOptions }]);
    }
  }

  async import(options: {
    directory: string;
    from?: string;
    extensions?: ImportFileExtension[];
  }): Promise<Map<string, Collection>> {
    const reader = new ImporterReader(options.directory, options.extensions);
    const modules = await reader.read();
    const result = new Map<string, Collection>();

    for (const module of modules) {
      if (module.extend) {
        this.extendCollection(module.collectionOptions, module.mergeOptions);
      } else {
        const collection = this.collection(module);

        if (options.from) {
          this.importedFrom.set(options.from, [...(this.importedFrom.get(options.from) || []), collection.name]);
        }

        result.set(collection.name, collection);
      }
    }

    return result;
  }
}

export function extendCollection(collectionOptions: CollectionOptions, mergeOptions?: MergeOptions) {
  return {
    collectionOptions,
    mergeOptions,
    extend: true,
  };
}

export const extend = extendCollection;

export const defineCollection = (collectionOptions: CollectionOptions) => {
  return collectionOptions;
};

applyMixins(Database, [AsyncEmitter]);

export default Database;<|MERGE_RESOLUTION|>--- conflicted
+++ resolved
@@ -89,12 +89,9 @@
   migrator?: any;
   usingBigIntForId?: boolean;
   underscored?: boolean;
-<<<<<<< HEAD
   logger?: LoggerOptions | Logger;
-=======
   customHooks?: any;
   instanceId?: string;
->>>>>>> c3a15384
 }
 
 export type DatabaseOptions = IDatabaseOptions;
@@ -215,7 +212,6 @@
       ...lodash.clone(options),
     };
 
-<<<<<<< HEAD
     if (options.logger) {
       if (typeof options.logger['log'] === 'function') {
         this.logger = options.logger as Logger;
@@ -224,12 +220,12 @@
       }
     } else {
       this.logger = simpleLogger();
-=======
+    }
+
     if (!options.instanceId) {
       this._instanceId = nanoid();
     } else {
       this._instanceId = options.instanceId;
->>>>>>> c3a15384
     }
 
     if (options.storage && options.storage !== ':memory:') {
@@ -325,8 +321,6 @@
     patchSequelizeQueryInterface(this);
   }
 
-<<<<<<< HEAD
-=======
   get instanceId() {
     return this._instanceId;
   }
@@ -335,11 +329,6 @@
     this.context = context;
   }
 
-  setLogger(logger: Logger) {
-    this.logger = logger;
-  }
-
->>>>>>> c3a15384
   sequelizeOptions(options) {
     if (options.dialect === 'postgres') {
       if (!options.hooks) {
@@ -666,7 +655,7 @@
     this.operators = operators;
 
     this.registerOperators({
-      ...(extendOperators as unknown as MapOf<OperatorFunc>),
+      ...((extendOperators as unknown) as MapOf<OperatorFunc>),
     });
   }
 
