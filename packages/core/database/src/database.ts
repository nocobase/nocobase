--- conflicted
+++ resolved
@@ -70,11 +70,7 @@
 import { patchSequelizeQueryInterface, snakeCase } from './utils';
 import { BaseValueParser, registerFieldValueParsers } from './value-parsers';
 import { ViewCollection } from './view-collection';
-<<<<<<< HEAD
 import { SqlCollection } from './sql-collection/sql-collection';
-import { backOff } from 'exponential-backoff';
-=======
->>>>>>> e522e1f7
 
 export type MergeOptions = merge.Options;
 
