--- conflicted
+++ resolved
@@ -90,12 +90,9 @@
   migrator?: any;
   usingBigIntForId?: boolean;
   underscored?: boolean;
-<<<<<<< HEAD
   collectionSnapshotDir?: string;
-=======
   customHooks?: any;
   instanceId?: string;
->>>>>>> a4cccb40
 }
 
 export type DatabaseOptions = IDatabaseOptions;
