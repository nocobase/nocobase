--- conflicted
+++ resolved
@@ -70,11 +70,8 @@
 import { patchSequelizeQueryInterface, snakeCase } from './utils';
 import { BaseValueParser, registerFieldValueParsers } from './value-parsers';
 import { ViewCollection } from './view-collection';
-<<<<<<< HEAD
 import { CollectionSnapshotManager } from './collection-snapshot/manager';
-=======
 import { SqlCollection } from './sql-collection/sql-collection';
->>>>>>> e90eec70
 
 export type MergeOptions = merge.Options;
 
