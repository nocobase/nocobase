--- conflicted
+++ resolved
@@ -302,15 +302,6 @@
   ): Collection<Attributes, CreateAttributes> {
     this.emit('beforeDefineCollection', options);
 
-<<<<<<< HEAD
-    const collection = options.inherits
-      ? new InheritedCollection(options, {
-          database: this,
-        })
-      : new Collection(options, {
-          database: this,
-        });
-=======
     const collection =
       options.inherits && lodash.castArray(options.inherits).length > 0
         ? new InheritedCollection(options, {
@@ -319,7 +310,6 @@
         : new Collection(options, {
             database: this,
           });
->>>>>>> 49f6c186
 
     this.collections.set(collection.name, collection);
 
