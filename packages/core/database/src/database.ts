import { Logger } from '@nocobase/logger';
import { applyMixins, AsyncEmitter, requireModule } from '@nocobase/utils';
import merge from 'deepmerge';
import { EventEmitter } from 'events';
import glob from 'glob';
import lodash from 'lodash';
import { basename, isAbsolute, resolve } from 'path';
import semver from 'semver';
import {
  DataTypes,
  ModelStatic,
  Op,
  Options,
  QueryInterfaceDropAllTablesOptions,
  QueryOptions,
  Sequelize,
  SyncOptions,
  Transactionable,
  Utils,
} from 'sequelize';
import { SequelizeStorage, Umzug } from 'umzug';
import { Collection, CollectionOptions, RepositoryType } from './collection';
import { CollectionGroupManager } from './collection-group-manager';
import { ImporterReader, ImportFileExtension } from './collection-importer';
import DatabaseUtils from './database-utils';
import ReferencesMap from './features/ReferencesMap';
import { referentialIntegrityCheck } from './features/referential-integrity-check';
import { ArrayFieldRepository } from './field-repository/array-field-repository';
import * as FieldTypes from './fields';
import { Field, FieldContext, RelationField } from './fields';
import { InheritedCollection } from './inherited-collection';
import InheritanceMap from './inherited-map';
import { registerBuiltInListeners } from './listeners';
import { MigrationItem, Migrations } from './migration';
import { Model } from './model';
import { ModelHook } from './model-hook';
import extendOperators from './operators';
import QueryInterface from './query-interface/query-interface';
import buildQueryInterface from './query-interface/query-interface-builder';
import { RelationRepository } from './relation-repository/relation-repository';
import { Repository } from './repository';
import {
  AfterDefineCollectionListener,
  BeforeDefineCollectionListener,
  CreateListener,
  CreateWithAssociationsListener,
  DatabaseAfterDefineCollectionEventType,
  DatabaseAfterRemoveCollectionEventType,
  DatabaseBeforeDefineCollectionEventType,
  DatabaseBeforeRemoveCollectionEventType,
  DestroyListener,
  EventType,
  ModelCreateEventTypes,
  ModelCreateWithAssociationsEventTypes,
  ModelDestroyEventTypes,
  ModelSaveEventTypes,
  ModelSaveWithAssociationsEventTypes,
  ModelUpdateEventTypes,
  ModelUpdateWithAssociationsEventTypes,
  ModelValidateEventTypes,
  RemoveCollectionListener,
  SaveListener,
  SaveWithAssociationsListener,
  SyncListener,
  UpdateListener,
  UpdateWithAssociationsListener,
  ValidateListener,
} from './types';
import { patchSequelizeQueryInterface, snakeCase } from './utils';
import { BaseValueParser, registerFieldValueParsers } from './value-parsers';
import { ViewCollection } from './view-collection';

export type MergeOptions = merge.Options;

export interface PendingOptions {
  field: RelationField;
  model: ModelStatic<Model>;
}

interface MapOf<T> {
  [key: string]: T;
}

export interface IDatabaseOptions extends Options {
  tablePrefix?: string;
  migrator?: any;
  usingBigIntForId?: boolean;
  underscored?: boolean;
}

export type DatabaseOptions = IDatabaseOptions;

interface RegisterOperatorsContext {
  db?: Database;
  path?: string;
  field?: Field;
  app?: any;
}

export interface CleanOptions extends QueryInterfaceDropAllTablesOptions {
  drop?: boolean;
}

export type AddMigrationsOptions = {
  context?: any;
  namespace?: string;
  extensions?: string[];
  directory: string;
};

type OperatorFunc = (value: any, ctx?: RegisterOperatorsContext) => any;

export const DialectVersionAccessors = {
  sqlite: {
    sql: 'select sqlite_version() as version',
    get: (v: string) => v,
  },
  mysql: {
    sql: 'select version() as version',
    get: (v: string) => {
      if (v.toLowerCase().includes('mariadb')) {
        return '';
      }
      const m = /([\d+.]+)/.exec(v);
      return m[0];
    },
  },
  postgres: {
    sql: 'select version() as version',
    get: (v: string) => {
      const m = /([\d+.]+)/.exec(v);
      return semver.minVersion(m[0]).version;
    },
  },
};

class DatabaseVersion {
  db: Database;

  constructor(db: Database) {
    this.db = db;
  }

  async satisfies(versions) {
    const accessors = DialectVersionAccessors;
    for (const dialect of Object.keys(accessors)) {
      if (this.db.inDialect(dialect)) {
        if (!versions?.[dialect]) {
          return false;
        }
        const [result] = (await this.db.sequelize.query(accessors[dialect].sql)) as any;
        return semver.satisfies(accessors[dialect].get(result?.[0]?.version), versions[dialect]);
      }
    }
    return false;
  }
}

export class Database extends EventEmitter implements AsyncEmitter {
  sequelize: Sequelize;
  migrator: Umzug;
  migrations: Migrations;
  fieldTypes = new Map();
  fieldValueParsers = new Map();
  options: IDatabaseOptions;
  models = new Map<string, ModelStatic<Model>>();
  repositories = new Map<string, RepositoryType>();
  operators = new Map();
  collections = new Map<string, Collection>();
  pendingFields = new Map<string, RelationField[]>();
  modelCollection = new Map<ModelStatic<any>, Collection>();
  tableNameCollectionMap = new Map<string, Collection>();

  queryInterface: QueryInterface;

  utils = new DatabaseUtils(this);
  referenceMap = new ReferencesMap();
  inheritanceMap = new InheritanceMap();

  importedFrom = new Map<string, Array<string>>();

  modelHook: ModelHook;
  version: DatabaseVersion;

  delayCollectionExtend = new Map<string, { collectionOptions: CollectionOptions; mergeOptions?: any }[]>();

  logger: Logger;

  collectionGroupManager = new CollectionGroupManager(this);
  declare emitAsync: (event: string | symbol, ...args: any[]) => Promise<boolean>;

  constructor(options: DatabaseOptions) {
    super();

    this.version = new DatabaseVersion(this);

    const opts = {
      sync: {
        alter: {
          drop: false,
        },
        force: false,
      },
      ...lodash.clone(options),
    };

    if (options.storage && options.storage !== ':memory:') {
      if (!isAbsolute(options.storage)) {
        opts.storage = resolve(process.cwd(), options.storage);
      }
    }

    if (options.dialect === 'sqlite') {
      delete opts.timezone;
    } else if (!opts.timezone) {
      opts.timezone = '+00:00';
    }

    if (options.dialect === 'postgres') {
      // https://github.com/sequelize/sequelize/issues/1774
      require('pg').defaults.parseInt8 = true;
    }
    this.options = opts;

    this.sequelize = new Sequelize(this.sequelizeOptions(this.options));

    this.queryInterface = buildQueryInterface(this);

    this.collections = new Map();
    this.modelHook = new ModelHook(this);

    this.on('afterDefineCollection', (collection: Collection) => {
      // after collection defined, call bind method on pending fields
      this.pendingFields.get(collection.name)?.forEach((field) => field.bind());
      this.delayCollectionExtend.get(collection.name)?.forEach((collectionExtend) => {
        collection.updateOptions(collectionExtend.collectionOptions, collectionExtend.mergeOptions);
      });
    });

    // register database field types
    for (const [name, field] of Object.entries<any>(FieldTypes)) {
      if (['Field', 'RelationField'].includes(name)) {
        continue;
      }
      let key = name.replace(/Field$/g, '');
      key = key.substring(0, 1).toLowerCase() + key.substring(1);
      this.registerFieldTypes({
        [key]: field,
      });
    }

    registerFieldValueParsers(this);

    this.initOperators();

    const migratorOptions: any = this.options.migrator || {};

    const context = {
      db: this,
      sequelize: this.sequelize,
      queryInterface: this.sequelize.getQueryInterface(),
      ...migratorOptions.context,
    };

    this.migrations = new Migrations(context);

    this.sequelize.beforeDefine((model, opts) => {
      if (this.options.tablePrefix) {
        opts.tableName = `${this.options.tablePrefix}${opts.tableName || opts.modelName || opts.name.plural}`;
      }
    });

    this.collection({
      name: 'migrations',
      autoGenId: false,
      timestamps: false,
      namespace: 'core.migration',
      duplicator: 'required',
      fields: [{ type: 'string', name: 'name', primaryKey: true }],
    });

    this.migrator = new Umzug({
      logger: migratorOptions.logger || console,
      migrations: this.migrations.callback(),
      context,
      storage: new SequelizeStorage({
        modelName: `${this.options.tablePrefix || ''}migrations`,
        ...migratorOptions.storage,
        sequelize: this.sequelize,
      }),
    });

    this.initListener();
    patchSequelizeQueryInterface(this);
  }

  setLogger(logger: Logger) {
    this.logger = logger;
  }

  sequelizeOptions(options) {
    if (options.dialect === 'postgres') {
      options.hooks = {
        afterConnect: async (connection) => {
          await connection.query('SET search_path TO public;');
        },
      };
    }
    return options;
  }

  initListener() {
    this.on('afterConnect', async (client) => {
      if (this.inDialect('postgres')) {
        await client.query('SET search_path = public');
      }
    });

    this.on('beforeDefine', (model, options) => {
      if (this.options.underscored && options.underscored === undefined) {
        options.underscored = true;
      }
    });

    this.on('afterCreate', async (instance) => {
      instance?.toChangedWithAssociations?.();
    });

    this.on('afterUpdate', async (instance) => {
      instance?.toChangedWithAssociations?.();
    });

    this.on('beforeDestroy', async (instance, options) => {
      await referentialIntegrityCheck({
        db: this,
        referencedInstance: instance,
        transaction: options.transaction,
      });
    });

    this.on('afterRemoveCollection', (collection) => {
      this.inheritanceMap.removeNode(collection.name);
    });

    this.on('afterDefine', (model) => {
      if (lodash.get(this.options, 'usingBigIntForId', true)) {
        const idAttribute = model.rawAttributes['id'];
        if (idAttribute && idAttribute.primaryKey) {
          model.rawAttributes['id'].type = DataTypes.BIGINT;
          model.refreshAttributes();
        }
      }
    });

    this.on('afterUpdateCollection', (collection, options) => {
      if (collection.options.schema) {
        collection.model._schema = collection.options.schema;
      }
    });

    this.on('beforeDefineCollection', (options) => {
      if (this.options.underscored && options.underscored === undefined) {
        options.underscored = true;
      }

      if (options.underscored) {
        if (lodash.get(options, 'sortable.scopeKey')) {
          options.sortable.scopeKey = snakeCase(options.sortable.scopeKey);
        }

        if (lodash.get(options, 'indexes')) {
          // change index fields to snake case
          options.indexes = options.indexes.map((index) => {
            if (index.fields) {
              index.fields = index.fields.map((field) => {
                return snakeCase(field);
              });
            }

            return index;
          });
        }
      }

      if (this.options.schema && !options.schema) {
        options.schema = this.options.schema;
      }
    });

    registerBuiltInListeners(this);
  }

  addMigration(item: MigrationItem) {
    return this.migrations.add(item);
  }

  addMigrations(options: AddMigrationsOptions) {
    const { namespace, context, extensions = ['js', 'ts'], directory } = options;
    const patten = `${directory}/*.{${extensions.join(',')}}`;
    const files = glob.sync(patten, {
      ignore: ['**/*.d.ts'],
    });
    for (const file of files) {
      let filename = basename(file);
      filename = filename.substring(0, filename.lastIndexOf('.')) || filename;
      this.migrations.add({
        name: namespace ? `${namespace}/${filename}` : filename,
        migration: requireModule(file),
        context,
      });
    }
  }

  inDialect(...dialect: string[]) {
    return dialect.includes(this.sequelize.getDialect());
  }

  escapeId(identifier: string) {
    return this.inDialect('mysql') ? `\`${identifier}\`` : `"${identifier}"`;
  }

  /**
   * Add collection to database
   * @param options
   */
  collection<Attributes = any, CreateAttributes = Attributes>(
    options: CollectionOptions,
  ): Collection<Attributes, CreateAttributes> {
    options = lodash.cloneDeep(options);

    if (this.options.underscored) {
      options.underscored = true;
    }

    this.emit('beforeDefineCollection', options);

    const hasValidInheritsOptions = (() => {
      return options.inherits && lodash.castArray(options.inherits).length > 0;
    })();

    const hasViewOptions = options.viewName || options.view;

    const collectionKlass = (() => {
      if (hasValidInheritsOptions) {
        return InheritedCollection;
      }

      if (hasViewOptions) {
        return ViewCollection;
      }

      return Collection;
    })();

    const collection = new collectionKlass(options, { database: this });

    this.collections.set(collection.name, collection);

    this.emit('afterDefineCollection', collection);

    return collection;
  }

  getTablePrefix() {
    return this.options.tablePrefix || '';
  }

  getFieldByPath(path: string) {
    if (!path) {
      return;
    }

    const [collectionName, associationName, ...args] = path.split('.');
    const collection = this.getCollection(collectionName);

    if (!collection) {
      return;
    }

    const field = collection.getField(associationName);

    if (!field) {
      return;
    }

    if (args.length > 0) {
      return this.getFieldByPath(`${field?.target}.${args.join('.')}`);
    }

    return field;
  }

  /**
   * get exists collection by its name
   * @param name
   */
  getCollection(name: string): Collection {
    if (!name) {
      return null;
    }

    const [collectionName, associationName] = name.split('.');
    const collection = this.collections.get(collectionName);

    if (associationName) {
      const target = collection.getField(associationName)?.target;
      return target ? this.collections.get(target) : null;
    }

    return collection;
  }

  hasCollection(name: string): boolean {
    return this.collections.has(name);
  }

  removeCollection(name: string) {
    const collection = this.collections.get(name);
    this.emit('beforeRemoveCollection', collection);

    collection.resetFields();

    const result = this.collections.delete(name);

    this.sequelize.modelManager.removeModel(collection.model);

    if (result) {
      this.emit('afterRemoveCollection', collection);
    }

    return collection;
  }

  getModel<M extends Model>(name: string) {
    return this.getCollection(name).model as ModelStatic<M>;
  }

  getRepository<R extends Repository>(name: string): R;

  getRepository<R extends RelationRepository>(name: string, relationId: string | number): R;

  getRepository<R extends ArrayFieldRepository>(name: string, relationId: string | number): R;

  getRepository<R extends RelationRepository>(name: string, relationId?: string | number): Repository | R {
    const [collection, relation] = name.split('.');
    if (relation) {
      return this.getRepository(collection)?.relation(relation)?.of(relationId) as R;
    }
    return this.getCollection(name)?.repository;
  }

  addPendingField(field: RelationField) {
    const associating = this.pendingFields;
    const items = this.pendingFields.get(field.target) || [];
    items.push(field);
    associating.set(field.target, items);
  }

  removePendingField(field: RelationField) {
    const items = this.pendingFields.get(field.target) || [];
    const index = items.indexOf(field);
    if (index !== -1) {
      delete items[index];
      this.pendingFields.set(field.target, items);
    }
  }

  registerFieldTypes(fieldTypes: MapOf<typeof Field>) {
    for (const [type, fieldType] of Object.entries(fieldTypes)) {
      this.fieldTypes.set(type, fieldType);
    }
  }

  registerFieldValueParsers(parsers: MapOf<any>) {
    for (const [type, parser] of Object.entries(parsers)) {
      this.fieldValueParsers.set(type, parser);
    }
  }

  buildFieldValueParser<T extends BaseValueParser>(field: Field, ctx: any) {
    const Parser = this.fieldValueParsers.has(field.type)
      ? this.fieldValueParsers.get(field.type)
      : this.fieldValueParsers.get('default');
    const parser = new Parser(field, ctx);
    return parser as T;
  }

  registerModels(models: MapOf<ModelStatic<any>>) {
    for (const [type, schemaType] of Object.entries(models)) {
      this.models.set(type, schemaType);
    }
  }

  registerRepositories(repositories: MapOf<RepositoryType>) {
    for (const [type, schemaType] of Object.entries(repositories)) {
      this.repositories.set(type, schemaType);
    }
  }

  initOperators() {
    const operators = new Map();

    // Sequelize 内置
    for (const key in Op) {
      operators.set('$' + key, Op[key]);
      const val = Utils.underscoredIf(key, true);
      operators.set('$' + val, Op[key]);
      operators.set('$' + val.replace(/_/g, ''), Op[key]);
    }

    this.operators = operators;

    this.registerOperators({
      ...extendOperators,
    });
  }

  registerOperators(operators: MapOf<OperatorFunc>) {
    for (const [key, operator] of Object.entries(operators)) {
      this.operators.set(key, operator);
    }
  }

  buildField(options, context: FieldContext) {
    const { type } = options;

    const Field = this.fieldTypes.get(type);

    if (!Field) {
      throw Error(`unsupported field type ${type}`);
    }

    const { collection } = context;

    if (options.field && collection.options.underscored && !collection.isView()) {
      options.field = snakeCase(options.field);
    }

    return new Field(options, context);
  }

  async sync(options?: SyncOptions) {
    const isMySQL = this.sequelize.getDialect() === 'mysql';
    if (isMySQL) {
      await this.sequelize.query('SET FOREIGN_KEY_CHECKS = 0', null);
    }

    if (this.options.schema && this.inDialect('postgres')) {
      await this.sequelize.query(`CREATE SCHEMA IF NOT EXISTS "${this.options.schema}"`, null);
    }

    const result = await this.sequelize.sync(options);

    if (isMySQL) {
      await this.sequelize.query('SET FOREIGN_KEY_CHECKS = 1', null);
    }

    return result;
  }

  async clean(options: CleanOptions) {
    const { drop, ...others } = options || {};
    if (drop !== true) {
      return;
    }

    if (this.options.schema) {
      const tableNames = (await this.sequelize.getQueryInterface().showAllTables()).map((table) => {
        return `"${this.options.schema}"."${table}"`;
      });

      const skip = options.skip || [];

      // @ts-ignore
      for (const tableName of tableNames) {
        if (skip.includes(tableName)) {
          continue;
        }
        await this.sequelize.query(`DROP TABLE IF EXISTS ${tableName} CASCADE`);
      }
      return;
    }

    await this.queryInterface.dropAll(options);
  }

  async collectionExistsInDb(name: string, options?: Transactionable) {
    const collection = this.getCollection(name);

    if (!collection) {
      return false;
    }

    return await this.queryInterface.collectionTableExists(collection, options);
  }

  public isSqliteMemory() {
    return this.sequelize.getDialect() === 'sqlite' && lodash.get(this.options, 'storage') == ':memory:';
  }

  async auth(options: Omit<QueryOptions, 'retry'> & { retry?: number | Pick<QueryOptions, 'retry'> } = {}) {
    const { retry = 10, ...others } = options;
<<<<<<< HEAD
    const delay = (ms) => new Promise((resolve) => setTimeout(resolve, ms));
=======
    const delay = (ms: number) => new Promise<void>((resolve) => setTimeout(resolve, ms));
>>>>>>> 78b49b82
    let count = 1;
    const authenticate = async () => {
      try {
        await this.sequelize.authenticate(others);
        console.log('Connection has been established successfully.');
        return true;
      } catch (error) {
        console.log({ error });
        if (count >= (retry as number)) {
          throw new Error('Connection failed, please check your database connection credentials and try again.');
        }
        console.log('reconnecting...', count);
        ++count;
        await delay(500);
        return await authenticate();
      }
    };
    return await authenticate();
  }

  async prepare() {
    if (this.inDialect('postgres') && this.options.schema && this.options.schema != 'public') {
      await this.sequelize.query(`CREATE SCHEMA IF NOT EXISTS "${this.options.schema}"`, null);
    }
  }

  async reconnect() {
    if (this.isSqliteMemory()) {
      return;
    }
    // @ts-ignore
    const ConnectionManager = this.sequelize.dialect.connectionManager.constructor;
    // @ts-ignore
    const connectionManager = new ConnectionManager(this.sequelize.dialect, this.sequelize);
    // @ts-ignore
    this.sequelize.dialect.connectionManager = connectionManager;
    // @ts-ignore
    this.sequelize.connectionManager = connectionManager;
  }

  closed() {
    // @ts-ignore
    return this.sequelize.connectionManager.pool._draining;
  }

  async close() {
    if (this.isSqliteMemory()) {
      return;
    }

    return this.sequelize.close();
  }

  on(event: EventType, listener: any): this;

  on(event: ModelValidateEventTypes, listener: SyncListener): this;

  on(event: ModelValidateEventTypes, listener: ValidateListener): this;

  on(event: ModelCreateEventTypes, listener: CreateListener): this;

  on(event: ModelUpdateEventTypes, listener: UpdateListener): this;

  on(event: ModelSaveEventTypes, listener: SaveListener): this;

  on(event: ModelDestroyEventTypes, listener: DestroyListener): this;

  on(event: ModelCreateWithAssociationsEventTypes, listener: CreateWithAssociationsListener): this;

  on(event: ModelUpdateWithAssociationsEventTypes, listener: UpdateWithAssociationsListener): this;

  on(event: ModelSaveWithAssociationsEventTypes, listener: SaveWithAssociationsListener): this;

  on(event: DatabaseBeforeDefineCollectionEventType, listener: BeforeDefineCollectionListener): this;

  on(event: DatabaseAfterDefineCollectionEventType, listener: AfterDefineCollectionListener): this;

  on(
    event: DatabaseBeforeRemoveCollectionEventType | DatabaseAfterRemoveCollectionEventType,
    listener: RemoveCollectionListener,
  ): this;

  on(event: EventType, listener: any): this {
    // NOTE: to match if event is a sequelize or model type
    const type = this.modelHook.match(event);

    if (type && !this.modelHook.hasBoundEvent(type)) {
      this.sequelize.addHook(type, this.modelHook.buildSequelizeHook(type));
      this.modelHook.bindEvent(type);
    }

    return super.on(event, listener);
  }

  extendCollection(collectionOptions: CollectionOptions, mergeOptions?: MergeOptions) {
    collectionOptions = lodash.cloneDeep(collectionOptions);
    const collectionName = collectionOptions.name;
    const existCollection = this.getCollection(collectionName);
    if (existCollection) {
      existCollection.updateOptions(collectionOptions, mergeOptions);
    } else {
      const existDelayExtends = this.delayCollectionExtend.get(collectionName) || [];

      this.delayCollectionExtend.set(collectionName, [...existDelayExtends, { collectionOptions, mergeOptions }]);
    }
  }

  async import(options: {
    directory: string;
    from?: string;
    extensions?: ImportFileExtension[];
  }): Promise<Map<string, Collection>> {
    const reader = new ImporterReader(options.directory, options.extensions);
    const modules = await reader.read();
    const result = new Map<string, Collection>();

    for (const module of modules) {
      if (module.extend) {
        this.extendCollection(module.collectionOptions, module.mergeOptions);
      } else {
        const collection = this.collection(module);

        if (options.from) {
          this.importedFrom.set(options.from, [...(this.importedFrom.get(options.from) || []), collection.name]);
        }

        result.set(collection.name, collection);
      }
    }

    return result;
  }
}

export function extendCollection(collectionOptions: CollectionOptions, mergeOptions?: MergeOptions) {
  return {
    collectionOptions,
    mergeOptions,
    extend: true,
  };
}

export const extend = extendCollection;

export const defineCollection = (collectionOptions: CollectionOptions) => {
  return collectionOptions;
};

applyMixins(Database, [AsyncEmitter]);

export default Database;<|MERGE_RESOLUTION|>--- conflicted
+++ resolved
@@ -700,11 +700,7 @@
 
   async auth(options: Omit<QueryOptions, 'retry'> & { retry?: number | Pick<QueryOptions, 'retry'> } = {}) {
     const { retry = 10, ...others } = options;
-<<<<<<< HEAD
-    const delay = (ms) => new Promise((resolve) => setTimeout(resolve, ms));
-=======
     const delay = (ms: number) => new Promise<void>((resolve) => setTimeout(resolve, ms));
->>>>>>> 78b49b82
     let count = 1;
     const authenticate = async () => {
       try {
