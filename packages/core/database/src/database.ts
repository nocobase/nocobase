--- conflicted
+++ resolved
@@ -388,35 +388,6 @@
       }
     });
 
-<<<<<<< HEAD
-    this.on('afterRepositoryFind', ({ findOptions, dataCollection, data }) => {
-      if (dataCollection.isParent()) {
-        for (const row of lodash.castArray(data)) {
-          const rowCollectionName = this.tableNameCollectionMap.get(
-            findOptions.raw
-              ? `${row['__schemaName']}.${row['__tableName']}`
-              : `${row.get('__schemaName')}.${row.get('__tableName')}`,
-          ).name;
-
-          if (!rowCollectionName) {
-            throw new Error(
-              `Can not find collection by table name ${rowCollectionName}, current collections: ${Array.from(
-                this.tableNameCollectionMap.keys(),
-              ).join(', ')}`,
-            );
-          }
-
-          findOptions.raw
-            ? (row['__collection'] = rowCollectionName)
-            : row.set('__collection', rowCollectionName, {
-                raw: true,
-              });
-        }
-      }
-    });
-
-=======
->>>>>>> 76ddbf21
     registerBuiltInListeners(this);
   }
 
