--- conflicted
+++ resolved
@@ -304,21 +304,6 @@
     }
   };
 
-<<<<<<< HEAD
-=======
-  if (isStringOrNumber(value)) {
-    await model[setAccessor](value, { context, transaction, associationKey: key });
-    return true;
-  }
-
-  if (value instanceof Model) {
-    await model[setAccessor](value, { context, transaction, associationKey: key });
-    model.setDataValue(key, value);
-    return true;
-  }
-
-  const createAccessor = association.accessors.create;
->>>>>>> a575de9f
   let dataKey: string;
   let M: ModelStatic<Model>;
   if (association.associationType === 'BelongsTo') {
@@ -338,13 +323,13 @@
       transaction,
     });
     if (instance) {
-      await model[setAccessor](value, { context, transaction });
+      await model[setAccessor](value, { context, transaction, associationKey: key });
     }
     return true;
   }
 
   if (value instanceof Model) {
-    await model[setAccessor](value, { context, transaction });
+    await model[setAccessor](value, { context, transaction, associationKey: key });
     model.setDataValue(key, value);
     return true;
   }
