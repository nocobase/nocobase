--- conflicted
+++ resolved
@@ -1,8 +1,5 @@
-<<<<<<< HEAD
 import { importModule } from '@nocobase/utils';
-=======
 import _ from 'lodash';
->>>>>>> 1cbdfa4f
 import { QueryInterface, Sequelize } from 'sequelize';
 import Database from './database';
 
@@ -76,9 +73,11 @@
 
   callback() {
     return async (ctx) => {
-<<<<<<< HEAD
       return await Promise.all(
-        this.items.map(async (item) => {
+        _.sortBy(this.items, (item) => {
+          const keys = item.name.split('/');
+          return keys.pop() || item.name;
+        }).map(async (item) => {
           if (typeof item.migration === 'string') {
             // use es module to import migration
             const Migration = await importModule(item.migration);
@@ -90,12 +89,6 @@
           return item;
         }),
       );
-=======
-      return _.sortBy(this.items, (item) => {
-        const keys = item.name.split('/');
-        return keys.pop() || item.name;
-      });
->>>>>>> 1cbdfa4f
     };
   }
 }