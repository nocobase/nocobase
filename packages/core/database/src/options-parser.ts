--- conflicted
+++ resolved
@@ -109,15 +109,9 @@
     return filterParams;
   }
 
-<<<<<<< HEAD
-  protected inheritFromSubQuery(): any {
-    return [
-      Sequelize.literal(`replace("${this.collection.model.name}".tableoid::regclass::TEXT, '"', '')`),
-=======
   protected inheritFromSubQuery(include): any {
     include.push([
       Sequelize.literal(`(select relname from pg_class where pg_class.oid = "${this.collection.name}".tableoid)`),
->>>>>>> d37cadee
       '__tableName',
     ]);
 
