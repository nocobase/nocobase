import lodash from 'lodash';
import { ModelStatic } from 'sequelize';
import { Model } from './model';
import { AssociationKeysToBeUpdate, BlackList, WhiteList } from './repository';

type UpdateValueItem = string | number | UpdateValues;

type UpdateValues = {
  [key: string]: UpdateValueItem | Array<UpdateValueItem>;
};

type UpdateAction = 'create' | 'update';

export class UpdateGuard {
  model: ModelStatic<any>;
  action: UpdateAction;
  underscored: boolean;
  private associationKeysToBeUpdate: AssociationKeysToBeUpdate;
  private blackList: BlackList;
  private whiteList: WhiteList;

  static fromOptions(model, options) {
    const guard = new UpdateGuard();
    guard.setModel(model);
    guard.setWhiteList(options.whitelist);
    guard.setBlackList(options.blacklist);
    guard.setAction(lodash.get(options, 'action', 'update'));
    guard.setAssociationKeysToBeUpdate(options.updateAssociationValues);

    if (options.underscored) {
      guard.underscored = options.underscored;
    }

    return guard;
  }

  setAction(action: UpdateAction) {
    this.action = action;
  }

  setModel(model: ModelStatic<any>) {
    this.model = model;
  }

  setAssociationKeysToBeUpdate(associationKeysToBeUpdate: AssociationKeysToBeUpdate) {
    if (this.action == 'create') {
      this.associationKeysToBeUpdate = Object.keys(this.model.associations);
    } else {
      this.associationKeysToBeUpdate = associationKeysToBeUpdate;
    }
  }

  setWhiteList(whiteList: WhiteList) {
    this.whiteList = whiteList;
  }

  setBlackList(blackList: BlackList) {
    this.blackList = blackList;
  }

  /**
   * Sanitize values by whitelist blacklist
   * @param values
   */
  sanitize(values: UpdateValues) {
    values = lodash.clone(values);

    if (!this.model) {
      throw new Error('please set model first');
    }

    const associations = this.model.associations;
    const associationsValues = lodash.pick(values, Object.keys(associations));

    // build params of association update guard
    const listOfAssociation = (list, association) => {
      if (list) {
        list = list
          .filter((whiteListKey) => whiteListKey.startsWith(`${association}.`))
          .map((whiteListKey) => whiteListKey.replace(`${association}.`, ''));

        if (list.length == 0) {
          return undefined;
        }

        return list;
      }

      return undefined;
    };

    // sanitize association values
    Object.keys(associationsValues).forEach((association) => {
      let associationValues = associationsValues[association];

      const filterAssociationToBeUpdate = (value) => {
        if (value === null) {
          return value;
        }

        const associationKeysToBeUpdate = this.associationKeysToBeUpdate || [];

        if (associationKeysToBeUpdate.includes(association)) {
          return value;
        }

        const associationObj = associations[association];

        const associationKeyName =
          associationObj.associationType == 'BelongsTo' || associationObj.associationType == 'HasOne'
            ? (<any>associationObj).targetKey
            : associationObj.target.primaryKeyAttribute;

        if (value[associationKeyName]) {
          return lodash.pick(value, [associationKeyName, ...Object.keys(associationObj.target.associations)]);
        }

        return value;
      };

      const sanitizeValue = (value) => {
        const associationUpdateGuard = new UpdateGuard();
        associationUpdateGuard.setModel(associations[association].target);

        ['whiteList', 'blackList', 'associationKeysToBeUpdate'].forEach((optionKey) => {
          associationUpdateGuard[`set${lodash.upperFirst(optionKey)}`](listOfAssociation(this[optionKey], association));
        });

        return associationUpdateGuard.sanitize(filterAssociationToBeUpdate(value));
      };

      if (Array.isArray(associationValues)) {
        associationValues = associationValues.map((value) => {
<<<<<<< HEAD
          if (typeof value == 'string' || typeof value == 'number' || value === null) {
=======
          if (value === undefined || value === null || typeof value == 'string' || typeof value == 'number') {
>>>>>>> e299f545
            return value;
          } else {
            return sanitizeValue(value);
          }
        });
      } else if (typeof associationValues === 'object' && associationValues !== null) {
        associationValues = sanitizeValue(associationValues);
      }

      // set association values to sanitized value
      values[association] = associationValues;
    });

    if (values instanceof Model) {
      return values;
    }

    let valuesKeys = Object.keys(values || {});

    // handle whitelist
    if (this.whiteList) {
      valuesKeys = valuesKeys.filter((valueKey) => {
        return (
          this.whiteList.findIndex((whiteKey) => {
            const keyPaths = whiteKey.split('.');
            return keyPaths[0] === valueKey;
          }) !== -1
        );
      });
    }

    // handle blacklist
    if (this.blackList) {
      valuesKeys = valuesKeys.filter((valueKey) => !this.blackList.includes(valueKey));
    }

    const result = valuesKeys.reduce((obj, key) => {
      lodash.set(obj, key, values[key]);
      return obj;
    }, {});

    return result;
  }
}<|MERGE_RESOLUTION|>--- conflicted
+++ resolved
@@ -131,11 +131,7 @@
 
       if (Array.isArray(associationValues)) {
         associationValues = associationValues.map((value) => {
-<<<<<<< HEAD
-          if (typeof value == 'string' || typeof value == 'number' || value === null) {
-=======
           if (value === undefined || value === null || typeof value == 'string' || typeof value == 'number') {
->>>>>>> e299f545
             return value;
           } else {
             return sanitizeValue(value);
