import Database from '../../database';
import { InheritedCollection } from '../../inherited-collection';
import { mockDatabase } from '../index';
import { BelongsToManyRepository } from '@nocobase/database';
import pgOnly from './helper';

pgOnly()('collection inherits', () => {
  let db: Database;

  beforeEach(async () => {
    db = mockDatabase();
    await db.clean({ drop: true });
  });

  afterEach(async () => {
    await db.close();
  });

<<<<<<< HEAD
  it('should reset id sequence of connected nodes', async () => {
    const createCollection = async (name: string, options: {} = {}) => {
      if (db.hasCollection(name)) {
        db.removeCollection(name);
      }

      const collection = db.collection({
        name,
        timestamps: false,
        fields: [
          {
            name: `${name}_name`,
            type: 'string',
          },
        ],
        ...options,
      });

      await collection.sync({
        force: false,
        alter: {
          drop: false,
        },
      });

      return collection;
    };

    const findSequence = async (collectionName) => {
      const collection = db.getCollection(collectionName);

      const sequenceNameResult = await db.sequelize.query(
        `SELECT column_default
           FROM information_schema.columns
           WHERE table_name = '${collection.model.tableName}'
             and table_schema = '${collection.collectionSchema()}'
             and "column_name" = 'id';`,
      );

      if (!sequenceNameResult[0].length) {
        throw new Error(`Can't find sequence name of ${parent}`);
      }

      const columnDefault = sequenceNameResult[0][0]['column_default'];

      if (!columnDefault) {
        throw new Error(`Can't find sequence name of ${parent}`);
      }

      const regex = new RegExp(/nextval\('(.*)'::regclass\)/);
      const match = regex.exec(columnDefault);

      const sequenceName = match[1];
      return sequenceName;
    };

    await createCollection('a');
    await createCollection('b');

    const C = await createCollection('c');

    for (let i = 0; i < 10; i++) {
      await C.repository.create({
        values: {
          c_name: `c_${i}`,
        },
      });
    }

    await createCollection('c', {
      inherits: ['b'],
    });

    // collection b should use the same id sequence with collection c
    const bSequenceName = await findSequence('b');
    const cSequenceName = await findSequence('c');
    expect(bSequenceName === cSequenceName).toBeTruthy();

    await createCollection('x', {
      inherits: ['a', 'b'],
    });

    expect((await findSequence('x')) === (await findSequence('a'))).toBeTruthy();
    expect((await findSequence('b')) === (await findSequence('a'))).toBeTruthy();

    await createCollection('d');

    await createCollection('x', {
      inherits: ['d'],
    });

    expect((await findSequence('x')) === (await findSequence('d'))).toBeTruthy();
    expect((await findSequence('b')) === (await findSequence('c'))).toBeTruthy();
  });

  it('should set inherited map when inherits changed', async () => {
    const A = db.collection({
      name: 'a',
      timestamps: false,
      fields: [{ name: 'a_name', type: 'string' }],
=======
  it('should append __collection with eager load', async () => {
    const Root = db.collection({
      name: 'root',
      fields: [
        { name: 'name', type: 'string' },
        {
          name: 'bs',
          type: 'hasMany',
          target: 'b',
          foreignKey: 'root_id',
        },
      ],
    });

    const Child = db.collection({
      name: 'child',
      inherits: ['root'],
>>>>>>> 91d6f09f
    });

    const B = db.collection({
      name: 'b',
<<<<<<< HEAD
      timestamps: false,
      fields: [{ name: 'b_name', type: 'string' }],
    });

    const C = db.collection({
      name: 'c',
      timestamps: false,
      fields: [{ name: 'c_name', type: 'string' }],
    });

    await db.sync({
      force: false,
      alter: {
        drop: false,
      },
    });

    db.collection({
      name: 'x',
      timestamps: false,
      inherits: ['a'],
    });

    expect(Array.from(db.inheritanceMap.getParents('x'))).toEqual(['a']);
    db.removeCollection('x');

    db.collection({
      name: 'x',
      timestamps: false,
      inherits: [],
    });

    expect(Array.from(db.inheritanceMap.getParents('x'))).toEqual([]);

    db.removeCollection('x');

    db.collection({
      name: 'x',
      timestamps: false,
      inherits: ['c'],
    });

    expect(Array.from(db.inheritanceMap.getParents('x'))).toEqual(['c']);
  });

  it('should modify inherited collection parents', async () => {
    const A = db.collection({
      name: 'a',
      timestamps: false,
      fields: [{ name: 'a_name', type: 'string' }],
    });

    const B = db.collection({
      name: 'b',
      timestamps: false,
      inherits: ['a'],
      fields: [{ name: 'b_name', type: 'string' }],
    });

    await db.sync({
      force: false,
      alter: {
        drop: false,
      },
    });

    // inert 10 data into B
    await B.repository.create({
      values: Array.from({ length: 10 }).map((_, i) => ({
        b_name: `b-${i}`,
      })),
    });

    const C = db.collection({
      name: 'c',
      timestamps: false,
      fields: [{ name: 'c_name', type: 'string' }],
    });
=======
      fields: [{ name: 'name', type: 'string' }],
    });

    await db.sync();

    await Child.repository.create({
      values: {
        name: 'child1',
        bs: [
          {
            name: 'b1',
          },
        ],
      },
    });

    const data = await Root.repository.findOne({
      fields: ['bs.name'],
    });

    expect(data.get('__collection')).toEqual('child');
    expect(data.get('bs')[0].get('name')).toEqual('b1');
>>>>>>> 91d6f09f
  });

  it('should not remove parent field reference map after child rewrite field', async () => {
    const through = db.collection({
      name: 'through',
      fields: [{ name: 'name', type: 'string' }],
    });

    const rootCollection = db.collection({
      name: 'root',
      fields: [
        { name: 'name', type: 'string' },
        {
          name: 'targets',
          type: 'belongsToMany',
          target: 'root-target',
          through: 'through',
          foreignKey: 'rootId',
          otherKey: 'targetId',
        },
      ],
    });

    const rootTarget = db.collection({
      name: 'root-target',
      fields: [{ name: 'name', type: 'string' }],
    });

    await db.sync({ force: true });

    expect(db.referenceMap.getReferences('root-target')).toHaveLength(1);

    const child = db.collection({
      name: 'child',
      inherits: ['root'],
    });

    const childTarget = db.collection({
      name: 'child-target',
      inherits: ['root-target'],
    });

    await child.setField('targets', {
      name: 'targets',
      type: 'belongsToMany',
      target: 'child-target',
      through: 'through',
      foreignKey: 'rootId',
      otherKey: 'targetId',
    });

    await db.sync();

    expect(db.referenceMap.getReferences('root-target')).toHaveLength(1);
  });

  it('should append collection name in eager load', async () => {
    const rootCollection = db.collection({
      name: 'assoc',
      fields: [
        { name: 'name', type: 'string' },
        { type: 'belongsToMany', name: 'other-assocs' },
      ],
    });

    const childCollection = db.collection({
      name: 'child',
      inherits: ['assoc'],
    });

    const otherAssoc = db.collection({
      name: 'other-assocs',
      fields: [{ name: 'name', type: 'string' }],
    });

    const User = db.collection({
      name: 'users',
      fields: [
        {
          name: 'name',
          type: 'string',
        },
        {
          name: 'assocs',
          type: 'hasMany',
          target: 'assoc',
        },
      ],
    });

    await db.sync();

    const child = await childCollection.repository.create({
      values: {
        name: 'child1',
      },
    });

    await User.repository.create({
      values: {
        name: 'user1',
        assocs: [
          {
            id: child.get('id'),
          },
        ],
      },
    });

    const users = await User.repository.find({
      appends: ['assocs.other-assocs'],
    });

    const user = users[0];

    const assoc = user.get('assocs')[0];
    expect(assoc.get('__tableName')).toEqual(childCollection.model.tableName);
    expect(assoc.get('__schemaName')).toEqual(childCollection.collectionSchema());

    expect(user.get('assocs')[0].get('__collection')).toBe('child');
  });

  it('should list data filtered by child type', async () => {
    const rootCollection = db.collection({
      name: 'root',
      fields: [{ name: 'name', type: 'string' }],
    });

    const child1Collection = db.collection({
      name: 'child1',
      inherits: ['root'],
    });

    const child2Collection = db.collection({
      name: 'child2',
      inherits: ['root'],
    });

    await db.sync();

    await rootCollection.repository.create({
      values: {
        name: 'root1',
      },
    });

    await child1Collection.repository.create({
      values: [{ name: 'child1-1' }, { name: 'child1-2' }],
    });

    await child2Collection.repository.create({
      values: [{ name: 'child2-1' }, { name: 'child2-2' }],
    });

    const records = await rootCollection.repository.find({
      filter: {
        'tableoid.$childIn': [child1Collection.name],
      },
    });

    expect(records.every((r) => r.get('__collection') === child1Collection.name)).toBe(true);

    const records2 = await rootCollection.repository.find({
      filter: {
        'tableoid.$childNotIn': [child1Collection.name],
      },
    });
    expect(records2.every((r) => r.get('__collection') !== child1Collection.name)).toBe(true);
  });

  it('should list collection name in relation repository', async () => {
    const personTagCollection = db.collection({
      name: 'personTags',
      fields: [{ name: 'name', type: 'string' }],
    });

    const studentTagCollection = db.collection({
      name: 'studentTags',
      inherits: ['personTags'],
      fields: [{ name: 'school', type: 'string' }],
    });

    const personCollection = db.collection({
      name: 'person',
      fields: [{ name: 'tags', type: 'belongsToMany', target: 'personTags' }],
    });

    const studentCollection = db.collection({
      name: 'student',
      inherits: ['person'],
      fields: [],
    });

    await db.sync();

    const studentTag1 = await studentTagCollection.repository.create({
      values: {
        name: 'studentTag',
        school: 'school1',
      },
    });

    const personTag1 = await personTagCollection.repository.create({
      values: {
        name: 'personTag',
      },
    });

    await studentCollection.repository.create({
      values: {
        tags: [
          {
            id: studentTag1.get('id'),
          },
          {
            id: personTag1.get('id'),
          },
        ],
      },
    });

    const person1 = await personCollection.repository.findOne({});

    const tags = await personCollection.repository
      .relation<BelongsToManyRepository>('tags')
      .of(person1.get('id'))
      .find({});

    const personTag = tags.find((tag) => tag.get('name') === 'personTag');
    const studentTag = tags.find((tag) => tag.get('name') === 'studentTag');

    expect(personTag.get('__collection')).toEqual(personTagCollection.name);
    expect(studentTag.get('__collection')).toEqual(studentTagCollection.name);
  });

  it('should create inherits with table name contains upperCase', async () => {
    db.collection({
      name: 'parent',
      fields: [{ name: 'field1', type: 'date' }],
    });
    await db.sync({
      force: false,
      alter: {
        drop: false,
      },
    });
    db.collection({
      name: 'abcABC',
      inherits: ['parent'],
      fields: [{ type: 'string', name: 'name' }],
    });
    await db.sync({
      force: false,
      alter: {
        drop: false,
      },
    });
  });

  it('should create inherits from empty table', async () => {
    const empty = db.collection({
      name: 'empty',
      timestamps: false,
      autoGenId: false,
      fields: [],
    });

    await db.sync({
      force: false,
      alter: {
        drop: false,
      },
    });

    const parent2 = db.collection({
      name: 'parent2',
    });

    const inherits = db.collection({
      name: 'inherits',
      inherits: ['empty', 'parent2'],
      fields: [{ type: 'string', name: 'name' }],
    });

    await db.sync({
      force: false,
      alter: {
        drop: false,
      },
    });

    expect(inherits instanceof InheritedCollection).toBeTruthy();

    const record = await inherits.repository.create({
      values: {
        name: 'test',
      },
    });

    expect(record.get('name')).toEqual('test');
  });

  it('should not throw error when fields have same type with parent', async () => {
    db.collection({
      name: 'parent',
      fields: [{ name: 'field1', type: 'date' }],
    });

    expect(() => {
      db.collection({
        name: 'child',
        inherits: ['parent'],
        fields: [
          {
            name: 'field1',
            type: 'date',
            otherOptions: true,
          },
        ],
      });
    }).not.toThrowError();
  });

  it('should throw error when fields conflict with parent ', async () => {
    db.collection({
      name: 'parent',
      fields: [{ name: 'field1', type: 'string' }],
    });

    expect(() => {
      db.collection({
        name: 'child',
        inherits: ['parent'],
        fields: [{ name: 'field1', type: 'integer' }],
      });
    }).toThrow(/Field type conflict:/);

    await db.sync();
  });

  it('should create inherits with lazy parents', async () => {
    const child = db.collection({
      name: 'child',
      inherits: ['delay-parents'],
    });

    expect(child.getField('parent-field')).toBeFalsy();

    db.collection({
      name: 'delay-parents',
      fields: [
        {
          type: 'string',
          name: 'parent-field',
        },
      ],
    });

    expect(child.getField('parent-field')).toBeTruthy();
  });

  it('should create inherits with multiple lazy parents', async () => {
    const child = db.collection({
      name: 'child',
      inherits: ['parent1', 'parent2'],
    });

    expect(child.getField('parent1-field')).toBeFalsy();

    db.collection({
      name: 'parent1',
      fields: [
        {
          type: 'string',
          name: 'parent1-field',
        },
      ],
    });

    expect(child.getField('parent1-field')).toBeFalsy();

    db.collection({
      name: 'parent2',
      fields: [
        {
          type: 'string',
          name: 'parent2-field',
        },
      ],
    });

    expect(child.getField('parent1-field')).toBeTruthy();
  });

  it('should inherit from no id table', async () => {
    const interfaceCollection = db.collection({
      name: 'a',
      fields: [
        {
          type: 'string',
          name: 'name',
        },
      ],
      timestamps: false,
    });

    interfaceCollection.model.removeAttribute('id');
    const child = db.collection({
      name: 'b',
      inherits: ['a'],
    });

    await db.sync();

    const childInstance = await child.repository.create({
      values: {
        name: 'test',
      },
    });

    expect(childInstance.get('name')).toBe('test');
  });

  it('should pass empty inherits params', async () => {
    const table1 = db.collection({
      name: 'table1',
      fields: [{ type: 'string', name: 'name' }],
    });

    const table2 = db.collection({
      name: 'table2',
      inherits: [],
    });

    expect(table2).toBeInstanceOf(InheritedCollection);
  });

  it('should remove Node after collection destroy', async () => {
    const table1 = db.collection({
      name: 'table1',
      fields: [{ type: 'string', name: 'name' }],
    });

    db.collection({
      name: 'table2',
      fields: [{ type: 'string', name: 'integer' }],
    });

    const collection3 = db.collection({
      name: 'table3',
      inherits: ['table1', 'table2'],
    });

    await db.removeCollection(collection3.name);

    expect(db.inheritanceMap.getNode('table3')).toBeFalsy();
    expect(table1.isParent()).toBeFalsy();
  });

  it('can update relation with child table', async () => {
    const A = db.collection({
      name: 'a',
      fields: [
        {
          name: 'a-field',
          type: 'string',
        },
        {
          name: 'a1s',
          type: 'hasMany',
          target: 'a1',
          foreignKey: 'aId',
        },
      ],
    });

    const A1 = db.collection({
      name: 'a1',
      inherits: ['a'],
      fields: [
        {
          name: 'a1-field',
          type: 'string',
        },
      ],
    });

    await db.sync();

    await A.repository.create({
      values: {
        'a-field': 'a-1',
      },
    });

    let a11 = await A1.repository.create({
      values: {
        'a1-field': 'a1-1',
        'a-field': 'a1-1',
      },
    });

    const a12 = await A1.repository.create({
      values: {
        'a1-field': 'a1-2',
        'a-field': 'a1-2',
      },
    });

    await A1.repository.update({
      filterByTk: a11.get('id'),
      values: {
        a1s: [{ id: a12.get('id') }],
      },
    });

    a11 = await A1.repository.findOne({
      filter: {
        'a1-field': 'a1-1',
      },
      appends: ['a1s'],
    });

    const a11a1s = a11.get('a1s');
    expect(a11a1s[0].get('id')).toBe(a12.get('id'));
  });

  it('can create relation with child table', async () => {
    const A = db.collection({
      name: 'a',
      fields: [
        {
          name: 'af',
          type: 'string',
        },
        {
          name: 'bs',
          type: 'hasMany',
          target: 'b',
        },
      ],
    });

    const B = db.collection({
      name: 'b',
      inherits: ['a'],
      fields: [
        {
          name: 'bf',
          type: 'string',
        },
        {
          name: 'a',
          type: 'belongsTo',
          target: 'a',
        },
      ],
    });

    await db.sync();

    const a1 = await B.repository.create({
      values: {
        af: 'a1',
        bs: [{ bf: 'b1' }, { bf: 'b2' }],
      },
    });

    expect(a1.get('bs').length).toBe(2);

    const b1 = await B.repository.findOne({
      filter: {
        af: 'a1',
      },
      appends: ['bs'],
    });

    expect(b1.get('bs').length).toBe(2);
  });

  it('should inherit belongsToMany field', async () => {
    db.collection({
      name: 'person',
      fields: [
        {
          name: 'name',
          type: 'string',
        },
        {
          name: 'tags',
          type: 'belongsToMany',
        },
      ],
    });

    db.collection({
      name: 'tags',
      fields: [
        {
          name: 'name',
          type: 'string',
        },
        {
          name: 'person',
          type: 'belongsToMany',
        },
      ],
    });

    db.collection({
      name: 'students',
      inherits: 'person',
      fields: [
        {
          name: 'score',
          type: 'integer',
        },
      ],
    });

    await db.sync();

    await db.getCollection('students').repository.create({
      values: {
        name: 'John',
        score: 100,
        tags: [
          {
            name: 't1',
          },
          {
            name: 't2',
          },
          {
            name: 't3',
          },
        ],
      },
    });

    await db.getCollection('person').repository.create({
      values: {
        name: 'Max',
        tags: [
          {
            name: 't2',
          },
          {
            name: 't4',
          },
        ],
      },
    });

    const john = await db.getCollection('students').repository.findOne({
      appends: ['tags'],
    });

    expect(john.get('name')).toBe('John');
    expect(john.get('tags')).toHaveLength(3);

    const max = await db.getCollection('person').repository.findOne({
      appends: ['tags'],
      filter: {
        name: 'Max',
      },
    });

    expect(max.get('name')).toBe('Max');
    expect(max.get('tags')).toHaveLength(2);
  });

  it('should inherit hasMany field', async () => {
    db.collection({
      name: 'person',
      fields: [
        {
          name: 'name',
          type: 'string',
        },
        {
          name: 'pets',
          type: 'hasMany',
        },
      ],
    });

    db.collection({
      name: 'pets',
      fields: [
        {
          name: 'name',
          type: 'string',
        },
      ],
    });

    db.collection({
      name: 'students',
      inherits: 'person',
      fields: [
        {
          name: 'score',
          type: 'integer',
        },
      ],
    });

    await db.sync();

    await db.getCollection('person').repository.create({
      values: {
        name: 'Max',
        pets: [
          {
            name: 'doge1',
          },
          {
            name: 'kitty1',
          },
        ],
      },
    });

    await db.getCollection('students').repository.create({
      values: {
        name: 'John',
        score: 100,
        pets: [
          {
            name: 'doge',
          },
          {
            name: 'kitty',
          },
          {
            name: 'doge2',
          },
        ],
      },
    });

    const john = await db.getCollection('students').repository.findOne({
      appends: ['pets'],
    });

    expect(john.get('name')).toBe('John');
    expect(john.get('pets')).toHaveLength(3);
  });

  it('can inherit from multiple collections', async () => {
    const a = db.collection({
      name: 'a',
      fields: [{ type: 'string', name: 'a1' }],
    });

    const b = db.collection({
      name: 'b',
      fields: [{ type: 'string', name: 'b1' }],
    });

    const c = db.collection({
      name: 'c',
      inherits: ['a', 'b'],
      fields: [
        { type: 'bigInt', name: 'id', autoIncrement: true },
        { type: 'string', name: 'c1' },
      ],
    });

    await db.sync();

    expect(c.getField('a1')).toBeTruthy();
    expect(c.getField('b1')).toBeTruthy();
    expect(c.getField('c1')).toBeTruthy();

    const c1 = await c.repository.create({
      values: {
        a1: 'a1',
        b1: 'b1',
        c1: 'c1',
      },
    });

    expect(c1.get('a1')).toBe('a1');
    expect(c1.get('b1')).toBe('b1');
    expect(c1.get('c1')).toBe('c1');

    const a2 = await a.repository.create({
      values: {
        a1: 'a2',
      },
    });

    expect(a2.get('id')).toEqual(2);

    db.collection({
      name: 'd',
      inherits: ['c'],
    });

    await db.sync();
  });

  it('should update inherit field when parent field update', async () => {
    db.collection({
      name: 'person',
      fields: [{ name: 'name', type: 'string', title: 'parent-name' }],
    });

    db.collection({
      name: 'students',
      inherits: 'person',
    });

    expect(db.getCollection('students').getField('name').get('title')).toBe('parent-name');

    db.getCollection('person').setField('name', { type: 'string', title: 'new-name' });

    expect(db.getCollection('person').getField('name').get('title')).toBe('new-name');
    expect(db.getCollection('students').getField('name').get('title')).toBe('new-name');
  });

  it('should not replace child field when parent field update', async () => {
    db.collection({
      name: 'person',
      fields: [{ name: 'name', type: 'string', title: 'parent-name' }],
    });

    db.collection({
      name: 'students',
      inherits: 'person',
      fields: [{ name: 'name', type: 'string', title: 'student-name' }],
    });

    expect(db.getCollection('students').getField('name').get('title')).toBe('student-name');

    db.getCollection('person').setField('name', { type: 'string', title: 'new-name' });

    expect(db.getCollection('person').getField('name').get('title')).toBe('new-name');
    expect(db.getCollection('students').getField('name').get('title')).toBe('student-name');
  });

  it('should replace child association target', async () => {
    db.collection({
      name: 'person',
      fields: [
        { name: 'name', type: 'string' },
        { type: 'hasOne', name: 'profile', foreignKey: 'personId' },
      ],
    });

    const Profile = db.collection({
      name: 'profiles',
      fields: [
        { name: 'age', type: 'integer' },
        {
          type: 'belongsTo',
          name: 'person',
          foreignKey: 'personId',
        },
      ],
    });

    db.collection({
      name: 'students',
      inherits: 'person',
      fields: [
        { name: 'score', type: 'integer' },
        {
          type: 'hasOne',
          name: 'profile',
          target: 'studentProfiles',
        },
      ],
    });

    db.collection({
      name: 'teachers',
      inherits: 'person',
      fields: [{ name: 'salary', type: 'integer' }],
    });

    db.collection({
      name: 'studentProfiles',
      fields: [{ name: 'grade', type: 'string' }],
    });

    await db.sync();

    const student = await db.getCollection('students').repository.create({
      values: {
        name: 'foo',
        score: 100,
        profile: {
          grade: 'A',
        },
      },
    });

    expect(student.get('profile').get('grade')).toBe('A');

    const teacher = await db.getCollection('teachers').repository.create({
      values: {
        name: 'bar',
        salary: 1000,
        profile: {
          age: 30,
        },
      },
    });

    expect(teacher.get('profile').get('age')).toBe(30);
  });

  it('should replace hasOne association field', async () => {
    const person = db.collection({
      name: 'person',
      fields: [
        { name: 'name', type: 'string' },
        { type: 'hasOne', name: 'profile', target: 'profiles', foreignKey: 'person_id' },
      ],
    });

    const profile = db.collection({
      name: 'profiles',
      fields: [
        { name: 'age', type: 'integer' },
        {
          type: 'belongsTo',
          name: 'person',
        },
      ],
    });

    const student = db.collection({
      name: 'students',
      inherits: 'person',
      fields: [{ name: 'profile', type: 'hasOne', target: 'studentProfiles', foreignKey: 'student_id' }],
    });

    const studentProfile = db.collection({
      name: 'studentProfiles',
      fields: [{ name: 'score', type: 'integer' }],
    });

    await db.sync();

    const student1 = await student.repository.create({
      values: {
        name: 'student-1',
        profile: {
          score: '100',
        },
      },
    });

    let person1 = await person.repository.findOne();
    await person.repository
      .relation('profile')
      .of(person1.get('id'))
      .create({
        values: {
          age: 30,
        },
      });

    person1 = await person.repository.findOne({
      appends: ['profile'],
    });

    expect(person1.get('profile').get('age')).toBe(30);

    expect(student1.get('profile').get('score')).toBe(100);
  });

  it('should inherit hasOne association field', async () => {
    const person = db.collection({
      name: 'person',
      fields: [
        { name: 'name', type: 'string' },
        { type: 'hasOne', name: 'profile' },
      ],
    });

    const profile = db.collection({
      name: 'profiles',
      fields: [
        { name: 'age', type: 'integer' },
        {
          type: 'belongsTo',
          name: 'person',
        },
      ],
    });

    db.collection({
      name: 'students',
      inherits: 'person',
      fields: [{ name: 'score', type: 'integer' }],
    });

    db.collection({
      name: 'teachers',
      inherits: 'person',
      fields: [{ name: 'salary', type: 'integer' }],
    });

    await db.sync();

    await db.getCollection('students').repository.create({
      values: {
        name: 'foo',
        score: 100,
        profile: {
          age: 18,
        },
      },
    });

    await db.getCollection('teachers').repository.create({
      values: {
        name: 'bar',
        salary: 1000,
        profile: {
          age: 30,
        },
      },
    });

    const studentFoo = await db.getCollection('students').repository.findOne({
      appends: ['profile'],
    });

    const teacherBar = await db.getCollection('teachers').repository.findOne({
      appends: ['profile'],
    });

    expect(studentFoo.get('profile').age).toBe(18);
    expect(teacherBar.get('profile').age).toBe(30);
  });

  it('should inherit from Collection', async () => {
    const person = db.collection({
      name: 'person',
      fields: [{ name: 'name', type: 'string' }],
    });

    const student = db.collection({
      name: 'student',
      inherits: 'person',
      fields: [{ name: 'score', type: 'integer' }],
    });

    await db.sync();

    const StudentRepository = student.repository;

    await StudentRepository.create({
      values: { name: 'student1' },
    });

    expect(await person.repository.count()).toBe(1);
  });

  it('should create inherited table', async () => {
    const person = db.collection({
      name: 'person',
      fields: [{ name: 'name', type: 'string' }],
    });

    const student = db.collection({
      name: 'student',
      inherits: 'person',
      fields: [{ name: 'score', type: 'integer' }],
    });

    await db.sync();

    const studentTableInfo = await db.sequelize.getQueryInterface().describeTable(student.model.tableName);

    const getField = (name) => student.model.rawAttributes[name].field;

    expect(studentTableInfo[getField('score')]).toBeDefined();
    expect(studentTableInfo[getField('name')]).toBeDefined();
    expect(studentTableInfo[getField('id')]).toBeDefined();
    expect(studentTableInfo[getField('createdAt')]).toBeDefined();
    expect(studentTableInfo[getField('updatedAt')]).toBeDefined();
  });

  it('should get parent fields', async () => {
    const root = db.collection({
      name: 'root',
      fields: [{ name: 'rootField', type: 'string' }],
    });

    const parent1 = db.collection({
      name: 'parent1',
      inherits: 'root',
      fields: [{ name: 'parent1Field', type: 'string' }],
    });

    const parent2 = db.collection({
      name: 'parent2',
      inherits: 'parent1',
      fields: [{ name: 'parent2Field', type: 'string' }],
    });

    const parent21 = db.collection({
      name: 'parent21',
      fields: [{ name: 'parent21Field', type: 'string' }],
    });

    const child: InheritedCollection = db.collection({
      name: 'child',
      inherits: ['parent2', 'parent21'],
      fields: [{ name: 'childField', type: 'string' }],
    }) as InheritedCollection;

    const parentFields = child.parentFields();
    expect(parentFields.size).toBe(4);
  });

  it('should sync parent fields', async () => {
    const person = db.collection({
      name: 'person',
      fields: [{ name: 'name', type: 'string' }],
    });

    const student = db.collection({
      name: 'student',
      inherits: 'person',
      fields: [{ name: 'score', type: 'integer' }],
    });

    await db.sync();

    expect(student.fields.get('name')).toBeDefined();

    // add new field to parent
    person.setField('age', { type: 'integer' });

    await db.sync();

    expect(student.fields.get('age')).toBeDefined();

    const student1 = await db.getCollection('student').repository.create({
      values: {
        name: 'student1',
        age: 10,
        score: 100,
      },
    });

    expect(student1.get('name')).toBe('student1');
    expect(student1.get('age')).toBe(10);
  });

  it('should destroy fields on parents table', async () => {
    const profile = db.collection({
      name: 'profiles',
      fields: [{ type: 'string', name: 'name' }],
    });

    const person = db.collection({
      name: 'person',
      fields: [
        { name: 'name', type: 'string' },
        {
          type: 'hasOne',
          name: 'profile',
        },
      ],
    });

    const student = db.collection({
      name: 'student',
      inherits: 'person',
    });

    await db.sync();

    person.removeField('profile');

    person.setField('profile', { type: 'belongsTo' });

    await db.sync();
  });
});<|MERGE_RESOLUTION|>--- conflicted
+++ resolved
@@ -16,7 +16,6 @@
     await db.close();
   });
 
-<<<<<<< HEAD
   it('should reset id sequence of connected nodes', async () => {
     const createCollection = async (name: string, options: {} = {}) => {
       if (db.hasCollection(name)) {
@@ -117,30 +116,10 @@
       name: 'a',
       timestamps: false,
       fields: [{ name: 'a_name', type: 'string' }],
-=======
-  it('should append __collection with eager load', async () => {
-    const Root = db.collection({
-      name: 'root',
-      fields: [
-        { name: 'name', type: 'string' },
-        {
-          name: 'bs',
-          type: 'hasMany',
-          target: 'b',
-          foreignKey: 'root_id',
-        },
-      ],
-    });
-
-    const Child = db.collection({
-      name: 'child',
-      inherits: ['root'],
->>>>>>> 91d6f09f
     });
 
     const B = db.collection({
       name: 'b',
-<<<<<<< HEAD
       timestamps: false,
       fields: [{ name: 'b_name', type: 'string' }],
     });
@@ -219,7 +198,27 @@
       timestamps: false,
       fields: [{ name: 'c_name', type: 'string' }],
     });
-=======
+  it('should append __collection with eager load', async () => {
+    const Root = db.collection({
+      name: 'root',
+      fields: [
+        { name: 'name', type: 'string' },
+        {
+          name: 'bs',
+          type: 'hasMany',
+          target: 'b',
+          foreignKey: 'root_id',
+        },
+      ],
+    });
+
+    const Child = db.collection({
+      name: 'child',
+      inherits: ['root'],
+    });
+
+    const B = db.collection({
+      name: 'b',
       fields: [{ name: 'name', type: 'string' }],
     });
 
@@ -242,7 +241,6 @@
 
     expect(data.get('__collection')).toEqual('child');
     expect(data.get('bs')[0].get('name')).toEqual('b1');
->>>>>>> 91d6f09f
   });
 
   it('should not remove parent field reference map after child rewrite field', async () => {
