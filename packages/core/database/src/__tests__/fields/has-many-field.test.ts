--- conflicted
+++ resolved
@@ -171,8 +171,6 @@
 
     expect(error).toBeInstanceOf(IdentifierError);
   });
-<<<<<<< HEAD
-=======
 
   describe('foreign key constraint', function () {
     it('should cascade delete', async () => {
@@ -256,5 +254,4 @@
       expect(error).toBeDefined();
     });
   });
->>>>>>> 15cbad30
 });