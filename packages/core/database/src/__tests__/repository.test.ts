--- conflicted
+++ resolved
@@ -83,10 +83,6 @@
   beforeEach(async () => {
     db = mockDatabase();
     await db.clean({ drop: true });
-<<<<<<< HEAD
-
-=======
->>>>>>> f60c7626
     User = db.collection({
       name: 'users',
       fields: [
