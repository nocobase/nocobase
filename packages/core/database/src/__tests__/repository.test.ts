import { Repository } from '@nocobase/database';
import { vi } from 'vitest';
import { Collection } from '../collection';
import { Database } from '../database';
import { mockDatabase } from './';

describe('repository', () => {
  test('value to filter', async () => {
    const value = {
      tags: [
        {
          categories: [{ name: 'c1' }, { name: 'c2' }],
        },
        {
          categories: [{ name: 'c3' }, { name: 'c4' }],
        },
      ],
    };

    const filter = Repository.valuesToFilter(value, ['tags.categories.name']);
    expect(filter.$and).toEqual([
      {
        'tags.categories.name': ['c1', 'c2', 'c3', 'c4'],
      },
    ]);
  });
});

describe('find by targetKey', function () {
  let db: Database;

  beforeEach(async () => {
    db = mockDatabase();
    await db.clean({ drop: true });
  });

  afterEach(async () => {
    await db.close();
  });

  it('can filter by target key', async () => {
    const User = db.collection({
      name: 'users',
      filterTargetKey: 'name',
      autoGenId: false,
      fields: [
        {
          type: 'string',
          name: 'name',
          unique: true,
        },
      ],
    });

    await db.sync();

    await User.repository.create({
      values: {
        name: 'user1',
      },
    });

    await User.repository.create({
      values: {
        name: 'user2',
      },
    });

    const user2 = await User.repository.findOne({
      filterByTk: 'user2',
    });

    expect(user2.get('name')).toEqual('user2');
  });
});

describe('repository.find', () => {
  let db: Database;
  let User: Collection;
  let Post: Collection;
  let Comment: Collection;
  let Tag: Collection;

  beforeEach(async () => {
    db = mockDatabase();
    await db.clean({ drop: true });
    User = db.collection({
      name: 'users',
      fields: [
        { type: 'string', name: 'name' },
        { type: 'hasMany', name: 'posts' },
      ],
    });
    Post = db.collection({
      name: 'posts',
      fields: [
        { type: 'string', name: 'name' },
        { type: 'belongsTo', name: 'user' },
        { type: 'hasMany', name: 'comments' },
        { type: 'belongsToMany', name: 'tags' },
      ],
    });

    Tag = db.collection({
      name: 'tags',
      fields: [
        { type: 'string', name: 'name' },
        { type: 'belongsToMany', name: 'posts' },
      ],
    });

    Comment = db.collection({
      name: 'comments',
      fields: [
        { type: 'string', name: 'name' },
        { type: 'belongsTo', name: 'post' },
      ],
    });
    await db.sync();

    const tags = await Tag.repository.create({
      values: [{ name: 't1' }, { name: 't2' }],
    });

    await User.repository.createMany({
      records: [
        {
          name: 'user1',
          posts: [
            {
              name: 'post11',
              comments: [{ name: 'comment111' }, { name: 'comment112' }, { name: 'comment113' }],
              tags: [{ id: tags[0].get('id') }],
            },
            {
              name: 'post12',
              comments: [{ name: 'comment121' }, { name: 'comment122' }, { name: 'comment123' }],
              tags: [{ id: tags[1].get('id') }, { id: tags[0].get('id') }],
            },
            {
              name: 'post13',
              comments: [{ name: 'comment131' }, { name: 'comment132' }, { name: 'comment133' }],
              tags: [{ id: tags[0].get('id') }],
            },
            {
              name: 'post14',
              comments: [{ name: 'comment141' }, { name: 'comment142' }, { name: 'comment143' }],
              tags: [{ id: tags[1].get('id') }],
            },
          ],
        },
        {
          name: 'user2',
          posts: [
            {
              name: 'post21',
              comments: [{ name: 'comment211' }, { name: 'comment212' }, { name: 'comment213' }],
              tags: [{ id: tags[0].get('id') }, { id: tags[1].get('id') }],
            },
            {
              name: 'post22',
              comments: [{ name: 'comment221' }, { name: 'comment222' }, { name: 'comment223' }],
            },
            {
              name: 'post23',
              comments: [{ name: 'comment231' }, { name: 'comment232' }, { name: 'comment233' }],
            },
            { name: 'post24' },
          ],
        },
        {
          name: 'user3',
          posts: [
            {
              name: 'post31',
              comments: [{ name: 'comment311' }, { name: 'comment312' }, { name: 'comment313' }],
            },
            { name: 'post32' },
            {
              name: 'post33',
              comments: [{ name: 'comment331' }, { name: 'comment332' }, { name: 'comment333' }],
            },
            { name: 'post34' },
          ],
        },
      ],
    });
  });

  afterEach(async () => {
    await db.close();
  });

  it('should find with filter', async () => {
    const users = await User.repository.find({
      filter: {
        name: 'user1',
      },
    });

    expect(users.length).toBe(1);
  });

  it('should find with where', async () => {
    const users = await User.repository.find({
      where: {
        name: 'user1',
      },
    });

    expect(users.length).toBe(1);
  });

  it('should find with filter and where', async () => {
    const users = await User.repository.find({
      filter: {
        name: 'user1',
      },
      where: {
        name: 'user2',
      },
    });

    expect(users.length).toBe(0);
  });

  it('should appends with belongs to association', async () => {
    const posts = await Post.repository.find({
      appends: ['user'],
    });

    posts.forEach((post) => {
      expect(post.get('user')).toBeDefined();
    });
  });

  test('find pk with filter', async () => {
    const Test = db.collection({
      name: 'tests',
      fields: [
        { type: 'string', name: 'name' },
        { type: 'string', name: 'status' },
      ],
    });

    await db.sync();

    const t1 = await Test.repository.create({
      values: {
        name: 't1',
        status: 'draft',
      },
    });

    const result = await Test.repository.findOne({
      filterByTk: <number>t1.get('id'),
      filter: {
        status: 'published',
      },
    });

    expect(result).toBeNull();
  });

  it('find item', async () => {
    const data = await User.repository.find({
      filter: {
        'posts.comments.id': null,
      },
    });
  });
});

describe('repository create with belongs to many', () => {
  let db: Database;

  beforeEach(async () => {
    db = mockDatabase({
      tablePrefix: '',
    });
    await db.clean({ drop: true });
  });

  afterEach(async () => {
    await db.close();
  });

  it('should save value at through table', async () => {
    const Product = db.collection({
      name: 'products',
      fields: [
        { type: 'string', name: 'name' },
        { type: 'integer', name: 'price' },
      ],
    });

    const OrderProduct = db.collection({
      name: 'orders_products',
      fields: [{ type: 'integer', name: 'quantity' }],
    });

    const Order = db.collection({
      name: 'orders',
      fields: [
        {
          type: 'belongsToMany',
          name: 'products',
          through: 'orders_products',
        },
      ],
    });

    await db.sync();

    await Product.repository.create({
      values: [
        {
          name: 'product1',
          price: 100,
        },
        {
          name: 'product2',
          price: 200,
        },
      ],
    });

    const p1 = await Product.repository.findOne({
      filter: { name: 'product1' },
    });

    await Order.repository.create({
      values: {
        products: [
          {
            id: p1.get('id'),
            orders_products: {
              quantity: 20,
            },
          },
        ],
      },
    });

    const through = await OrderProduct.repository.findOne();
    expect(through.get('quantity')).toBe(20);
  });
});

describe('repository.create', () => {
  let db: Database;
  let User: Collection;
  let Post: Collection;
  let Comment: Collection;

  beforeEach(async () => {
    db = mockDatabase();
    await db.clean({ drop: true });
<<<<<<< HEAD

=======
>>>>>>> 3b5240cc
    User = db.collection({
      name: 'users',
      fields: [
        { type: 'string', name: 'name' },
        { type: 'hasMany', name: 'posts' },
      ],
    });
    Post = db.collection({
      name: 'posts',
      fields: [
        { type: 'string', name: 'name' },
        { type: 'hasMany', name: 'comments' },
      ],
    });
    Comment = db.collection({
      name: 'comments',
      fields: [{ type: 'string', name: 'name' }],
    });
    await db.sync();
  });

  afterEach(async () => {
    await db.close();
  });

  it('create', async () => {
    const user = await User.repository.create({
      values: {
        name: 'user1',
        posts: [
          {
            name: 'post11',
            comments: [{ name: 'comment111' }, { name: 'comment112' }, { name: 'comment113' }],
          },
        ],
      },
    });
    const post = await Post.model.findOne();
    expect(post).toMatchObject({
      name: 'post11',
      userId: user.get('id'),
    });
    const comments = await Comment.model.findAll();
    expect(comments.map((m) => m.get('postId'))).toEqual([post.get('id'), post.get('id'), post.get('id')]);
  });

  it('can create with array of values', async () => {
    const users = await User.repository.create({
      values: [
        {
          name: 'u1',
        },
        {
          name: 'u2',
        },
      ],
    });

    expect(users.length).toEqual(2);
  });
});

describe('repository.update', () => {
  let db: Database;
  let User: Collection;
  let Post: Collection;
  let Comment: Collection;

  beforeEach(async () => {
    db = mockDatabase();
    await db.clean({ drop: true });

    User = db.collection({
      name: 'users',
      fields: [
        { type: 'string', name: 'name' },
        { type: 'hasMany', name: 'posts' },
      ],
    });
    Post = db.collection({
      name: 'posts',
      fields: [
        { type: 'string', name: 'name' },
        { type: 'hasMany', name: 'comments' },
        { type: 'belongsTo', name: 'user' },
      ],
    });
    Comment = db.collection({
      name: 'comments',
      fields: [{ type: 'string', name: 'name' }],
    });
    await db.sync();
  });

  afterEach(async () => {
    await db.close();
  });

  it('update with filterByTk and with associations', async () => {
    const user = await User.model.create<any>({
      name: 'user1',
    });
    await User.repository.update({
      filterByTk: user.id,
      values: {
        name: 'user11',
        posts: [{ name: 'post1' }],
      },
    });

    const updated = await User.model.findByPk(user.id);
    expect(updated).toMatchObject({
      name: 'user11',
    });

    const post = await Post.model.findOne({
      where: {
        name: 'post1',
      },
    });

    expect(post).toMatchObject({
      name: 'post1',
      userId: user.id,
    });

    await User.repository.update({
      filterByTk: user.id,
      values: {
        posts: [{ name: 'post2' }, { name: 'post3' }],
      },
    });

    const updated2 = await User.repository.findOne({
      filterByTk: user.id,
      appends: ['posts'],
    });

    expect(updated2.posts.length).toBe(2);
  });

  it('update with filterByTk', async () => {
    const user = await User.model.create<any>({
      name: 'user1',
    });

    const user2 = await User.model.create<any>({
      name: 'user2',
    });

    const hook = vi.fn();
    db.on('users.afterUpdate', hook);

    await User.repository.update({
      filterByTk: user.id,
      values: {
        name: 'user11',
      },
    });

    expect(hook).toBeCalledTimes(1);

    const updated = await User.model.findByPk(user.id);

    expect(updated.get('name')).toEqual('user11');

    const u2 = await User.model.findByPk(user2.id);
    expect(u2.get('name')).toEqual('user2');
  });

  it('update with filter one by one when individualHooks is not set', async () => {
    const u1 = await User.repository.create({ values: { name: 'u1' } });

    const p1 = await Post.repository.create({ values: { name: 'p1', userId: u1.id } });
    const p2 = await Post.repository.create({ values: { name: 'p2', userId: u1.id } });
    const p3 = await Post.repository.create({ values: { name: 'p3' } });

    const hook = vi.fn();
    db.on('posts.afterUpdate', hook);

    await Post.repository.update({
      filter: {
        userId: u1.id,
      },
      values: {
        name: 'pp',
      },
    });

    const postsAfterUpdated = await Post.repository.find({ order: [['id', 'ASC']] });
    expect(postsAfterUpdated[0].name).toBe('pp');
    expect(postsAfterUpdated[1].name).toBe('pp');
    expect(postsAfterUpdated[2].name).toBe('p3');

    expect(hook).toBeCalledTimes(2);
  });

  it('update in batch when individualHooks is false', async () => {
    const u1 = await User.repository.create({ values: { name: 'u1' } });

    const p1 = await Post.repository.create({ values: { name: 'p1', userId: u1.id } });
    const p2 = await Post.repository.create({ values: { name: 'p2', userId: u1.id } });
    const p3 = await Post.repository.create({ values: { name: 'p3' } });

    const hook = vi.fn();
    db.on('posts.afterUpdate', hook);

    await Post.repository.update({
      filter: {
        userId: u1.id,
      },
      values: {
        name: 'pp',
      },
      individualHooks: false,
    });

    const postsAfterUpdated = await Post.repository.find({ order: [['id', 'ASC']] });
    expect(postsAfterUpdated[0].name).toBe('pp');
    expect(postsAfterUpdated[1].name).toBe('pp');
    expect(postsAfterUpdated[2].name).toBe('p3');

    expect(hook).toBeCalledTimes(0);
  });

  it('update in batch with belongsTo field as foreignKey', async () => {
    const u1 = await User.repository.create({ values: { name: 'u1' } });
    const u2 = await User.repository.create({ values: { name: 'u2' } });
    const p1 = await Post.repository.create({ values: { name: 'p1', userId: u1.id } });
    const p2 = await Post.repository.create({ values: { name: 'p2', userId: u1.id } });

    const r1 = await Post.repository.update({
      filter: {
        name: p1.name,
      },
      values: {
        user: u2.id,
      },
      individualHooks: false,
    });

    expect(r1).toEqual(1);

    const p1Updated = await Post.repository.findOne({
      filterByTk: p1.id,
    });
    expect(p1Updated.userId).toBe(u2.id);

    const r2 = await Post.repository.update({
      filter: {
        id: p2.id,
      },
      values: {
        user: null,
      },
      individualHooks: false,
    });

    expect(r2).toEqual(1);

    const p2Updated = await Post.repository.findOne({
      filterByTk: p2.id,
    });
    expect(p2Updated.userId).toBe(null);

    const r3 = await Post.repository.update({
      filter: {
        id: p1.id,
      },
      values: {
        user: { id: u1.id },
      },
      individualHooks: false,
    });

    expect(r3).toEqual(1);

    const p1Updated2 = await Post.repository.findOne({
      filterByTk: p1.id,
    });
    expect(p1Updated2.userId).toBe(u1.id);
  });

  it('update in batch filtered by belongsTo field as deep association field', async () => {
    const u1 = await User.repository.create({ values: { name: 'u1' } });
    const u2 = await User.repository.create({ values: { name: 'u2' } });
    const p1 = await Post.repository.create({ values: { name: 'p1', userId: u1.id } });
    const p2 = await Post.repository.create({ values: { name: 'p2', userId: u1.id } });
    const p3 = await Post.repository.create({ values: { name: 'p3', userId: u2.id } });

    const r1 = await Post.repository.update({
      filter: {
        user: {
          id: {
            $eq: u1.id,
          },
        },
      },
      values: {
        name: 'p1_1',
      },
      individualHooks: false,
    });

    expect(r1).toEqual(2);

    const updated = await Post.repository.find({
      filter: {
        id: [p1.id, p2.id],
      },
    });
    expect(updated.map((item) => item.name)).toEqual(['p1_1', 'p1_1']);
  });
});

describe('repository.destroy', () => {
  let db: Database;
  let User: Collection;
  let Post: Collection;
  let Comment: Collection;

  beforeEach(async () => {
    db = mockDatabase();
    await db.clean({ drop: true });
<<<<<<< HEAD

=======
>>>>>>> 3b5240cc
    User = db.collection({
      name: 'users',
      fields: [
        { type: 'string', name: 'name' },
        { type: 'hasMany', name: 'posts' },
      ],
    });
    Post = db.collection({
      name: 'posts',
      fields: [
        { type: 'string', name: 'name' },
        { type: 'hasMany', name: 'comments' },
      ],
    });
    Comment = db.collection({
      name: 'comments',
      fields: [{ type: 'string', name: 'name' }],
    });
    await db.sync();
  });

  afterEach(async () => {
    await db.close();
  });

  it('destroy1', async () => {
    const user = await User.model.create<any>();
    await User.repository.destroy(user.id);
    const user1 = await User.model.findByPk(user.id);
    expect(user1).toBeNull();
  });

  it('destroy2', async () => {
    const user = await User.model.create<any>();
    await User.repository.destroy({
      filter: {
        id: user.id,
      },
    });
    const user1 = await User.model.findByPk(user.id);
    expect(user1).toBeNull();
  });
});

describe('repository.relatedQuery', () => {
  let db: Database;
  let User: Collection;
  let Post: Collection;
  let Comment: Collection;

  beforeEach(async () => {
    db = mockDatabase();
    await db.clean({ drop: true });
<<<<<<< HEAD

=======
>>>>>>> 3b5240cc
    User = db.collection({
      name: 'users',
      fields: [
        { type: 'string', name: 'name' },
        { type: 'hasMany', name: 'posts' },
      ],
    });
    Post = db.collection({
      name: 'posts',
      fields: [
        { type: 'string', name: 'name' },
        { type: 'belongsTo', name: 'user' },
        { type: 'hasMany', name: 'comments' },
      ],
    });
    Comment = db.collection({
      name: 'comments',
      fields: [{ type: 'string', name: 'name' }],
    });
    await db.sync();
  });

  afterEach(async () => {
    await db.close();
  });

  it('create', async () => {
    const user = await User.repository.create({
      values: {
        name: 'u1',
      },
    });

    const userPostRepository = await User.repository.relation('posts').of(<number>user.get('id'));

    const post = await userPostRepository.create({
      values: { name: 'post1' },
    });

    expect(post).toMatchObject({
      name: 'post1',
      userId: user.get('id'),
    });

    const post2 = await userPostRepository.create({
      values: { name: 'post2' },
    });

    expect(post2).toMatchObject({
      name: 'post2',
      userId: user.get('id'),
    });
  });
});<|MERGE_RESOLUTION|>--- conflicted
+++ resolved
@@ -356,10 +356,6 @@
   beforeEach(async () => {
     db = mockDatabase();
     await db.clean({ drop: true });
-<<<<<<< HEAD
-
-=======
->>>>>>> 3b5240cc
     User = db.collection({
       name: 'users',
       fields: [
@@ -684,10 +680,6 @@
   beforeEach(async () => {
     db = mockDatabase();
     await db.clean({ drop: true });
-<<<<<<< HEAD
-
-=======
->>>>>>> 3b5240cc
     User = db.collection({
       name: 'users',
       fields: [
@@ -741,10 +733,6 @@
   beforeEach(async () => {
     db = mockDatabase();
     await db.clean({ drop: true });
-<<<<<<< HEAD
-
-=======
->>>>>>> 3b5240cc
     User = db.collection({
       name: 'users',
       fields: [
