--- conflicted
+++ resolved
@@ -337,10 +337,6 @@
   beforeEach(async () => {
     db = mockDatabase();
     await db.clean({ drop: true });
-<<<<<<< HEAD
-
-=======
->>>>>>> f60c7626
     User = db.collection<{ id: number; name: string }, { name: string }>({
       name: 'users',
       fields: [
