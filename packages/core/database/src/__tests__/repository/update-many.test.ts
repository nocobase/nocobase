--- conflicted
+++ resolved
@@ -9,10 +9,7 @@
   beforeEach(async () => {
     db = mockDatabase();
     await db.clean({ drop: true });
-<<<<<<< HEAD
-=======
 
->>>>>>> f60c7626
     db.collection({
       name: 't1',
       fields: [{ type: 'string', name: 'title' }],
