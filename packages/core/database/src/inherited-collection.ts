import { Collection, CollectionContext, CollectionOptions } from './collection';
import { default as lodash } from 'lodash';
import { Field } from '.';

export class InheritedCollection extends Collection {
  parents?: Collection[];
  constructor(options: CollectionOptions, context: CollectionContext) {
    if (!options.inherits) {
      throw new Error('InheritedCollection must have inherits option');
    }

    options.inherits = lodash.castArray(options.inherits);

    super(options, context);

    try {
      this.bindParents();
    } catch (err) {
      if (err instanceof ParentCollectionNotFound) {
        const listener = (collection) => {
          if (
            options.inherits.includes(collection.name) &&
            lodash.every(options.inherits, (name) => this.context.database.collections.has(name))
          ) {
            this.bindParents();
            this.db.removeListener('afterDefineCollection', listener);
          }
        };

        this.db.addListener('afterDefineCollection', listener);
      } else {
        throw err;
      }
    }
  }

  protected bindParents() {
    this.setParents(this.options.inherits);
    this.context.database.inheritanceMap.setInheritance(this.name, this.options.inherits);
    this.setParentFields();
  }

  protected setParents(inherits: string | string[]) {
    this.parents = lodash.castArray(inherits).map((name) => {
<<<<<<< HEAD
      const parentCollection = this.context.database.collections.get(name);

      if (!parentCollection) {
        throw new Error(`Can't find parent collection ${name} of ${this.name}`);
      }

      return parentCollection;
=======
      const existCollection = this.context.database.collections.get(name);
      if (!existCollection) {
        throw new ParentCollectionNotFound(name);
      }

      return existCollection;
>>>>>>> 78402c39
    });
  }

  protected setParentFields() {
    for (const [name, field] of this.parentFields()) {
      if (!this.hasField(name)) {
        this.setField(name, {
          ...field.options,
          inherit: true,
        });
      }
    }
  }

  getParents() {
    return this.parents;
  }

  parentFields() {
    const fields = new Map<string, Field>();
    for (const parent of this.parents) {
      if (parent.isInherited()) {
        for (const [name, field] of (<InheritedCollection>parent).parentFields()) {
          fields.set(name, field);
        }
      }

      const parentFields = parent.fields;
      for (const [name, field] of parentFields) {
        fields.set(name, field);
      }
    }
    return fields;
  }

  parentAttributes() {
    const attributes = {};
    for (const parent of this.parents) {
      if (parent.isInherited()) {
        Object.assign(attributes, (<InheritedCollection>parent).parentAttributes());
      }

      const parentAttributes = (<any>parent.model).tableAttributes;

      Object.assign(attributes, parentAttributes);
    }

    return attributes;
  }

  isInherited() {
    return true;
  }
}

class ParentCollectionNotFound extends Error {
  constructor(name: string) {
    super(`parent collection ${name} not found`);
  }
}<|MERGE_RESOLUTION|>--- conflicted
+++ resolved
@@ -42,22 +42,12 @@
 
   protected setParents(inherits: string | string[]) {
     this.parents = lodash.castArray(inherits).map((name) => {
-<<<<<<< HEAD
-      const parentCollection = this.context.database.collections.get(name);
-
-      if (!parentCollection) {
-        throw new Error(`Can't find parent collection ${name} of ${this.name}`);
-      }
-
-      return parentCollection;
-=======
       const existCollection = this.context.database.collections.get(name);
       if (!existCollection) {
         throw new ParentCollectionNotFound(name);
       }
 
       return existCollection;
->>>>>>> 78402c39
     });
   }
 
