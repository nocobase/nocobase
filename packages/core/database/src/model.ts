import lodash from 'lodash';
import { Model as SequelizeModel, ModelStatic } from 'sequelize';
import { Collection } from './collection';
import { Database } from './database';
import { Field } from './fields';
import { SyncRunner } from './sync-runner';

const _ = lodash;

interface IModel {
  [key: string]: any;
}

interface JSONTransformerOptions {
  model: ModelStatic<any>;
  collection: Collection;
  db: Database;
  key?: string;
  field?: Field;
}

export class Model<TModelAttributes extends {} = any, TCreationAttributes extends {} = TModelAttributes>
  extends SequelizeModel<TModelAttributes, TCreationAttributes>
  implements IModel
{
  public static database: Database;
  public static collection: Collection;

  [key: string]: any;

  protected _changedWithAssociations = new Set();
  protected _previousDataValuesWithAssociations = {};

  static async sync(options) {
    if (this.collection.isView()) {
      return;
    }

    if (this.collection.options.sync === false) {
      return;
    }

<<<<<<< HEAD
=======
    // @ts-ignore
    const collectionSyncOptions = this.database.collectionFactory.collectionTypes.get(this.collection.constructor)
      ?.onSync;

    if (collectionSyncOptions) {
      await collectionSyncOptions(this, options);
      return;
    }

>>>>>>> eac85591
    const model = this as any;

    const _schema = model._schema;

    if (_schema && _schema != 'public') {
      await this.sequelize.query(`CREATE SCHEMA IF NOT EXISTS "${_schema}";`, {
        raw: true,
        transaction: options?.transaction,
      });
    }

    // fix sequelize sync with model that not have any column
    if (Object.keys(model.tableAttributes).length === 0) {
<<<<<<< HEAD
      if (this.database.inDialect('sqlite', 'mysql', 'mariadb')) {
=======
      if (this.database.inDialect('sqlite', 'mysql')) {
>>>>>>> eac85591
        console.error(`Zero-column tables aren't supported in ${this.database.sequelize.getDialect()}`);
        return;
      }

      // @ts-ignore
      const queryInterface = this.sequelize.queryInterface;

      if (!queryInterface.patched) {
        const oldDescribeTable = queryInterface.describeTable;
        queryInterface.describeTable = async function (...args) {
          try {
            return await oldDescribeTable.call(this, ...args);
          } catch (err) {
            if (err.message.includes('No description found for')) {
              return [];
            } else {
              throw err;
            }
          }
        };
        queryInterface.patched = true;
      }
    }

    if (this.collection.isInherited()) {
      return SyncRunner.syncInheritModel(model, options);
    }

    return SequelizeModel.sync.call(this, options);
  }

  // TODO
  public toChangedWithAssociations() {
    // @ts-ignore
    this._changedWithAssociations = new Set([...this._changedWithAssociations, ...this._changed]);
    // @ts-ignore
    this._previousDataValuesWithAssociations = this._previousDataValues;
  }

  public changedWithAssociations(key?: string, value?: any) {
    if (key === undefined) {
      if (this._changedWithAssociations.size > 0) {
        return Array.from(this._changedWithAssociations);
      }
      return false;
    }
    if (value === true) {
      this._changedWithAssociations.add(key);
      return this;
    }
    if (value === false) {
      this._changedWithAssociations.delete(key);
      return this;
    }
    return this._changedWithAssociations.has(key);
  }

  public clearChangedWithAssociations() {
    this._changedWithAssociations = new Set();
  }

  public toJSON<T extends TModelAttributes>(): T {
    const handleObj = (obj, options: JSONTransformerOptions) => {
      const handles = [
        (data) => {
          if (data instanceof Model) {
            return data.toJSON();
          }

          return data;
        },
        this.hiddenObjKey,
      ];
      return handles.reduce((carry, fn) => fn.apply(this, [carry, options]), obj);
    };

    const handleArray = (arrayOfObj, options: JSONTransformerOptions) => {
      const handles = [this.sortAssociations];
      return handles.reduce((carry, fn) => fn.apply(this, [carry, options]), arrayOfObj || []);
    };

    const opts = {
      model: this.constructor as ModelStatic<any>,
      collection: (this.constructor as any).collection,
      db: (this.constructor as any).database as Database,
    };

    const traverseJSON = (data: T, options: JSONTransformerOptions): T => {
      const { model, db, collection } = options;
      // handle Object
      data = handleObj(data, options);

      const result = {};
      for (const key of Object.keys(data)) {
        // @ts-ignore
        if (model.hasAlias(key)) {
          const association = model.associations[key];
          const opts = {
            model: association.target,
            collection: db.getCollection(association.target.name),
            db,
            key,
            field: collection.getField(key),
          };

          if (['HasMany', 'BelongsToMany'].includes(association.associationType)) {
            result[key] = handleArray(data[key], opts).map((item) => traverseJSON(item, opts));
          } else {
            result[key] = data[key] ? traverseJSON(data[key], opts) : null;
          }
        } else {
          result[key] = data[key];
        }
      }

      return result as T;
    };

    return traverseJSON(super.toJSON(), opts);
  }

  private hiddenObjKey(obj, options: JSONTransformerOptions) {
    const hiddenFields = Array.from(options.collection.fields.values())
      .filter((field) => field.options.hidden)
      .map((field) => field.options.name);

    return lodash.omit(obj, hiddenFields);
  }

  private sortAssociations(data, { field }: JSONTransformerOptions): any {
    const sortBy = field.options.sortBy;
    return sortBy ? this.sortArray(data, sortBy) : data;
  }

  private sortArray(data, sortBy: string | string[]) {
    if (!lodash.isArray(sortBy)) {
      sortBy = [sortBy];
    }

    const orderItems = [];
    const orderDirections = [];

    sortBy.forEach((sortItem) => {
      orderDirections.push(sortItem.startsWith('-') ? 'desc' : 'asc');
      orderItems.push(sortItem.replace('-', ''));
    });

    return lodash.orderBy(data, orderItems, orderDirections);
  }
}<|MERGE_RESOLUTION|>--- conflicted
+++ resolved
@@ -40,8 +40,6 @@
       return;
     }
 
-<<<<<<< HEAD
-=======
     // @ts-ignore
     const collectionSyncOptions = this.database.collectionFactory.collectionTypes.get(this.collection.constructor)
       ?.onSync;
@@ -51,7 +49,6 @@
       return;
     }
 
->>>>>>> eac85591
     const model = this as any;
 
     const _schema = model._schema;
@@ -65,11 +62,7 @@
 
     // fix sequelize sync with model that not have any column
     if (Object.keys(model.tableAttributes).length === 0) {
-<<<<<<< HEAD
-      if (this.database.inDialect('sqlite', 'mysql', 'mariadb')) {
-=======
       if (this.database.inDialect('sqlite', 'mysql')) {
->>>>>>> eac85591
         console.error(`Zero-column tables aren't supported in ${this.database.sequelize.getDialect()}`);
         return;
       }
