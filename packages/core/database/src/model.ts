--- conflicted
+++ resolved
@@ -23,10 +23,7 @@
   public static database: Database;
   public static collection: Collection;
 
-<<<<<<< HEAD
-=======
   [key: string]: any;
->>>>>>> f67afba9
   protected _changedWithAssociations = new Set();
   protected _previousDataValuesWithAssociations = {};
 
