/**
 * This file is part of the NocoBase (R) project.
 * Copyright (c) 2020-2024 NocoBase Co., Ltd.
 * Authors: NocoBase Team.
 *
 * This project is dual-licensed under AGPL-3.0 and NocoBase Commercial License.
 * For more information, please refer to: https://www.nocobase.com/agreement.
 */

/* istanbul ignore file -- @preserve */

import { ModelStatic, Transaction, Transactionable } from 'sequelize';
import { Collection } from '../collection';
import sqlParser from '../sql-parser';
import QueryInterface, { ChangeColumnOptions, TableInfo } from './query-interface';

export default class MysqlQueryInterface extends QueryInterface {
  constructor(db) {
    super(db, { changeColumnMode: 'sequelize' });
  }

  async collectionTableExists(collection: Collection, options?: Transactionable) {
    const transaction = options?.transaction;

    const tableName = collection.model.tableName;
    const databaseName = this.db.options.database;
    const sql = `SELECT TABLE_NAME
                 FROM INFORMATION_SCHEMA.TABLES
                 WHERE TABLE_SCHEMA = '${databaseName}'
                   AND TABLE_NAME = '${tableName}'`;

    const results = await this.db.sequelize.query(sql, { type: 'SELECT', transaction });
    return results.length > 0;
  }

  async listViews() {
    const sql = `SELECT TABLE_NAME as name, VIEW_DEFINITION as definition
                 FROM information_schema.views
                 WHERE TABLE_SCHEMA = DATABASE()
                 ORDER BY TABLE_NAME;`;

    return await this.db.sequelize.query(sql, { type: 'SELECT' });
  }

  async viewColumnUsage(options: { viewName: string; schema?: string }): Promise<{
    [view_column_name: string]: {
      column_name: string;
      table_name: string;
      table_schema?: string;
    };
  }> {
    try {
      const { ast } = this.parseSQL(await this.viewDef(options.viewName));

      const columns = ast.columns;

      const results = [];
      for (const column of columns) {
        if (column.expr.type === 'column_ref') {
          results.push([
            column.as || column.expr.column,
            {
              column_name: column.expr.column,
              table_name: column.expr.table,
            },
          ]);
        }
      }

      return Object.fromEntries(results);
    } catch (e) {
      this.db.logger.warn(e);

      return {};
    }
  }

  parseSQL(sql: string): any {
    return sqlParser.parse(sql);
  }

  async viewDef(viewName: string): Promise<string> {
    const viewDefinition = await this.db.sequelize.query(`SHOW CREATE VIEW ${viewName}`, { type: 'SELECT' });
    const createView = viewDefinition[0]['Create View'];
    const regex = /(?<=AS\s)([\s\S]*)/i;
    const match = createView.match(regex);
    const sql = match[0];
    return sql;
  }

  async showTableDefinition(tableInfo: TableInfo): Promise<any> {
    const { tableName } = tableInfo;

    const sql = `SHOW CREATE TABLE ${this.db.utils.quoteTable(tableName)}`;

    const results = await this.db.sequelize.query(sql, { type: 'SELECT' });

    return results[0]['Create Table'];
  }

  async getAutoIncrementInfo(options: { tableInfo: TableInfo; fieldName: string; transaction: Transaction }): Promise<{
    seqName?: string;
    currentVal: number;
  }> {
    const { tableInfo, fieldName, transaction } = options;

    const sql = `SELECT AUTO_INCREMENT as currentVal
                 FROM information_schema.tables
                 WHERE table_schema = DATABASE()
                   AND table_name = '${tableInfo.tableName}';`;

    const results = await this.db.sequelize.query(sql, { type: 'SELECT', transaction });

    let currentVal = results[0]['currentVal'] as number;

    if (currentVal === null) {
      // use max value of field instead
      const maxSql = `SELECT MAX(\`${fieldName}\`) as currentVal
                      FROM \`${tableInfo.tableName}\`;`;

      const maxResults = await this.db.sequelize.query(maxSql, { type: 'SELECT', transaction });
      currentVal = maxResults[0]['currentVal'] as number;
    }

    return {
      currentVal,
    };
  }

  async setAutoIncrementVal(options: {
    tableInfo: TableInfo;
    columnName: string;
    seqName?: string;
    currentVal: number;
    transaction?: Transaction;
  }): Promise<void> {
    const { tableInfo, columnName, seqName, currentVal, transaction } = options;

    if (currentVal) {
      const sql = `ALTER TABLE ${this.quoteIdentifier(tableInfo.tableName)} AUTO_INCREMENT = ${currentVal};`;
      await this.db.sequelize.query(sql, { transaction });
    }
  }

<<<<<<< HEAD
  changeColumnDefaultValueSQL(options: ChangeColumnOptions): Promise<string> {
    return null;
=======
  public generateJoinOnForJSONArray(left: string, right: string) {
    return this.db.sequelize.literal(`JSON_CONTAINS(${right}, JSON_ARRAY(${left}))`);
>>>>>>> ab95c13a
  }
}<|MERGE_RESOLUTION|>--- conflicted
+++ resolved
@@ -142,12 +142,11 @@
     }
   }
 
-<<<<<<< HEAD
+  public generateJoinOnForJSONArray(left: string, right: string) {
+    return this.db.sequelize.literal(`JSON_CONTAINS(${right}, JSON_ARRAY(${left}))`);
+  }
+
   changeColumnDefaultValueSQL(options: ChangeColumnOptions): Promise<string> {
     return null;
-=======
-  public generateJoinOnForJSONArray(left: string, right: string) {
-    return this.db.sequelize.literal(`JSON_CONTAINS(${right}, JSON_ARRAY(${left}))`);
->>>>>>> ab95c13a
   }
 }