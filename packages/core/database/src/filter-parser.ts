--- conflicted
+++ resolved
@@ -164,19 +164,6 @@
 
         debug('associationKeys %o', associationKeys);
 
-<<<<<<< HEAD
-        // set sequelize include option
-        const includeAttr = {
-          association: firstKey,
-          attributes: [], // out put empty fields by default
-        };
-
-        if (associations[firstKey].associationType === 'BelongsToMany') {
-          includeAttr['through'] = { attributes: [] };
-        }
-
-        _.set(include, firstKey, includeAttr);
-=======
         const existInclude = _.get(include, firstKey);
 
         if (!existInclude) {
@@ -186,7 +173,6 @@
             attributes: [], // out put empty fields by default
           });
         }
->>>>>>> 47859c0f
 
         // association target model
         let target = associations[firstKey].target;
@@ -210,18 +196,6 @@
               assoc.push(associationKey);
             });
 
-<<<<<<< HEAD
-            const includeAttr = {
-              association: attr,
-              attributes: [],
-            };
-
-            if (target.associations[attr].associationType === 'BelongsToMany') {
-              includeAttr['through'] = { attributes: [] };
-            }
-
-            _.set(include, assoc, includeAttr);
-=======
             const existInclude = _.get(include, assoc);
             if (!existInclude) {
               _.set(include, assoc, {
@@ -230,7 +204,6 @@
               });
             }
 
->>>>>>> 47859c0f
             target = target.associations[attr].target;
           } else {
             throw new Error(`${attr} neither ${firstKey}'s association nor ${firstKey}'s attribute`);
