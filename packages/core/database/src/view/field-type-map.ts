const postgres = {
  'character varying': 'string',
  varchar: 'string',
  character: 'string',
  text: 'text',
  char: 'string',
  oid: 'string',
  name: 'string',
  smallint: 'integer',
  integer: 'integer',
  bigint: 'bigInt',
  decimal: 'decimal',
  numeric: 'float',
  real: 'float',
  'double precision': 'float',
  'timestamp without time zone': 'date',
  'timestamp with time zone': 'date',
  'time without time zone': 'time',
<<<<<<< HEAD
=======

>>>>>>> 041f146d
  date: 'date',
  boolean: 'boolean',
  json: ['json', 'array'],
  jsonb: ['json', 'array', 'jsonb'],
<<<<<<< HEAD
=======

>>>>>>> 041f146d
  point: 'json',
  path: 'json',
  polygon: 'json',
  circle: 'json',
  uuid: 'string',
};

const mysql = {
  smallint: ['integer', 'boolean'],
  tinyint: ['integer', 'boolean'],
  mediumint: ['integer', 'boolean'],
<<<<<<< HEAD
  'smallint unsigned': ['integer', 'boolean'],
  'tinyint unsigned': ['integer', 'boolean'],
  'mediumint unsigned': ['integer', 'boolean'],
=======

  'smallint unsigned': ['integer', 'boolean'],
  'tinyint unsigned': ['integer', 'boolean'],
  'mediumint unsigned': ['integer', 'boolean'],

>>>>>>> 041f146d
  char: 'string',
  date: 'date',
  time: 'time',
  varchar: 'string',
  decimal: 'decimal',
  text: 'text',
  longtext: 'text',
  int: 'integer',
  'int unsigned': 'integer',
  integer: 'integer',
  bigint: 'bigInt',
  'bigint unsigned': 'bigInt',
  float: 'float',
  double: 'float',
  boolean: 'boolean',
<<<<<<< HEAD
=======
  decimal: 'decimal',

>>>>>>> 041f146d
  datetime: 'date',
  timestamp: 'date',
  json: ['json', 'array'],
};

const sqlite = {
  text: 'text',
  varchar: 'string',
  integer: 'integer',
  real: 'real',
  datetime: 'date',
  date: 'date',
  time: 'time',
  boolean: 'boolean',
  numeric: 'decimal',
  json: ['json', 'array'],
};

export default { postgres, mysql, sqlite, mariadb: mysql };<|MERGE_RESOLUTION|>--- conflicted
+++ resolved
@@ -6,6 +6,7 @@
   char: 'string',
   oid: 'string',
   name: 'string',
+
   smallint: 'integer',
   integer: 'integer',
   bigint: 'bigInt',
@@ -13,21 +14,17 @@
   numeric: 'float',
   real: 'float',
   'double precision': 'float',
+
   'timestamp without time zone': 'date',
   'timestamp with time zone': 'date',
   'time without time zone': 'time',
-<<<<<<< HEAD
-=======
 
->>>>>>> 041f146d
   date: 'date',
   boolean: 'boolean',
+
   json: ['json', 'array'],
   jsonb: ['json', 'array', 'jsonb'],
-<<<<<<< HEAD
-=======
 
->>>>>>> 041f146d
   point: 'json',
   path: 'json',
   polygon: 'json',
@@ -39,22 +36,15 @@
   smallint: ['integer', 'boolean'],
   tinyint: ['integer', 'boolean'],
   mediumint: ['integer', 'boolean'],
-<<<<<<< HEAD
-  'smallint unsigned': ['integer', 'boolean'],
-  'tinyint unsigned': ['integer', 'boolean'],
-  'mediumint unsigned': ['integer', 'boolean'],
-=======
 
   'smallint unsigned': ['integer', 'boolean'],
   'tinyint unsigned': ['integer', 'boolean'],
   'mediumint unsigned': ['integer', 'boolean'],
 
->>>>>>> 041f146d
   char: 'string',
   date: 'date',
   time: 'time',
   varchar: 'string',
-  decimal: 'decimal',
   text: 'text',
   longtext: 'text',
   int: 'integer',
@@ -65,11 +55,8 @@
   float: 'float',
   double: 'float',
   boolean: 'boolean',
-<<<<<<< HEAD
-=======
   decimal: 'decimal',
 
->>>>>>> 041f146d
   datetime: 'date',
   timestamp: 'date',
   json: ['json', 'array'],
@@ -78,12 +65,16 @@
 const sqlite = {
   text: 'text',
   varchar: 'string',
+
   integer: 'integer',
   real: 'real',
+
   datetime: 'date',
   date: 'date',
   time: 'time',
+
   boolean: 'boolean',
+
   numeric: 'decimal',
   json: ['json', 'array'],
 };
