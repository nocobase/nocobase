import lodash, { omit } from 'lodash';
import {
  Association,
  BulkCreateOptions,
  CreateOptions as SequelizeCreateOptions,
  DestroyOptions as SequelizeDestroyOptions,
  FindAndCountOptions as SequelizeAndCountOptions,
  FindOptions as SequelizeFindOptions,
  CountOptions as SequelizeCountOptions,
  ModelCtor,
  Op,
  Transactionable,
  UpdateOptions as SequelizeUpdateOptions,
} from 'sequelize';
import { Collection } from './collection';
import { Database } from './database';
import mustHaveFilter from './decorators/must-have-filter-decorator';
import { transactionWrapperBuilder } from './decorators/transaction-decorator';
import { RelationField } from './fields';
import FilterParser from './filter-parser';
import { Model } from './model';
import { OptionsParser } from './options-parser';
import { BelongsToManyRepository } from './relation-repository/belongs-to-many-repository';
import { BelongsToRepository } from './relation-repository/belongs-to-repository';
import { HasManyRepository } from './relation-repository/hasmany-repository';
import { HasOneRepository } from './relation-repository/hasone-repository';
import { RelationRepository } from './relation-repository/relation-repository';
import { updateAssociations, updateModelByValues } from './update-associations';
import { UpdateGuard } from './update-guard';
<<<<<<< HEAD
import operators from './operators';
import { WhereOperators } from 'sequelize/types/lib/model';
=======
import { handleAppendsQuery } from './utils';
>>>>>>> 247dd899

const debug = require('debug')('noco-database');

export interface IRepository {}

interface CreateManyOptions extends BulkCreateOptions {
  records: Values[];
}

export { Transactionable } from 'sequelize';

export interface FilterAble {
  filter: Filter;
}

export type TargetKey = string | number;
export type TK = TargetKey | TargetKey[];

type FieldValue = string | number | bigint | boolean | Date | Buffer | null | FieldValue[] | FilterWithOperator;

type Operators = keyof typeof operators & keyof WhereOperators;

export type FilterWithOperator = {
  [key: string]:
    | {
        [K in Operators]: FieldValue;
      }
    | FieldValue;
};

export type FilterWithValue = {
  [key: string]: FieldValue;
};

type FilterAnd = {
  $and: Filter[];
};

type FilterOr = {
  $or: Filter[];
};

export type Filter = FilterWithOperator | FilterWithValue | FilterAnd | FilterOr;

export type Appends = string[];
export type Except = string[];
export type Fields = string[];
export type Sort = string[] | string;

export type WhiteList = string[];
export type BlackList = string[];

export type AssociationKeysToBeUpdate = string[];

export type Values = any;

export interface CountOptions extends Omit<SequelizeCountOptions, 'distinct' | 'where' | 'include'>, Transactionable {
  filter?: Filter;
}

export interface FilterByTk {
  filterByTk?: TargetKey;
}

export type FindOptions = SequelizeFindOptions & CommonFindOptions & FilterByTk;

export interface CommonFindOptions extends Transactionable {
  filter?: Filter;
  fields?: Fields;
  appends?: Appends;
  except?: Except;
  sort?: Sort;
  context?: any;
}

export type FindOneOptions = Omit<FindOptions, 'limit'>;

export interface DestroyOptions extends SequelizeDestroyOptions {
  filter?: Filter;
  filterByTk?: TargetKey | TargetKey[];
  truncate?: boolean;
  context?: any;
}

type FindAndCountOptions = Omit<SequelizeAndCountOptions, 'where' | 'include' | 'order'> & CommonFindOptions;

export interface CreateOptions extends SequelizeCreateOptions {
  values?: Values | Values[];
  whitelist?: WhiteList;
  blacklist?: BlackList;
  updateAssociationValues?: AssociationKeysToBeUpdate;
  context?: any;
}

export interface UpdateOptions extends Omit<SequelizeUpdateOptions, 'where'> {
  values: Values;
  filter?: Filter;
  filterByTk?: TargetKey;
  whitelist?: WhiteList;
  blacklist?: BlackList;
  updateAssociationValues?: AssociationKeysToBeUpdate;
  context?: any;
}

interface RelatedQueryOptions {
  database: Database;
  field: RelationField;
  source: {
    idOrInstance: any;
    collection: Collection;
  };
  target: {
    association: Association & {
      accessors: any;
    };
    collection: Collection;
  };
}

const transaction = transactionWrapperBuilder(function () {
  return (<Repository>this).collection.model.sequelize.transaction();
});

class RelationRepositoryBuilder<R extends RelationRepository> {
  collection: Collection;
  associationName: string;
  association: Association;

  builderMap = {
    HasOne: HasOneRepository,
    BelongsTo: BelongsToRepository,
    BelongsToMany: BelongsToManyRepository,
    HasMany: HasManyRepository,
  };

  constructor(collection: Collection, associationName: string) {
    this.collection = collection;
    this.associationName = associationName;
    this.association = this.collection.model.associations[this.associationName];
  }

  protected builder() {
    return this.builderMap;
  }

  of(id: string | number): R {
    const klass = this.builder()[this.association.associationType];
    return new klass(this.collection, this.associationName, id);
  }
}

export class Repository<TModelAttributes extends {} = any, TCreationAttributes extends {} = TModelAttributes>
  implements IRepository
{
  database: Database;
  collection: Collection;
  model: ModelCtor<Model>;

  constructor(collection: Collection) {
    this.database = collection.context.database;
    this.collection = collection;
    this.model = collection.model;
  }

  /**
   * return count by filter
   */
  async count(countOptions?: CountOptions): Promise<number> {
    let options = countOptions ? lodash.clone(countOptions) : {};

    const transaction = await this.getTransaction(options);

    if (countOptions?.filter) {
      options = {
        ...options,
        ...this.parseFilter(countOptions.filter, countOptions),
      };
    }

    const count = await this.collection.model.count({
      ...options,
      distinct: true,
      transaction,
    });

    return count;
  }

  /**
   * find
   * @param options
   */
  async find(options?: FindOptions) {
    const model = this.collection.model;
    const transaction = await this.getTransaction(options);

    const opts = {
      subQuery: false,
      ...this.buildQueryOptions(options),
    };

    if (opts.include && opts.include.length > 0) {
      // @ts-ignore
      const primaryKeyField = model.primaryKeyField || model.primaryKeyAttribute;

      const ids = (
        await model.findAll({
          ...opts,
          includeIgnoreAttributes: false,
          attributes: [primaryKeyField],
          group: `${model.name}.${primaryKeyField}`,
          transaction,
        })
      ).map((row) => {
        return { row, pk: row.get(primaryKeyField) };
      });

      if (ids.length == 0) {
        return [];
      }

      const where = {
        [primaryKeyField]: {
          [Op.in]: ids.map((id) => id['pk']),
        },
      };

      return await handleAppendsQuery({
        queryPromises: opts.include.map((include) => {
          return model
            .findAll({
              ...omit(opts, ['limit', 'offset']),
              include: include,
              where,
              transaction,
            })
            .then((rows) => {
              return { rows, include };
            });
        }),
        templateModel: ids[0].row,
      });
    }

    return await model.findAll({
      ...opts,
      transaction,
    });
  }

  /**
   * find and count
   * @param options
   */
  async findAndCount(options?: FindAndCountOptions): Promise<[Model[], number]> {
    const transaction = await this.getTransaction(options);
    options = {
      ...options,
      transaction,
    };

    const count = await this.count(options);
    const results = count ? await this.find(options) : [];

    return [results, count];
  }

  /**
   * Find By Id
   *
   */
  findById(id: string | number) {
    return this.collection.model.findByPk(id);
  }

  /**
   * Find one record from database
   *
   * @param options
   */
  async findOne(options?: FindOneOptions) {
    const transaction = await this.getTransaction(options);

    const rows = await this.find({ ...options, limit: 1, transaction });
    return rows.length == 1 ? rows[0] : null;
  }

  /**
   * Save instance to database
   *
   * @param values
   * @param options
   */
  @transaction()
  async create(options: CreateOptions) {
    if (Array.isArray(options.values)) {
      return this.createMany({
        ...options,
        records: options.values,
      });
    }

    const transaction = await this.getTransaction(options);

    const guard = UpdateGuard.fromOptions(this.model, { ...options, action: 'create' });
    const values = guard.sanitize(options.values || {});

    const instance = await this.model.create<any>(values, {
      ...options,
      transaction,
    });

    if (!instance) {
      return;
    }

    await updateAssociations(instance, values, {
      ...options,
      transaction,
    });

    if (options.hooks !== false) {
      await this.database.emitAsync(`${this.collection.name}.afterCreateWithAssociations`, instance, {
        ...options,
        transaction,
      });
      await this.database.emitAsync(`${this.collection.name}.afterSaveWithAssociations`, instance, {
        ...options,
        transaction,
      });
    }

    return instance;
  }

  /**
   * Save Many instances to database
   *
   * @param records
   * @param options
   */
  @transaction()
  async createMany(options: CreateManyOptions) {
    const transaction = await this.getTransaction(options);
    const { records } = options;
    const instances = [];

    for (const values of records) {
      const instance = await this.create({ values, transaction });
      instances.push(instance);
    }

    return instances;
  }

  /**
   * Update model value
   *
   * @param values
   * @param options
   */
  @transaction()
  @mustHaveFilter()
  async update(options: UpdateOptions & { forceUpdate?: boolean }) {
    const transaction = await this.getTransaction(options);
    const guard = UpdateGuard.fromOptions(this.model, options);

    const values = guard.sanitize(options.values);

    const queryOptions = this.buildQueryOptions(options);

    const instances = await this.find({
      ...queryOptions,
      transaction,
    });

    for (const instance of instances) {
      await updateModelByValues(instance, values, {
        ...options,
        sanitized: true,
        transaction,
      });
    }

    if (options.hooks !== false) {
      for (const instance of instances) {
        await this.database.emitAsync(`${this.collection.name}.afterUpdateWithAssociations`, instance, {
          ...options,
          transaction,
        });
        await this.database.emitAsync(`${this.collection.name}.afterSaveWithAssociations`, instance, {
          ...options,
          transaction,
        });
      }
    }

    return instances;
  }

  @transaction((args, transaction) => {
    return {
      filterByTk: args[0],
      transaction,
    };
  })
  async destroy(options?: TargetKey | TargetKey[] | DestroyOptions) {
    const transaction = await this.getTransaction(options);

    const modelFilterKey = this.collection.filterTargetKey;

    options = <DestroyOptions>options;

    if (options['individualHooks'] === undefined) {
      options['individualHooks'] = true;
    }

    const filterByTk: TargetKey[] | undefined =
      options.filterByTk && !lodash.isArray(options.filterByTk)
        ? [options.filterByTk]
        : (options.filterByTk as TargetKey[] | undefined);

    if (filterByTk && !options.filter) {
      return await this.model.destroy({
        ...options,
        where: {
          [modelFilterKey]: {
            [Op.in]: filterByTk,
          },
        },
        transaction,
      });
    }

    if (options.filter) {
      let pks = (
        await this.find({
          filter: options.filter,
          transaction,
        })
      ).map((instance) => instance.get(modelFilterKey) as TargetKey);

      if (filterByTk) {
        pks = lodash.intersection(
          pks.map((i) => `${i}`),
          filterByTk.map((i) => `${i}`),
        );
      }

      return await this.destroy({
        ...lodash.omit(options, 'filter'),
        filterByTk: pks,
        transaction,
      });
    }

    if (options.truncate) {
      return await this.model.destroy({
        ...options,
        truncate: true,
        transaction,
      });
    }
  }

  /**
   * @param association target association
   */
  relation<R extends RelationRepository>(association: string): RelationRepositoryBuilder<R> {
    return new RelationRepositoryBuilder<R>(this.collection, association);
  }

  protected buildQueryOptions(options: any) {
    const parser = new OptionsParser(options, {
      collection: this.collection,
    });

    const params = parser.toSequelizeParams();
    debug('sequelize query params %o', params);
    return { where: {}, ...options, ...params };
  }

  protected parseFilter(filter: Filter, options?: any) {
    const parser = new FilterParser(filter, {
      collection: this.collection,
      app: {
        ctx: options?.context,
      },
    });
    return parser.toSequelizeParams();
  }

  protected async getTransaction(options: any, autoGen = false) {
    if (lodash.isPlainObject(options) && options.transaction) {
      return options.transaction;
    }

    if (autoGen) {
      return await this.model.sequelize.transaction();
    }

    return null;
  }
}<|MERGE_RESOLUTION|>--- conflicted
+++ resolved
@@ -2,16 +2,17 @@
 import {
   Association,
   BulkCreateOptions,
+  CountOptions as SequelizeCountOptions,
   CreateOptions as SequelizeCreateOptions,
   DestroyOptions as SequelizeDestroyOptions,
   FindAndCountOptions as SequelizeAndCountOptions,
   FindOptions as SequelizeFindOptions,
-  CountOptions as SequelizeCountOptions,
   ModelCtor,
   Op,
   Transactionable,
-  UpdateOptions as SequelizeUpdateOptions,
+  UpdateOptions as SequelizeUpdateOptions
 } from 'sequelize';
+import { WhereOperators } from 'sequelize/types/lib/model';
 import { Collection } from './collection';
 import { Database } from './database';
 import mustHaveFilter from './decorators/must-have-filter-decorator';
@@ -19,6 +20,7 @@
 import { RelationField } from './fields';
 import FilterParser from './filter-parser';
 import { Model } from './model';
+import operators from './operators';
 import { OptionsParser } from './options-parser';
 import { BelongsToManyRepository } from './relation-repository/belongs-to-many-repository';
 import { BelongsToRepository } from './relation-repository/belongs-to-repository';
@@ -27,12 +29,7 @@
 import { RelationRepository } from './relation-repository/relation-repository';
 import { updateAssociations, updateModelByValues } from './update-associations';
 import { UpdateGuard } from './update-guard';
-<<<<<<< HEAD
-import operators from './operators';
-import { WhereOperators } from 'sequelize/types/lib/model';
-=======
 import { handleAppendsQuery } from './utils';
->>>>>>> 247dd899
 
 const debug = require('debug')('noco-database');
 
