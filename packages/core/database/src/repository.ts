import lodash, { omit } from 'lodash';
import {
  Association,
  BulkCreateOptions,
  CountOptions as SequelizeCountOptions,
  CreateOptions as SequelizeCreateOptions,
  DestroyOptions as SequelizeDestroyOptions,
  FindAndCountOptions as SequelizeAndCountOptions,
  FindOptions as SequelizeFindOptions,
  ModelCtor,
  Op,
  Transactionable,
  UpdateOptions as SequelizeUpdateOptions,
<<<<<<< HEAD
  WhereOperators
=======
>>>>>>> d875e0f3
} from 'sequelize';
import { Collection } from './collection';
import { Database } from './database';
import mustHaveFilter from './decorators/must-have-filter-decorator';
import { transactionWrapperBuilder } from './decorators/transaction-decorator';
import { ArrayFieldRepository } from './field-repository/array-field-repository';
import { ArrayField, RelationField } from './fields';
import FilterParser from './filter-parser';
import { Model } from './model';
import operators from './operators';
import { OptionsParser } from './options-parser';
import { BelongsToManyRepository } from './relation-repository/belongs-to-many-repository';
import { BelongsToRepository } from './relation-repository/belongs-to-repository';
import { HasManyRepository } from './relation-repository/hasmany-repository';
import { HasOneRepository } from './relation-repository/hasone-repository';
import { RelationRepository } from './relation-repository/relation-repository';
import { updateAssociations, updateModelByValues } from './update-associations';
import { UpdateGuard } from './update-guard';
import { handleAppendsQuery } from './utils';

const debug = require('debug')('noco-database');

export interface IRepository { }

interface CreateManyOptions extends BulkCreateOptions {
  records: Values[];
}

export { Transactionable } from 'sequelize';

export interface FilterAble {
  filter: Filter;
}

export type TargetKey = string | number;
export type TK = TargetKey | TargetKey[];

type FieldValue = string | number | bigint | boolean | Date | Buffer | null | FieldValue[] | FilterWithOperator;

type Operators = keyof typeof operators & keyof WhereOperators;

export type FilterWithOperator = {
  [key: string]:
  | {
    [K in Operators]: FieldValue;
  }
  | FieldValue;
};

export type FilterWithValue = {
  [key: string]: FieldValue;
};

type FilterAnd = {
  $and: Filter[];
};

type FilterOr = {
  $or: Filter[];
};

export type Filter = FilterWithOperator | FilterWithValue | FilterAnd | FilterOr;

export type Appends = string[];
export type Except = string[];
export type Fields = string[];
export type Sort = string[] | string;

export type WhiteList = string[];
export type BlackList = string[];

export type AssociationKeysToBeUpdate = string[];

export type Values = any;

export interface CountOptions extends Omit<SequelizeCountOptions, 'distinct' | 'where' | 'include'>, Transactionable {
  filter?: Filter;
  context?: any;
}

export interface FilterByTk {
  filterByTk?: TargetKey;
}

export type FindOptions = SequelizeFindOptions & CommonFindOptions & FilterByTk;

export interface CommonFindOptions extends Transactionable {
  filter?: Filter;
  fields?: Fields;
  appends?: Appends;
  except?: Except;
  sort?: Sort;
  context?: any;
}

export type FindOneOptions = Omit<FindOptions, 'limit'>;

export interface DestroyOptions extends SequelizeDestroyOptions {
  filter?: Filter;
  filterByTk?: TargetKey | TargetKey[];
  truncate?: boolean;
  context?: any;
}

type FindAndCountOptions = Omit<SequelizeAndCountOptions, 'where' | 'include' | 'order'> & CommonFindOptions;

export interface CreateOptions extends SequelizeCreateOptions {
  values?: Values | Values[];
  whitelist?: WhiteList;
  blacklist?: BlackList;
  updateAssociationValues?: AssociationKeysToBeUpdate;
  context?: any;
}

export interface UpdateOptions extends Omit<SequelizeUpdateOptions, 'where'> {
  values: Values;
  filter?: Filter;
  filterByTk?: TargetKey;
  whitelist?: WhiteList;
  blacklist?: BlackList;
  updateAssociationValues?: AssociationKeysToBeUpdate;
  context?: any;
}

interface UpdateManyOptions extends UpdateOptions {
  records: Values[];
}

interface RelatedQueryOptions {
  database: Database;
  field: RelationField;
  source: {
    idOrInstance: any;
    collection: Collection;
  };
  target: {
    association: Association & {
      accessors: any;
    };
    collection: Collection;
  };
}

const transaction = transactionWrapperBuilder(function () {
  return (<Repository>this).collection.model.sequelize.transaction();
});

class RelationRepositoryBuilder<R extends RelationRepository> {
  collection: Collection;
  associationName: string;
  association: Association | { associationType: string };

  builderMap = {
    HasOne: HasOneRepository,
    BelongsTo: BelongsToRepository,
    BelongsToMany: BelongsToManyRepository,
    HasMany: HasManyRepository,
    ArrayField: ArrayFieldRepository,
  };

  constructor(collection: Collection, associationName: string) {
    this.collection = collection;
    this.associationName = associationName;
    this.association = this.collection.model.associations[this.associationName];

    if (!this.association) {
      const field = collection.getField(associationName);
      if (field && field instanceof ArrayField) {
        this.association = {
          associationType: 'ArrayField',
        };
      }
    }
  }

  protected builder() {
    return this.builderMap;
  }

  of(id: string | number): R {
    const klass = this.builder()[this.association.associationType];
    return new klass(this.collection, this.associationName, id);
  }
}

export class Repository<TModelAttributes extends {} = any, TCreationAttributes extends {} = TModelAttributes>
  implements IRepository {
  database: Database;
  collection: Collection;
  model: ModelCtor<Model>;

  constructor(collection: Collection) {
    this.database = collection.context.database;
    this.collection = collection;
    this.model = collection.model;
  }

  /**
   * return count by filter
   */
  async count(countOptions?: CountOptions): Promise<number> {
    let options = countOptions ? lodash.clone(countOptions) : {};

    const transaction = await this.getTransaction(options);

    if (countOptions?.filter) {
      options = {
        ...options,
        ...this.parseFilter(countOptions.filter, countOptions),
      };
    }

    const queryOptions: any = {
      ...options,
      distinct: Boolean(this.collection.model.primaryKeyAttribute),
    };

    if (queryOptions.include?.length === 0) {
      delete queryOptions.include;
    }

    const count = await this.collection.model.count({
      ...queryOptions,
      transaction,
    });

    // @ts-ignore
    return count;
  }

  /**
   * find
   * @param options
   */
  async find(options?: FindOptions) {
    const model = this.collection.model;
    const transaction = await this.getTransaction(options);

    const opts = {
      subQuery: false,
      ...this.buildQueryOptions(options),
    };

    let rows;

    if (opts.include && opts.include.length > 0) {
      // @ts-ignore
      const primaryKeyField = model.primaryKeyField || model.primaryKeyAttribute;

      const ids = (
        await model.findAll({
          ...opts,
          includeIgnoreAttributes: false,
          attributes: [primaryKeyField],
          group: `${model.name}.${primaryKeyField}`,
          transaction,
        })
      ).map((row) => {
        return { row, pk: row.get(primaryKeyField) };
      });

      if (ids.length == 0) {
        return [];
      }

      const where = {
        [primaryKeyField]: {
          [Op.in]: ids.map((id) => id['pk']),
        },
      };

      rows = await handleAppendsQuery({
        queryPromises: opts.include.map((include) => {
          const options = {
            ...omit(opts, ['limit', 'offset']),
            include: include,
            where,
            transaction,
          };

          return model.findAll(options).then((rows) => {
            return { rows, include };
          });
        }),
        templateModel: ids[0].row,
      });
    } else {
      rows = await model.findAll({
        ...opts,
        transaction,
      });
    }

    if (this.collection.isParent()) {
      for (const row of rows) {
        const rowCollectionName = this.database.tableNameCollectionMap.get(row.get('__tableName')).name;
        row.set('__collection', rowCollectionName, {
          raw: true,
        });
      }
    }

    return rows;
  }

  /**
   * find and count
   * @param options
   */
  async findAndCount(options?: FindAndCountOptions): Promise<[Model[], number]> {
    const transaction = await this.getTransaction(options);
    options = {
      ...options,
      transaction,
    };

    const count = await this.count(options);
    const results = count ? await this.find(options) : [];

    return [results, count];
  }

  /**
   * Find By Id
   *
   */
  findById(id: string | number) {
    return this.collection.model.findByPk(id);
  }

  /**
   * Find one record from database
   *
   * @param options
   */
  async findOne(options?: FindOneOptions) {
    const transaction = await this.getTransaction(options);

    const rows = await this.find({ ...options, limit: 1, transaction });
    return rows.length == 1 ? rows[0] : null;
  }

  /**
   * Save instance to database
   *
   * @param values
   * @param options
   */
  @transaction()
  async create(options: CreateOptions) {
    if (Array.isArray(options.values)) {
      return this.createMany({
        ...options,
        records: options.values,
      });
    }

    const transaction = await this.getTransaction(options);

    const guard = UpdateGuard.fromOptions(this.model, { ...options, action: 'create' });
    const values = guard.sanitize(options.values || {});

    const instance = await this.model.create<any>(values, {
      ...options,
      transaction,
    });

    if (!instance) {
      return;
    }

    await updateAssociations(instance, values, {
      ...options,
      transaction,
    });

    if (options.hooks !== false) {
      await this.database.emitAsync(`${this.collection.name}.afterCreateWithAssociations`, instance, {
        ...options,
        transaction,
      });
      await this.database.emitAsync(`${this.collection.name}.afterSaveWithAssociations`, instance, {
        ...options,
        transaction,
      });
      instance.clearChangedWithAssociations();
    }

    return instance;
  }

  /**
   * Save Many instances to database
   *
   * @param records
   * @param options
   */
  @transaction()
  async createMany(options: CreateManyOptions) {
    const transaction = await this.getTransaction(options);
    const { records } = options;
    const instances = [];

    for (const values of records) {
      const instance = await this.create({ values, transaction });
      instances.push(instance);
    }

    return instances;
  }

  /**
   * Update model value
   *
   * @param values
   * @param options
   */
  @transaction()
  @mustHaveFilter()
  async update(options: UpdateOptions & { forceUpdate?: boolean }) {
    if (Array.isArray(options.values)) {
      return this.updateMany({
        ...options,
        records: options.values,
      });
    }
    const transaction = await this.getTransaction(options);

    const guard = UpdateGuard.fromOptions(this.model, options);

    const values = guard.sanitize(options.values);

    const queryOptions = this.buildQueryOptions(options);

    const instances = await this.find({
      ...queryOptions,
      transaction,
    });

    for (const instance of instances) {
      await updateModelByValues(instance, values, {
        ...options,
        sanitized: true,
        transaction,
      });
    }

    if (options.hooks !== false) {
      for (const instance of instances) {
        await this.database.emitAsync(`${this.collection.name}.afterUpdateWithAssociations`, instance, {
          ...options,
          transaction,
        });
        await this.database.emitAsync(`${this.collection.name}.afterSaveWithAssociations`, instance, {
          ...options,
          transaction,
        });
        instance.clearChangedWithAssociations();
      }
    }

    return instances;
  }

  @transaction()
  async updateMany(options: UpdateManyOptions) {
    const transaction = await this.getTransaction(options);
    const { records } = options;
    const instances = [];

    for (const values of records) {
      const filterByTk = values[this.model.primaryKeyAttribute];
      if (!filterByTk) {
        throw new Error('filterByTk invalid');
      }
      const instance = await this.update({ values, filterByTk, transaction });
      instances.push(instance);
    }

    return instances;
  }

  @transaction((args, transaction) => {
    return {
      filterByTk: args[0],
      transaction,
    };
  })
  async destroy(options?: TargetKey | TargetKey[] | DestroyOptions) {
    const transaction = await this.getTransaction(options);

    const modelFilterKey = this.collection.filterTargetKey;

    options = <DestroyOptions>options;

    if (options['individualHooks'] === undefined) {
      options['individualHooks'] = true;
    }

    const filterByTk: TargetKey[] | undefined =
      options.filterByTk && !lodash.isArray(options.filterByTk)
        ? [options.filterByTk]
        : (options.filterByTk as TargetKey[] | undefined);

    if (filterByTk && !options.filter) {
      return await this.model.destroy({
        ...options,
        where: {
          [modelFilterKey]: {
            [Op.in]: filterByTk,
          },
        },
        transaction,
      });
    }

    if (options.filter) {
      let pks = (
        await this.find({
          filter: options.filter,
          transaction,
        })
      ).map((instance) => instance.get(modelFilterKey) as TargetKey);

      if (filterByTk) {
        pks = lodash.intersection(
          pks.map((i) => `${i}`),
          filterByTk.map((i) => `${i}`),
        );
      }

      return await this.destroy({
        ...lodash.omit(options, 'filter'),
        filterByTk: pks,
        transaction,
      });
    }

    if (options.truncate) {
      return await this.model.destroy({
        ...options,
        truncate: true,
        transaction,
      });
    }
  }

  /**
   * @param association target association
   */
  relation<R extends RelationRepository>(association: string): RelationRepositoryBuilder<R> {
    return new RelationRepositoryBuilder<R>(this.collection, association);
  }

  protected buildQueryOptions(options: any) {
    const parser = new OptionsParser(options, {
      collection: this.collection,
    });

    const params = parser.toSequelizeParams();
    debug('sequelize query params %o', params);
    return { where: {}, ...options, ...params };
  }

  protected parseFilter(filter: Filter, options?: any) {
    const parser = new FilterParser(filter, {
      collection: this.collection,
      app: {
        ctx: options?.context,
      },
    });
    return parser.toSequelizeParams();
  }

  protected async getTransaction(options: any, autoGen = false) {
    if (lodash.isPlainObject(options) && options.transaction) {
      return options.transaction;
    }

    if (autoGen) {
      return await this.model.sequelize.transaction();
    }

    return null;
  }
}<|MERGE_RESOLUTION|>--- conflicted
+++ resolved
@@ -11,10 +11,7 @@
   Op,
   Transactionable,
   UpdateOptions as SequelizeUpdateOptions,
-<<<<<<< HEAD
   WhereOperators
-=======
->>>>>>> d875e0f3
 } from 'sequelize';
 import { Collection } from './collection';
 import { Database } from './database';
