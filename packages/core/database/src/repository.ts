--- conflicted
+++ resolved
@@ -337,29 +337,11 @@
       });
     }
 
-<<<<<<< HEAD
     await this.collection.db.emitAsync('afterRepositoryFind', {
       findOptions: options,
       dataCollection: this.collection,
       data: rows,
     });
-=======
-    if (this.collection.isParent()) {
-      for (const row of rows) {
-        const rowCollectionName = this.database.tableNameCollectionMap.get(
-          options.raw
-            ? `${row['__schemaName']}.${row['__tableName']}`
-            : `${row.get('__schemaName')}.${row.get('__tableName')}`,
-        ).name;
-
-        options.raw
-          ? (row['__collection'] = rowCollectionName)
-          : row.set('__collection', rowCollectionName, {
-              raw: true,
-            });
-      }
-    }
->>>>>>> d37cadee
 
     return rows;
   }
