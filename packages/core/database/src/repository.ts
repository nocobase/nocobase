--- conflicted
+++ resolved
@@ -37,12 +37,6 @@
 
 const debug = require('debug')('noco-database');
 
-<<<<<<< HEAD
-// eslint-disable-next-line @typescript-eslint/no-empty-interface
-export interface IRepository {}
-
-=======
->>>>>>> af34fe10
 interface CreateManyOptions extends BulkCreateOptions {
   records: Values[];
 }
@@ -235,12 +229,7 @@
   values?: Values;
 }
 
-<<<<<<< HEAD
-export class Repository<TModelAttributes extends {} = any, TCreationAttributes extends {} = TModelAttributes>
-  implements IRepository {
-=======
 export class Repository<TModelAttributes extends {} = any, TCreationAttributes extends {} = TModelAttributes> {
->>>>>>> af34fe10
   database: Database;
   collection: Collection;
   model: ModelStatic<Model>;
