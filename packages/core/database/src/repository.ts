/**
 * This file is part of the NocoBase (R) project.
 * Copyright (c) 2020-2024 NocoBase Co., Ltd.
 * Authors: NocoBase Team.
 *
 * This project is dual-licensed under AGPL-3.0 and NocoBase Commercial License.
 * For more information, please refer to: https://www.nocobase.com/agreement.
 */

import { flatten } from 'flat';
import lodash from 'lodash';
import {
  Association,
  BulkCreateOptions,
  CountOptions as SequelizeCountOptions,
  CreateOptions as SequelizeCreateOptions,
  DestroyOptions as SequelizeDestroyOptions,
  FindAndCountOptions as SequelizeAndCountOptions,
  FindOptions as SequelizeFindOptions,
  ModelStatic,
  Op,
  Sequelize,
  Transactionable,
  UpdateOptions as SequelizeUpdateOptions,
  WhereOperators,
} from 'sequelize';
import { isValidFilter } from '@nocobase/utils';

import { Collection } from './collection';
import { Database } from './database';
import mustHaveFilter from './decorators/must-have-filter-decorator';
import injectTargetCollection from './decorators/target-collection-decorator';
import { transactionWrapperBuilder } from './decorators/transaction-decorator';
import { EagerLoadingTree } from './eager-loading/eager-loading-tree';
import { ArrayFieldRepository } from './field-repository/array-field-repository';
import { ArrayField, Field, RelationField } from './fields';
import FilterParser from './filter-parser';
import { Model } from './model';
import operators from './operators';
import { OptionsParser } from './options-parser';
import { BelongsToManyRepository } from './relation-repository/belongs-to-many-repository';
import { BelongsToRepository } from './relation-repository/belongs-to-repository';
import { HasManyRepository } from './relation-repository/hasmany-repository';
import { HasOneRepository } from './relation-repository/hasone-repository';
import { RelationRepository } from './relation-repository/relation-repository';
import { updateAssociations, updateModelByValues } from './update-associations';
import { UpdateGuard } from './update-guard';
import { BelongsToArrayRepository } from './relation-repository/belongs-to-array-repository';

const debug = require('debug')('noco-database');

interface CreateManyOptions extends BulkCreateOptions {
  records: Values[];
}

export { Transactionable } from 'sequelize';

export interface FilterAble {
  filter: Filter;
}

export type BaseTargetKey = string | number;
export type MultiTargetKey = Record<string, BaseTargetKey>;
export type TargetKey = BaseTargetKey | MultiTargetKey;

export type TK = TargetKey | TargetKey[];

type FieldValue = string | number | bigint | boolean | Date | Buffer | null | FieldValue[] | FilterWithOperator;

type Operators = keyof typeof operators & keyof WhereOperators;

export type FilterWithOperator = {
  [key: string]:
    | {
        [K in Operators]: FieldValue;
      }
    | FieldValue;
};

export type FilterWithValue = {
  [key: string]: FieldValue;
};

type FilterAnd = {
  $and: Filter[];
};

type FilterOr = {
  $or: Filter[];
};

export type Filter = FilterWithOperator | FilterWithValue | FilterAnd | FilterOr;

export type Appends = string[];
export type Except = string[];
export type Fields = string[];
export type Sort = string[] | string;

export type WhiteList = string[];
export type BlackList = string[];

export type AssociationKeysToBeUpdate = string[];

export type Values = any;

export type CountOptions = Omit<SequelizeCountOptions, 'distinct' | 'where' | 'include'> &
  Transactionable & {
    filter?: Filter;
    context?: any;
  } & FilterByTk;

export interface FilterByTk {
  filterByTk?: TargetKey;
  targetCollection?: string;
}

export type FindOptions = SequelizeFindOptions & CommonFindOptions & FilterByTk;

export interface CommonFindOptions extends Transactionable {
  filter?: Filter;
  fields?: Fields;
  appends?: Appends;
  except?: Except;
  sort?: Sort;
  context?: any;
  tree?: boolean;
}

export type FindOneOptions = Omit<FindOptions, 'limit'> & {
  targetCollection?: string;
};

export interface DestroyOptions extends SequelizeDestroyOptions {
  filter?: Filter;
  filterByTk?: TargetKey | TargetKey[];
  truncate?: boolean;
  context?: any;
}

export type FindAndCountOptions = Omit<SequelizeAndCountOptions, 'where' | 'include' | 'order'> & CommonFindOptions;

export interface CreateOptions extends SequelizeCreateOptions {
  values?: Values | Values[];
  whitelist?: WhiteList;
  blacklist?: BlackList;
  updateAssociationValues?: AssociationKeysToBeUpdate;
  context?: any;
}

export interface UpdateOptions extends Omit<SequelizeUpdateOptions, 'where'> {
  values: Values;
  filter?: Filter;
  filterByTk?: TargetKey;
  whitelist?: WhiteList;
  blacklist?: BlackList;
  updateAssociationValues?: AssociationKeysToBeUpdate;
  targetCollection?: string;
  context?: any;
}

interface UpdateManyOptions extends Omit<UpdateOptions, 'values'> {
  records: Values[];
}

interface RelatedQueryOptions {
  database: Database;
  field: RelationField;
  source: {
    idOrInstance: any;
    collection: Collection;
  };
  target: {
    association: Association & {
      accessors: any;
    };
    collection: Collection;
  };
}

const transaction = transactionWrapperBuilder(function () {
  return (<Repository>this).collection.model.sequelize.transaction();
});

class RelationRepositoryBuilder<R extends RelationRepository> {
  collection: Collection;
  associationName: string;
  association: Association | { associationType: string };
  field: Field;

  builderMap = {
    HasOne: HasOneRepository,
    BelongsTo: BelongsToRepository,
    BelongsToMany: BelongsToManyRepository,
    HasMany: HasManyRepository,
    ArrayField: ArrayFieldRepository,
    BelongsToArray: BelongsToArrayRepository,
  };

  constructor(collection: Collection, associationName: string) {
    this.collection = collection;
    this.associationName = associationName;
    this.association = this.collection.model.associations[this.associationName];

    if (this.association) {
      return;
    }
    const field = collection.getField(associationName);
    if (!field) {
      return;
    }
    this.field = field;
    if (field instanceof ArrayField) {
      this.association = {
        associationType: 'ArrayField',
      };
    }
  }

<<<<<<< HEAD
  of(id: string | number): R {
    if (this.association) {
      const klass = this.builder()[this.association.associationType];
      return new klass(this.collection, this.associationName, id);
    }
    if (this.field?.relationRepository) {
      const klass = this.field.relationRepository;
      return new klass(this.collection, this.associationName, id);
=======
  of(id: TargetKey): R {
    if (!this.association) {
      return;
>>>>>>> f490ecf7
    }
  }

  protected builder() {
    return this.builderMap;
  }
}

export interface AggregateOptions {
  method: 'avg' | 'count' | 'min' | 'max' | 'sum';
  field?: string;
  filter?: Filter;
  distinct?: boolean;
}

interface FirstOrCreateOptions extends Transactionable {
  filterKeys: string[];
  values?: Values;
  hooks?: boolean;
}

export class Repository<TModelAttributes extends {} = any, TCreationAttributes extends {} = TModelAttributes> {
  database: Database;
  collection: Collection;
  model: ModelStatic<Model>;

  constructor(collection: Collection) {
    this.database = collection.context.database;
    this.collection = collection;
    this.model = collection.model;
  }

  public static valuesToFilter(values: Values = {}, filterKeys: Array<string>) {
    const removeArrayIndexInKey = (key) => {
      const chunks = key.split('.');
      return chunks
        .filter((chunk) => {
          return !chunk.match(/\d+/);
        })
        .join('.');
    };

    const filterAnd = [];
    const flattedValues = flatten(values);
    const flattedValuesObject = {};

    for (const key in flattedValues) {
      const keyWithoutArrayIndex = removeArrayIndexInKey(key);
      if (flattedValuesObject[keyWithoutArrayIndex]) {
        if (!Array.isArray(flattedValuesObject[keyWithoutArrayIndex])) {
          flattedValuesObject[keyWithoutArrayIndex] = [flattedValuesObject[keyWithoutArrayIndex]];
        }

        flattedValuesObject[keyWithoutArrayIndex].push(flattedValues[key]);
      } else {
        flattedValuesObject[keyWithoutArrayIndex] = [flattedValues[key]];
      }
    }

    for (const filterKey of filterKeys) {
      const filterValue = flattedValuesObject[filterKey]
        ? flattedValuesObject[filterKey]
        : lodash.get(values, filterKey);

      if (filterValue) {
        filterAnd.push({
          [filterKey]: filterValue,
        });
      } else {
        filterAnd.push({
          [filterKey]: null,
        });
      }
    }

    return {
      $and: filterAnd,
    };
  }

  /**
   * return count by filter
   */
  async count(countOptions?: CountOptions): Promise<number> {
    let options = countOptions ? lodash.clone(countOptions) : {};

    const transaction = await this.getTransaction(options);

    if (countOptions?.filter) {
      options = {
        ...options,
        ...this.parseFilter(countOptions.filter, countOptions),
      };
    }

    if (countOptions?.filterByTk) {
      const optionParser = new OptionsParser(options, {
        collection: this.collection,
      });

      options['where'] = {
        [Op.and]: [options['where'] || {}, optionParser.filterByTkToWhereOption()],
      };
    }

    const queryOptions: any = {
      ...options,
      distinct: Boolean(this.collection.model.primaryKeyAttribute) && !this.collection.isMultiFilterTargetKey(),
    };

    if (queryOptions.include?.length === 0) {
      delete queryOptions.include;
    }

    // @ts-ignore
    return await this.collection.model.count({
      ...queryOptions,
      transaction,
    });
  }

  async aggregate(options: AggregateOptions & { optionsTransformer?: (options: any) => any }): Promise<any> {
    const { method, field } = options;

    const queryOptions = this.buildQueryOptions({
      ...options,
      fields: [],
    });

    options.optionsTransformer?.(queryOptions);

    delete queryOptions.order;

    const hasAssociationFilter = (() => {
      if (queryOptions.include && queryOptions.include.length > 0) {
        const filterInclude = queryOptions.include.filter((include) => {
          return (
            Object.keys(include.where || {}).length > 0 ||
            JSON.stringify(queryOptions?.filter)?.includes(include.association)
          );
        });
        return filterInclude.length > 0;
      }
      return false;
    })();

    if (hasAssociationFilter) {
      const primaryKeyField = this.model.primaryKeyAttribute;
      const queryInterface = this.database.sequelize.getQueryInterface();

      const findOptions = {
        ...queryOptions,
        raw: true,
        includeIgnoreAttributes: false,
        attributes: [
          [
            Sequelize.literal(
              `DISTINCT ${queryInterface.quoteIdentifiers(`${this.collection.name}.${primaryKeyField}`)}`,
            ),
            primaryKeyField,
          ],
        ],
      };

      const ids = await this.model.findAll(findOptions);

      return await this.model.aggregate(field, method, {
        ...lodash.omit(queryOptions, ['where', 'include']),
        where: {
          [primaryKeyField]: ids.map((node) => node[primaryKeyField]),
        },
      });
    }

    return await this.model.aggregate(field, method, queryOptions);
  }

  async chunk(
    options: FindOptions & { chunkSize: number; callback: (rows: Model[], options: FindOptions) => Promise<void> },
  ) {
    const { chunkSize, callback, limit: overallLimit } = options;
    const transaction = await this.getTransaction(options);

    let offset = 0;
    let totalProcessed = 0;

    // eslint-disable-next-line no-constant-condition
    while (true) {
      // Calculate the limit for the current chunk
      const currentLimit = overallLimit !== undefined ? Math.min(chunkSize, overallLimit - totalProcessed) : chunkSize;

      const rows = await this.find({
        ...options,
        limit: currentLimit,
        offset,
        transaction,
      });

      if (rows.length === 0) {
        break;
      }

      await callback(rows, options);

      offset += currentLimit;
      totalProcessed += rows.length;

      if (overallLimit !== undefined && totalProcessed >= overallLimit) {
        break;
      }
    }
  }

  /**
   * find
   * @param options
   */
  async find(options: FindOptions = {}) {
    if (options?.targetCollection && options?.targetCollection !== this.collection.name) {
      return await this.database.getCollection(options.targetCollection).repository.find(options);
    }

    const model = this.collection.model;
    const transaction = await this.getTransaction(options);

    const opts = {
      subQuery: false,
      ...this.buildQueryOptions(options),
    };

    let rows;

    if (opts.include && opts.include.length > 0) {
      const eagerLoadingTree = EagerLoadingTree.buildFromSequelizeOptions({
        model,
        rootAttributes: opts.attributes,
        includeOption: opts.include,
        rootOrder: opts.order,
        rootQueryOptions: opts,
        db: this.database,
      });

      await eagerLoadingTree.load(transaction);

      rows = eagerLoadingTree.root.instances;
    } else {
      rows = await model.findAll({
        ...opts,
        transaction,
      });
    }

    await this.collection.db.emitAsync('afterRepositoryFind', {
      findOptions: options,
      dataCollection: this.collection,
      data: rows,
    });

    return rows;
  }

  /**
   * find and count
   * @param options
   */
  async findAndCount(options?: FindAndCountOptions): Promise<[Model[], number]> {
    options = {
      ...options,
      transaction: await this.getTransaction(options),
    };

    const count = await this.count(options);
    const results = count ? await this.find(options) : [];

    return [results, count];
  }

  /**
   * Find By Id
   *
   */
  findById(id: string | number) {
    return this.collection.model.findByPk(id);
  }

  findByTargetKey(targetKey: TargetKey) {
    return this.findOne({ filterByTk: targetKey });
  }

  /**
   * Find one record from database
   *
   * @param options
   */
  async findOne(options?: FindOneOptions) {
    const transaction = await this.getTransaction(options);

    const rows = await this.find({ ...options, limit: 1, transaction });
    return rows.length == 1 ? rows[0] : null;
  }

  /**
   * Get the first record matching the attributes or create it.
   */
  async firstOrCreate(options: FirstOrCreateOptions) {
    const { filterKeys, values, transaction, hooks } = options;
    const filter = Repository.valuesToFilter(values, filterKeys);

    const instance = await this.findOne({ filter, transaction });

    if (instance) {
      return instance;
    }

    return this.create({ values, transaction, hooks });
  }

  async updateOrCreate(options: FirstOrCreateOptions) {
    const { filterKeys, values, transaction, hooks } = options;
    const filter = Repository.valuesToFilter(values, filterKeys);

    const instance = await this.findOne({ filter, transaction });

    if (instance) {
      return await this.update({
        filterByTk: instance.get(this.collection.filterTargetKey || this.collection.model.primaryKeyAttribute),
        values,
        transaction,
        hooks,
      });
    }

    return this.create({ values, transaction, hooks });
  }

  /**
   * Save instance to database
   *
   * @param values
   * @param options
   */
  @transaction()
  async create(options: CreateOptions) {
    if (Array.isArray(options.values)) {
      return this.createMany({
        ...options,
        records: options.values,
      });
    }

    const transaction = await this.getTransaction(options);

    const guard = UpdateGuard.fromOptions(this.model, {
      ...options,
      action: 'create',
      underscored: this.collection.options.underscored,
    });

    const values = (this.model as typeof Model).callSetters(guard.sanitize(options.values || {}), options);

    const instance = await this.model.create<any>(values, {
      ...options,
      transaction,
    });

    if (!instance) {
      return;
    }

    await updateAssociations(instance, values, {
      ...options,
      transaction,
    });

    if (options.hooks !== false) {
      await this.database.emitAsync(`${this.collection.name}.afterCreateWithAssociations`, instance, {
        ...options,
        transaction,
      });
      await this.database.emitAsync(`${this.collection.name}.afterSaveWithAssociations`, instance, {
        ...options,
        transaction,
      });
      instance.clearChangedWithAssociations();
    }

    return instance;
  }

  /**
   * Save Many instances to database
   *
   * @param records
   * @param options
   */
  @transaction()
  async createMany(options: CreateManyOptions) {
    const transaction = await this.getTransaction(options);
    const { records } = options;
    const instances = [];

    for (const values of records) {
      const instance = await this.create({ ...options, values, transaction });
      instances.push(instance);
    }

    return instances;
  }

  /**
   * Update model value
   *
   * @param values
   * @param options
   */
  @transaction()
  @mustHaveFilter()
  @injectTargetCollection
  async update(options: UpdateOptions & { forceUpdate?: boolean }) {
    if (Array.isArray(options.values)) {
      return this.updateMany({
        ...options,
        records: options.values,
      });
    }

    const transaction = await this.getTransaction(options);

    const guard = UpdateGuard.fromOptions(this.model, { ...options, underscored: this.collection.options.underscored });

    const values = (this.model as typeof Model).callSetters(guard.sanitize(options.values || {}), options);

    // NOTE:
    // 1. better to be moved to separated API like bulkUpdate/updateMany
    // 2. strictly `false` comparing for compatibility of legacy api invoking
    if (options.individualHooks === false) {
      const { model: Model } = this.collection;
      // @ts-ignore
      const primaryKeyField = Model.primaryKeyField || Model.primaryKeyAttribute;
      // NOTE:
      // 1. find ids first for reusing `queryOptions` logic
      // 2. estimation memory usage will be N * M bytes (N = rows, M = model object memory)
      // 3. would be more efficient up to 100000 ~ 1000000 rows
      const queryOptions = this.buildQueryOptions({
        ...options,
        fields: [primaryKeyField],
      });
      const rows = await this.find({
        ...queryOptions,
        transaction,
      });
      const [result] = await Model.update(values, {
        where: {
          [primaryKeyField]: rows.map((row) => row.get(primaryKeyField)),
        },
        fields: options.fields,
        hooks: options.hooks,
        validate: options.validate,
        sideEffects: options.sideEffects,
        limit: options.limit,
        silent: options.silent,
        transaction,
      });
      // TODO: not support association fields except belongsTo
      return result;
    }

    const queryOptions = this.buildQueryOptions(options);

    const instances = await this.find({
      ...queryOptions,
      transaction,
    });

    for (const instance of instances) {
      await updateModelByValues(instance, values, {
        ...options,
        sanitized: true,
        transaction,
      });
    }

    if (options.hooks !== false) {
      for (const instance of instances) {
        await this.database.emitAsync(`${this.collection.name}.afterUpdateWithAssociations`, instance, {
          ...options,
          transaction,
        });
        await this.database.emitAsync(`${this.collection.name}.afterSaveWithAssociations`, instance, {
          ...options,
          transaction,
        });
        instance.clearChangedWithAssociations();
      }
    }

    return instances;
  }

  @transaction()
  async updateMany(options: UpdateManyOptions) {
    const transaction = await this.getTransaction(options);
    const { records } = options;
    const instances = [];

    for (const values of records) {
      const filterByTk = values[this.model.primaryKeyAttribute];
      if (!filterByTk) {
        throw new Error('filterByTk invalid');
      }
      const instance = await this.update({ values, filterByTk, transaction });
      instances.push(instance);
    }

    return instances;
  }

  @transaction((args, transaction) => {
    return {
      filterByTk: args[0],
      transaction,
    };
  })
  async destroy(options?: TargetKey | TargetKey[] | DestroyOptions) {
    const transaction = await this.getTransaction(options);

    const modelFilterKey = this.collection.filterTargetKey;

    options = <DestroyOptions>options;

    if (options['individualHooks'] === undefined) {
      options['individualHooks'] = true;
    }

    const filterByTk: TargetKey[] | undefined =
      options.filterByTk && !lodash.isArray(options.filterByTk)
        ? [options.filterByTk]
        : (options.filterByTk as TargetKey[] | undefined);

    if (
      this.collection.model.primaryKeyAttributes.length !== 1 &&
      filterByTk &&
      !lodash.get(this.collection.options, 'filterTargetKey')
    ) {
      if (this.collection.model.primaryKeyAttributes.length > 1) {
        throw new Error(`filterByTk is not supported for composite primary key`);
      } else {
        throw new Error(`filterByTk is not supported for collection that has no primary key`);
      }
    }

    if (filterByTk && !options.filter) {
      const where = [];

      for (const tk of filterByTk) {
        const optionParser = new OptionsParser(
          {
            filterByTk: tk,
          },
          {
            collection: this.collection,
          },
        );

        where.push(optionParser.filterByTkToWhereOption());
      }

      const destroyOptions = {
        ...options,
        where: {
          [Op.or]: where,
        },
        transaction,
      };

      return await this.model.destroy(destroyOptions);
    }

    if (options.filter && isValidFilter(options.filter)) {
      if (
        this.collection.model.primaryKeyAttributes.length !== 1 &&
        !lodash.get(this.collection.options, 'filterTargetKey')
      ) {
        const queryOptions = {
          ...this.buildQueryOptions(options),
        };

        return await this.model.destroy({
          ...queryOptions,
          transaction,
        });
      }

      let pks = (
        await this.find({
          filter: options.filter,
          transaction,
        })
      ).map((instance) => instance.get(modelFilterKey) as TargetKey);

      if (filterByTk) {
        pks = lodash.intersection(
          pks.map((i) => `${i}`),
          filterByTk.map((i) => `${i}`),
        );
      }

      return await this.destroy({
        ...lodash.omit(options, 'filter'),
        filterByTk: pks,
        transaction,
      });
    }

    if (options.truncate) {
      return await this.model.destroy({
        ...options,
        truncate: true,
        transaction,
      });
    }
  }

  /**
   * @param association target association
   */
  relation<R extends RelationRepository>(association: string): RelationRepositoryBuilder<R> {
    return new RelationRepositoryBuilder<R>(this.collection, association);
  }

  public buildQueryOptions(options: any) {
    const parser = new OptionsParser(options, {
      collection: this.collection,
    });

    const params = parser.toSequelizeParams();
    debug('sequelize query params %o', params);

    if (options.where && params.where) {
      params.where = {
        [Op.and]: [params.where, options.where],
      };
    }

    return { where: {}, ...options, ...params };
  }

  protected parseFilter(filter: Filter, options?: any) {
    const parser = new FilterParser(filter, {
      collection: this.collection,
      app: {
        ctx: options?.context,
      },
    });
    return parser.toSequelizeParams();
  }

  protected async getTransaction(options: any, autoGen = false) {
    if (lodash.isPlainObject(options) && options.transaction) {
      return options.transaction;
    }

    if (autoGen) {
      return await this.model.sequelize.transaction();
    }

    return null;
  }
}<|MERGE_RESOLUTION|>--- conflicted
+++ resolved
@@ -71,10 +71,10 @@
 
 export type FilterWithOperator = {
   [key: string]:
-    | {
-        [K in Operators]: FieldValue;
-      }
-    | FieldValue;
+  | {
+    [K in Operators]: FieldValue;
+  }
+  | FieldValue;
 };
 
 export type FilterWithValue = {
@@ -177,7 +177,7 @@
   };
 }
 
-const transaction = transactionWrapperBuilder(function () {
+const transaction = transactionWrapperBuilder(function() {
   return (<Repository>this).collection.model.sequelize.transaction();
 });
 
@@ -216,7 +216,6 @@
     }
   }
 
-<<<<<<< HEAD
   of(id: string | number): R {
     if (this.association) {
       const klass = this.builder()[this.association.associationType];
@@ -225,11 +224,6 @@
     if (this.field?.relationRepository) {
       const klass = this.field.relationRepository;
       return new klass(this.collection, this.associationName, id);
-=======
-  of(id: TargetKey): R {
-    if (!this.association) {
-      return;
->>>>>>> f490ecf7
     }
   }
 
