import _ from 'lodash';
<<<<<<< HEAD
import lodash from 'lodash';

=======
>>>>>>> 3c161eab
import {
  DataType,
  ModelAttributeColumnOptions,
  ModelIndexesOptions,
  QueryInterfaceOptions,
  SyncOptions,
  Transactionable,
} from 'sequelize';
import { Collection } from '../collection';
import { Database } from '../database';
import { InheritedCollection } from '../inherited-collection';
import { ModelEventTypes } from '../types';
import { snakeCase } from '../utils';

export interface FieldContext {
  database: Database;
  collection: Collection;
}

export interface BaseFieldOptions {
  name?: string;
  hidden?: boolean;
  translation?: boolean;

  [key: string]: any;
}

export interface BaseColumnFieldOptions extends BaseFieldOptions, Omit<ModelAttributeColumnOptions, 'type'> {
  dataType?: DataType;
  index?: boolean | ModelIndexesOptions;
}

type FieldEventListeners = {
  [key: string]: any;
};

export abstract class Field {
  options: any;
  context: FieldContext;
  database: Database;
  collection: Collection;
  fieldEventListeners: FieldEventListeners;

  constructor(options?: any, context?: FieldContext) {
    this.context = context as any;
    this.database = this.context.database;
    this.collection = this.context.collection;
    this.options = options || {};
    this.init();
  }

  get name() {
    return this.options.name;
  }

  get type() {
    return this.options.type;
  }

  abstract get dataType();

  async sync(syncOptions: SyncOptions) {
    await this.collection.sync({
      ...syncOptions,
      force: false,
      alter: {
        drop: false,
      },
    });
  }

  init() {
    // code
  }

  on(eventName: ModelEventTypes, listener: (...args: any[]) => void) {
    this.database.on(`${this.collection.name}.${eventName}`, listener);
    return this;
  }

  off(eventName: string, listener: (...args: any[]) => void) {
    this.database.off(`${this.collection.name}.${eventName}`, listener);
    return this;
  }

  get(name: string) {
    return this.options[name];
  }

  remove() {
    this.collection.removeIndex([this.name]);
    return this.collection.removeField(this.name);
  }

  columnName() {
    if (this.options.field) {
      return this.options.field;
    }

    if (this.database.options.underscored) {
      return snakeCase(this.name);
    }

    return this.name;
  }

  async removeFromDb(options?: QueryInterfaceOptions) {
    const attribute = this.collection.model.rawAttributes[this.name];

    if (!attribute) {
      this.remove();
      // console.log('field is not attribute');
      return;
    }

    if (this.collection.isInherited() && (<InheritedCollection>this.collection).parentFields().has(this.name)) {
      return;
    }

    if ((this.collection.model as any)._virtualAttributes.has(this.name)) {
      this.remove();
      // console.log('field is virtual attribute');
      return;
    }
    if (this.collection.model.primaryKeyAttributes.includes(this.name)) {
      // 主键不能删除
      return;
    }
    if (this.collection.model.options.timestamps !== false) {
      // timestamps 相关字段不删除
      let timestampsFields = ['createdAt', 'updatedAt', 'deletedAt'];
      if (this.database.options.underscored) {
        timestampsFields = timestampsFields.map((field) => snakeCase(field));
      }
      if (timestampsFields.includes(this.columnName())) {
        this.collection.fields.delete(this.name);
        return;
      }
    }
    // 排序字段通过 sortable 控制
    const sortable = this.collection.options.sortable;
    if (sortable) {
      let sortField: any;
      if (sortable === true) {
        sortField = 'sort';
      } else if (typeof sortable === 'string') {
        sortField = sortable;
      } else if (sortable.name) {
        sortField = sortable.name || 'sort';
      }
      if (this.name === sortField) {
        return;
      }
    }

    // if (this.options.field && this.name !== this.options.field) {
    //   // field 指向的是真实的字段名，如果与 name 不一样，说明字段只是引用
    //   this.remove();
    //   return;
    // }

    if (this.collection.isView()) {
      this.remove();
      return;
    }

    const columnReferencesCount = _.filter(
      this.collection.model.rawAttributes,
      (attr) => attr.field == this.columnName(),
    ).length;

    if (
      (await this.existsInDb({
        transaction: options?.transaction,
      })) &&
      columnReferencesCount == 1
    ) {
      const queryInterface = this.database.sequelize.getQueryInterface();
      await queryInterface.removeColumn(this.collection.getTableNameWithSchema(), this.columnName(), options);
    }

    this.remove();
  }

  async existsInDb(options?: Transactionable) {
    const opts = {
      transaction: options?.transaction,
    };
    let sql;
    if (this.database.sequelize.getDialect() === 'sqlite') {
      sql = `SELECT *
             from pragma_table_info('${this.collection.model.tableName}')
             WHERE name = '${this.columnName()}'`;
    } else if (this.database.inDialect('mysql')) {
      sql = `
        select column_name
        from INFORMATION_SCHEMA.COLUMNS
        where TABLE_SCHEMA = '${this.database.options.database}'
          AND TABLE_NAME = '${this.collection.model.tableName}'
          AND column_name = '${this.columnName()}'
      `;
    } else {
      sql = `
        select column_name
        from INFORMATION_SCHEMA.COLUMNS
        where TABLE_NAME = '${this.collection.model.tableName}'
          AND column_name = '${this.columnName()}'
          AND table_schema = '${this.collection.collectionSchema() || 'public'}'
      `;
    }
    const [rows] = await this.database.sequelize.query(sql, opts);
    return rows.length > 0;
  }

  merge(obj: any) {
    Object.assign(this.options, obj);
  }

  setListeners(listeners: FieldEventListeners) {
    this.fieldEventListeners = listeners;

    for (const [eventName, listeners] of Object.entries(this.fieldEventListeners)) {
      for (const listener of lodash.castArray(listeners)) {
        // @ts-ignore
        this.on(eventName, listener);
      }
    }
  }

  bind() {
    const { model } = this.context.collection;
    model.rawAttributes[this.name] = this.toSequelize();

    // @ts-ignore
    model.refreshAttributes();
    if (this.options.index) {
      this.context.collection.addIndex([this.name]);
    }
  }

  unbind() {
    const { model } = this.context.collection;

    delete model.prototype[this.name];

    model.removeAttribute(this.name);
    if (this.options.index || this.options.unique) {
      this.context.collection.removeIndex([this.name]);
    }

    if (lodash.isPlainObject(this.fieldEventListeners)) {
      // off event listeners
      for (const [eventName, listeners] of Object.entries(this.fieldEventListeners)) {
        for (const listener of lodash.castArray(listeners)) {
          // @ts-ignore
          this.off(eventName, listener);
        }
      }
    }
  }

  toSequelize(): any {
    const opts = _.omit(this.options, ['name']);
    if (this.dataType) {
      Object.assign(opts, { type: this.dataType });
    }

    return opts;
  }

  isSqlite() {
    return this.database.sequelize.getDialect() === 'sqlite';
  }

  typeToString() {
    return this.dataType.toString();
  }
}<|MERGE_RESOLUTION|>--- conflicted
+++ resolved
@@ -1,9 +1,5 @@
 import _ from 'lodash';
-<<<<<<< HEAD
-import lodash from 'lodash';
-
-=======
->>>>>>> 3c161eab
+
 import {
   DataType,
   ModelAttributeColumnOptions,
@@ -36,16 +32,13 @@
   index?: boolean | ModelIndexesOptions;
 }
 
-type FieldEventListeners = {
-  [key: string]: any;
-};
-
 export abstract class Field {
   options: any;
   context: FieldContext;
   database: Database;
   collection: Collection;
-  fieldEventListeners: FieldEventListeners;
+
+  [key: string]: any;
 
   constructor(options?: any, context?: FieldContext) {
     this.context = context as any;
@@ -222,17 +215,6 @@
     Object.assign(this.options, obj);
   }
 
-  setListeners(listeners: FieldEventListeners) {
-    this.fieldEventListeners = listeners;
-
-    for (const [eventName, listeners] of Object.entries(this.fieldEventListeners)) {
-      for (const listener of lodash.castArray(listeners)) {
-        // @ts-ignore
-        this.on(eventName, listener);
-      }
-    }
-  }
-
   bind() {
     const { model } = this.context.collection;
     model.rawAttributes[this.name] = this.toSequelize();
@@ -253,16 +235,6 @@
     if (this.options.index || this.options.unique) {
       this.context.collection.removeIndex([this.name]);
     }
-
-    if (lodash.isPlainObject(this.fieldEventListeners)) {
-      // off event listeners
-      for (const [eventName, listeners] of Object.entries(this.fieldEventListeners)) {
-        for (const listener of lodash.castArray(listeners)) {
-          // @ts-ignore
-          this.off(eventName, listener);
-        }
-      }
-    }
   }
 
   toSequelize(): any {
