--- conflicted
+++ resolved
@@ -51,15 +51,9 @@
     this.database = context.database;
     this.collection = context.collection;
     this.options = options || {};
-    this.checkOptions(this.options);
     this.init();
   }
 
-<<<<<<< HEAD
-  protected checkOptions(options: any) {}
-  // TODO
-=======
->>>>>>> 3325eb2b
   async sync(syncOptions: SyncOptions) {
     await this.collection.sync({
       ...syncOptions,
