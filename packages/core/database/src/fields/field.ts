<<<<<<< HEAD
﻿import _ from 'lodash';
import {
  DataType,
  ModelAttributeColumnOptions,
  ModelIndexesOptions,
  QueryInterfaceOptions,
  SyncOptions,
  Transactionable,
} from 'sequelize';
=======
import _ from 'lodash';
import { DataType, ModelAttributeColumnOptions, ModelIndexesOptions, SyncOptions, Transactionable } from 'sequelize';
>>>>>>> 9354e25d
import { Collection } from '../collection';
import { Database } from '../database';
import { ModelEventTypes } from '../types';
import { snakeCase } from '../utils';

export interface FieldContext {
  database: Database;
  collection: Collection;
}

export interface BaseFieldOptions {
  name?: string;
  hidden?: boolean;
  translation?: boolean;

  [key: string]: any;
}

export interface BaseColumnFieldOptions extends BaseFieldOptions, Omit<ModelAttributeColumnOptions, 'type'> {
  dataType?: DataType;
  index?: boolean | ModelIndexesOptions;
}

export abstract class Field {
  options: any;
  context: FieldContext;
  database: Database;
  collection: Collection;

  [key: string]: any;

  constructor(options?: any, context?: FieldContext) {
    this.context = context as any;
    this.database = this.context.database;
    this.collection = this.context.collection;
    this.options = options || {};
    this.init();
  }

  get name() {
    return this.options.name;
  }

  get type() {
    return this.options.type;
  }

  abstract get dataType();

  async sync(syncOptions: SyncOptions) {
    await this.collection.sync({
      ...syncOptions,
      force: false,
      alter: {
        drop: false,
      },
    });
  }

  init() {
    // code
  }

  on(eventName: ModelEventTypes, listener: (...args: any[]) => void) {
    this.database.on(`${this.collection.name}.${eventName}`, listener);
    return this;
  }

  off(eventName: string, listener: (...args: any[]) => void) {
    this.database.off(`${this.collection.name}.${eventName}`, listener);
    return this;
  }

  get(name: string) {
    return this.options[name];
  }

  remove() {
    this.collection.removeIndex([this.name]);
    return this.collection.removeField(this.name);
  }

  columnName() {
    if (this.options.field) {
      return this.options.field;
    }

    if (this.database.options.underscored) {
      return snakeCase(this.name);
    }

    return this.name;
  }

  async existsInDb(options?: Transactionable) {
    const opts = {
      transaction: options?.transaction,
    };
    let sql;
    if (this.database.sequelize.getDialect() === 'sqlite') {
      sql = `SELECT *
             from pragma_table_info('${this.collection.model.tableName}')
             WHERE name = '${this.columnName()}'`;
    } else if (this.database.inDialect('mysql', 'mariadb')) {
      sql = `
        select column_name
        from INFORMATION_SCHEMA.COLUMNS
        where TABLE_SCHEMA = '${this.database.options.database}'
          AND TABLE_NAME = '${this.collection.model.tableName}'
          AND column_name = '${this.columnName()}'
      `;
    } else {
      sql = `
        select column_name
        from INFORMATION_SCHEMA.COLUMNS
        where TABLE_NAME = '${this.collection.model.tableName}'
          AND column_name = '${this.columnName()}'
          AND table_schema = '${this.collection.collectionSchema() || 'public'}'
      `;
    }
    const [rows] = await this.database.sequelize.query(sql, opts);
    return rows.length > 0;
  }

  merge(obj: any) {
    Object.assign(this.options, obj);
  }

  bind() {
    const { model } = this.context.collection;
    model.rawAttributes[this.name] = this.toSequelize();

    // @ts-ignore
    model.refreshAttributes();
    if (this.options.index) {
      this.context.collection.addIndex([this.name]);
    }
  }

  unbind() {
    const { model } = this.context.collection;

    delete model.prototype[this.name];

    model.removeAttribute(this.name);
    if (this.options.index || this.options.unique) {
      this.context.collection.removeIndex([this.name]);
    }
  }

  toSequelize(): any {
    const opts = _.omit(this.options, ['name']);

    if (this.dataType) {
      // @ts-ignore
      Object.assign(opts, { type: this.database.sequelize.normalizeDataType(this.dataType) });
    }

    return opts;
  }

  isSqlite() {
    return this.database.sequelize.getDialect() === 'sqlite';
  }

  typeToString() {
    return this.dataType.toString();
  }
}<|MERGE_RESOLUTION|>--- conflicted
+++ resolved
@@ -1,17 +1,5 @@
-<<<<<<< HEAD
-﻿import _ from 'lodash';
-import {
-  DataType,
-  ModelAttributeColumnOptions,
-  ModelIndexesOptions,
-  QueryInterfaceOptions,
-  SyncOptions,
-  Transactionable,
-} from 'sequelize';
-=======
 import _ from 'lodash';
 import { DataType, ModelAttributeColumnOptions, ModelIndexesOptions, SyncOptions, Transactionable } from 'sequelize';
->>>>>>> 9354e25d
 import { Collection } from '../collection';
 import { Database } from '../database';
 import { ModelEventTypes } from '../types';
