/**
 * This file is part of the NocoBase (R) project.
 * Copyright (c) 2020-2024 NocoBase Co., Ltd.
 * Authors: NocoBase Team.
 *
 * This project is dual-licensed under AGPL-3.0 and NocoBase Commercial License.
 * For more information, please refer to: https://www.nocobase.com/agreement.
 */

import { DataTypes } from 'sequelize';
import { BaseColumnFieldOptions, Field } from './field';
import { v4 as uuidv4 } from 'uuid';

export class UuidField extends Field {
  get dataType() {
    return DataTypes.UUID;
  }

  init() {
    const { name, autoFill } = this.options;

    this.listener = async (instances) => {
      instances = Array.isArray(instances) ? instances : [instances];
      for (const instance of instances) {
        const value = instance.get(name);

        if (!value && autoFill !== false) {
          instance.set(name, uuidv4());
        }
      }
    };
  }

  bind() {
    super.bind();
    // https://sequelize.org/docs/v6/other-topics/hooks/
    this.on('beforeValidate', this.listener);
<<<<<<< HEAD
    this.on('beforeBulkCreate', this.listener);
=======
    this.on('beforeCreate', this.listener);
>>>>>>> dd06f6ff
  }

  unbind() {
    super.unbind();
    this.off('beforeValidate', this.listener);
<<<<<<< HEAD
    this.off('beforeBulkCreate', this.listener);
=======
    this.off('beforeCreate', this.listener);
>>>>>>> dd06f6ff
  }
}

export interface UUIDFieldOptions extends BaseColumnFieldOptions {
  type: 'uuid';
  autoFill?: boolean;
}<|MERGE_RESOLUTION|>--- conflicted
+++ resolved
@@ -35,21 +35,15 @@
     super.bind();
     // https://sequelize.org/docs/v6/other-topics/hooks/
     this.on('beforeValidate', this.listener);
-<<<<<<< HEAD
     this.on('beforeBulkCreate', this.listener);
-=======
     this.on('beforeCreate', this.listener);
->>>>>>> dd06f6ff
   }
 
   unbind() {
     super.unbind();
     this.off('beforeValidate', this.listener);
-<<<<<<< HEAD
     this.off('beforeBulkCreate', this.listener);
-=======
     this.off('beforeCreate', this.listener);
->>>>>>> dd06f6ff
   }
 }
 
