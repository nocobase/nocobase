import { ArrayFieldOptions } from './array-field';
import { BelongsToFieldOptions } from './belongs-to-field';
import { BelongsToManyFieldOptions } from './belongs-to-many-field';
import { BooleanFieldOptions } from './boolean-field';
import { ContextFieldOptions } from './context-field';
import { DateFieldOptions } from './date-field';
import { BaseFieldOptions } from './field';
import { HasManyFieldOptions } from './has-many-field';
import { HasOneFieldOptions } from './has-one-field';
import { JsonbFieldOptions, JsonFieldOptions } from './json-field';
import {
  DecimalFieldOptions,
  DoubleFieldOptions,
  FloatFieldOptions,
  IntegerFieldOptions,
  RealFieldOptions,
} from './number-field';
import { PasswordFieldOptions } from './password-field';
import { RadioFieldOptions } from './radio-field';
import { SequenceFieldOptions } from './sequence-field';
import { SortFieldOptions } from './sort-field';
import { StringFieldOptions } from './string-field';
import { TextFieldOptions } from './text-field';
import { TimeFieldOptions } from './time-field';
import { UidFieldOptions } from './uid-field';
import { UUIDFieldOptions } from './uuid-field';
import { VirtualFieldOptions } from './virtual-field';
<<<<<<< HEAD
=======
import { FormulaFieldOptions } from './formula-field';
import { SetFieldOptions } from './set-field';
>>>>>>> 3091d25b

export * from './array-field';
export * from './set-field';
export * from './belongs-to-field';
export * from './belongs-to-many-field';
export * from './boolean-field';
export * from './context-field';
export * from './date-field';
export * from './field';
export * from './has-many-field';
export * from './has-one-field';
export * from './json-field';
export * from './number-field';
export * from './password-field';
export * from './radio-field';
export * from './relation-field';
export { SequenceField } from './sequence-field';
export * from './sort-field';
export * from './string-field';
export * from './text-field';
export * from './time-field';
export * from './uid-field';
export * from './uuid-field';
export * from './virtual-field';
<<<<<<< HEAD
=======
export * from './formula-field';
>>>>>>> 3091d25b

export type FieldOptions =
  | BaseFieldOptions
  | StringFieldOptions
  | IntegerFieldOptions
  | FloatFieldOptions
  | DecimalFieldOptions
  | DoubleFieldOptions
  | RealFieldOptions
  | JsonFieldOptions
  | JsonbFieldOptions
  | BooleanFieldOptions
  | RadioFieldOptions
  | SortFieldOptions
  | TextFieldOptions
  | VirtualFieldOptions
  | ArrayFieldOptions
  | SetFieldOptions
  | TimeFieldOptions
  | DateFieldOptions
  | UidFieldOptions
  | UUIDFieldOptions
  | PasswordFieldOptions
  | ContextFieldOptions
  | BelongsToFieldOptions
  | HasOneFieldOptions
  | HasManyFieldOptions
  | BelongsToManyFieldOptions;<|MERGE_RESOLUTION|>--- conflicted
+++ resolved
@@ -13,11 +13,11 @@
   DoubleFieldOptions,
   FloatFieldOptions,
   IntegerFieldOptions,
-  RealFieldOptions,
+  RealFieldOptions
 } from './number-field';
 import { PasswordFieldOptions } from './password-field';
 import { RadioFieldOptions } from './radio-field';
-import { SequenceFieldOptions } from './sequence-field';
+import { SetFieldOptions } from './set-field';
 import { SortFieldOptions } from './sort-field';
 import { StringFieldOptions } from './string-field';
 import { TextFieldOptions } from './text-field';
@@ -25,14 +25,8 @@
 import { UidFieldOptions } from './uid-field';
 import { UUIDFieldOptions } from './uuid-field';
 import { VirtualFieldOptions } from './virtual-field';
-<<<<<<< HEAD
-=======
-import { FormulaFieldOptions } from './formula-field';
-import { SetFieldOptions } from './set-field';
->>>>>>> 3091d25b
 
 export * from './array-field';
-export * from './set-field';
 export * from './belongs-to-field';
 export * from './belongs-to-many-field';
 export * from './boolean-field';
@@ -46,7 +40,7 @@
 export * from './password-field';
 export * from './radio-field';
 export * from './relation-field';
-export { SequenceField } from './sequence-field';
+export * from './set-field';
 export * from './sort-field';
 export * from './string-field';
 export * from './text-field';
@@ -54,10 +48,6 @@
 export * from './uid-field';
 export * from './uuid-field';
 export * from './virtual-field';
-<<<<<<< HEAD
-=======
-export * from './formula-field';
->>>>>>> 3091d25b
 
 export type FieldOptions =
   | BaseFieldOptions
