/**
 * This file is part of the NocoBase (R) project.
 * Copyright (c) 2020-2024 NocoBase Co., Ltd.
 * Authors: NocoBase Team.
 *
 * This project is dual-licensed under AGPL-3.0 and NocoBase Commercial License.
 * For more information, please refer to: https://www.nocobase.com/agreement.
 */

import { ArrayFieldOptions } from './array-field';
import { BelongsToFieldOptions } from './belongs-to-field';
import { BelongsToManyFieldOptions } from './belongs-to-many-field';
import { BooleanFieldOptions } from './boolean-field';
import { ContextFieldOptions } from './context-field';
import { DateFieldOptions } from './date-field';
import { BaseFieldOptions } from './field';
import { HasManyFieldOptions } from './has-many-field';
import { HasOneFieldOptions } from './has-one-field';
import { JsonbFieldOptions, JsonFieldOptions } from './json-field';
import {
  DecimalFieldOptions,
  DoubleFieldOptions,
  FloatFieldOptions,
  IntegerFieldOptions,
  RealFieldOptions,
} from './number-field';
import { PasswordFieldOptions } from './password-field';
import { RadioFieldOptions } from './radio-field';
import { SetFieldOptions } from './set-field';
import { SortFieldOptions } from './sort-field';
import { StringFieldOptions } from './string-field';
import { TextFieldOptions } from './text-field';
import { TimeFieldOptions } from './time-field';
import { UidFieldOptions } from './uid-field';
import { UUIDFieldOptions } from './uuid-field';
import { VirtualFieldOptions } from './virtual-field';
import { NanoidFieldOptions } from './nanoid-field';
import { EncryptionField } from './encryption-field';
<<<<<<< HEAD
import { SubqueryField } from './subquery-field';
=======
import { UnixTimestampFieldOptions } from './unix-timestamp-field';
import { DateOnlyFieldOptions } from './date-only-field';
import { DatetimeNoTzField, DatetimeNoTzFieldOptions } from './datetime-no-tz-field';
import { DatetimeTzFieldOptions } from './datetime-tz-field';
>>>>>>> b8306043

export * from './array-field';
export * from './belongs-to-field';
export * from './belongs-to-many-field';
export * from './boolean-field';
export * from './context-field';
export * from './date-field';
export * from './datetime-field';
export * from './datetime-tz-field';
export * from './datetime-no-tz-field';
export * from './date-only-field';
export * from './field';
export * from './has-many-field';
export * from './has-one-field';
export * from './json-field';
export * from './number-field';
export * from './password-field';
export * from './radio-field';
export * from './relation-field';
export * from './set-field';
export * from './sort-field';
export * from './string-field';
export * from './text-field';
export * from './time-field';
export * from './uid-field';
export * from './uuid-field';
export * from './virtual-field';
export * from './nanoid-field';
export * from './encryption-field';
<<<<<<< HEAD
export * from './subquery-field';
=======
export * from './unix-timestamp-field';
>>>>>>> b8306043

export type FieldOptions =
  | BaseFieldOptions
  | StringFieldOptions
  | IntegerFieldOptions
  | FloatFieldOptions
  | DecimalFieldOptions
  | DoubleFieldOptions
  | RealFieldOptions
  | JsonFieldOptions
  | JsonbFieldOptions
  | BooleanFieldOptions
  | RadioFieldOptions
  | SortFieldOptions
  | TextFieldOptions
  | VirtualFieldOptions
  | ArrayFieldOptions
  | SetFieldOptions
  | TimeFieldOptions
  | DateFieldOptions
  | DatetimeTzFieldOptions
  | DatetimeNoTzFieldOptions
  | DateOnlyFieldOptions
  | UnixTimestampFieldOptions
  | UidFieldOptions
  | UUIDFieldOptions
  | NanoidFieldOptions
  | PasswordFieldOptions
  | ContextFieldOptions
  | BelongsToFieldOptions
  | HasOneFieldOptions
  | HasManyFieldOptions
  | BelongsToManyFieldOptions
  | EncryptionField
  | SubqueryField;<|MERGE_RESOLUTION|>--- conflicted
+++ resolved
@@ -36,14 +36,11 @@
 import { VirtualFieldOptions } from './virtual-field';
 import { NanoidFieldOptions } from './nanoid-field';
 import { EncryptionField } from './encryption-field';
-<<<<<<< HEAD
 import { SubqueryField } from './subquery-field';
-=======
 import { UnixTimestampFieldOptions } from './unix-timestamp-field';
 import { DateOnlyFieldOptions } from './date-only-field';
 import { DatetimeNoTzField, DatetimeNoTzFieldOptions } from './datetime-no-tz-field';
 import { DatetimeTzFieldOptions } from './datetime-tz-field';
->>>>>>> b8306043
 
 export * from './array-field';
 export * from './belongs-to-field';
@@ -73,11 +70,8 @@
 export * from './virtual-field';
 export * from './nanoid-field';
 export * from './encryption-field';
-<<<<<<< HEAD
 export * from './subquery-field';
-=======
 export * from './unix-timestamp-field';
->>>>>>> b8306043
 
 export type FieldOptions =
   | BaseFieldOptions
