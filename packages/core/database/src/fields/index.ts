/**
 * This file is part of the NocoBase (R) project.
 * Copyright (c) 2020-2024 NocoBase Co., Ltd.
 * Authors: NocoBase Team.
 *
 * This project is dual-licensed under AGPL-3.0 and NocoBase Commercial License.
 * For more information, please refer to: https://www.nocobase.com/agreement.
 */

import { ArrayFieldOptions } from './array-field';
import { BelongsToFieldOptions } from './belongs-to-field';
import { BelongsToManyFieldOptions } from './belongs-to-many-field';
import { BooleanFieldOptions } from './boolean-field';
import { ContextFieldOptions } from './context-field';
import { DateFieldOptions } from './date-field';
import { BaseFieldOptions } from './field';
import { HasManyFieldOptions } from './has-many-field';
import { HasOneFieldOptions } from './has-one-field';
import { JsonbFieldOptions, JsonFieldOptions } from './json-field';
import {
  DecimalFieldOptions,
  DoubleFieldOptions,
  FloatFieldOptions,
  IntegerFieldOptions,
  RealFieldOptions,
} from './number-field';
import { PasswordFieldOptions } from './password-field';
import { RadioFieldOptions } from './radio-field';
import { SetFieldOptions } from './set-field';
import { SortFieldOptions } from './sort-field';
import { StringFieldOptions } from './string-field';
import { TextFieldOptions } from './text-field';
import { TimeFieldOptions } from './time-field';
import { UidFieldOptions } from './uid-field';
import { UUIDFieldOptions } from './uuid-field';
import { VirtualFieldOptions } from './virtual-field';
import { NanoidFieldOptions } from './nanoid-field';
<<<<<<< HEAD
import { UnixTimestampFieldOptions } from './unix-timestamp-field';
=======
import { EncryptionField } from './encryption-field';
>>>>>>> cfd50071

export * from './array-field';
export * from './belongs-to-field';
export * from './belongs-to-many-field';
export * from './boolean-field';
export * from './context-field';
export * from './date-field';
export * from './field';
export * from './has-many-field';
export * from './has-one-field';
export * from './json-field';
export * from './number-field';
export * from './password-field';
export * from './radio-field';
export * from './relation-field';
export * from './set-field';
export * from './sort-field';
export * from './string-field';
export * from './text-field';
export * from './time-field';
export * from './uid-field';
export * from './uuid-field';
export * from './virtual-field';
export * from './nanoid-field';
<<<<<<< HEAD
export * from './unix-timestamp-field';
=======
export * from './encryption-field';
>>>>>>> cfd50071

export type FieldOptions =
  | BaseFieldOptions
  | StringFieldOptions
  | IntegerFieldOptions
  | FloatFieldOptions
  | DecimalFieldOptions
  | DoubleFieldOptions
  | RealFieldOptions
  | JsonFieldOptions
  | JsonbFieldOptions
  | BooleanFieldOptions
  | RadioFieldOptions
  | SortFieldOptions
  | TextFieldOptions
  | VirtualFieldOptions
  | ArrayFieldOptions
  | SetFieldOptions
  | TimeFieldOptions
  | DateFieldOptions
  | UnixTimestampFieldOptions
  | UidFieldOptions
  | UUIDFieldOptions
  | NanoidFieldOptions
  | PasswordFieldOptions
  | ContextFieldOptions
  | BelongsToFieldOptions
  | HasOneFieldOptions
  | HasManyFieldOptions
  | BelongsToManyFieldOptions
  | EncryptionField;<|MERGE_RESOLUTION|>--- conflicted
+++ resolved
@@ -35,11 +35,8 @@
 import { UUIDFieldOptions } from './uuid-field';
 import { VirtualFieldOptions } from './virtual-field';
 import { NanoidFieldOptions } from './nanoid-field';
-<<<<<<< HEAD
+import { EncryptionField } from './encryption-field';
 import { UnixTimestampFieldOptions } from './unix-timestamp-field';
-=======
-import { EncryptionField } from './encryption-field';
->>>>>>> cfd50071
 
 export * from './array-field';
 export * from './belongs-to-field';
@@ -64,11 +61,8 @@
 export * from './uuid-field';
 export * from './virtual-field';
 export * from './nanoid-field';
-<<<<<<< HEAD
+export * from './encryption-field';
 export * from './unix-timestamp-field';
-=======
-export * from './encryption-field';
->>>>>>> cfd50071
 
 export type FieldOptions =
   | BaseFieldOptions
