--- conflicted
+++ resolved
@@ -60,10 +60,6 @@
 
 export * from './view/view-inference';
 export * from './update-guard';
-<<<<<<< HEAD
 export { TableInfo } from './query-interface/query-interface';
 export { default as operators } from './operators';
-=======
-export { default as operators } from './operators';
-export { filterIncludes, mergeIncludes } from './utils/filter-include';
->>>>>>> 4e845406
+export { filterIncludes, mergeIncludes } from './utils/filter-include';