--- conflicted
+++ resolved
@@ -5,11 +5,8 @@
 type CollectionTypeOptions = {
   condition: (options: CollectionOptions) => boolean;
   onSync?: (model: typeof Model, options: any) => Promise<void>;
-<<<<<<< HEAD
+  onDump?: (dumper: any, collection: Collection) => Promise<void>;
   onRemoveFromDb?: (options: any) => Promise<void>;
-=======
-  onDump?: (dumper: any, collection: Collection) => Promise<void>;
->>>>>>> 5bf7acdf
 };
 
 export class CollectionFactory {
