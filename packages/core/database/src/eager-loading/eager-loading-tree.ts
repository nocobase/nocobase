--- conflicted
+++ resolved
@@ -13,11 +13,8 @@
   parent?: EagerLoadingNode;
   instances?: Array<Model>;
   order?: any;
-<<<<<<< HEAD
   where?: any;
-=======
   inspectInheritAttribute?: boolean;
->>>>>>> 57d47371
 }
 
 const pushAttribute = (node, attribute) => {
