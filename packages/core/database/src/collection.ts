--- conflicted
+++ resolved
@@ -256,19 +256,6 @@
       }
 
       if (field instanceof RelationField) {
-<<<<<<< HEAD
-        if (field.options?.validation.rules) {
-          const isRequired = field.options?.validation.rules.some((rule) => rule.name === 'required');
-          if (isRequired && !val) {
-            throw new Error(
-              t('{{#label}} is required', {
-                ns: 'client',
-                '#label': `${t('Collection', { ns: 'client' })}: ${this.name}, ${t('Field', {
-                  ns: 'client',
-                })}: ${t(fieldLabel, { ns: 'client' })}`,
-              }),
-            );
-=======
         const rules = field.options?.validation?.rules || [];
         const required = rules.some((rule) => rule.name === 'required');
 
@@ -276,7 +263,6 @@
           const { error } = Joi.any().empty(null).required().label(`${this.name}.${field.name}`).validate(val);
           if (error) {
             throw error;
->>>>>>> 7cfb93da
           }
         }
 
