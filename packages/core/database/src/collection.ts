--- conflicted
+++ resolved
@@ -7,15 +7,10 @@
   QueryInterfaceDropTableOptions,
   SyncOptions,
   Transactionable,
-<<<<<<< HEAD
-  ModelStatic,
   Utils,
   CreateOptions,
   UpdateOptions,
   FindOptions,
-=======
-  Utils
->>>>>>> bab10c92
 } from 'sequelize';
 import { Database } from './database';
 import { Field, FieldOptions } from './fields';
