import merge from 'deepmerge';
import { EventEmitter } from 'events';
import { default as lodash, default as _ } from 'lodash';
import {
  ModelOptions,
  ModelStatic,
  QueryInterfaceDropTableOptions,
  SyncOptions,
  Transactionable,
  Utils,
} from 'sequelize';
import { Database } from './database';
import { BelongsToField, Field, FieldOptions, HasManyField } from './fields';
import { Model } from './model';
import { Repository } from './repository';
import { checkIdentifier, md5, snakeCase } from './utils';

export type RepositoryType = typeof Repository;

export type CollectionSortable = string | boolean | { name?: string; scopeKey?: string };

type dumpable = 'required' | 'optional' | 'skip';

export interface CollectionOptions extends Omit<ModelOptions, 'name' | 'hooks'> {
  name: string;
  namespace?: string;
  duplicator?:
    | dumpable
    | {
        dumpable: dumpable;
        with?: string[] | string;
        delayRestore?: any;
      };

  tableName?: string;
  inherits?: string[] | string;
  viewName?: string;

  filterTargetKey?: string;
  fields?: FieldOptions[];
  model?: string | ModelStatic<Model>;
  repository?: string | RepositoryType;
  sortable?: CollectionSortable;
  /**
   * @default true
   */
  autoGenId?: boolean;
  /**
   * @default 'options'
   */
  magicAttribute?: string;

  tree?: string;

  [key: string]: any;
}

export interface CollectionContext {
  database: Database;
}

export class Collection<
  TModelAttributes extends {} = any,
  TCreationAttributes extends {} = TModelAttributes,
> extends EventEmitter {
  options: CollectionOptions;
  context: CollectionContext;
  isThrough?: boolean;
  fields: Map<string, any> = new Map<string, any>();
  model: ModelStatic<Model>;
  repository: Repository<TModelAttributes, TCreationAttributes>;

  get filterTargetKey() {
    let targetKey = lodash.get(this.options, 'filterTargetKey', this.model.primaryKeyAttribute);
    if (!targetKey && this.model.rawAttributes['id']) {
      return 'id';
    }

    return targetKey;
  }

  get name() {
    return this.options.name;
  }

  get titleField() {
    return (this.options.titleField as string) || this.model.primaryKeyAttribute;
  }

  get db() {
    return this.context.database;
  }

  get treeParentField(): BelongsToField | null {
    for (const [_, field] of this.fields) {
      if (field.options.treeParent) {
        return field;
      }
    }
  }

  get treeChildrenField(): HasManyField | null {
    for (const [_, field] of this.fields) {
      if (field.options.treeChildren) {
        return field;
      }
    }
  }

  constructor(options: CollectionOptions, context: CollectionContext) {
    super();
    this.context = context;
    this.options = options;

    this.checkOptions(options);

    this.bindFieldEventListener();
    this.modelInit();

    this.db.modelCollection.set(this.model, this);
<<<<<<< HEAD
    this.db.tableNameCollectionMap.set(this.tableNameAsString({ ignorePublicSchema: true }), this);
=======

    // set tableName to collection map
    // the form of key is `${schema}.${tableName}` if schema exists
    // otherwise is `${tableName}`
    this.db.tableNameCollectionMap.set(this.getTableNameWithSchemaAsString(), this);
>>>>>>> d37cadee

    if (!options.inherits) {
      this.setFields(options.fields);
    }

    this.setRepository(options.repository);
    this.setSortable(options.sortable);
  }

  private checkOptions(options: CollectionOptions) {
    checkIdentifier(options.name);
    this.checkTableName();
  }

  private checkTableName() {
    const tableName = this.tableName();
    for (const [k, collection] of this.db.collections) {
      if (
        collection.name != this.options.name &&
        tableName === collection.tableName() &&
        collection.collectionSchema() === this.collectionSchema()
      ) {
        throw new Error(`collection ${collection.name} and ${this.name} have same tableName "${tableName}"`);
      }
    }
  }

  tableName() {
    const { name, tableName } = this.options;
    const tName = tableName || name;
    return this.options.underscored ? snakeCase(tName) : tName;
  }

  protected sequelizeModelOptions() {
    const { name } = this.options;
    return {
      ..._.omit(this.options, ['name', 'fields', 'model', 'targetKey']),
      modelName: name,
      sequelize: this.context.database.sequelize,
      tableName: this.tableName(),
    };
  }

  /**
   * TODO
   */
  modelInit() {
    if (this.model) {
      return;
    }

    const { name, model, autoGenId = true } = this.options;
    let M: ModelStatic<Model> = Model;

    if (this.context.database.sequelize.isDefined(name)) {
      const m = this.context.database.sequelize.model(name);
      if ((m as any).isThrough) {
        // @ts-ignore
        this.model = m;
        // @ts-ignore
        this.model.database = this.context.database;
        // @ts-ignore
        this.model.collection = this;
        return;
      }
    }

    if (typeof model === 'string') {
      M = this.context.database.models.get(model) || Model;
    } else if (model) {
      M = model;
    }

    // @ts-ignore
    this.model = class extends M {};
    this.model.init(null, this.sequelizeModelOptions());

    if (!autoGenId) {
      this.model.removeAttribute('id');
    }

    // @ts-ignore
    this.model.database = this.context.database;
    // @ts-ignore
    this.model.collection = this;
  }

  setRepository(repository?: RepositoryType | string) {
    let repo = Repository;
    if (typeof repository === 'string') {
      repo = this.context.database.repositories.get(repository) || Repository;
    }
    this.repository = new repo(this);
  }

  private bindFieldEventListener() {
    this.on('field.afterAdd', (field: Field) => {
      field.bind();
    });

    this.on('field.afterRemove', (field: Field) => {
      field.unbind();
      this.db.emit('field.afterRemove', field);
    });
  }

  forEachField(callback: (field: Field) => void) {
    return [...this.fields.values()].forEach(callback);
  }

  findField(callback: (field: Field) => boolean) {
    return [...this.fields.values()].find(callback);
  }

  hasField(name: string) {
    return this.fields.has(name);
  }

  getField<F extends Field>(name: string): F {
    return this.fields.get(name);
  }

  addField(name: string, options: FieldOptions): Field {
    return this.setField(name, options);
  }

  checkFieldType(name: string, options: FieldOptions) {
    if (!this.options.underscored) {
      return;
    }

    const fieldName = options.field || snakeCase(name);

    const field = this.findField((f) => {
      if (f.name === name) {
        return false;
      }
      if (f.field) {
        return f.field === fieldName;
      }
      return snakeCase(f.name) === fieldName;
    });

    if (!field) {
      return;
    }

    if (options.type !== field.type) {
      throw new Error(`fields with same column must be of the same type ${JSON.stringify(options)}`);
    }
  }

  setField(name: string, options: FieldOptions): Field {
    checkIdentifier(name);
    this.checkFieldType(name, options);

    const { database } = this.context;

    if (options.source) {
      const [sourceCollectionName, sourceFieldName] = options.source.split('.');
      const sourceCollection = this.db.collections.get(sourceCollectionName);
      if (!sourceCollection) {
        throw new Error(`source collection "${sourceCollectionName}" not found`);
      }
      const sourceField = sourceCollection.fields.get(sourceFieldName);
      options = { ...sourceField.options, ...options };
    }

    this.emit('field.beforeAdd', name, options, { collection: this });

    const field = database.buildField(
      { name, ...options },
      {
        ...this.context,
        collection: this,
      },
    );

    const oldField = this.fields.get(name);

    if (oldField && oldField.options.inherit && field.typeToString() != oldField.typeToString()) {
      throw new Error(
        `Field type conflict: cannot set "${name}" on "${this.name}" to ${options.type}, parent "${name}" type is ${oldField.options.type}`,
      );
    }

    if (this.options.autoGenId !== false && options.primaryKey) {
      this.model.removeAttribute('id');
    }

    this.removeField(name);
    this.fields.set(name, field);
    this.emit('field.afterAdd', field);

    // refresh children models
    if (this.isParent()) {
      for (const child of this.context.database.inheritanceMap.getChildren(this.name, {
        deep: false,
      })) {
        const childCollection = this.db.getCollection(child);
        const existField = childCollection.getField(name);

        if (!existField || existField.options.inherit) {
          childCollection.setField(name, {
            ...options,
            inherit: true,
          });
        }
      }
    }

    return field;
  }

  setFields(fields: FieldOptions[], resetFields = true) {
    if (!Array.isArray(fields)) {
      return;
    }

    if (resetFields) {
      this.resetFields();
    }

    for (const { name, ...options } of fields) {
      this.addField(name, options);
    }
  }

  resetFields() {
    const fieldNames = this.fields.keys();
    for (const fieldName of fieldNames) {
      this.removeField(fieldName);
    }
  }

  remove() {
    this.context.database.removeCollection(this.name);
  }

  async removeFromDb(options?: QueryInterfaceDropTableOptions) {
    if (
      !this.isView() &&
      (await this.existsInDb({
        transaction: options?.transaction,
      }))
    ) {
      const queryInterface = this.db.sequelize.getQueryInterface();
      await queryInterface.dropTable(this.getTableNameWithSchema(), options);
    }
    this.remove();
  }

  async existsInDb(options?: Transactionable) {
    return this.db.queryInterface.collectionTableExists(this, options);
  }

  removeField(name: string): void | Field {
    if (!this.fields.has(name)) {
      return;
    }

    const field = this.fields.get(name);

    const bool = this.fields.delete(name);

    if (bool) {
      if (this.isParent()) {
        for (const child of this.db.inheritanceMap.getChildren(this.name, {
          deep: false,
        })) {
          const childCollection = this.db.getCollection(child);
          const existField = childCollection.getField(name);
          if (existField && existField.options.inherit) {
            childCollection.removeField(name);
          }
        }
      }

      this.emit('field.afterRemove', field);
    }

    return field as Field;
  }

  /**
   * TODO
   */
  updateOptions(options: CollectionOptions, mergeOptions?: any) {
    let newOptions = lodash.cloneDeep(options);
    newOptions = merge(this.options, newOptions, mergeOptions);

    this.context.database.emit('beforeUpdateCollection', this, newOptions);
    this.options = newOptions;

    this.setFields(options.fields, false);
    if (options.repository) {
      this.setRepository(options.repository);
    }

    this.context.database.emit('afterUpdateCollection', this);

    return this;
  }

  setSortable(sortable) {
    if (!sortable) {
      return;
    }
    if (sortable === true) {
      this.setField('sort', {
        type: 'sort',
        hidden: true,
      });
    }
    if (typeof sortable === 'string') {
      this.setField(sortable, {
        type: 'sort',
        hidden: true,
      });
    } else if (typeof sortable === 'object') {
      const { name, ...opts } = sortable;
      this.setField(name || 'sort', { type: 'sort', hidden: true, ...opts });
    }
  }

  /**
   * TODO
   *
   * @param name
   * @param options
   */
  updateField(name: string, options: FieldOptions) {
    if (!this.hasField(name)) {
      throw new Error(`field ${name} not exists`);
    }

    if (options.name && options.name !== name) {
      this.removeField(name);
    }

    this.setField(options.name || name, options);
  }

  addIndex(index: string | string[] | { fields: string[]; unique?: boolean; [key: string]: any }) {
    if (!index) {
      return;
    }

    // collection defined indexes
    let indexes: any = this.model.options.indexes || [];

    let indexName = [];
    let indexItem;

    if (typeof index === 'string') {
      indexItem = {
        fields: [index],
      };
      indexName = [index];
    } else if (Array.isArray(index)) {
      indexItem = {
        fields: index,
      };
      indexName = index;
    } else if (index?.fields) {
      indexItem = index;
      indexName = index.fields;
    }

    if (lodash.isEqual(this.model.primaryKeyAttributes, indexName)) {
      return;
    }

    const name: string = this.model.primaryKeyAttributes.join(',');

    if (name.startsWith(`${indexName.join(',')},`)) {
      return;
    }

    for (const item of indexes) {
      if (lodash.isEqual(item.fields, indexName)) {
        return;
      }
      const name: string = item.fields.join(',');
      if (name.startsWith(`${indexName.join(',')},`)) {
        return;
      }
    }

    if (!indexItem) {
      return;
    }

    indexes.push(indexItem);

    const tableName = this.model.getTableName();
    // @ts-ignore
    this.model._indexes = this.model.options.indexes
      // @ts-ignore
      .map((index) => Utils.nameIndex(this.model._conformIndex(index), tableName))
      .map((item) => {
        if (item.name && item.name.length > 63) {
          item.name = 'i_' + md5(item.name);
        }
        return item;
      });

    this.refreshIndexes();
  }

  removeIndex(fields: any) {
    if (!fields) {
      return;
    }
    // @ts-ignore
    const indexes: any[] = this.model._indexes;
    // @ts-ignore
    this.model._indexes = indexes.filter((item) => {
      return !lodash.isEqual(item.fields, fields);
    });
    this.refreshIndexes();
  }

  refreshIndexes() {
    // @ts-ignore
    const indexes: any[] = this.model._indexes;

    // @ts-ignore
    this.model._indexes = lodash.uniqBy(
      indexes
        .filter((item) => {
          return item.fields.every((field) =>
            Object.values(this.model.rawAttributes).find((fieldVal) => fieldVal.field === field),
          );
        })
        .map((item) => {
          if (this.options.underscored) {
            item.fields = item.fields.map((field) => snakeCase(field));
          }
          return item;
        }),
      'name',
    );
  }

  async sync(syncOptions?: SyncOptions) {
    const modelNames = new Set([this.model.name]);

    const { associations } = this.model;

    for (const associationKey in associations) {
      const association = associations[associationKey];
      modelNames.add(association.target.name);

      if ((<any>association).through) {
        modelNames.add((<any>association).through.model.name);
      }
    }

    const models: ModelStatic<Model>[] = [];
    // @ts-ignore
    this.context.database.sequelize.modelManager.forEachModel((model) => {
      if (modelNames.has(model.name)) {
        models.push(model);
      }
    });

    for (const model of models) {
      await model.sync(syncOptions);
    }
  }

  public isInherited() {
    return false;
  }

  public isParent() {
    return this.context.database.inheritanceMap.isParentNode(this.name);
  }

  public getTableNameWithSchema() {
    const tableName = this.model.tableName;

    if (this.collectionSchema() && this.db.inDialect('postgres')) {
      return this.db.utils.addSchema(tableName, this.collectionSchema());
    }

    return tableName;
  }

<<<<<<< HEAD
  public tableNameAsString(options?: { ignorePublicSchema: boolean }) {
    const tableNameWithSchema = this.getTableNameWithSchema();
    if (lodash.isString(tableNameWithSchema)) {
      return tableNameWithSchema;
    }

    const schema = tableNameWithSchema.schema;
    const tableName = tableNameWithSchema.tableName;

    if (options?.ignorePublicSchema && schema === 'public') {
      return tableName;
    }

    return `${schema}.${tableName}`;
=======
  public getTableNameWithSchemaAsString() {
    const tableName = this.model.tableName;

    if (this.collectionSchema() && this.db.inDialect('postgres')) {
      return `${this.collectionSchema()}.${tableName}`;
    }

    return tableName;
>>>>>>> d37cadee
  }

  public quotedTableName() {
    return this.db.utils.quoteTable(this.getTableNameWithSchema());
  }

  public collectionSchema() {
    if (this.options.schema) {
      return this.options.schema;
    }

    if (this.db.options.schema) {
      return this.db.options.schema;
    }

    if (this.db.inDialect('postgres')) {
      return 'public';
    }

    return undefined;
  }

  public isView() {
    return false;
  }
}<|MERGE_RESOLUTION|>--- conflicted
+++ resolved
@@ -118,15 +118,11 @@
     this.modelInit();
 
     this.db.modelCollection.set(this.model, this);
-<<<<<<< HEAD
-    this.db.tableNameCollectionMap.set(this.tableNameAsString({ ignorePublicSchema: true }), this);
-=======
 
     // set tableName to collection map
     // the form of key is `${schema}.${tableName}` if schema exists
     // otherwise is `${tableName}`
     this.db.tableNameCollectionMap.set(this.getTableNameWithSchemaAsString(), this);
->>>>>>> d37cadee
 
     if (!options.inherits) {
       this.setFields(options.fields);
@@ -617,7 +613,6 @@
     return tableName;
   }
 
-<<<<<<< HEAD
   public tableNameAsString(options?: { ignorePublicSchema: boolean }) {
     const tableNameWithSchema = this.getTableNameWithSchema();
     if (lodash.isString(tableNameWithSchema)) {
@@ -632,7 +627,8 @@
     }
 
     return `${schema}.${tableName}`;
-=======
+  }
+
   public getTableNameWithSchemaAsString() {
     const tableName = this.model.tableName;
 
@@ -641,7 +637,6 @@
     }
 
     return tableName;
->>>>>>> d37cadee
   }
 
   public quotedTableName() {
