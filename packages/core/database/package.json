{
  "name": "@nocobase/database",
<<<<<<< HEAD
  "version": "1.0.1-alpha.1",
=======
  "version": "1.2.6-alpha",
>>>>>>> 362a8380
  "description": "",
  "main": "./lib/index.js",
  "types": "./lib/index.d.ts",
  "license": "AGPL-3.0",
  "dependencies": {
<<<<<<< HEAD
    "@nocobase/logger": "1.0.1-alpha.1",
    "@nocobase/utils": "1.0.1-alpha.1",
=======
    "@nocobase/logger": "1.2.6-alpha",
    "@nocobase/utils": "1.2.6-alpha",
>>>>>>> 362a8380
    "async-mutex": "^0.3.2",
    "chalk": "^4.1.1",
    "cron-parser": "4.4.0",
    "dayjs": "^1.11.8",
    "deepmerge": "^4.2.2",
    "excel-date-to-js": "^1.1.5",
    "exponential-backoff": "^3.1.1",
    "flat": "^5.0.2",
    "glob": "^7.1.6",
    "graphlib": "^2.1.8",
    "lodash": "^4.17.21",
    "mathjs": "^10.6.1",
    "nanoid": "^3.3.6",
    "node-fetch": "^2.6.7",
    "node-sql-parser": "^4.18.0",
    "qs": "^6.11.2",
    "safe-json-stringify": "^1.2.0",
    "semver": "^7.3.7",
    "sequelize": "^6.26.0",
    "umzug": "^3.1.1",
    "uuid": "^9.0.1"
  },
  "devDependencies": {
    "@types/glob": "^7.2.0"
  },
  "repository": {
    "type": "git",
    "url": "git+https://github.com/nocobase/nocobase.git",
    "directory": "packages/database"
  },
  "gitHead": "d0b4efe4be55f8c79a98a331d99d9f8cf99021a1"
}<|MERGE_RESOLUTION|>--- conflicted
+++ resolved
@@ -1,22 +1,13 @@
 {
   "name": "@nocobase/database",
-<<<<<<< HEAD
-  "version": "1.0.1-alpha.1",
-=======
   "version": "1.2.6-alpha",
->>>>>>> 362a8380
   "description": "",
   "main": "./lib/index.js",
   "types": "./lib/index.d.ts",
   "license": "AGPL-3.0",
   "dependencies": {
-<<<<<<< HEAD
-    "@nocobase/logger": "1.0.1-alpha.1",
-    "@nocobase/utils": "1.0.1-alpha.1",
-=======
     "@nocobase/logger": "1.2.6-alpha",
     "@nocobase/utils": "1.2.6-alpha",
->>>>>>> 362a8380
     "async-mutex": "^0.3.2",
     "chalk": "^4.1.1",
     "cron-parser": "4.4.0",
