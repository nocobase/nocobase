{
  "name": "@nocobase/database",
  "version": "1.0.0-alpha.12",
  "description": "",
  "main": "./lib/index.js",
  "types": "./lib/index.d.ts",
  "license": "AGPL-3.0",
  "dependencies": {
<<<<<<< HEAD
    "@nocobase/logger": "0.20.0-alpha.7",
    "@nocobase/utils": "0.20.0-alpha.7",
    "node-sql-parser": "^4.18.0",
=======
    "@nocobase/logger": "1.0.0-alpha.12",
    "@nocobase/utils": "1.0.0-alpha.12",
>>>>>>> 6f4c8847
    "async-mutex": "^0.3.2",
    "chalk": "^4.1.1",
    "cron-parser": "4.4.0",
    "dayjs": "^1.11.8",
    "deepmerge": "^4.2.2",
    "excel-date-to-js": "^1.1.5",
    "exponential-backoff": "^3.1.1",
    "flat": "^5.0.2",
    "glob": "^7.1.6",
    "graphlib": "^2.1.8",
    "lodash": "^4.17.21",
    "mathjs": "^10.6.1",
    "nanoid": "^3.3.6",
    "node-fetch": "^2.6.7",
    "qs": "^6.11.2",
    "safe-json-stringify": "^1.2.0",
    "semver": "^7.3.7",
    "sequelize": "^6.26.0",
    "umzug": "^3.1.1",
    "uuid": "^9.0.1"
  },
  "devDependencies": {
    "@types/glob": "^7.2.0"
  },
  "repository": {
    "type": "git",
    "url": "git+https://github.com/nocobase/nocobase.git",
    "directory": "packages/database"
  },
  "gitHead": "d0b4efe4be55f8c79a98a331d99d9f8cf99021a1"
}<|MERGE_RESOLUTION|>--- conflicted
+++ resolved
@@ -6,14 +6,9 @@
   "types": "./lib/index.d.ts",
   "license": "AGPL-3.0",
   "dependencies": {
-<<<<<<< HEAD
-    "@nocobase/logger": "0.20.0-alpha.7",
-    "@nocobase/utils": "0.20.0-alpha.7",
-    "node-sql-parser": "^4.18.0",
-=======
     "@nocobase/logger": "1.0.0-alpha.12",
     "@nocobase/utils": "1.0.0-alpha.12",
->>>>>>> 6f4c8847
+    "node-sql-parser": "^4.18.0",
     "async-mutex": "^0.3.2",
     "chalk": "^4.1.1",
     "cron-parser": "4.4.0",
