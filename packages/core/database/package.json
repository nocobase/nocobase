{
  "name": "@nocobase/database",
  "version": "1.0.0-alpha.14",
  "description": "",
  "main": "./lib/index.js",
  "types": "./lib/index.d.ts",
  "license": "AGPL-3.0",
  "dependencies": {
<<<<<<< HEAD
    "node-sql-parser": "^4.18.0",
    "@nocobase/logger": "1.0.0-alpha.13",
    "@nocobase/utils": "1.0.0-alpha.13",
=======
    "@nocobase/logger": "1.0.0-alpha.14",
    "@nocobase/utils": "1.0.0-alpha.14",
>>>>>>> ec558e3b
    "async-mutex": "^0.3.2",
    "chalk": "^4.1.1",
    "cron-parser": "4.4.0",
    "dayjs": "^1.11.8",
    "deepmerge": "^4.2.2",
    "excel-date-to-js": "^1.1.5",
    "exponential-backoff": "^3.1.1",
    "flat": "^5.0.2",
    "glob": "^7.1.6",
    "graphlib": "^2.1.8",
    "lodash": "^4.17.21",
    "mathjs": "^10.6.1",
    "nanoid": "^3.3.6",
    "node-fetch": "^2.6.7",
    "qs": "^6.11.2",
    "safe-json-stringify": "^1.2.0",
    "semver": "^7.3.7",
    "sequelize": "^6.26.0",
    "umzug": "^3.1.1",
    "uuid": "^9.0.1"
  },
  "devDependencies": {
    "@types/glob": "^7.2.0"
  },
  "repository": {
    "type": "git",
    "url": "git+https://github.com/nocobase/nocobase.git",
    "directory": "packages/database"
  },
  "gitHead": "d0b4efe4be55f8c79a98a331d99d9f8cf99021a1"
}<|MERGE_RESOLUTION|>--- conflicted
+++ resolved
@@ -6,14 +6,9 @@
   "types": "./lib/index.d.ts",
   "license": "AGPL-3.0",
   "dependencies": {
-<<<<<<< HEAD
     "node-sql-parser": "^4.18.0",
-    "@nocobase/logger": "1.0.0-alpha.13",
-    "@nocobase/utils": "1.0.0-alpha.13",
-=======
     "@nocobase/logger": "1.0.0-alpha.14",
     "@nocobase/utils": "1.0.0-alpha.14",
->>>>>>> ec558e3b
     "async-mutex": "^0.3.2",
     "chalk": "^4.1.1",
     "cron-parser": "4.4.0",
