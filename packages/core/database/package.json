--- conflicted
+++ resolved
@@ -21,12 +21,8 @@
     "semver": "^7.3.7",
     "sequelize": "^6.26.0",
     "umzug": "^3.1.1",
-<<<<<<< HEAD
     "node-object-hash": "v3.0.0",
-    "exponential-backoff": "^3.1.1"
-=======
     "qs": "^6.11.2"
->>>>>>> e90eec70
   },
   "devDependencies": {
     "@types/glob": "^7.2.0"
