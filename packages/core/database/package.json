{
  "name": "@nocobase/database",
  "version": "0.14.0-alpha.3",
  "description": "",
  "main": "./lib/index.js",
  "types": "./lib/index.d.ts",
  "license": "Apache-2.0",
  "dependencies": {
    "@nocobase/logger": "0.14.0-alpha.3",
    "@nocobase/utils": "0.14.0-alpha.3",
    "async-mutex": "^0.3.2",
    "cron-parser": "4.4.0",
    "dayjs": "^1.11.8",
    "deepmerge": "^4.2.2",
    "excel-date-to-js": "^1.1.5",
    "flat": "^5.0.2",
    "glob": "^7.1.6",
    "graphlib": "^2.1.8",
    "mathjs": "^10.6.1",
    "semver": "^7.3.7",
    "sequelize": "^6.26.0",
    "umzug": "^3.1.1",
<<<<<<< HEAD
    "qs": "^6.11.2"
=======
    "exponential-backoff": "^3.1.1"
>>>>>>> 4fffa079
  },
  "devDependencies": {
    "@types/glob": "^7.2.0"
  },
  "repository": {
    "type": "git",
    "url": "git+https://github.com/nocobase/nocobase.git",
    "directory": "packages/database"
  },
  "gitHead": "ce588eefb0bfc50f7d5bbee575e0b5e843bf6644"
}<|MERGE_RESOLUTION|>--- conflicted
+++ resolved
@@ -20,11 +20,7 @@
     "semver": "^7.3.7",
     "sequelize": "^6.26.0",
     "umzug": "^3.1.1",
-<<<<<<< HEAD
-    "qs": "^6.11.2"
-=======
     "exponential-backoff": "^3.1.1"
->>>>>>> 4fffa079
   },
   "devDependencies": {
     "@types/glob": "^7.2.0"
