--- conflicted
+++ resolved
@@ -1,22 +1,13 @@
 {
   "name": "@nocobase/database",
-<<<<<<< HEAD
-  "version": "0.15.0-alpha.3",
-=======
   "version": "0.15.0-alpha.4",
->>>>>>> 9c576547
   "description": "",
   "main": "./lib/index.js",
   "types": "./lib/index.d.ts",
   "license": "Apache-2.0",
   "dependencies": {
-<<<<<<< HEAD
-    "@nocobase/logger": "0.15.0-alpha.3",
-    "@nocobase/utils": "0.15.0-alpha.3",
-=======
     "@nocobase/logger": "0.15.0-alpha.4",
     "@nocobase/utils": "0.15.0-alpha.4",
->>>>>>> 9c576547
     "async-mutex": "^0.3.2",
     "cron-parser": "4.4.0",
     "dayjs": "^1.11.8",
