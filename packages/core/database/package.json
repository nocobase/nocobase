--- conflicted
+++ resolved
@@ -6,11 +6,8 @@
   "types": "./lib/index.d.ts",
   "license": "Apache-2.0",
   "dependencies": {
-<<<<<<< HEAD
-=======
     "@nocobase/logger": "0.11.1-alpha.1",
     "@nocobase/utils": "0.11.1-alpha.1",
->>>>>>> d0528cf1
     "async-mutex": "^0.3.2",
     "cron-parser": "4.4.0",
     "dayjs": "^1.11.8",
@@ -22,8 +19,6 @@
     "mathjs": "^10.6.1",
     "semver": "^7.3.7",
     "sequelize": "^6.26.0",
-    "@nocobase/logger": "0.11.0-alpha.1",
-    "@nocobase/utils": "0.11.0-alpha.1",
     "umzug": "^3.1.1"
   },
   "devDependencies": {
