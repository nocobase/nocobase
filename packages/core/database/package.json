--- conflicted
+++ resolved
@@ -22,14 +22,8 @@
     "qs": "^6.11.2",
     "semver": "^7.3.7",
     "sequelize": "^6.26.0",
-<<<<<<< HEAD
     "umzug": "^3.1.1",
-    "node-object-hash": "v3.0.0",
-    "qs": "^6.11.2",
-    "nanoid": "^3.3.6"
-=======
-    "umzug": "^3.1.1"
->>>>>>> 979fc03a
+    "node-object-hash": "v3.0.0"
   },
   "devDependencies": {
     "@types/glob": "^7.2.0",
