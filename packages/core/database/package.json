{
  "name": "@nocobase/database",
<<<<<<< HEAD
  "version": "0.16.0-alpha.4",
=======
  "version": "0.16.0-alpha.5",
>>>>>>> 5b4f4dea
  "description": "",
  "main": "./lib/index.js",
  "types": "./lib/index.d.ts",
  "license": "Apache-2.0",
  "dependencies": {
<<<<<<< HEAD
    "@nocobase/logger": "0.16.0-alpha.4",
    "@nocobase/utils": "0.16.0-alpha.4",
=======
    "@nocobase/logger": "0.16.0-alpha.5",
    "@nocobase/utils": "0.16.0-alpha.5",
>>>>>>> 5b4f4dea
    "async-mutex": "^0.3.2",
    "cron-parser": "4.4.0",
    "dayjs": "^1.11.8",
    "deepmerge": "^4.2.2",
    "excel-date-to-js": "^1.1.5",
    "exponential-backoff": "^3.1.1",
    "flat": "^5.0.2",
    "glob": "^7.1.6",
    "graphlib": "^2.1.8",
    "mathjs": "^10.6.1",
    "nanoid": "^3.3.6",
    "qs": "^6.11.2",
    "semver": "^7.3.7",
    "sequelize": "^6.26.0",
    "umzug": "^3.1.1"
  },
  "devDependencies": {
    "@types/glob": "^7.2.0",
    "node-fetch": "^2.6.7"
  },
  "repository": {
    "type": "git",
    "url": "git+https://github.com/nocobase/nocobase.git",
    "directory": "packages/database"
  },
  "gitHead": "ce588eefb0bfc50f7d5bbee575e0b5e843bf6644"
}<|MERGE_RESOLUTION|>--- conflicted
+++ resolved
@@ -1,22 +1,13 @@
 {
   "name": "@nocobase/database",
-<<<<<<< HEAD
-  "version": "0.16.0-alpha.4",
-=======
   "version": "0.16.0-alpha.5",
->>>>>>> 5b4f4dea
   "description": "",
   "main": "./lib/index.js",
   "types": "./lib/index.d.ts",
   "license": "Apache-2.0",
   "dependencies": {
-<<<<<<< HEAD
-    "@nocobase/logger": "0.16.0-alpha.4",
-    "@nocobase/utils": "0.16.0-alpha.4",
-=======
     "@nocobase/logger": "0.16.0-alpha.5",
     "@nocobase/utils": "0.16.0-alpha.5",
->>>>>>> 5b4f4dea
     "async-mutex": "^0.3.2",
     "cron-parser": "4.4.0",
     "dayjs": "^1.11.8",
