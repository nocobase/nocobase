--- conflicted
+++ resolved
@@ -1,28 +1,16 @@
 {
   "name": "@nocobase/data-source-manager",
-<<<<<<< HEAD
-  "version": "1.0.1-alpha.1",
-=======
   "version": "1.2.6-alpha",
->>>>>>> 362a8380
   "description": "",
   "license": "AGPL-3.0",
   "main": "./lib/index.js",
   "types": "./lib/index.d.ts",
   "dependencies": {
-<<<<<<< HEAD
-    "@nocobase/actions": "1.0.1-alpha.1",
-    "@nocobase/cache": "1.0.1-alpha.1",
-    "@nocobase/database": "1.0.1-alpha.1",
-    "@nocobase/resourcer": "1.0.1-alpha.1",
-    "@nocobase/utils": "1.0.1-alpha.1",
-=======
     "@nocobase/actions": "1.2.6-alpha",
     "@nocobase/cache": "1.2.6-alpha",
     "@nocobase/database": "1.2.6-alpha",
     "@nocobase/resourcer": "1.2.6-alpha",
     "@nocobase/utils": "1.2.6-alpha",
->>>>>>> 362a8380
     "@types/jsonwebtoken": "^8.5.8",
     "jsonwebtoken": "^8.5.1"
   },
