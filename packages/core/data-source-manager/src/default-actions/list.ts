--- conflicted
+++ resolved
@@ -7,11 +7,6 @@
  * For more information, please refer to: https://www.nocobase.com/agreement.
  */
 
-<<<<<<< HEAD
-import { assign, isValidFilter } from '@nocobase/utils';
-import { pageArgsToLimitArgs } from './utils';
-=======
->>>>>>> 362a8380
 import { Context } from '@nocobase/actions';
 import { assign, isValidFilter } from '@nocobase/utils';
 import { pageArgsToLimitArgs } from './utils';
@@ -29,11 +24,7 @@
       params.tree = false;
     } else {
       const [collectionName, associationName] = resourceName.split('.');
-<<<<<<< HEAD
-      const collection = ctx.db.getCollection(resourceName);
-=======
       const collection = ctx.dataSource.collectionManager.getCollection(resourceName);
->>>>>>> 362a8380
       if (collection.options.tree && !(associationName && collectionName === collection.name)) {
         const foreignKey = collection.treeParentField?.foreignKey || 'parentId';
         assign(params, { filter: { [foreignKey]: null } }, { filter: 'andMerge' });
