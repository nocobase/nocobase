/**
 * This file is part of the NocoBase (R) project.
 * Copyright (c) 2020-2024 NocoBase Co., Ltd.
 * Authors: NocoBase Team.
 *
 * This project is dual-licensed under AGPL-3.0 and NocoBase Commercial License.
 * For more information, please refer to: https://www.nocobase.com/agreement.
 */

import * as React from 'react';
import DOMPurify from 'dompurify';
import { observer } from '..';
import { FlowContext } from '../flowContext';
import { FlowViewContextProvider } from '../FlowContextProvider';
import { registerPopupVariable } from './createViewMeta';
import DialogComponent from './DialogComponent';
import usePatchElement from './usePatchElement';
import { FlowEngineProvider } from '../provider';
import { createViewScopedEngine } from '../ViewScopedFlowEngine';
import { createViewRecordResolveOnServer, getViewRecordFromParent } from '../utils/variablesParams';

let uuid = 0;

export function useDialog() {
  const holderRef = React.useRef(null);

  const open = (config, flowContext) => {
    uuid += 1;
    const dialogRef = React.createRef<{
      destroy: () => void;
      update: (config: any) => void;
      setFooter: (footer: React.ReactNode) => void;
      setHeader: (header: { title?: React.ReactNode; extra?: React.ReactNode }) => void;
    }>();

    // eslint-disable-next-line prefer-const
    let closeFunc: (() => void) | undefined;
    let resolvePromise: (value?: any) => void;
    const promise = new Promise((resolve) => {
      resolvePromise = resolve;
    });

    // 使用普通变量来存储状态
    let currentFooter: React.ReactNode = null;
    let currentHeader: any = null;

    // Footer 组件实现
    const FooterComponent: React.FC<{ children?: React.ReactNode }> = ({ children }) => {
      React.useEffect(() => {
        currentFooter = children;
        dialogRef.current?.setFooter(children);

        return () => {
          currentFooter = null;
          dialogRef.current?.setFooter(null);
        };
      }, [children]);

      return null; // Footer 组件本身不渲染内容
    };

    // Header 组件实现
    const HeaderComponent: React.FC<{ title?: React.ReactNode; extra?: React.ReactNode }> = (props) => {
      React.useEffect(() => {
        currentHeader = props;
        dialogRef.current?.setHeader(props);

        return () => {
          currentHeader = null;
          dialogRef.current?.setHeader(null);
        };
      }, [props]);

      return null; // Header 组件本身不渲染内容
    };

    const ctx = new FlowContext();
    // 为当前视图创建作用域引擎（隔离实例与缓存）
    const scopedEngine = createViewScopedEngine(flowContext.engine);
    ctx.defineProperty('engine', { value: scopedEngine });
    ctx.addDelegate(scopedEngine.context);
    if (config.inheritContext !== false) {
      ctx.addDelegate(flowContext);
    } else {
      ctx.addDelegate(flowContext.engine.context);
    }

    // 构造 currentDialog 实例
    const currentDialog = {
      type: 'dialog' as const,
      inputArgs: config.inputArgs || {},
      preventClose: !!config.preventClose,
      destroy: () => dialogRef.current?.destroy(),
      update: (newConfig) => dialogRef.current?.update(newConfig),
      close: (result?: any, force?: boolean) => {
        if (config.preventClose && !force) {
          return;
        }
        dialogRef.current?.destroy();
        closeFunc?.();
        resolvePromise?.(result);
      },
      Footer: FooterComponent,
      Header: HeaderComponent,
      setFooter: (footer: React.ReactNode) => {
        currentFooter = footer;
        dialogRef.current?.setFooter(footer);
      },
      setHeader: (header: { title?: React.ReactNode; extra?: React.ReactNode }) => {
        currentHeader = header;
        dialogRef.current?.setHeader(header);
      },
      navigation: config.inputArgs?.navigation,
      get record() {
        return getViewRecordFromParent(flowContext, ctx);
      },
    };

    ctx.defineProperty('view', {
      get: () => currentDialog,
      // meta: createViewMeta(ctx),
      resolveOnServer: createViewRecordResolveOnServer(ctx, () => getViewRecordFromParent(flowContext, ctx)),
    });
    // 顶层 popup 变量：弹窗记录/数据源/上级弹窗链（去重封装）
    registerPopupVariable(ctx, currentDialog);
    // 内部组件，在 Provider 内部计算 content
    const DialogWithContext = observer(
      () => {
        // eslint-disable-next-line react-hooks/rules-of-hooks
        const mountedRef = React.useRef(false);
        const rawContent = typeof config.content === 'function' ? config.content(currentDialog, ctx) : config.content;
        const content =
          typeof rawContent === 'string' ? (
            <div dangerouslySetInnerHTML={{ __html: DOMPurify.sanitize(rawContent) }} />
          ) : (
            rawContent
          );

        // eslint-disable-next-line react-hooks/rules-of-hooks
        React.useEffect(() => {
          config.onOpen?.(currentDialog, ctx);
        }, []);

        if (config.inputArgs?.hidden?.value && !mountedRef.current) {
          return null;
        }

        mountedRef.current = true;

        return (
          <DialogComponent
            className="nb-dialog-overflow-hidden"
            ref={dialogRef}
            hidden={config.inputArgs?.hidden?.value}
            footer={currentFooter}
            header={currentHeader}
<<<<<<< HEAD
            {...config}
            afterClose={() => {
              closeFunc?.();
=======
            onCancel={() => {
>>>>>>> 003ab76c
              config.onClose?.();
              currentDialog.close(config.result);
            }}
            afterClose={() => {
              // 关闭时修正 previous/next 指针
              scopedEngine.unlinkFromStack();
            }}
          >
            {content}
          </DialogComponent>
        );
      },
      {
        displayName: 'DialogWithContext',
      },
    );

    const key = config?.inputArgs?.viewUid || `page-${uuid}`;
    const dialog = (
      <FlowEngineProvider key={key} engine={scopedEngine}>
        <FlowViewContextProvider context={ctx}>
          <DialogWithContext />
        </FlowViewContextProvider>
      </FlowEngineProvider>
    );

    closeFunc = holderRef.current?.patchElement(dialog);
    return Object.assign(promise, currentDialog);
  };

  const api = React.useMemo(() => ({ open }), []);
  const ElementsHolder = React.memo(
    React.forwardRef((props, ref) => {
      const [elements, patchElement] = usePatchElement();
      React.useImperativeHandle(ref, () => ({ patchElement }), [patchElement]);
      return <>{elements}</>;
    }),
  );

  return [api, <ElementsHolder key="dialog-holder" ref={holderRef} />];
}<|MERGE_RESOLUTION|>--- conflicted
+++ resolved
@@ -154,13 +154,8 @@
             hidden={config.inputArgs?.hidden?.value}
             footer={currentFooter}
             header={currentHeader}
-<<<<<<< HEAD
             {...config}
-            afterClose={() => {
-              closeFunc?.();
-=======
             onCancel={() => {
->>>>>>> 003ab76c
               config.onClose?.();
               currentDialog.close(config.result);
             }}
