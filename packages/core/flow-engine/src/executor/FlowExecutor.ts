/**
 * This file is part of the NocoBase (R) project.
 * Copyright (c) 2020-2024 NocoBase Co., Ltd.
 * Authors: NocoBase Team.
 *
 * This project is dual-licensed under AGPL-3.0 and NocoBase Commercial License.
 * For more information, please refer to: https://www.nocobase.com/agreement.
 */

import _ from 'lodash';
import { FlowRuntimeContext } from '../flowContext';
import { FlowEngine } from '../flowEngine';
import type { FlowModel } from '../models';
import type { DispatchEventOptions } from '../types';
import type { ActionDefinition, ApplyFlowCacheEntry, StepDefinition } from '../types';
import { FlowExitException, resolveDefaultParams } from '../utils';
import { FlowExitAllException } from '../utils/exceptions';
import { setupRuntimeContextSteps } from '../utils/setupRuntimeContextSteps';
<<<<<<< HEAD
import { levelByDuration, serializeError, startTimer, logAt } from '../utils/logging';
import {
  logStepStart,
  logStepEnd,
  logStepError,
  logEventStart,
  logEventEnd,
  logEventFlowDispatch,
  logEventFlowError,
} from '../utils/logHelpers';
=======
import { createEphemeralContext } from '../utils/createEphemeralContext';
>>>>>>> 25cb39d6

export class FlowExecutor {
  constructor(private readonly engine: FlowEngine) {}

  /** Cache wrapper for applyFlow cache lifecycle */
  private async withApplyFlowCache<T>(cacheKey: string | null, executor: () => Promise<T>): Promise<T> {
    if (!cacheKey) return await executor();

    const logger = this.engine.context.logger;
    const cachedEntry = this.engine.applyFlowCache.get(cacheKey);
    if (cachedEntry) {
      logger.debug({ type: 'cache.hit', key: cacheKey, status: cachedEntry.status });
      if (cachedEntry.status === 'resolved') return cachedEntry.data as T;
      if (cachedEntry.status === 'rejected') throw cachedEntry.error;
      if (cachedEntry.status === 'pending') return await cachedEntry.promise;
    }

    const promise = executor()
      .then((result) => {
        this.engine.applyFlowCache.set(cacheKey, {
          status: 'resolved',
          data: result,
          promise: Promise.resolve(result),
        } as ApplyFlowCacheEntry);
        logger.debug({ type: 'cache.set.resolved', key: cacheKey });
        return result;
      })
      .catch((err) => {
        this.engine.applyFlowCache.set(cacheKey, {
          status: 'rejected',
          error: err,
          promise: Promise.reject(err),
        } as ApplyFlowCacheEntry);
        logger.debug({ type: 'cache.set.rejected', key: cacheKey });
        throw err;
      });

    this.engine.applyFlowCache.set(cacheKey, { status: 'pending', promise } as ApplyFlowCacheEntry);
    logger.debug({ type: 'cache.set.pending', key: cacheKey });
    return await promise;
  }

  /**
   * Execute a single flow on model.
   */
  async runFlow(model: FlowModel, flowKey: string, inputArgs?: Record<string, any>, runId?: string): Promise<any> {
    const flow = model.getFlow(flowKey);

    if (!flow) {
      model.context.logger.error(
        { type: 'flow.error', flowKey, modelId: model.uid, modelType: model.constructor.name },
        `BaseModel.applyFlow: Flow with key '${flowKey}' not found.`,
      );
      return Promise.reject(new Error(`Flow '${flowKey}' not found.`));
    }

    const flowContext = new FlowRuntimeContext(model, flowKey);

    flowContext.defineProperty('reactView', {
      value: model.reactView,
    });
    flowContext.defineProperty('inputArgs', {
      value: {
        ...inputArgs,
      },
    });
    flowContext.defineProperty('runId', {
      value: runId || `run-${Date.now()}`,
    });

    let lastResult: any;
    const stepResults: Record<string, any> = flowContext.stepResults;

    // Build steps with optional eventStep injection (when flow.on is configured)
    let eventStep = model.getEvent(typeof flow.on === 'string' ? flow.on : (flow.on as any)?.eventName);
    if (eventStep) {
      eventStep = { ...eventStep } as any; // clone to avoid side effects
      (eventStep as any).defaultParams = {
        ..._.get(flow, 'on.defaultParams', {}),
        ...(eventStep as any).defaultParams,
      };
    }
    const stepDefs: Record<string, StepDefinition> = eventStep
      ? { eventStep: eventStep as any, ...flow.steps }
      : flow.steps;

    // Setup steps meta and runtime mapping
    setupRuntimeContextSteps(flowContext, stepDefs, model, flowKey);
    const stepsRuntime = flowContext.steps as Record<string, { params: any; uiSchema?: any; result?: any }>;

    // flow start log
    const flowLogger = model.context.logger.child({
      modelId: model.uid,
      modelType: model.constructor.name,
      flowKey,
      runId,
    });
    const flowTimer = startTimer();
    const flowStartData = {
      type: 'flow.start',
      modelId: model.uid,
      modelType: model.constructor.name,
      flowKey,
      runId,
      steps: Object.keys(stepDefs || {}).length,
    };
    flowLogger.debug(flowStartData);

    for (const [stepKey, step] of Object.entries(stepDefs) as [string, StepDefinition][]) {
      // Resolve handler and params
      let handler: ActionDefinition<FlowModel, FlowRuntimeContext>['handler'] | undefined;
      let combinedParams: Record<string, any> = {};
      let useRawParams: StepDefinition['useRawParams'] = step.useRawParams;
      let runtimeCtx: FlowRuntimeContext;
      if (step.use) {
        const actionDefinition = model.getAction(step.use);
        if (!actionDefinition) {
          flowContext.logger.error(
            `BaseModel.applyFlow: Action '${step.use}' not found for step '${stepKey}' in flow '${flowKey}'. Skipping.`,
          );
          continue;
        }

        // 为当前 step 创建“临时上下文”，并直接注入 action 与 step 提供的定义（step 覆盖 action）
        runtimeCtx = await createEphemeralContext<FlowRuntimeContext>(flowContext, {
          ...actionDefinition,
          ...step,
        });

        handler = step.handler || actionDefinition.handler;
        useRawParams = useRawParams ?? actionDefinition.useRawParams;
<<<<<<< HEAD
        const actionParamsTimer = startTimer();
        const actionDefaultParams = await resolveDefaultParams(actionDefinition.defaultParams, flowContext);
        const actionParamsMs = actionParamsTimer();
        if (actionParamsMs > this.engine.logManager.options.slowParamsMs) {
          const stepType = step.use || 'inline';
          // 避免在循环内创建 child logger：直接附加上下文字段
          flowLogger.debug({
            type: 'step.params.resolve',
            scope: 'action',
            duration: actionParamsMs,
            stepKey,
            stepType,
          });
        }
        const stepParamsTimer = startTimer();
        const stepDefaultParams = await resolveDefaultParams(step.defaultParams, flowContext);
        const stepParamsMs = stepParamsTimer();
        if (stepParamsMs > this.engine.logManager.options.slowParamsMs) {
          const stepType = step.use || 'inline';
          // 避免在循环内创建 child logger：直接附加上下文字段
          flowLogger.debug({
            type: 'step.params.resolve',
            scope: 'step',
            duration: stepParamsMs,
            stepKey,
            stepType,
          });
        }
=======
        const actionDefaultParams = await resolveDefaultParams(actionDefinition.defaultParams, runtimeCtx);
        const stepDefaultParams = await resolveDefaultParams(step.defaultParams, runtimeCtx);
>>>>>>> 25cb39d6
        combinedParams = { ...actionDefaultParams, ...stepDefaultParams };
      } else if (step.handler) {
        // 对于内联 handler，为该步创建临时上下文并注入 step 定义
        runtimeCtx = await createEphemeralContext<FlowRuntimeContext>(flowContext, step);
        handler = step.handler;
<<<<<<< HEAD
        const stepParamsTimer = startTimer();
        const stepDefaultParams = await resolveDefaultParams(step.defaultParams, flowContext);
        const stepParamsMs = stepParamsTimer();
        if (stepParamsMs > this.engine.logManager.options.slowParamsMs) {
          const stepType = step.use || 'inline';
          // 避免在循环内创建 child logger：直接附加上下文字段
          flowLogger.debug({ type: 'step.params.resolve', scope: 'step', duration: stepParamsMs, stepKey, stepType });
        }
=======
        const stepDefaultParams = await resolveDefaultParams(step.defaultParams, runtimeCtx);
>>>>>>> 25cb39d6
        combinedParams = { ...stepDefaultParams };
      } else {
        flowContext.logger.error(
          `BaseModel.applyFlow: Step '${stepKey}' in flow '${flowKey}' has neither 'use' nor 'handler'. Skipping.`,
        );
        continue;
      }

      const modelStepParams = model.getStepParams(flowKey, stepKey);
      if (modelStepParams !== undefined) {
        combinedParams = { ...combinedParams, ...modelStepParams };
      }
      if (typeof useRawParams === 'function') {
        // eslint-disable-next-line react-hooks/rules-of-hooks
        useRawParams = await useRawParams(runtimeCtx);
      }
      if (!useRawParams) {
        combinedParams = await runtimeCtx.resolveJsonTemplate(combinedParams);
      }
      try {
        if (!handler) {
          const stepType = step.use || 'inline';
          const msg = `BaseModel.applyFlow: No handler available for step '${stepKey}' in flow '${flowKey}'.`;
          flowContext.logger.info(
            {
              type: 'step.missingHandler',
              stepKey,
              flowKey,
              modelId: model.uid,
              modelType: model.constructor.name,
              stepType,
            },
            msg,
          );
          continue; // skip step handler
        }
<<<<<<< HEAD
        const stepType = step.use || 'inline';
        const stepTimer = startTimer();
        logStepStart(flowLogger, {
          modelId: model.uid,
          modelType: model.constructor.name,
          flowKey,
          runId,
          stepKey,
          stepType,
        });
        const currentStepResult = handler(flowContext, combinedParams);
=======
        const currentStepResult = handler(runtimeCtx, combinedParams);
>>>>>>> 25cb39d6
        const isAwait = step.isAwait !== false;
        lastResult = isAwait ? await currentStepResult : currentStepResult;

        // Store step result and update context
        stepResults[stepKey] = lastResult;
        stepsRuntime[stepKey].result = stepResults[stepKey];
        // step end log with duration
        const stepDuration = stepTimer();
        logStepEnd(
          flowLogger,
          {
            modelId: model.uid,
            modelType: model.constructor.name,
            flowKey,
            runId,
            stepKey,
            stepType,
            duration: stepDuration,
          },
          this.engine.logManager.options.slowStepMs,
        );
      } catch (error) {
        if (error instanceof FlowExitException) {
          flowContext.logger.info(
            { type: 'flow.exit', flowKey, modelId: model.uid, modelType: model.constructor.name },
            `[FlowEngine] ${error.message}`,
          );
          return Promise.resolve(stepResults);
        }
        if (error instanceof FlowExitAllException) {
          flowContext.logger.info(
            { type: 'flow.exitAll', flowKey, modelId: model.uid, modelType: model.constructor.name },
            `[FlowEngine] ${error.message}`,
          );
          return Promise.resolve(error);
        }
        const stepType = step.use || 'inline';
        // 避免每步创建 child logger：直接携带上下文字段
        logStepError(
          flowLogger,
          {
            modelId: model.uid,
            modelType: model.constructor.name,
            flowKey,
            runId,
            stepKey,
            stepType,
          },
          error,
        );
        return Promise.reject(error);
      }
    }
    // flow end log
    const flowDuration = flowTimer();
    const flowLevel = levelByDuration(flowDuration, this.engine.logManager.options.slowEventMs);
    const flowEnd = {
      type: 'flow.end',
      modelId: model.uid,
      modelType: model.constructor.name,
      flowKey,
      runId,
      duration: flowDuration,
      status: 'ok',
    };
    logAt(flowLogger, flowLevel, flowEnd);
    return Promise.resolve(stepResults);
  }

  // runAutoFlows 已移除：统一通过 dispatchEvent('beforeRender') + useCache 控制

  /**
   * Dispatch an event to flows bound via flow.on and execute them.
   */
  async dispatchEvent(
    model: FlowModel,
    eventName: string,
    inputArgs?: Record<string, any>,
    options?: DispatchEventOptions,
  ): Promise<any> {
    const isBeforeRender = eventName === 'beforeRender';
    // 由模型层决定缺省值；执行器仅按显式 options 执行
    const sequential = !!options?.sequential;
    const useCache = !!options?.useCache;
    // beforeRender 特殊处理：出错时一律抛出（用于错误边界捕获）
    const throwOnError = isBeforeRender;

    const runId = `${model.uid}-${eventName}-${Date.now()}`;
    const logger = model.context.logger.child({
      modelId: model.uid,
      modelType: model.constructor.name,
      eventName,
      runId,
    });
    const eventTimer = startTimer();
    // flows will be computed below; delay event.start until we know count

    try {
      await this.engine.emitter.emitAsync(`model:event:${eventName}:start`, {
        uid: model.uid,
        model,
        runId,
        inputArgs,
      });
      await model.onDispatchEventStart?.(eventName, options, inputArgs);
    } catch (err) {
      if (isBeforeRender && err instanceof FlowExitException) {
        logger.debug({ type: 'event.exit', message: err.message });
        return [];
      }
      // 进入错误钩子并记录
      try {
        await model.onDispatchEventError?.(eventName, options, inputArgs, err as Error);
      } finally {
        logger.error(
          { type: 'event.hook.start.error', error: serializeError(err) },
          `BaseModel.dispatchEvent: Start hook error for event '${eventName}'`,
        );
      }
      if (throwOnError) throw err;
      return;
    }

    // 构造待执行的 flows 列表
    const flows = isBeforeRender
      ? model.getEventFlows('beforeRender') // beforeRender 事件集合（兼容未声明 on 且非 manual 的定义）
      : Array.from(model.getFlows().values()).filter((flow) => {
          const on = flow.on;
          if (!on) return false;
          if (typeof on === 'string') return on === eventName;
          if (typeof on === 'object') return on.eventName === eventName;
          return false;
        });

    // 组装执行函数（返回值用于缓存；beforeRender 返回 results:any[]，其它返回 true）
    // Emit event.start with flows count
    logEventStart(logger, {
      modelId: model.uid,
      modelType: model.constructor.name,
      eventName,
      runId,
      flowsCount: flows.length,
      options: { sequential, useCache },
    });
    const execute = async () => {
      if (sequential) {
        // 顺序执行：动态流（实例级）优先，其次静态流；各自组内再按 sort 升序，最后保持原始顺序稳定
        const flowsWithIndex = flows.map((f, i) => ({ f, i }));
        const ordered = flowsWithIndex
          .slice()
          .sort((a, b) => {
            const regA = a.f['flowRegistry'] as any;
            const regB = b.f['flowRegistry'] as any;
            const typeA = regA?.constructor?._type as 'instance' | 'global' | undefined;
            const typeB = regB?.constructor?._type as 'instance' | 'global' | undefined;
            const groupA = typeA === 'instance' ? 0 : 1; // 实例=0，静态=1
            const groupB = typeB === 'instance' ? 0 : 1;
            if (groupA !== groupB) return groupA - groupB;
            const sa = a.f.sort ?? 0;
            const sb = b.f.sort ?? 0;
            if (sa !== sb) return sa - sb;
            return a.i - b.i; // 稳定排序：保持原有相对顺序
          })
          .map((x) => x.f);
        const results: any[] = [];
        for (const flow of ordered) {
          try {
            logEventFlowDispatch(logger, {
              modelId: model.uid,
              modelType: model.constructor.name,
              eventName,
              runId,
              flowKey: flow.key,
              mode: 'sequential',
            });
            const result = await this.runFlow(model, flow.key, inputArgs, runId);
            if (result instanceof FlowExitAllException) {
              logger.debug({ type: 'event.exitAll', message: result.message });
              break; // 终止后续
            }
            results.push(result);
          } catch (error) {
            logEventFlowError(logger, {
              modelId: model.uid,
              modelType: model.constructor.name,
              eventName,
              runId,
              flowKey: flow.key,
              error,
            });
            throw error;
          }
        }
        return results;
      }

      // 并行
      const results = await Promise.all(
        flows.map(async (flow) => {
          logEventFlowDispatch(logger, {
            modelId: model.uid,
            modelType: model.constructor.name,
            eventName,
            runId,
            flowKey: flow.key,
            mode: 'parallel',
          });
          try {
            return await this.runFlow(model, flow.key, inputArgs, runId);
          } catch (error) {
            logEventFlowError(logger, {
              modelId: model.uid,
              modelType: model.constructor.name,
              eventName,
              runId,
              flowKey: flow.key,
              error,
            });
            if (throwOnError) throw error;
            return undefined;
          }
        }),
      );
      return results.filter((x) => x !== undefined);
    };

    // 缓存键：按事件+scope 统一管理（beforeRender 也使用事件名 beforeRender）
    const argsKey = useCache ? JSON.stringify(inputArgs ?? {}) : '';
    const cacheKey = useCache
      ? FlowEngine.generateApplyFlowCacheKey(
          `event:${model.getFlowCacheScope(eventName)}:${argsKey}`,
          eventName,
          model.uid,
        )
      : null;

    try {
      const result = await this.withApplyFlowCache(cacheKey, execute);
      // 事件结束钩子
      try {
        await model.onDispatchEventEnd?.(eventName, options, inputArgs, result);
      } catch (hookErr) {
        logger.error(
          { type: 'event.hook.end.error', error: serializeError(hookErr) },
          `BaseModel.dispatchEvent: End hook error for event '${eventName}'`,
        );
      }
<<<<<<< HEAD
      // event end log
      const d = eventTimer();
      const resultsCount = Array.isArray(result) ? result.length : result ? 1 : 0;
      logEventEnd(
        logger,
        { modelId: model.uid, modelType: model.constructor.name, eventName, runId, duration: d, resultsCount },
        this.engine.logManager.options.slowEventMs,
      );
=======
      await this.engine.emitter.emitAsync(`model:event:${eventName}:end`, {
        uid: model.uid,
        model,
        runId,
        inputArgs,
        result,
      });
>>>>>>> 25cb39d6
      return result;
    } catch (error) {
      // 进入错误钩子并记录
      try {
        await model.onDispatchEventError?.(eventName, options, inputArgs, error as Error);
      } catch (hookError) {
        const hookErrLog = {
          type: 'event.hook.error.error',
          modelId: model.uid,
          modelType: model.constructor.name,
          eventName,
          runId,
          error: serializeError(hookError),
        };
        logger.error(hookErrLog, `BaseModel.dispatchEvent: Error hook threw for event '${eventName}'`);
      }
<<<<<<< HEAD
      const evErr = {
        type: 'event.dispatch.error',
        modelId: model.uid,
        modelType: model.constructor.name,
        eventName,
        runId,
        error: serializeError(error),
      };
      logger.error(evErr, `BaseModel.dispatchEvent: Error executing event '${eventName}' for model '${model.uid}':`);
=======
      model.context.logger.error(
        { err: error },
        `BaseModel.dispatchEvent: Error executing event '${eventName}' for model '${model.uid}':`,
      );
      await this.engine.emitter.emitAsync(`model:event:${eventName}:error`, {
        uid: model.uid,
        model,
        runId,
        inputArgs,
        error,
      });
>>>>>>> 25cb39d6
      if (throwOnError) throw error;
    }
  }
}<|MERGE_RESOLUTION|>--- conflicted
+++ resolved
@@ -16,7 +16,7 @@
 import { FlowExitException, resolveDefaultParams } from '../utils';
 import { FlowExitAllException } from '../utils/exceptions';
 import { setupRuntimeContextSteps } from '../utils/setupRuntimeContextSteps';
-<<<<<<< HEAD
+import { createEphemeralContext } from '../utils/createEphemeralContext';
 import { levelByDuration, serializeError, startTimer, logAt } from '../utils/logging';
 import {
   logStepStart,
@@ -27,9 +27,6 @@
   logEventFlowDispatch,
   logEventFlowError,
 } from '../utils/logHelpers';
-=======
-import { createEphemeralContext } from '../utils/createEphemeralContext';
->>>>>>> 25cb39d6
 
 export class FlowExecutor {
   constructor(private readonly engine: FlowEngine) {}
@@ -161,13 +158,11 @@
 
         handler = step.handler || actionDefinition.handler;
         useRawParams = useRawParams ?? actionDefinition.useRawParams;
-<<<<<<< HEAD
         const actionParamsTimer = startTimer();
-        const actionDefaultParams = await resolveDefaultParams(actionDefinition.defaultParams, flowContext);
+        const actionDefaultParams = await resolveDefaultParams(actionDefinition.defaultParams, runtimeCtx);
         const actionParamsMs = actionParamsTimer();
         if (actionParamsMs > this.engine.logManager.options.slowParamsMs) {
           const stepType = step.use || 'inline';
-          // 避免在循环内创建 child logger：直接附加上下文字段
           flowLogger.debug({
             type: 'step.params.resolve',
             scope: 'action',
@@ -177,11 +172,10 @@
           });
         }
         const stepParamsTimer = startTimer();
-        const stepDefaultParams = await resolveDefaultParams(step.defaultParams, flowContext);
+        const stepDefaultParams = await resolveDefaultParams(step.defaultParams, runtimeCtx);
         const stepParamsMs = stepParamsTimer();
         if (stepParamsMs > this.engine.logManager.options.slowParamsMs) {
           const stepType = step.use || 'inline';
-          // 避免在循环内创建 child logger：直接附加上下文字段
           flowLogger.debug({
             type: 'step.params.resolve',
             scope: 'step',
@@ -190,27 +184,18 @@
             stepType,
           });
         }
-=======
-        const actionDefaultParams = await resolveDefaultParams(actionDefinition.defaultParams, runtimeCtx);
-        const stepDefaultParams = await resolveDefaultParams(step.defaultParams, runtimeCtx);
->>>>>>> 25cb39d6
         combinedParams = { ...actionDefaultParams, ...stepDefaultParams };
       } else if (step.handler) {
         // 对于内联 handler，为该步创建临时上下文并注入 step 定义
         runtimeCtx = await createEphemeralContext<FlowRuntimeContext>(flowContext, step);
         handler = step.handler;
-<<<<<<< HEAD
         const stepParamsTimer = startTimer();
-        const stepDefaultParams = await resolveDefaultParams(step.defaultParams, flowContext);
+        const stepDefaultParams = await resolveDefaultParams(step.defaultParams, runtimeCtx);
         const stepParamsMs = stepParamsTimer();
         if (stepParamsMs > this.engine.logManager.options.slowParamsMs) {
           const stepType = step.use || 'inline';
-          // 避免在循环内创建 child logger：直接附加上下文字段
           flowLogger.debug({ type: 'step.params.resolve', scope: 'step', duration: stepParamsMs, stepKey, stepType });
         }
-=======
-        const stepDefaultParams = await resolveDefaultParams(step.defaultParams, runtimeCtx);
->>>>>>> 25cb39d6
         combinedParams = { ...stepDefaultParams };
       } else {
         flowContext.logger.error(
@@ -247,7 +232,6 @@
           );
           continue; // skip step handler
         }
-<<<<<<< HEAD
         const stepType = step.use || 'inline';
         const stepTimer = startTimer();
         logStepStart(flowLogger, {
@@ -258,10 +242,7 @@
           stepKey,
           stepType,
         });
-        const currentStepResult = handler(flowContext, combinedParams);
-=======
         const currentStepResult = handler(runtimeCtx, combinedParams);
->>>>>>> 25cb39d6
         const isAwait = step.isAwait !== false;
         lastResult = isAwait ? await currentStepResult : currentStepResult;
 
@@ -509,8 +490,7 @@
           `BaseModel.dispatchEvent: End hook error for event '${eventName}'`,
         );
       }
-<<<<<<< HEAD
-      // event end log
+      // event end log + emitter
       const d = eventTimer();
       const resultsCount = Array.isArray(result) ? result.length : result ? 1 : 0;
       logEventEnd(
@@ -518,7 +498,6 @@
         { modelId: model.uid, modelType: model.constructor.name, eventName, runId, duration: d, resultsCount },
         this.engine.logManager.options.slowEventMs,
       );
-=======
       await this.engine.emitter.emitAsync(`model:event:${eventName}:end`, {
         uid: model.uid,
         model,
@@ -526,7 +505,6 @@
         inputArgs,
         result,
       });
->>>>>>> 25cb39d6
       return result;
     } catch (error) {
       // 进入错误钩子并记录
@@ -543,7 +521,6 @@
         };
         logger.error(hookErrLog, `BaseModel.dispatchEvent: Error hook threw for event '${eventName}'`);
       }
-<<<<<<< HEAD
       const evErr = {
         type: 'event.dispatch.error',
         modelId: model.uid,
@@ -553,11 +530,6 @@
         error: serializeError(error),
       };
       logger.error(evErr, `BaseModel.dispatchEvent: Error executing event '${eventName}' for model '${model.uid}':`);
-=======
-      model.context.logger.error(
-        { err: error },
-        `BaseModel.dispatchEvent: Error executing event '${eventName}' for model '${model.uid}':`,
-      );
       await this.engine.emitter.emitAsync(`model:event:${eventName}:error`, {
         uid: model.uid,
         model,
@@ -565,7 +537,6 @@
         inputArgs,
         error,
       });
->>>>>>> 25cb39d6
       if (throwOnError) throw error;
     }
   }
