/**
 * This file is part of the NocoBase (R) project.
 * Copyright (c) 2020-2024 NocoBase Co., Ltd.
 * Authors: NocoBase Team.
 *
 * This project is dual-licensed under AGPL-3.0 and NocoBase Commercial License.
 * For more information, please refer to: https://www.nocobase.com/agreement.
 */

import { ISchema } from '@formily/json-schema';
import { observable } from '@formily/reactive';
import { APIClient } from '@nocobase/sdk';
import type { Router } from '@remix-run/router';
import { MessageInstance } from 'antd/es/message/interface';
import type { HookAPI } from 'antd/es/modal/useModal';
import { NotificationInstance } from 'antd/es/notification/interface';
import _ from 'lodash';
import pino from 'pino';
import { createRef } from 'react';
import type { Location } from 'react-router-dom';
import { ACL } from './acl/Acl';
import { ContextPathProxy } from './ContextPathProxy';
import { DataSource, DataSourceManager } from './data-source';
import { FlowEngine } from './flowEngine';
import { FlowI18n } from './flowI18n';
import { JSRunner, JSRunnerOptions } from './JSRunner';
import { FlowModel, ForkFlowModel } from './models';
import {
  APIResource,
  BaseRecordResource,
  FlowResource,
  FlowSQLRepository,
  MultiRecordResource,
  SingleRecordResource,
  SQLResource,
} from './resources';
<<<<<<< HEAD
import type { ActionDefinition, EventDefinition } from './types';
import {
  extractPropertyPath,
  FlowExitException,
  resolveDefaultParams,
  resolveExpressions,
  extractUsedVariablePaths,
} from './utils';
=======
import type { ActionDefinition, EventDefinition, ResourceType } from './types';
import { extractPropertyPath, FlowExitException, resolveDefaultParams, resolveExpressions } from './utils';
>>>>>>> 4bdd3d3d
import { FlowExitAllException } from './utils/exceptions';
import { JSONValue } from './utils/params-resolvers';
import { FlowView, FlowViewer } from './views/FlowView';
import { buildServerContextParams as _buildServerContextParams } from './utils/serverContextParams';
import type { RecordRef } from './utils/serverContextParams';

// Helper: detect a RecordRef-like object
function isRecordRefLike(val: any): boolean {
  return !!(val && typeof val === 'object' && 'collection' in val && 'filterByTk' in val);
}

// Helper: Filter builder output by subpaths that need server resolution
// - built can be RecordRef (top-level var) or an object mapping subKey -> RecordRef (e.g., { record: ref })
function filterBuilderOutputByPaths(built: any, neededPaths: string[]): any {
  if (!neededPaths || neededPaths.length === 0) return undefined;
  if (isRecordRefLike(built)) return built;
  if (built && typeof built === 'object' && !Array.isArray(built)) {
    const out: Record<string, any> = {};
    for (const [k, v] of Object.entries(built)) {
      const hit = neededPaths.some((p) => p === k || p.startsWith(`${k}.`) || p.startsWith(`${k}[`));
      if (hit) out[k] = v;
    }
    return out;
  }
  return undefined;
}

type Getter<T = any> = (ctx: FlowContext) => T | Promise<T>;

export interface MetaTreeNode {
  name: string;
  title: string;
  type: string;
  interface?: string;
  uiSchema?: ISchema;
  render?: (props: any) => JSX.Element;
  // display?: 'default' | 'flatten' | 'none'; // 显示模式：默认、平铺子菜单、完全隐藏, 用于简化meta树显示层级
  paths: string[];
  parentTitles?: string[]; // 父级标题数组，不包含自身title，第一层可省略
  children?: MetaTreeNode[] | (() => Promise<MetaTreeNode[]>);
}

export interface PropertyMeta {
  type: string;
  title: string;
  interface?: string;
  uiSchema?: ISchema; // TODO: 这个是不是压根没必要啊？
  render?: (props: any) => JSX.Element; // 自定义渲染函数
  // 用于 VariableInput 的排序：数值越大，显示越靠前；相同值保持稳定顺序
  sort?: number;
  // display?: 'default' | 'flatten' | 'none'; // 显示模式：默认、平铺子菜单、完全隐藏, 用于简化meta树显示层级
  properties?: Record<string, PropertyMeta> | (() => Promise<Record<string, PropertyMeta>>);
  // 变量解析参数构造器（用于 variables:resolve 的 contextParams，按属性名归位）。
  // 支持返回 RecordRef 或任意嵌套对象（将被 buildServerContextParams 扁平化，例如 { record: RecordRef } -> 'view.record'）。
  buildVariablesParams?: (
    ctx: FlowContext,
  ) => RecordRef | Record<string, any> | Promise<RecordRef | Record<string, any> | undefined> | undefined;
}

// A factory function that lazily produces PropertyMeta, and may carry
// hint fields like `title` and `sort` for UI building before resolution.
export type PropertyMetaFactory = {
  (): PropertyMeta | Promise<PropertyMeta | null> | null;
  title?: string;
  sort?: number;
};

export type PropertyMetaOrFactory = PropertyMeta | PropertyMetaFactory;

export interface PropertyOptions {
  value?: any;
  once?: boolean; // 是否只定义一次
  get?: Getter;
  cache?: boolean;
  observable?: boolean; // 是否为 observable 属性
  meta?: PropertyMetaOrFactory; // 支持静态、函数和异步函数（工厂函数可带 title/sort）
  // 标记该属性是否在服务端解析：
  // - boolean: true 表示整个顶层变量交给服务端；false 表示仅前端解析
  // - function: 根据子路径决定是否交给服务端（子路径示例：'record.roles[0].name'、'id'、''）
  resolveOnServer?: boolean | ((subPath: string) => boolean);
}

type RouteOptions = {
  name?: string; // 路由唯一标识
  path?: string; // 路由模板
  params?: Record<string, any>; // 路由参数
  pathname?: string; // 路由的完整路径
};

export class FlowContext {
  _props: Record<string, PropertyOptions> = {};
  _methods: Record<string, (...args: any[]) => any> = {};
  protected _cache: Record<string, any> = {};
  protected _observableCache: Record<string, any> = observable.shallow({});
  protected _delegates: FlowContext[] = [];
  protected _pending: Record<string, Promise<any>> = {};
  [key: string]: any;
  #proxy: FlowContext | null = null;
  private _metaNodeCache: WeakMap<PropertyMetaOrFactory, MetaTreeNode> = new WeakMap();

  createProxy() {
    if (this.#proxy) {
      return this.#proxy;
    }
    this.#proxy = new Proxy(this, {
      get: (target, key, receiver) => {
        if (typeof key === 'string') {
          // 1. 检查是否为直接属性或方法，如果是则跳过委托链查找
          if (Reflect.has(target, key)) {
            const val = Reflect.get(target, key, receiver);
            if (typeof val === 'function') return val.bind(target);
            return val;
          }

          // 2. 优先查找自身 _props
          if (Object.prototype.hasOwnProperty.call(target._props, key)) {
            return target._getOwnProperty(key, this.createProxy());
          }

          // 3. 优先查找自身 _methods
          if (Object.prototype.hasOwnProperty.call(target._methods, key)) {
            return target._getOwnMethod(key, this.createProxy());
          }

          // 4. 只有在自身没有该属性时才查找委托链
          const found = this._findInDelegates(target._delegates, key);
          if (found !== undefined) return found.result;

          return undefined;
        }
        return Reflect.get(target, key, receiver);
      },
      has: (target, key) => {
        if (typeof key === 'string') {
          // 1. 检查直接属性
          if (Reflect.has(target, key)) return true;

          // 2. 检查 _props 和 _methods
          if (Object.prototype.hasOwnProperty.call(target._props, key)) return true;
          if (Object.prototype.hasOwnProperty.call(target._methods, key)) return true;

          // 3. 检查委托链
          if (this._hasInDelegates(target._delegates, key)) return true;
        }
        return Reflect.has(target, key);
      },
    });
    return this.#proxy;
  }

  constructor() {
    return this.createProxy();
  }

  defineProperty(key: string, options: PropertyOptions) {
    if (this._props[key] && this._props[key]?.once) {
      return;
    }

    // 清除旧属性对应的缓存
    const oldOptions = this._props[key];
    if (oldOptions?.meta) {
      this._clearMetaNodeCacheFor(oldOptions.meta);
    }

    this._props[key] = options;
    delete this._observableCache[key]; // 清除旧的 observable 缓存
    delete this._cache[key];
    // 用 Object.defineProperty 挂载到实例上，便于 ctx.foo 直接访问
    Object.defineProperty(this, key, {
      configurable: true,
      enumerable: true,
      get: () => this._getOwnProperty(key, this.createProxy()),
    });
  }

  defineMethod(name: string, fn: (...args: any[]) => any) {
    this._methods[name] = fn;
    Object.defineProperty(this, name, {
      configurable: true,
      enumerable: false,
      writable: false,
      value: fn.bind(this.createProxy()),
    });
  }

  removeCache(key: string) {
    if (key in this._observableCache) {
      delete this._observableCache[key];
      return true;
    }
    if (key in this._cache) {
      delete this._cache[key];
      return true;
    }
    if (key in this._pending) {
      delete this._pending[key];
      return true;
    }
    // 递归清理委托链
    for (const delegate of this._delegates) {
      if (delegate.removeCache(key)) {
        return true;
      }
    }
  }

  delegate(ctx: FlowContext) {
    if (!(ctx instanceof FlowContext)) {
      throw new Error('Delegate must be an instance of FlowContext');
    }

    // 防止重复委托同一个 context
    if (this._delegates.includes(ctx)) {
      console.warn(`[FlowContext] delegate - skip duplicate delegate: ${this._delegates.length}`);
      return;
    }

    this._delegates.unshift(ctx);
  }

  addDelegate(ctx: FlowContext) {
    if (!(ctx instanceof FlowContext)) {
      throw new Error('Delegate must be an instance of FlowContext');
    }
    if (!this._delegates.includes(ctx)) {
      this._delegates.unshift(ctx);
    }
  }

  clearDelegates() {
    this._delegates = [];
    this._metaNodeCache = new WeakMap(); // 清除缓存
  }

  removeDelegate(ctx: FlowContext) {
    if (!(ctx instanceof FlowContext)) {
      throw new Error('Delegate must be an instance of FlowContext');
    }
    const index = this._delegates.indexOf(ctx);
    if (index !== -1) {
      this._delegates.splice(index, 1);
      // 不需要清除缓存：委托链变化不影响基于 meta 内容的缓存
    }
  }

  /**
   * 清除特定 meta 对象的缓存
   */
  private _clearMetaNodeCacheFor(meta: PropertyMetaOrFactory): void {
    this._metaNodeCache.delete(meta);
  }

  has(key: string) {
    return !!this._props[key];
  }

  /**
   * 获取属性元数据树
   * 返回的 MetaTreeNode 中可能包含异步的延迟加载逻辑
   * @param value 可选参数，指定要获取的属性路径，格式: "{{ ctx.propertyName }}"
   * @returns MetaTreeNode[] 根级属性的元数据树，或指定路径的子树
   *
   * @example
   * // 同步调用，获取完整 meta tree
   * const metaTree = flowContext.getPropertyMetaTree();
   *
   * // 获取指定属性的子树
   * const subTree = flowContext.getPropertyMetaTree("{{ ctx.user }}");
   *
   * // 获取多层级属性的子树
   * const profileTree = flowContext.getPropertyMetaTree("{{ ctx.user.profile }}");
   */
  getPropertyMetaTree(value?: string): MetaTreeNode[] {
    const metaMap = this._getPropertiesMeta();

    // 如果有 value 参数，尝试返回对应属性的子树
    if (value) {
      const propertyPath = extractPropertyPath(value);
      if (propertyPath && propertyPath.length > 0) {
        const loadChildrenFrom = async (
          metaOrFactory: PropertyMeta | (() => PropertyMeta | Promise<PropertyMeta>),
          fullPath: string[],
          finalKey: string,
        ): Promise<MetaTreeNode[]> => {
          try {
            const meta: PropertyMeta =
              typeof metaOrFactory === 'function' ? await (metaOrFactory as any)() : (metaOrFactory as PropertyMeta);
            if (!meta?.properties) return [];
            let props = meta.properties;
            if (typeof props === 'function') {
              const resolved = await props();
              meta.properties = resolved;
              props = resolved;
            }
            const childNodes = this.#createChildNodes(props as Record<string, PropertyMeta>, fullPath, [], meta);
            return Array.isArray(childNodes) ? childNodes : await childNodes();
          } catch (error) {
            console.warn(`Failed to load meta for ${finalKey}:`, error);
            return [];
          }
        };
        const targetMeta = this.#findMetaByPath(propertyPath);
        if (targetMeta) {
          const [finalKey, metaOrFactory, fullPath] = targetMeta;
          const depth = propertyPath.length;

          if (depth === 1) {
            if (typeof metaOrFactory === 'function') {
              return (() => loadChildrenFrom(metaOrFactory, fullPath, finalKey)) as unknown as MetaTreeNode[];
            }
            if (metaOrFactory.properties) {
              if (typeof metaOrFactory.properties === 'function') {
                return (() => loadChildrenFrom(metaOrFactory, fullPath, finalKey)) as unknown as MetaTreeNode[];
              }
              const childNodes = this.#createChildNodes(metaOrFactory.properties, fullPath, [], metaOrFactory);
              return Array.isArray(childNodes) ? childNodes : [];
            }
            return [];
          }

          if (typeof metaOrFactory === 'function') {
            const parentTitles = this.#buildParentTitles(fullPath);
            return [this.#toTreeNode(finalKey, metaOrFactory, fullPath, parentTitles)];
          }
          if (metaOrFactory.properties) {
            const parentTitles = [...this.#buildParentTitles(fullPath), metaOrFactory.title];
            const childNodes = this.#createChildNodes(metaOrFactory.properties, fullPath, parentTitles, metaOrFactory);
            return Array.isArray(childNodes) ? childNodes : [];
          }
          return [];
        }
        // 未找到目标路径，返回空数组
        return [];
      } else if (propertyPath === null) {
        console.warn(
          `[FlowContext] getPropertyMetaTree - unsupported value format: "${value}". Only "{{ ctx.propertyName }}" format is supported. Returning empty meta tree.`,
        );
        return [];
      }
    }

    // 根级节点按 meta.sort 降序排列（未设置默认为 0）
    const sorted = (Object.entries(metaMap) as [string, PropertyMetaOrFactory][]).sort(([, a], [, b]) => {
      const sa = (typeof a === 'function' ? a.sort : a?.sort) ?? 0;
      const sb = (typeof b === 'function' ? b.sort : b?.sort) ?? 0;
      return sb - sa;
    });
    return sorted.map(([key, metaOrFactory]) => this.#toTreeNode(key, metaOrFactory, [key], []));
  }

  #createChildNodes(
    properties: Record<string, PropertyMeta> | (() => Promise<Record<string, PropertyMeta>>),
    parentPaths: string[] = [],
    parentTitles: string[] = [],
    parentMeta?: PropertyMeta, // 传入父级 meta 以便缓存结果
  ): MetaTreeNode[] | (() => Promise<MetaTreeNode[]>) {
    return typeof properties === 'function'
      ? async () => {
          const resolved = await properties();
          // 缓存解析结果，避免下次重复调用
          if (parentMeta) {
            parentMeta.properties = resolved;
          }
          const entries = Object.entries(resolved) as [string, PropertyMeta][];
          entries.sort(([, a], [, b]) => (b?.sort ?? 0) - (a?.sort ?? 0));
          return entries.map(([name, meta]) => this.#toTreeNode(name, meta, [...parentPaths, name], parentTitles));
        }
      : (Object.entries(properties) as [string, PropertyMeta][])
          .sort(([, a], [, b]) => (b?.sort ?? 0) - (a?.sort ?? 0))
          .map(([name, meta]) => this.#toTreeNode(name, meta, [...parentPaths, name], parentTitles));
  }

  /**
   * 根据属性路径查找对应的 meta
   * @param propertyPath 属性路径数组，例如 ["aaa", "bbb"]
   * @returns [finalKey, metaOrFactory, fullPath] 或 null
   */
  #findMetaByPath(propertyPath: string[]): [string, PropertyMetaOrFactory, string[]] | null {
    if (propertyPath.length === 0) return null;

    const [firstKey, ...remainingPath] = propertyPath;

    // 首先查找第一个属性，这里利用委托链机制
    // 1. 查找自身的属性
    const ownProperty = this._props[firstKey];
    if (ownProperty?.meta) {
      return this.#findMetaInProperty(firstKey, ownProperty.meta, remainingPath, [firstKey]);
    }

    // 2. 查找委托链中的属性
    for (const delegate of this._delegates) {
      const delegateProperty = delegate._props[firstKey];
      if (delegateProperty?.meta) {
        return this.#findMetaInProperty(firstKey, delegateProperty.meta, remainingPath, [firstKey]);
      }
    }

    return null;
  }

  /**
   * 在给定属性的 meta 中查找剩余路径
   */
  #findMetaInProperty(
    currentKey: string,
    metaOrFactory: PropertyMetaOrFactory,
    remainingPath: string[],
    currentPath: string[],
  ): [string, PropertyMetaOrFactory, string[]] | null {
    // 如果已经到了最后一层，直接返回当前的 meta
    if (remainingPath.length === 0) {
      return [currentKey, metaOrFactory as any, currentPath];
    }

    // 如果还有剩余路径，但当前是函数类型，构建一个新的异步函数继续解析剩余路径
    if (typeof metaOrFactory === 'function') {
      const finalKey = remainingPath[remainingPath.length - 1];
      const finalPath = [...currentPath, ...remainingPath];

      const wrappedFactory = async (): Promise<PropertyMeta> => {
        const resolvedMeta = await metaOrFactory();
        const result = await this.#resolvePathInMetaAsync(resolvedMeta, remainingPath);
        return result;
      };

      return [finalKey, wrappedFactory, finalPath];
    }

    // 如果还有剩余路径，且是同步 meta，尝试继续查找下一层
    if (metaOrFactory.properties) {
      const [nextKey, ...restPath] = remainingPath;
      const nextPath = [...currentPath, nextKey];

      // properties 是异步的，构建新的异步函数继续解析
      if (typeof metaOrFactory.properties === 'function') {
        const finalKey = remainingPath[remainingPath.length - 1];
        const finalPath = [...currentPath, ...remainingPath];

        const wrappedFactory = async (): Promise<PropertyMeta> => {
          const propertiesFactory = metaOrFactory.properties as () => Promise<Record<string, PropertyMeta>>;
          const resolvedProperties = await propertiesFactory();
          // 缓存解析结果，避免下次重复调用
          metaOrFactory.properties = resolvedProperties;
          const startMeta = resolvedProperties[nextKey];
          if (!startMeta) {
            throw new Error(`Property ${nextKey} not found in resolved properties`);
          }
          const result = await this.#resolvePathInMetaAsync(startMeta, restPath);
          return result;
        };

        return [finalKey, wrappedFactory, finalPath];
      }

      // properties 是同步的，继续查找
      const nextMeta = metaOrFactory.properties[nextKey];
      if (nextMeta) {
        return this.#findMetaInProperty(nextKey, nextMeta, restPath, nextPath);
      }
    }

    return null;
  }

  /**
   * 在给定的 meta 中递归解析路径
   */
  #resolvePathInMeta(meta: PropertyMeta, path: string[]): PropertyMeta | null {
    if (path.length === 0) {
      return meta;
    }

    let current = meta;
    for (const key of path) {
      const properties = _.get(current, 'properties');
      if (!properties || typeof properties === 'function') {
        return null; // 无法同步解析异步 properties
      }
      current = _.get(properties, key);
      if (!current) {
        return null;
      }
    }

    return current;
  }

  /**
   * 支持异步 properties 的路径解析：
   * - 遇到 properties 为函数时会 await 并缓存其结果
   * - 持续向下解析直到到达最终的 meta
   * 若解析失败则抛出异常，由调用方自行处理
   */
  async #resolvePathInMetaAsync(meta: PropertyMeta, path: string[]): Promise<PropertyMeta> {
    if (path.length === 0) return meta;

    let current: PropertyMeta = meta;
    for (const key of path) {
      let properties = _.get(current, 'properties');

      if (!properties) {
        throw new Error(`Property path not found: ${path.join('.')}`);
      }

      if (typeof properties === 'function') {
        const resolved = await properties();
        current.properties = resolved;
        properties = resolved;
      }

      const next = (properties as Record<string, PropertyMeta>)[key];
      if (!next) {
        throw new Error(`Property ${key} not found while resolving path: ${path.join('.')}`);
      }
      current = next;
    }

    return current;
  }

  /**
   * 构建 parentTitles 数组，通过递归查找每个路径层级对应的 meta title
   * @param propertyPath 属性路径数组，例如 ['aaa', 'bbb', 'ccc']
   * @param excludeLastLevel 是否排除最后一层，默认为 true（parentTitles 不包含当前节点）
   * @returns string[] 父级标题数组
   */
  #buildParentTitles(propertyPath: string[], excludeLastLevel = true): string[] {
    if (propertyPath.length === 0) return [];

    const pathToProcess = excludeLastLevel ? propertyPath.slice(0, -1) : propertyPath;
    if (pathToProcess.length === 0) return [];

    const parentTitles: string[] = [];

    // 从根级开始逐层查找 meta title
    let currentMetas = this._getPropertiesMeta();

    for (let i = 0; i < pathToProcess.length; i++) {
      const currentKey = pathToProcess[i];
      const currentMeta = currentMetas[currentKey];

      if (!currentMeta || typeof currentMeta === 'function') {
        parentTitles.push(currentKey);
        break;
      }
      // 同步 meta，使用 title
      parentTitles.push(currentMeta.title || currentKey);

      // 为下一层级准备 meta 映射
      if (i < pathToProcess.length - 1 && currentMeta.properties && typeof currentMeta.properties !== 'function') {
        currentMetas = currentMeta.properties as Record<string, PropertyMeta>;
      } else if (i < pathToProcess.length - 1) {
        // 如果下一层是异步的或者不存在，无法继续，使用路径名填充剩余部分
        for (let j = i + 1; j < pathToProcess.length; j++) {
          parentTitles.push(pathToProcess[j]);
        }
        break;
      }
    }

    return parentTitles;
  }

  #toTreeNode(
    name: string,
    metaOrFactory: PropertyMetaOrFactory,
    paths: string[] = [name],
    parentTitles: string[] = [],
  ): MetaTreeNode {
    // 检查缓存
    const cached = this._metaNodeCache.get(metaOrFactory);
    if (cached) {
      // 更新路径信息（因为同一个 meta 可能在不同路径下使用）
      cached.paths = paths;
      cached.parentTitles = parentTitles.length > 0 ? parentTitles : undefined;
      return cached;
    }

    let node: MetaTreeNode;

    if (typeof metaOrFactory === 'function') {
      const initialTitle = name;
      node = {
        name,
        title: metaOrFactory.title || initialTitle, // 初始使用 name 作为 title
        type: 'object', // 初始类型
        interface: undefined,
        uiSchema: undefined,
        paths,
        parentTitles: parentTitles.length > 0 ? parentTitles : undefined,
        children: async () => {
          try {
            const meta = await metaOrFactory();
            const finalTitle = meta?.title || name;
            node.title = finalTitle;
            node.type = meta?.type;
            node.interface = meta?.interface;
            node.uiSchema = meta?.uiSchema;
            // parentTitles 保持不变，因为它不包含自身 title

            if (!meta?.properties) return [];

            const childNodes = this.#createChildNodes(meta.properties, paths, [...parentTitles, finalTitle], meta);
            const resolvedChildren = Array.isArray(childNodes) ? childNodes : await childNodes();

            // 更新 children 为解析后的结果
            node.children = resolvedChildren;

            return resolvedChildren;
          } catch (error) {
            console.warn(`Failed to load meta for ${name}:`, error);
            return [];
          }
        },
      };
    } else {
      // 同步 meta：直接创建节点
      const nodeTitle = metaOrFactory.title;
      node = {
        name,
        title: nodeTitle,
        type: metaOrFactory.type,
        interface: metaOrFactory.interface,
        uiSchema: metaOrFactory.uiSchema,
        paths,
        parentTitles: parentTitles.length > 0 ? parentTitles : undefined,
        children: metaOrFactory.properties
          ? this.#createChildNodes(metaOrFactory.properties, paths, [...parentTitles, nodeTitle], metaOrFactory)
          : undefined,
      };
    }

    // 缓存节点
    this._metaNodeCache.set(metaOrFactory, node);

    return node;
  }

  _getPropertiesMeta(): Record<string, PropertyMetaOrFactory> {
    const metaMap: Record<string, PropertyMetaOrFactory> = {};

    // 先处理委托链（委托链的 meta 优先级较低）
    for (const delegate of this._delegates) {
      Object.assign(metaMap, delegate._getPropertiesMeta());
    }

    // 处理自身属性（自身属性优先级较高）
    for (const [key, options] of Object.entries(this._props)) {
      if (options.meta) {
        metaMap[key] = typeof options.meta === 'function' ? (options.meta as PropertyMetaFactory) : options.meta;
      }
    }

    return metaMap;
  }

  // 只查找自身 _props
  protected _getOwnProperty(key: string, currentContext): any {
    const options = this._props[key];
    if (!options) return undefined;

    // 静态值
    if ('value' in options) {
      return options.value;
    }

    // get 方法
    if (options.get) {
      if (options.cache === false) {
        return options.get(currentContext);
      }

      const cacheKey = options.observable ? '_observableCache' : '_cache';

      if (key in this[cacheKey]) {
        return this[cacheKey][key];
      }

      if (this._pending[key]) return this._pending[key];

      // 支持 async getter 并发排队
      const result = options.get(this.createProxy());

      // 判断是否为 Promise/thenable
      const isPromise =
        (typeof result === 'object' && result !== null && typeof (result as any).then === 'function') ||
        (typeof result === 'function' && typeof (result as any).then === 'function');

      if (isPromise) {
        this._pending[key] = (result as Promise<any>).then(
          (v) => {
            this[cacheKey][key] = v;
            delete this._pending[key];
            return v;
          },
          (err) => {
            delete this._pending[key];
            throw err;
          },
        );
        return this._pending[key];
      }

      // sync 直接缓存
      this[cacheKey][key] = result;
      return result;
    }

    return undefined;
  }

  // 只查找自身 _methods
  protected _getOwnMethod(key: string, flowContext?: FlowContext): any {
    const fn = this._methods[key];
    if (typeof fn === 'function') {
      return fn.bind(flowContext);
    }
    return fn;
  }

  _findPropertyInDelegates(delegates: FlowContext[], key: string): PropertyOptions | undefined {
    for (const delegate of delegates) {
      // 1. 查找委托的 _props
      if (Object.prototype.hasOwnProperty.call(delegate._props, key)) {
        return delegate._props[key];
      }
      // 2. 递归查找更深层的委托链
      const found = this._findPropertyInDelegates(delegate._delegates, key);
      if (found !== undefined) return found;
    }
    return undefined;
  }

  _findInDelegates(delegates: FlowContext[], key: string): any {
    for (const delegate of delegates) {
      // 1. 查找委托的 _props
      if (Object.prototype.hasOwnProperty.call(delegate._props, key)) {
        return {
          result: delegate._getOwnProperty(key, this.createProxy()),
        };
      }
      // 2. 查找委托的 _methods
      if (Object.prototype.hasOwnProperty.call(delegate._methods, key)) {
        return {
          result: delegate._getOwnMethod(key, this.createProxy()),
        };
      }
      // 3. 递归查找更深层的委托链
      const found = this._findInDelegates(delegate._delegates, key);
      if (found !== undefined) return found;
    }
    return undefined;
  }

  // 递归查找委托链
  _hasInDelegates(delegates: FlowContext[], key: string): boolean {
    for (const delegate of delegates) {
      if (Object.prototype.hasOwnProperty.call(delegate._props, key)) return true;
      if (Object.prototype.hasOwnProperty.call(delegate._methods, key)) return true;
      if (this._hasInDelegates(delegate._delegates, key)) return true;
    }
    return false;
  }

  /**
   * 获取属性定义选项（包含代理链）。
   *
   * - 优先查找当前上下文自身通过 defineProperty 注册的属性定义
   * - 若自身不存在，则沿委托链（delegates）向上查找第一个命中的定义
   *
   * @param key 顶层属性名（例如 'user'、'view'）
   * @returns 属性定义选项，或 undefined（未定义）
   */
  getPropertyOptions(key: string): PropertyOptions | undefined {
    if (Object.prototype.hasOwnProperty.call(this._props, key)) {
      return this._props[key];
    }
    return this._findPropertyInDelegates(this._delegates, key);
  }
}

class BaseFlowEngineContext extends FlowContext {
  declare router: Router;
  declare dataSourceManager: DataSourceManager;
  declare requireAsync: (url: string) => Promise<any>;
  declare createJSRunner: (options?: JSRunnerOptions) => JSRunner;
  /**
   * @deprecated use `resolveJsonTemplate` instead
   */
  declare renderJson: (template: JSONValue) => Promise<any>;
  declare resolveJsonTemplate: (template: JSONValue) => Promise<any>;
  declare runjs: (code: string, variables?: Record<string, any>) => Promise<any>;
  declare getAction: <TModel extends FlowModel = FlowModel, TCtx extends FlowContext = FlowContext>(
    name: string,
  ) => ActionDefinition<TModel, TCtx> | undefined;
  declare getActions: <TModel extends FlowModel = FlowModel, TCtx extends FlowContext = FlowContext>() => Map<
    string,
    ActionDefinition<TModel, TCtx>
  >;
  declare getEvents: <TModel extends FlowModel = FlowModel, TCtx extends FlowContext = FlowContext>() => Map<
    string,
    EventDefinition<TModel>
  >;
  declare runAction: (actionName: string, params?: Record<string, any>) => Promise<any> | any;
  declare engine: FlowEngine;
  declare api: APIClient;
  declare viewer: FlowViewer;
  declare view: FlowView;
  declare modal: HookAPI;
  declare message: MessageInstance;
  declare notification: NotificationInstance;
  declare route: RouteOptions;
  declare location: Location;
  declare sql: FlowSQLRepository;
  declare logger: pino.Logger;
}

class BaseFlowModelContext extends BaseFlowEngineContext {
  declare model: FlowModel;
  declare ref: React.RefObject<HTMLDivElement>;
  declare getAction: <TModel extends FlowModel = FlowModel, TCtx extends FlowContext = FlowContext>(
    name: string,
  ) => ActionDefinition<TModel, TCtx> | undefined;
  declare getActions: <TModel extends FlowModel = FlowModel, TCtx extends FlowContext = FlowContext>() => Map<
    string,
    ActionDefinition<TModel, TCtx>
  >;
  declare getEvents: <TModel extends FlowModel = FlowModel, TCtx extends FlowContext = FlowContext>() => Map<
    string,
    EventDefinition<TModel>
  >;
  declare runAction: (actionName: string, params?: Record<string, any>) => Promise<any> | any;
  declare createResource: <T extends FlowResource = FlowResource>(resourceType: ResourceType<T>) => T;
}

export class FlowEngineContext extends BaseFlowEngineContext {
  // public dataSourceManager: DataSourceManager;
  constructor(public engine: FlowEngine) {
    if (!(engine instanceof FlowEngine)) {
      throw new Error('Invalid FlowEngine instance');
    }
    super();
    this.engine = engine;
    const dataSourceManager = new DataSourceManager();
    dataSourceManager.setFlowEngine(this.engine);
    const mainDataSource = new DataSource({
      key: 'main',
      displayName: 'Main',
    });
    dataSourceManager.addDataSource(mainDataSource);
    this.defineProperty('engine', {
      value: this.engine,
    });
    this.defineProperty('sql', {
      get: () => new FlowSQLRepository(this),
    });
    this.defineProperty('dataSourceManager', {
      value: dataSourceManager,
    });
    const i18n = new FlowI18n(this);
    this.defineMethod('t', (keyOrTemplate: string, options?: any) => {
      return i18n.translate(keyOrTemplate, options);
    });
    this.defineMethod('renderJson', function (template: any) {
      return this.resolveJsonTemplate(template);
    });
    this.defineMethod('resolveJsonTemplate', async function (this: BaseFlowEngineContext, template: any) {
      // 提取模板使用到的变量及其子路径
      const used = extractUsedVariablePaths(template);
      const usedVarNames = Object.keys(used || {});
      if (!usedVarNames.length) {
        // 模板未包含任何 ctx.* 变量，直接前端解析
        return resolveExpressions(template, this);
      }

      // 分流：根据 resolveOnServer 标记与子路径判断哪些交给后端
      const serverVarPaths: Record<string, string[]> = {};
      for (const varName of usedVarNames) {
        const paths = used[varName] || [];
        const opt = this.getPropertyOptions(varName);
        const mark = opt?.resolveOnServer;
        if (mark === true) {
          serverVarPaths[varName] = paths;
        } else if (typeof mark === 'function') {
          const filtered = paths.filter((p) => {
            try {
              return !!mark(p);
            } catch (_) {
              return false;
            }
          });
          if (filtered.length) serverVarPaths[varName] = filtered;
        }
      }

      const needServer = Object.keys(serverVarPaths).length > 0;
      let serverResolved = template;
      if (needServer) {
        const collectFromMeta = async (): Promise<Record<string, any>> => {
          const out: Record<string, any> = {};
          try {
            const metas = this._getPropertiesMeta?.() as Record<
              string,
              PropertyMeta | (() => Promise<PropertyMeta | null> | PropertyMeta | null)
            >;
            if (!metas || typeof metas !== 'object') return out;
            for (const [key, metaOrFactory] of Object.entries(metas)) {
              if (!serverVarPaths[key]) continue; // 仅处理需要后端解析的变量
              try {
                let meta: PropertyMeta | null;
                if (typeof metaOrFactory === 'function') {
                  const fn = metaOrFactory as () => Promise<PropertyMeta | null>;
                  meta = await fn();
                } else {
                  meta = metaOrFactory as PropertyMeta;
                }
                if (!meta || typeof meta !== 'object') continue;
                const builder = meta.buildVariablesParams;
                if (typeof builder !== 'function') continue;
                const built = await builder(this);
                if (!built) continue;
                const neededPaths = serverVarPaths[key] || [];
                const filtered = filterBuilderOutputByPaths(built, neededPaths);
                if (filtered && (typeof filtered !== 'object' || Object.keys(filtered).length)) {
                  out[key] = filtered;
                }
              } catch (_) {
                // 忽略单个属性的错误
              }
            }
          } catch (_) {
            // ignore
          }
          return out;
        };

        const inputFromMeta = await collectFromMeta();
        const autoInput = { ...inputFromMeta };
        const autoContextParams = Object.keys(autoInput).length
          ? _buildServerContextParams(this, autoInput)
          : undefined;

        if (this.api) {
          try {
            const { data } = await this.api.request({
              method: 'POST',
              url: 'variables:resolve',
              data: {
                values: {
                  template,
                  contextParams: autoContextParams || {},
                },
              },
            });
            serverResolved = data?.data ?? template;
          } catch (e) {
            this.logger?.warn?.({ err: e }, 'variables:resolve failed, fallback to client-only');
          }
        }
      }

      return resolveExpressions(serverResolved, this);
    });
    this.defineProperty('requirejs', {
      get: () => this.app?.requirejs?.requirejs,
    });
    // Expose API token and current role as top-level variables for VariableInput.
    // Front-end only: no resolveOnServer flag. Mark cache: false to reflect runtime changes.
    this.defineProperty('token', {
      get: () => this.api?.auth?.token,
      cache: false,
      meta: { type: 'string', title: this.t('API Token'), sort: 980 },
    });
    this.defineProperty('role', {
      get: () => this.api?.auth?.role,
      cache: false,
      meta: { type: 'string', title: this.t('Current role'), sort: 990 },
    });
    this.defineProperty('logger', {
      get: () => {
        return this.engine.logger.child({ module: 'flow-engine' });
      },
    });
    this.defineProperty('auth', {
      get: () => ({
        roleName: this.api.auth.role,
        locale: this.api.auth.locale,
        token: this.api.auth.token,
        user: this.user,
      }),
    });
    this.defineMethod('loadCSS', async (url: string) => {
      return new Promise((resolve, reject) => {
        // Check if CSS is already loaded
        const existingLink = document.querySelector(`link[href="${url}"]`);
        if (existingLink) {
          resolve(null);
          return;
        }

        const link = document.createElement('link');
        link.rel = 'stylesheet';
        link.href = url;
        link.onload = () => resolve(null);
        link.onerror = () => reject(new Error(`Failed to load CSS: ${url}`));
        document.head.appendChild(link);
      });
    });
    this.defineMethod('requireAsync', async (url: string) => {
      return new Promise((resolve, reject) => {
        if (!this.requirejs) {
          reject(new Error('requirejs is not available'));
          return;
        }
        this.requirejs(
          [url],
          (...args: any[]) => {
            resolve(args[0]);
          },
          reject,
        );
      });
    });
    this.defineMethod('createJSRunner', (options) => {
      return new JSRunner({
        ...options,
        globals: {
          ctx: this,
          ...options?.globals,
        },
      });
    });
    // Helper: build server contextParams for variables:resolve
    this.defineMethod('buildServerContextParams', function (this: BaseFlowEngineContext, input?: any) {
      return _buildServerContextParams(this, input);
    });
    this.defineMethod('runjs', function (code, variables) {
      const runner = new JSRunner({
        globals: {
          ctx: this,
          ...variables,
        },
      });
      return runner.run(code);
    });
    this.defineMethod('getAction', function (this: BaseFlowEngineContext, name: string) {
      return this.engine.getAction(name);
    });
    this.defineMethod('getActions', function (this: BaseFlowEngineContext) {
      return this.engine.getActions();
    });
    this.defineMethod('getEvents', function (this: BaseFlowEngineContext) {
      return this.engine.getEvents();
    });

    // // Date variables (for variable selector meta tree)
    // this.defineProperty('date', {
    //   get: () => {
    //     const vars = getDateVars() as Record<string, any>;
    //     // align with client options: add dayBeforeYesterday
    //     vars.dayBeforeYesterday = toUnit('day', -2);
    //     const now = new Date().toISOString();
    //     const out: Record<string, any> = {};
    //     for (const [k, v] of Object.entries(vars)) {
    //       try {
    //         out[k] = typeof v === 'function' ? v({ now }) : v;
    //       } catch (e) {
    //         // ignore
    //       }
    //     }
    //     return out;
    //   },
    //   meta: () => {
    //     const title = this.t('Date variables');
    //     const mk = (t: string) => ({ type: 'any', title: this.t(t) });
    //     return {
    //       type: 'object',
    //       title,
    //       properties: {
    //         now: mk('Current time'),
    //         dayBeforeYesterday: mk('Day before yesterday'),
    //         yesterday: mk('Yesterday'),
    //         today: mk('Today'),
    //         tomorrow: mk('Tomorrow'),
    //         lastIsoWeek: mk('Last week'),
    //         thisIsoWeek: mk('This week'),
    //         nextIsoWeek: mk('Next week'),
    //         lastMonth: mk('Last month'),
    //         thisMonth: mk('This month'),
    //         nextMonth: mk('Next month'),
    //         lastQuarter: mk('Last quarter'),
    //         thisQuarter: mk('This quarter'),
    //         nextQuarter: mk('Next quarter'),
    //         lastYear: mk('Last year'),
    //         thisYear: mk('This year'),
    //         nextYear: mk('Next year'),
    //         last7Days: mk('Last 7 days'),
    //         next7Days: mk('Next 7 days'),
    //         last30Days: mk('Last 30 days'),
    //         next30Days: mk('Next 30 days'),
    //         last90Days: mk('Last 90 days'),
    //         next90Days: mk('Next 90 days'),
    //       },
    //     } as PropertyMeta;
    //   },
    // });
    this.defineMethod(
      'runAction',
      async function (this: BaseFlowEngineContext, actionName: string, params?: Record<string, any>) {
        const def = this.engine.getAction<FlowModel, FlowEngineContext>(actionName);
        const ctx = this.createProxy() as unknown as FlowEngineContext;
        if (!def) {
          throw new Error(`Action '${actionName}' not found.`);
        }

        const defaultParams = await resolveDefaultParams(def.defaultParams, ctx);
        let combinedParams: Record<string, any> = { ...(defaultParams || {}), ...(params || {}) };

        let useRawParams = def.useRawParams;
        if (typeof useRawParams === 'function') {
          useRawParams = await useRawParams(ctx);
        }
        if (!useRawParams) {
          // 先服务端解析，再前端补齐
          combinedParams = await (ctx as any).resolveJsonTemplate(combinedParams);
        }

        if (!def.handler) {
          throw new Error(`Action '${actionName}' has no handler.`);
        }
        return def.handler(ctx, combinedParams);
      },
    );
    this.defineProperty('acl', {
      get: () => {
        const acl = new ACL(this.engine);
        return acl;
      },
    });
    this.defineMethod('createResource', function (this: BaseFlowEngineContext, resourceType) {
      return this.engine.createResource(resourceType, {
        context: this,
      });
    });
  }
}

export class FlowModelContext extends BaseFlowModelContext {
  constructor(model: FlowModel) {
    if (!(model instanceof FlowModel)) {
      throw new Error('Invalid FlowModel instance');
    }
    super();
    this.addDelegate(model.flowEngine.context);
    this.defineMethod('onRefReady', (ref, cb, timeout) => {
      this.engine.reactView.onRefReady(ref, cb, timeout);
    });
    this.defineProperty('model', {
      value: model,
    });
    this.defineProperty('ref', {
      get: () => {
        this.model['_refCreated'] = true;
        return createRef<HTMLDivElement>();
      },
    });
    this.defineMethod('getEvents', function (this: BaseFlowModelContext) {
      return this.model.getEvents();
    });
    this.defineMethod('getAction', function (this: BaseFlowModelContext, name: string) {
      return this.model.getAction(name);
    });
    this.defineMethod('getActions', function (this: BaseFlowModelContext) {
      return this.model.getActions();
    });
    this.defineMethod(
      'runAction',
      async function (this: BaseFlowModelContext, actionName: string, params?: Record<string, any>) {
        const def = this.model.getAction<FlowModel, FlowModelContext>(actionName);
        const ctx = this.createProxy() as unknown as FlowModelContext;
        if (!def) {
          throw new Error(`Action '${actionName}' not found.`);
        }

        const defaultParams = await resolveDefaultParams(def.defaultParams, ctx);
        let combinedParams: Record<string, any> = { ...(defaultParams || {}), ...(params || {}) };

        let useRawParams = def.useRawParams;
        if (typeof useRawParams === 'function') {
          useRawParams = await useRawParams(ctx);
        }
        if (!useRawParams) {
          combinedParams = await (ctx as any).resolveJsonTemplate(combinedParams);
        }

        if (!def.handler) {
          throw new Error(`Action '${actionName}' has no handler.`);
        }
        return def.handler(ctx, combinedParams);
      },
    );
  }
}

export class FlowForkModelContext extends BaseFlowModelContext {
  constructor(
    public master: FlowModel,
    public fork: ForkFlowModel,
  ) {
    if (!(master instanceof FlowModel)) {
      throw new Error('Invalid FlowModel instance');
    }
    super();
    this.addDelegate((this.master as any).context);
    this.defineMethod('onRefReady', (ref, cb, timeout) => {
      this.engine.reactView.onRefReady(ref, cb, timeout);
    });
    this.defineProperty('model', {
      get: () => this.fork,
    });
    this.defineProperty('ref', {
      get: () => {
        this.fork['_refCreated'] = true;
        return createRef<HTMLDivElement>();
      },
    });
    this.defineMethod('runjs', async (code, variables) => {
      const runner = new JSRunner({
        globals: {
          ctx: this,
          ...variables,
        },
      });
      return runner.run(code);
    });
  }
}

export class FlowRuntimeContext<
  TModel extends FlowModel = FlowModel,
  TMode extends 'runtime' | 'settings' = any,
> extends BaseFlowModelContext {
  declare steps: Record<string, { params: Record<string, any>; uiSchema?: any; result?: any }>;
  stepResults: Record<string, any> = {};
  declare useResource: (className: 'APIResource' | 'SingleRecordResource' | 'MultiRecordResource') => void;
  declare getStepParams: (stepKey: string) => Record<string, any>;
  declare getStepResults: (stepKey: string) => any;
  declare runAction: (actionName: string, params?: Record<string, any>) => Promise<any> | any;
  constructor(
    public model: TModel,
    public flowKey: string,
    protected _mode: TMode = 'runtime' as TMode,
  ) {
    super();
    this.addDelegate(this.model.context);
    this.defineMethod('getStepParams', (stepKey: string) => {
      return model.getStepParams(flowKey, stepKey) || {};
    });
    this.defineMethod('getStepResults', (stepKey: string) => {
      return _.get(this.steps, [stepKey, 'result']);
    });
    this.defineMethod(
      'useResource',
      (className: 'APIResource' | 'SingleRecordResource' | 'MultiRecordResource' | 'SQLResource') => {
        if (model.context.has('resource')) {
          console.warn(`[FlowRuntimeContext] useResource - resource already defined in context: ${className}`);
          return;
        }
        model.context.defineProperty('resource', {
          get: () => {
            return this.createResource(className);
          },
        });
        if (!model['resource']) {
          model['resource'] = model.context.resource;
        }
      },
    );
    this.defineProperty('resource', {
      get: () => model['resource'] || model.context['resource'],
      cache: false,
    });
    this.defineMethod('onRefReady', (ref, cb, timeout) => {
      this.engine.reactView.onRefReady(ref, cb, timeout);
    });
    this.defineMethod('runjs', async (code, variables) => {
      const runner = new JSRunner({
        globals: {
          ctx: this,
          ...variables,
        },
      });
      return runner.run(code);
    });
  }

  protected _getOwnProperty(key: string): any {
    if (this.mode === 'runtime') {
      return super._getOwnProperty(key, this.createProxy());
    }

    const options = this._props[key];
    if (!options) return undefined;

    // 静态值
    if ('value' in options) {
      return ContextPathProxy.create()[key];
    }

    // get 方法
    if (options.get) {
      if (options.cache === false) {
        return ContextPathProxy.create()[key];
      }

      const cacheKey = options.observable ? '_observableCache' : '_cache';

      if (!(key in this[cacheKey])) {
        this[cacheKey][key] = ContextPathProxy.create()[key];
      }
      return this[cacheKey][key];
    }

    return undefined;
  }

  exit() {
    throw new FlowExitException(this.flowKey, this.model.uid);
  }

  exitAll() {
    throw new FlowExitAllException(this.flowKey, this.model.uid);
  }

  get mode() {
    return this._mode;
  }
}

// 类型别名，方便使用
export type FlowSettingsContext<TModel extends FlowModel = FlowModel> = FlowRuntimeContext<TModel, 'settings'>;<|MERGE_RESOLUTION|>--- conflicted
+++ resolved
@@ -34,8 +34,7 @@
   SingleRecordResource,
   SQLResource,
 } from './resources';
-<<<<<<< HEAD
-import type { ActionDefinition, EventDefinition } from './types';
+import type { ActionDefinition, EventDefinition, ResourceType } from './types';
 import {
   extractPropertyPath,
   FlowExitException,
@@ -43,10 +42,6 @@
   resolveExpressions,
   extractUsedVariablePaths,
 } from './utils';
-=======
-import type { ActionDefinition, EventDefinition, ResourceType } from './types';
-import { extractPropertyPath, FlowExitException, resolveDefaultParams, resolveExpressions } from './utils';
->>>>>>> 4bdd3d3d
 import { FlowExitAllException } from './utils/exceptions';
 import { JSONValue } from './utils/params-resolvers';
 import { FlowView, FlowViewer } from './views/FlowView';
