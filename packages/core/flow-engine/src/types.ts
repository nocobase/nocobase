/**
 * This file is part of the NocoBase (R) project.
 * Copyright (c) 2020-2024 NocoBase Co., Ltd.
 * Authors: NocoBase Team.
 *
 * This project is dual-licensed under AGPL-3.0 and NocoBase Commercial License.
 * For more information, please refer to: https://www.nocobase.com/agreement.
 */

import { ISchema } from '@formily/json-schema';
import { SubModelItem, SubModelItemsType } from './components';
import { FlowModelContext, FlowRuntimeContext, FlowSettingsContext } from './flowContext';
import type { FlowEngine } from './flowEngine';
import type { FlowModel } from './models';

// 定义从 SubModelItem 使用的 CreateModelOptions 类型
type CreateModelOptionsStringUse = CreateModelOptions & { use: string };

/**
 * 工具类型：如果 T 是数组类型，则提取数组元素类型；否则返回 T 本身
 * @template T 要检查的类型
 * @example
 * ```typescript
 * type Test1 = ArrayElementType<string[]>; // string
 * type Test2 = ArrayElementType<number[]>; // number
 * type Test3 = ArrayElementType<string>;   // string
 * type Test4 = ArrayElementType<{ id: number }[]>; // { id: number }
 * type Test5 = ArrayElementType<{ id: number }>;   // { id: number }
 * ```
 */
export type ArrayElementType<T> = T extends (infer U)[] ? U : T;

export type DeepPartial<T> = {
  [P in keyof T]?: T[P] extends (infer U)[]
    ? DeepPartial<U>[]
    : T[P] extends Record<string, any>
      ? DeepPartial<T[P]>
      : T[P] extends object
        ? DeepPartial<T[P]>
        : T[P];
};

/**
 * Defines a flow with generic model type support.
 */
export interface FlowDefinition<TModel extends FlowModel = FlowModel> {
  /**
   * Unique identifier for the flow.
   * 建议采用统一的 xxxSettings 风格命名，例如：
   * - pageSettings
   * - tableSettings
   * - cardSettings
   * - formSettings
   * - detailsSettings
   * - buttonSettings
   * - popupSettings
   * - deleteSettings
   * - datetimeSettings
   * - numberSettings
   * 这样命名便于识别和维护，建议全局统一。
   * @example
   * 'pageSettings'
   * 'tableSettings'
   * 'deleteSettings'
   */
  key: string;

  /**
   * 人类可读的流标题，建议与 key 保持一致风格，采用 Xxx settings 命名，例如：
   * - Page settings
   * - Table settings
   * - Card settings
   * - Form settings
   * - Details settings
   * - Button settings
   * - Popup settings
   * - Delete settings
   * - Datetime settings
   * - Number settings
   * 这样命名更清晰易懂，便于界面展示和团队协作。
   * @example
   * 'Page settings'
   * 'Table settings'
   * 'Delete settings'
   */
  title?: string;

  /**
   * Whether this flow should be executed manually only (prevents auto-execution)
   * Flows without 'on' property are auto-executed by default unless manual: true
   */
  manual?: boolean;

  /**
   * Sort order for flow execution, lower numbers execute first
   * Defaults to 0, can be negative
   */
  sort?: number;

  /**
   * Optional configuration to allow this flow to be triggered by `dispatchEvent`。
   * 支持字符串或对象形式：
   * - 字符串：直接指定事件名（如 'click'、'submit' 等），推荐与主流事件命名保持一致。
   * - 对象：可扩展更多事件配置，目前支持 { eventName, handler }
   *   - eventName: 事件名，推荐使用 'click' | 'submit' | 'change' | 'delete' | 'open' | 'close' 等主流命名
   *   - handler: 事件触发时的自定义处理函数（可选，若不指定则默认执行 flow 的 steps）
   *
   * @example
   * // 字符串形式，仅指定事件名
   * on: 'click'
   *
   * // 对象形式，指定事件名和自定义处理函数
   * on: {
   *   eventName: 'click',
   *   handler: (ctx, params) => {
   *     // 自定义事件处理逻辑
   *     ctx.logger.info('Custom click event triggered');
   *   }
   * }
   *
   * // 推荐事件名
   * 'click' | 'submit' | 'change' | 'delete' | 'open' | 'close' 等
   */
  on?:
    | string
    | {
        eventName: string;
        handler?: (ctx: FlowRuntimeContext<TModel>, params: Record<string, any>) => void | Promise<void>;
      };

  steps: Record<string, StepDefinition<TModel>>;
}

// 扩展FlowDefinition类型，添加partial标记用于部分覆盖
export interface ExtendedFlowDefinition extends DeepPartial<FlowDefinition> {
  /**
   * Whether this flow should be executed manually only (prevents auto-execution)
   * Flows without 'on' property are auto-executed by default unless manual: true
   */
  manual?: boolean;
  /**
   * Sort order for flow execution, lower numbers execute first
   * Defaults to 0, can be negative
   */
  sort?: number;
  /**
   * 当设置为true时，表示这是对现有流程的部分覆盖，而不是完全替换
   * 如果父类中不存在同名流程，此标记将被忽略
   */
  patch?: boolean;
}

export interface IModelComponentProps {
  [key: string]: any;
}

// 定义只读版本的props类型
export type ReadonlyModelProps = Readonly<IModelComponentProps>;

export type CreateSubModelOptions = CreateModelOptions | FlowModel;

/**
 * Constructor for model classes.
 */
export type ModelConstructor<T extends FlowModel = FlowModel> = (new (
  options: FlowModelOptions & {
    uid: string;
    props?: IModelComponentProps;
    stepParams?: StepParams;
    meta?: FlowModelMeta;
    subModels?: Record<string, CreateSubModelOptions | CreateSubModelOptions[]>;
    [key: string]: any; // Allow additional options
  },
) => T) & {
  meta?: FlowModelMeta;
};

/**
 * Defines a reusable action with generic model type support.
 */
export interface ActionDefinition<TModel extends FlowModel = FlowModel> {
  name: string; // Unique identifier for the action
  title?: string;
  handler: (ctx: FlowRuntimeContext<TModel>, params: any) => Promise<any> | any;
  uiSchema?:
    | Record<string, ISchema>
    | ((ctx: FlowRuntimeContext<TModel>) => Record<string, ISchema> | Promise<Record<string, ISchema>>);
  defaultParams?:
    | Record<string, any>
    | ((ctx: FlowRuntimeContext<TModel>) => Record<string, any> | Promise<Record<string, any>>);
  beforeParamsSave?: (ctx: FlowSettingsContext<TModel>, params: any, previousParams: any) => void | Promise<void>;
  afterParamsSave?: (ctx: FlowSettingsContext<TModel>, params: any, previousParams: any) => void | Promise<void>;
  useRawParams?: boolean | ((ctx: FlowRuntimeContext<TModel>) => boolean | Promise<boolean>);
}

export type StepUIMode =
  | 'dialog'
  | 'drawer'
  // | 'switch'
  // | 'select'
  | { type: 'dialog'; props?: Record<string, any> }
  | { type: 'drawer'; props?: Record<string, any> };
// | { type: 'switch'; props?: Record<string, any> }
// | { type: 'select'; props?: Record<string, any> }

/**
 * Step definition with unified support for both registered actions and inline handlers
 * Extends ActionDefinition but makes some properties optional and adds step-specific properties
 */
export interface StepDefinition<TModel extends FlowModel = FlowModel>
  extends Partial<Omit<ActionDefinition<TModel>, 'name'>> {
  key?: string; // Unique identifier for the step within the flow
  // Step-specific properties
  isAwait?: boolean; // Whether to await the handler, defaults to true
  use?: string; // Name of the registered ActionDefinition to use as base

  // Step configuration
  // `preset: true` 的 step params 需要在创建时填写，没有标记的可以创建模型后再填写。
  preset?: boolean;
  paramsRequired?: boolean; // Optional: whether the step params are required, will open the config dialog before adding the model
  hideInSettings?: boolean; // Optional: whether to hide the step in the settings menu
  uiMode?: StepUIMode | ((ctx: FlowRuntimeContext<TModel>) => StepUIMode | Promise<StepUIMode>);
}

/**
 * Action options for registering actions with generic model type support
 */
export interface ActionOptions<TModel extends FlowModel = FlowModel, P = any, R = any> {
  name: string; // Unique identifier for the action
  handler: (ctx: FlowRuntimeContext<TModel>, params: P) => Promise<R> | R;
  uiSchema?:
    | Record<string, ISchema>
    | ((ctx: FlowRuntimeContext<TModel>) => Record<string, ISchema> | Promise<Record<string, ISchema>>);
  defaultParams?: Partial<P> | ((ctx: FlowRuntimeContext<TModel>) => Partial<P> | Promise<Partial<P>>);
}

/**
 * Steps parameters structure for flow models
 *
 * @example
 * ```typescript
 * const stepParams: StepParams = {
 *   'flow1': {
 *     'step1': {
 *       'param1': 'value1',
 *       'param2': 'value2'
 *     },
 *     'step2': {
 *       'param3': 'value3'
 *     }
 *   },
 *   'flow2': {
 *     'step1': {
 *       'param1': 'value1'
 *     }
 *   }
 * }
 * ```
 */
export type StepParams = {
  [flowKey: string]: {
    [stepKey: string]: {
      [paramKey: string]: any;
    };
  };
};

export type ParamObject = {
  [key: string]: unknown;
  [key: number]: never;
};
/**
 * 已注册模型的类名
 */
export type RegisteredModelClassName = string;

/**
 * Options for creating a model instance
 */
export interface CreateModelOptions {
  uid?: string;
  use: RegisteredModelClassName | ModelConstructor;
  props?: IModelComponentProps;
  flowRegistry?: Record<string, Omit<FlowDefinition, 'key'>>;
  stepParams?: StepParams;
  subModels?: Record<string, CreateSubModelOptions | CreateSubModelOptions[]>;
  parentId?: string;
  subKey?: string;
  subType?: 'object' | 'array';
  sortIndex?: number; // 排序索引
  delegateToParent?: boolean;
  [key: string]: any; // 允许额外的自定义选项
}
export interface IFlowModelRepository<T extends FlowModel = FlowModel> {
  findOne(query: Record<string, any>): Promise<Record<string, any> | null>;
  save(model: T): Promise<Record<string, any>>;
  destroy(uid: string): Promise<boolean>;
  move(sourceId: string, targetId: string, position: 'before' | 'after'): Promise<void>;
}

/**
 * 步骤设置对话框的属性接口
 */
export interface StepSettingsDialogProps {
  model: FlowModel;
  flowKey: string;
  stepKey: string;
  dialogWidth?: number | string;
  dialogTitle?: string;
  mode?: 'dialog' | 'drawer'; // 设置模式，默认为'dialog'
  ctx?: FlowRuntimeContext;
  uiModeProps?: Record<string, any>;
  cleanup?: () => void;
}

/**
 * 步骤设置抽屉的属性接口
 */
export interface StepSettingsDrawerProps {
  model: FlowModel;
  flowKey: string;
  stepKey: string;
  drawerWidth?: number | string;
  drawerTitle?: string;
  ctx?: FlowRuntimeContext;
  uiModeProps?: Record<string, any>;
  cleanup?: () => void;
}

/**
 * 统一的步骤设置属性接口
 */
export interface StepSettingsProps {
  model: FlowModel;
  flowKey: string;
  stepKey: string;
  width?: number | string;
  title?: string;
}

/**
 * 分步表单对话框的属性接口
 */
export interface RequiredConfigStepFormDialogProps {
  model: FlowModel;
  dialogWidth?: number | string;
  dialogTitle?: string;
}

export type SubModelValue<TModel extends FlowModel = FlowModel> = TModel | TModel[];

export interface DefaultStructure {
  parent?: FlowModel;
  subModels?: Record<string, FlowModel | FlowModel[]>;
}

/**
 * 提取Structure中parent的类型，如果没有定义则使用FlowModel | null
 */
export type ParentFlowModel<Structure> = Structure extends { parent: infer P } ? P : FlowModel | null;

/**
 * Options for FlowModel constructor
 */
export interface FlowModelOptions<Structure extends { parent?: FlowModel; subModels?: any } = DefaultStructure> {
  uid?: string;
  use?: string;
  async?: boolean; // 是否异步加载模型
  props?: IModelComponentProps; // 组件属性
  stepParams?: StepParams;
  subModels?: Structure['subModels'];
  flowRegistry: Record<string, Omit<FlowDefinition, 'key'>>;
  flowEngine?: FlowEngine;
  parentId?: string;
  delegateToParent?: boolean;
  subKey?: string;
  subType?: 'object' | 'array';
  sortIndex?: number;
}

<<<<<<< HEAD
export type FlowModelMeta =
  // 从 SubModelItem 选取的属性，保持原始类型
  Pick<SubModelItem, 'key' | 'label' | 'icon' | 'createModelOptions' | 'toggleable'> & {
    // FlowModelMeta 独有的属性
    group?: string;
    /**
     * 排序权重，数字越小排序越靠前，用于控制显示顺序和默认选择
     * 排序最靠前的将作为默认选择
     * @default 0
     */
    sort?: number;
    /**
     * 是否在菜单中隐藏该模型类
     * @default false
     */
    hide?: boolean;
  };
=======
export interface FlowModelMeta {
  title?: string;
  key?: string;
  label?: string;
  group?: string;
  requiresDataSource?: boolean; // 是否需要数据源
  eventList?: { label: string; value: string }[]; // 支持的事件列表
  /**
   * 默认选项配置，支持静态对象或动态函数形式
   *
   * 当为静态对象时，将直接使用该配置作为默认值
   * 当为函数时，将在创建菜单项时调用，可根据父模型上下文动态生成配置
   *
   * @example
   * // 静态配置
   * defaultOptions: { someProperty: 'value' }
   *
   * // 动态配置
   * defaultOptions: (ctx) => {
   *   return {
   *     someProperty: ctx.model.someData ? 'valueA' : 'valueB'
   *   };
   * }
   */
  createModelOptions?:
    | Record<string, any>
    | ((ctx: FlowModelContext, item?: any) => Record<string, any> | Promise<Record<string, any>>);
  defaultOptions?:
    | Record<string, any>
    | ((ctx: FlowModelContext) => Record<string, any> | Promise<Record<string, any>>);
  icon?: string;
  // uniqueSub?: boolean;
  /**
   * 排序权重，数字越小排序越靠前，用于控制显示顺序和默认选择
   * 排序最靠前的将作为默认选择
   * @default 0
   */
  sort?: number;
  /**
   * 是否在菜单中隐藏该模型类
   * @default false
   */
  hide?: boolean;
  /**
   * 子菜单项定义，支持创建多层嵌套的层级菜单结构
   *
   * 当定义了 children 时，该模型本身不会直接出现在菜单中，
   * 而是显示为一个包含子菜单项的分组。每个子项都可以再有自己的 children，
   * 形成无限层级的嵌套结构。
   *
   * 对于数据区块类型，系统会自动为每个叶子节点生成数据源和数据表的选择菜单。
   * 对于普通区块和动作，叶子节点将直接作为可选择的菜单项。
   *
   * 支持静态数组和函数形式：
   * - 静态数组：直接定义固定的子项列表
   * - 函数形式：可根据父模型动态生成子项，支持同步和异步函数
   *
   * @example
   * // 静态配置
   * children: [
   *   {
   *     title: 'Basic Blocks',
   *     children: [
   *       { title: 'Table', defaultOptions: { use: 'TableModel' } },
   *       { title: 'Form', defaultOptions: { use: 'FormModel' } }
   *     ]
   *   }
   * ]
   *
   * // 动态配置
   * children: (ctx) => {
   *   const hasPermission = ctx.model.checkPermission('advanced');
   *   return [
   *     { title: 'Basic Table', defaultOptions: { use: 'TableModel' } },
   *     ...(hasPermission ? [{ title: 'Advanced Chart', defaultOptions: { use: 'ChartModel' } }] : [])
   *   ];
   * }
   */
  children?: false | SubModelItemsType;
  /**
   * 切换检测器函数，用于判断该模型是否已存在
   * 主要用于支持切换式的 UI 交互
   */
  toggleDetector?: (ctx: FlowModelContext) => boolean | Promise<boolean>;
  /**
   * 自定义移除函数，用于处理该项的删除逻辑
   */
  customRemove?: (ctx: FlowModelContext, item: any) => Promise<void>;
}
>>>>>>> 18e84226

/**
 * 字段 FlowModel 的专用元数据接口
 * 继承自 FlowModelMeta，添加了字段接口相关的属性
 */
export interface FieldFlowModelMeta extends FlowModelMeta {
  /**
   * 支持的字段接口组列表，基于 CollectionFieldInterface 的 group 属性
   * 如：['basic', 'choices', 'relation'] 等
   * 如果不指定，则支持所有接口（向后兼容）
   */
  supportedInterfaceGroups?: string[];
  /**
   * 支持的具体接口列表（可选，用于更精确的控制）
   * 如：['input', 'textarea', 'select'] 等
   */
  supportedInterfaces?: string[];
}

export type { ForkFlowModel } from './models';

/**
 * 工具栏项目配置接口
 */
export interface ToolbarItemConfig {
  /** 项目的唯一标识 */
  key: string;
  /** 项目组件，接收 model 作为 props，内部处理所有逻辑 */
  component: React.ComponentType<{ model: FlowModel; [key: string]: any }>;
  /** 是否显示项目的条件函数 */
  visible?: (model: FlowModel) => boolean;
  /** 排序权重，数字越小越靠右（先添加的在右边） */
  sort?: number;
}

export interface ApplyFlowCacheEntry {
  status: 'pending' | 'resolved' | 'rejected';
  promise: Promise<any>;
  data?: any;
  error?: any;
}<|MERGE_RESOLUTION|>--- conflicted
+++ resolved
@@ -378,7 +378,6 @@
   sortIndex?: number;
 }
 
-<<<<<<< HEAD
 export type FlowModelMeta =
   // 从 SubModelItem 选取的属性，保持原始类型
   Pick<SubModelItem, 'key' | 'label' | 'icon' | 'createModelOptions' | 'toggleable'> & {
@@ -395,98 +394,8 @@
      * @default false
      */
     hide?: boolean;
+    eventList?: { label: string; value: string }[]; // 支持的事件列表
   };
-=======
-export interface FlowModelMeta {
-  title?: string;
-  key?: string;
-  label?: string;
-  group?: string;
-  requiresDataSource?: boolean; // 是否需要数据源
-  eventList?: { label: string; value: string }[]; // 支持的事件列表
-  /**
-   * 默认选项配置，支持静态对象或动态函数形式
-   *
-   * 当为静态对象时，将直接使用该配置作为默认值
-   * 当为函数时，将在创建菜单项时调用，可根据父模型上下文动态生成配置
-   *
-   * @example
-   * // 静态配置
-   * defaultOptions: { someProperty: 'value' }
-   *
-   * // 动态配置
-   * defaultOptions: (ctx) => {
-   *   return {
-   *     someProperty: ctx.model.someData ? 'valueA' : 'valueB'
-   *   };
-   * }
-   */
-  createModelOptions?:
-    | Record<string, any>
-    | ((ctx: FlowModelContext, item?: any) => Record<string, any> | Promise<Record<string, any>>);
-  defaultOptions?:
-    | Record<string, any>
-    | ((ctx: FlowModelContext) => Record<string, any> | Promise<Record<string, any>>);
-  icon?: string;
-  // uniqueSub?: boolean;
-  /**
-   * 排序权重，数字越小排序越靠前，用于控制显示顺序和默认选择
-   * 排序最靠前的将作为默认选择
-   * @default 0
-   */
-  sort?: number;
-  /**
-   * 是否在菜单中隐藏该模型类
-   * @default false
-   */
-  hide?: boolean;
-  /**
-   * 子菜单项定义，支持创建多层嵌套的层级菜单结构
-   *
-   * 当定义了 children 时，该模型本身不会直接出现在菜单中，
-   * 而是显示为一个包含子菜单项的分组。每个子项都可以再有自己的 children，
-   * 形成无限层级的嵌套结构。
-   *
-   * 对于数据区块类型，系统会自动为每个叶子节点生成数据源和数据表的选择菜单。
-   * 对于普通区块和动作，叶子节点将直接作为可选择的菜单项。
-   *
-   * 支持静态数组和函数形式：
-   * - 静态数组：直接定义固定的子项列表
-   * - 函数形式：可根据父模型动态生成子项，支持同步和异步函数
-   *
-   * @example
-   * // 静态配置
-   * children: [
-   *   {
-   *     title: 'Basic Blocks',
-   *     children: [
-   *       { title: 'Table', defaultOptions: { use: 'TableModel' } },
-   *       { title: 'Form', defaultOptions: { use: 'FormModel' } }
-   *     ]
-   *   }
-   * ]
-   *
-   * // 动态配置
-   * children: (ctx) => {
-   *   const hasPermission = ctx.model.checkPermission('advanced');
-   *   return [
-   *     { title: 'Basic Table', defaultOptions: { use: 'TableModel' } },
-   *     ...(hasPermission ? [{ title: 'Advanced Chart', defaultOptions: { use: 'ChartModel' } }] : [])
-   *   ];
-   * }
-   */
-  children?: false | SubModelItemsType;
-  /**
-   * 切换检测器函数，用于判断该模型是否已存在
-   * 主要用于支持切换式的 UI 交互
-   */
-  toggleDetector?: (ctx: FlowModelContext) => boolean | Promise<boolean>;
-  /**
-   * 自定义移除函数，用于处理该项的删除逻辑
-   */
-  customRemove?: (ctx: FlowModelContext, item: any) => Promise<void>;
-}
->>>>>>> 18e84226
 
 /**
  * 字段 FlowModel 的专用元数据接口
