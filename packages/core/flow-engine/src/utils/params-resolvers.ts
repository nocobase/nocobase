--- conflicted
+++ resolved
@@ -96,11 +96,8 @@
     return source;
   };
 
-<<<<<<< HEAD
-=======
   // 有一些场景需要跳过解析，例如默认值设置变量后，设置菜单里面的 model defaultvalue应该显示的是原始变量字符串
   // 此时上下文还是处于runtime模式的，暂时通过上下文的字段让其跳过解析
->>>>>>> 6dae1384
   if (ctx.skipResolveParams) {
     return params;
   }
