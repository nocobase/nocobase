/**
 * This file is part of the NocoBase (R) project.
 * Copyright (c) 2020-2024 NocoBase Co., Ltd.
 * Authors: NocoBase Team.
 *
 * This project is dual-licensed under AGPL-3.0 and NocoBase Commercial License.
 * For more information, please refer to: https://www.nocobase.com/agreement.
 */

// 导出所有工具函数，保持向后兼容性

// 常量
export {
  FLOW_ENGINE_NAMESPACE,
  BLOCK_TYPES,
  BLOCK_GROUP_CONFIGS,
  MENU_KEYS,
  type BlockBuilderConfig,
} from './constants';

// 翻译相关
export { getT, escapeT } from './translation';

// 异常类
export { FlowExitException } from './exceptions';

// 流程定义相关
export { defineAction } from './flow-definitions';

// 继承检查
export { isInheritedFrom } from './inheritance';

// 参数解析器
export { resolveDefaultParams, resolveCreateModelOptions, resolveExpressions } from './params-resolvers';

// Schema 工具
export { compileUiSchema, resolveStepUiSchema, resolveUiMode } from './schema-utils';

// Runtime Context Steps 设置
export { setupRuntimeContextSteps } from './setupRuntimeContextSteps';

// Record Proxy 工具
export { createRecordProxyContext, createCollectionContextMeta } from './createRecordProxyContext';

// Context 工具
export { extractPropertyPath, formatPathToVariable, isVariableExpression } from './context';

<<<<<<< HEAD
export { parsePathnameToViewParams, type ViewParam } from './parsePathnameToViewParams';
=======
// AutoFlow error storage helpers
export { setAutoFlowError, getAutoFlowError, clearAutoFlowError, type AutoFlowError } from './autoFlowError';
>>>>>>> efa8c981
<|MERGE_RESOLUTION|>--- conflicted
+++ resolved
@@ -45,9 +45,5 @@
 // Context 工具
 export { extractPropertyPath, formatPathToVariable, isVariableExpression } from './context';
 
-<<<<<<< HEAD
 export { parsePathnameToViewParams, type ViewParam } from './parsePathnameToViewParams';
-=======
-// AutoFlow error storage helpers
-export { setAutoFlowError, getAutoFlowError, clearAutoFlowError, type AutoFlowError } from './autoFlowError';
->>>>>>> efa8c981
+export { setAutoFlowError, getAutoFlowError, clearAutoFlowError, type AutoFlowError } from './autoFlowError';