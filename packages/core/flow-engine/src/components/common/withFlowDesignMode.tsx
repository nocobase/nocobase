/**
 * This file is part of the NocoBase (R) project.
 * Copyright (c) 2020-2024 NocoBase Co., Ltd.
 * Authors: NocoBase Team.
 *
 * This project is dual-licensed under AGPL-3.0 and NocoBase Commercial License.
 * For more information, please refer to: https://www.nocobase.com/agreement.
 */

import React from 'react';
<<<<<<< HEAD
import { useFlowEngine } from '../../provider';
import { observer } from '../..';
=======
import { observer } from '@formily/reactive-react';
import { useFlowContext } from '../../FlowContextProvider';
>>>>>>> 32518208

/**
 * 高阶组件：仅在设计模式启用时渲染子组件
 *
 * @param WrappedComponent 要包装的组件
 * @returns 包装后的组件，只在 flowSettingsEnabled 为 true 时渲染
 *
 * @example
 * ```tsx
 * const MyComponent = withFlowDesignMode(({ model, ...props }) => {
 *   // 这些计算只在设计模式启用时才会执行
 *   const expensiveData = useMemo(() => complexCalculation(), []);
 *
 *   return <div>{expensiveData}</div>;
 * });
 * ```
 */
export function withFlowDesignMode<P extends Record<string, any>>(WrappedComponent: React.ComponentType<P>) {
  const WithFlowDesignModeComponent = observer((props: P) => {
    const ctx = useFlowContext();

    // 如果设计模式未启用，直接返回 null，避免执行子组件的计算
    if (!ctx.flowSettingsEnabled) {
      return null;
    }

    // 只有在设计模式启用时才渲染实际组件
    return <WrappedComponent {...props} />;
  });

  // 保持原组件的 displayName 用于调试
  WithFlowDesignModeComponent.displayName = `withFlowDesignMode(${
    WrappedComponent.displayName || WrappedComponent.name || 'Component'
  })`;

  return WithFlowDesignModeComponent;
}<|MERGE_RESOLUTION|>--- conflicted
+++ resolved
@@ -8,13 +8,8 @@
  */
 
 import React from 'react';
-<<<<<<< HEAD
-import { useFlowEngine } from '../../provider';
+import { useFlowContext } from '../../FlowContextProvider';
 import { observer } from '../..';
-=======
-import { observer } from '@formily/reactive-react';
-import { useFlowContext } from '../../FlowContextProvider';
->>>>>>> 32518208
 
 /**
  * 高阶组件：仅在设计模式启用时渲染子组件
