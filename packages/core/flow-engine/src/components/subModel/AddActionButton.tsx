/**
 * This file is part of the NocoBase (R) project.
 * Copyright (c) 2020-2024 NocoBase Co., Ltd.
 * Authors: NocoBase Team.
 *
 * This project is dual-licensed under AGPL-3.0 and NocoBase Commercial License.
 * For more information, please refer to: https://www.nocobase.com/agreement.
 */

import { observer } from '@formily/reactive-react';
import React, { useMemo } from 'react';
import { AddSubModelButton, AddSubModelButtonProps } from './AddSubModelButton';
import { FlowModel } from '../../models/flowModel';
import { ModelConstructor } from '../../types';

interface AddActionButtonProps extends Omit<AddSubModelButtonProps, 'subModelType' | 'subModelKey' | 'items'> {
  /**
  * 父模型类名，用于确定支持的 Actions 类型
  */
  ParentModelClass?: string | ModelConstructor;
  subModelKey?: string;
  subModelType?: 'object' | 'array';
}

/**
 * 专门用于添加动作模型的按钮组件
 *
 * @example
 * ```tsx
 * <AddActionButton
 *   model={parentModel}
 *   ParentModelClass={'ActionFlowModel'}
 * />
 * ```
 */
export const AddActionButton: React.FC<AddActionButtonProps> = observer(
  ({
    ParentModelClass = 'ActionFlowModel',
    subModelKey = 'actions',
    children = 'Add action',
    subModelType = 'array',
    ...props
  }) => {
    const items = useMemo<
      {
        key: string;
        label: string;
        icon?: React.ReactNode;
        item: typeof FlowModel;
        unique?: boolean;
        use: string;
      }[]
    >(() => {
      const blockClasses = props.model.flowEngine.filterModelClassByParent(ParentModelClass);
      const registeredBlocks = [];
      for (const [className, ModelClass] of blockClasses) {
        const item = {
          key: className,
          label: ModelClass.meta?.title || className,
          icon: ModelClass.meta?.icon,
          item: ModelClass,
          use: className,
          // unique: ModelClass.meta?.uniqueSub,
          // added: null,
        };
        registeredBlocks.push(item);
      }
      return registeredBlocks;
    }, [props.model, ParentModelClass]);

<<<<<<< HEAD
    return (
      <AddSubModelButton
        {...props}
        subModelKey={subModelKey}
        ParentModelClass={ParentModelClass}
        subModelType={subModelType}
        items={items}
      >
        {children}
      </AddSubModelButton>
    );
  },
);
=======
  return (
    <AddSubModelButton
      {...props}
      subModelKey={subModelKey}
      subModelType={subModelType}
      items={items}
    >
      {children}
    </AddSubModelButton>
  );
});
>>>>>>> b30879cb

AddActionButton.displayName = 'AddActionButton';<|MERGE_RESOLUTION|>--- conflicted
+++ resolved
@@ -15,8 +15,8 @@
 
 interface AddActionButtonProps extends Omit<AddSubModelButtonProps, 'subModelType' | 'subModelKey' | 'items'> {
   /**
-  * 父模型类名，用于确定支持的 Actions 类型
-  */
+   * 父模型类名，用于确定支持的 Actions 类型
+   */
   ParentModelClass?: string | ModelConstructor;
   subModelKey?: string;
   subModelType?: 'object' | 'array';
@@ -68,32 +68,12 @@
       return registeredBlocks;
     }, [props.model, ParentModelClass]);
 
-<<<<<<< HEAD
     return (
-      <AddSubModelButton
-        {...props}
-        subModelKey={subModelKey}
-        ParentModelClass={ParentModelClass}
-        subModelType={subModelType}
-        items={items}
-      >
+      <AddSubModelButton {...props} subModelKey={subModelKey} subModelType={subModelType} items={items}>
         {children}
       </AddSubModelButton>
     );
   },
 );
-=======
-  return (
-    <AddSubModelButton
-      {...props}
-      subModelKey={subModelKey}
-      subModelType={subModelType}
-      items={items}
-    >
-      {children}
-    </AddSubModelButton>
-  );
-});
->>>>>>> b30879cb
 
 AddActionButton.displayName = 'AddActionButton';