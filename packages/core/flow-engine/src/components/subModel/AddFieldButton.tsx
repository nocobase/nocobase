--- conflicted
+++ resolved
@@ -14,17 +14,12 @@
 import { FlowModel } from '../../models';
 import { CreateModelOptions, ModelConstructor } from '../../types';
 
-<<<<<<< HEAD
 export interface AddFieldButtonProps
   extends Omit<AddSubModelButtonProps, 'subModelType' | 'subModelKey' | 'items' | 'buildSubModelParams'> {
-=======
-
-export interface AddFieldButtonProps extends Omit<AddSubModelButtonProps, 'subModelType' | 'subModelKey' | 'items' | 'buildSubModelParams'> {
   /**
    * 父模型类名，用于确定支持的字段类型
    */
   ParentModelClass?: string | ModelConstructor;
->>>>>>> b30879cb
   subModelKey?: string;
   subModelType?: 'object' | 'array';
   collection: Collection;
@@ -99,32 +94,12 @@
       return allFields;
     }, [props.model, ParentModelClass, fields]);
 
-<<<<<<< HEAD
     return (
-      <AddSubModelButton
-        {...props}
-        subModelKey={subModelKey}
-        ParentModelClass={ParentModelClass}
-        subModelType={subModelType}
-        items={items}
-      >
+      <AddSubModelButton {...props} subModelKey={subModelKey} subModelType={subModelType} items={items}>
         {children}
       </AddSubModelButton>
     );
   },
 );
-=======
-  return (
-    <AddSubModelButton
-      {...props}
-      subModelKey={subModelKey}
-      subModelType={subModelType}
-      items={items}
-    >
-      {children}
-    </AddSubModelButton>
-  );
-});
->>>>>>> b30879cb
 
 AddFieldButton.displayName = 'AddFieldButton';