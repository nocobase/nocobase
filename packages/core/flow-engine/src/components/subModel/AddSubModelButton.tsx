/**
 * This file is part of the NocoBase (R) project.
 * Copyright (c) 2020-2024 NocoBase Co., Ltd.
 * Authors: NocoBase Team.
 *
 * This project is dual-licensed under AGPL-3.0 and NocoBase Commercial License.
 * For more information, please refer to: https://www.nocobase.com/agreement.
 */

import { Switch } from 'antd';
import _ from 'lodash';
import React, { useMemo } from 'react';
import { FlowModelContext } from '../../flowContext';
import { FlowModel } from '../../models';
import { CreateModelOptions, ModelConstructor } from '../../types';
import { withFlowDesignMode } from '../common/withFlowDesignMode';
import LazyDropdown, { Item, ItemsType } from './LazyDropdown';
import { buildSubModelGroups, buildSubModelItems } from './utils';

// ============================================================================
// 类型定义
// ============================================================================

type CreateModelOptionsStringUse = Omit<CreateModelOptions, 'use'> & { use?: string };

export interface SubModelItem {
  key?: string;
  label?: string | React.ReactNode;
  type?: 'group' | 'divider';
  disabled?: boolean;
  icon?: React.ReactNode;
  children?: SubModelItemsType;
  createModelOptions?:
    | CreateModelOptionsStringUse
    | ((ctx: FlowModelContext, extra?: any) => CreateModelOptionsStringUse | Promise<CreateModelOptionsStringUse>);
  searchable?: boolean;
  searchPlaceholder?: string;
  keepDropdownOpen?: boolean;
  toggleable?: boolean | ((model: FlowModel) => boolean); // 是否支持切换
  useModel?: string;
  toggleDetector?: (ctx: FlowModelContext) => boolean | Promise<boolean>;
  customRemove?: (ctx: FlowModelContext, item: SubModelItem) => Promise<void>;
}

export type SubModelItemsType = SubModelItem[] | ((ctx: FlowModelContext) => SubModelItem[] | Promise<SubModelItem[]>);

export interface MergeSubModelItemsOptions {
  addDividers?: boolean;
}

interface AddSubModelButtonProps {
  model: FlowModel;
  items?: SubModelItemsType;
  subModelBaseClass?: string | ModelConstructor;
  subModelBaseClasses?: Array<string | ModelConstructor>;
  subModelType?: 'object' | 'array';
  subModelKey: string;
  afterSubModelInit?: (subModel: FlowModel) => Promise<void>;
  afterSubModelAdd?: (subModel: FlowModel) => Promise<void>;
  afterSubModelRemove?: (subModel: FlowModel) => Promise<void>;
  children?: React.ReactNode;
  keepDropdownOpen?: boolean;
}

// ============================================================================
// 工具函数
// ============================================================================

// 预定义样式对象，避免重复创建
const SWITCH_CONTAINER_STYLE = {
  display: 'flex',
  justifyContent: 'space-between',
  alignItems: 'center',
  width: '100%',
  padding: '0',
} as const;

const SWITCH_STYLE = {
  marginLeft: 8,
  pointerEvents: 'none' as const,
};

/**
 * 验证 createModelOptions 的有效性
 */
const validateCreateModelOptions = (
  createOpts: any,
): createOpts is { use: string; stepParams?: Record<string, any> } => {
  if (!createOpts) {
    console.warn('No createModelOptions found for item');
    return false;
  }
  if (!createOpts.use) {
    console.warn('createModelOptions must specify "use" property:', createOpts);
    return false;
  }
  return true;
};

/**
 * 处理模型创建失败时的清理工作
 */
const handleModelCreationError = async (error: any, addedModel?: FlowModel) => {
  console.error('Failed to add sub model:', error);
  if (addedModel && typeof addedModel.destroy === 'function') {
    try {
      await addedModel.destroy();
    } catch (destroyError) {
      console.error('Failed to destroy model after creation error:', destroyError);
    }
  }
};

/**
 * 安全地获取菜单项的创建选项
 */
const getCreateModelOptions = async (item: SubModelItem, ctx: FlowModelContext) => {
  let createOpts = item.createModelOptions;
  if (typeof createOpts === 'function') {
    createOpts = await createOpts(ctx);
  }
  return {
    use: item.useModel,
    ...createOpts,
  };
};

/**
 * 合并多个不同来源的 SubModelItemsType 成一个
 */
export function mergeSubModelItems(
  sources: (SubModelItemsType | undefined | null)[],
  options: MergeSubModelItemsOptions = {},
): SubModelItemsType {
  const { addDividers = false } = options;
  const validSources = sources.filter((source): source is SubModelItemsType => source !== undefined && source !== null);

  if (validSources.length === 0) return [];
  if (validSources.length === 1) return validSources[0];

  return async (ctx: FlowModelContext) => {
    const result: SubModelItem[] = [];
    for (let i = 0; i < validSources.length; i++) {
      const source = validSources[i];
      const items: SubModelItem[] = Array.isArray(source) ? source : await source(ctx);

      if (i > 0 && addDividers && items.length > 0) {
        result.push({ key: `divider-${i}`, type: 'divider' } as SubModelItem);
      }
      result.push(...items);
    }
    return result;
  };
}

// ============================================================================
// 转换器函数
// ============================================================================

/**
 * 创建 Switch 标签的工厂函数
 */
const createSwitchLabel = (originalLabel: string, isToggled: boolean) => (
  <div style={SWITCH_CONTAINER_STYLE}>
    <span>{originalLabel}</span>
    <Switch size="small" checked={isToggled} style={SWITCH_STYLE} />
  </div>
);

/**
 * 检查是否包含可切换项
 */
const hasToggleItems = (items: SubModelItem[]): boolean => {
  return items.some((item) => item.toggleDetector && !item.children);
};

/**
 * 递归转换 SubModelItem 数组为 LazyDropdown 的 Item 格式
 */
const transformSubModelItems = async (
  items: SubModelItem[],
  model: FlowModel,
  subModelKey,
  subModelType,
): Promise<Item[]> => {
  if (items.length === 0) return [];

  // 批量收集需要异步检测的可切换项
  const toggleItems: Array<{ item: SubModelItem; index: number }> = [];
  for (let i = 0; i < items.length; i++) {
    const item = items[i];
    if (item.toggleable && item.useModel) {
      item.toggleDetector = (ctx) => {
        const C = ctx.engine.getModelClass(item.useModel); // 确保 use 是有效的模型类
        const r = ctx.model.findSubModel(subModelKey, (m) => {
          if (item.toggleable === true) {
            return m.constructor === C;
          } else if (typeof item.toggleable === 'function') {
            return item.toggleable(m);
          }
        });
        return !!r;
      };
      item.customRemove = async (ctx, item) => {
        const C = ctx.engine.getModelClass(item.useModel); // 确保 use 是有效的模型类
        const r = ctx.model.findSubModel(subModelKey, (m) => {
          if (item.toggleable === true) {
            return m.constructor === C;
          } else if (typeof item.toggleable === 'function') {
            return item.toggleable(m);
          }
        });
        if (r) {
          await r.destroy();
        }
      };
    }
    if (item.toggleDetector && !item.children) {
      toggleItems.push({ item, index: i });
    }
  }

  // 批量执行 toggleDetector
  const toggleResults = await Promise.allSettled(
    toggleItems.map(({ item }) => (item.toggleDetector ? item.toggleDetector(model.context) : Promise.resolve(false))),
  );

  const toggleMap = new Map<number, boolean>();
  toggleItems.forEach(({ index }, i) => {
    const result = toggleResults[i];
    toggleMap.set(index, result.status === 'fulfilled' ? result.value : false);
  });

  // 并发转换所有项目
  const transformPromises = items.map(async (item, index) => {
    const transformedItem: Item = {
      key: item.key,
      label: item.label,
      type: item.type,
      disabled: item.disabled,
      icon: item.icon,
      searchable: item.searchable,
      searchPlaceholder: item.searchPlaceholder,
      keepDropdownOpen: item.keepDropdownOpen,
      originalItem: item,
    };

    // 处理 children
    if (item.children) {
      if (typeof item.children === 'function') {
        transformedItem.children = async () => {
          const childrenFn = item.children as (ctx: FlowModelContext) => SubModelItem[] | Promise<SubModelItem[]>;
          const childrenResult = await childrenFn(model.context);
          return transformSubModelItems(childrenResult, model, subModelKey, subModelType);
        };
      } else {
        transformedItem.children = await transformSubModelItems(
          item.children as SubModelItem[],
          model,
          subModelKey,
          subModelType,
        );
      }
    }

    // 处理开关式菜单项
    if (item.toggleDetector && !item.children) {
      const isToggled = toggleMap.get(index) || false;
      const originalLabel = model.translate(item.label) || '';
      transformedItem.label = createSwitchLabel(originalLabel, isToggled);
      transformedItem.isToggled = isToggled;
      // toggleable 项默认保持下拉菜单打开，便于连续操作
      transformedItem.keepDropdownOpen = item.keepDropdownOpen ?? true;
    }

    return transformedItem;
  });

  return Promise.all(transformPromises);
};

/**
 * 转换 SubModelItemsType 到 LazyDropdown 的 ItemsType 格式
 */
export const transformItems = (
  items: SubModelItemsType,
  model: FlowModel,
  subModelKey: string,
  subModelType: string,
): ItemsType => {
  if (typeof items === 'function') {
    return async () => {
      const result = await items(model.context);
      return transformSubModelItems(result, model, subModelKey, subModelType);
    };
  }

  const hasToggle = hasToggleItems(items as SubModelItem[]);
  if (hasToggle) {
    return () => transformSubModelItems(items as SubModelItem[], model, subModelKey, subModelType);
  } else {
    let cachedResult: Item[] | null = null;
    return async () => {
      if (!cachedResult) {
        cachedResult = await transformSubModelItems(items as SubModelItem[], model, subModelKey, subModelType);
      }
      return cachedResult;
    };
  }
};

// ============================================================================
// 删除处理器
// ============================================================================

/**
 * 创建默认删除处理器
 */
const createDefaultRemoveHandler = (config: {
  model: FlowModel;
  subModelKey: string;
  subModelType: 'object' | 'array';
}) => {
  return async (item: SubModelItem, parentModel: FlowModel): Promise<FlowModel | null> => {
    const { model, subModelKey, subModelType } = config;

    if (subModelType === 'array') {
      const subModels = (model.subModels as any)[subModelKey] as FlowModel[];
      if (Array.isArray(subModels)) {
        const createOpts = await getCreateModelOptions(item, parentModel.context);
        const targetModel = subModels.find((subModel) => {
          if (createOpts?.use) {
            try {
              const modelClass = config.model.flowEngine.getModelClass(createOpts.use);
              if (modelClass && subModel instanceof modelClass) {
                return true;
              }
            } catch (error) {
              // 如果获取模型类失败，继续使用 uid 匹配
            }
            return (subModel as any).uid.includes(createOpts.use);
          }
          return false;
        });

        if (targetModel) {
          await targetModel.destroy();
          const index = subModels.indexOf(targetModel);
          if (index > -1) subModels.splice(index, 1);
          return targetModel;
        }
      }
    } else {
      const subModel = (model.subModels as any)[subModelKey] as FlowModel;
      if (subModel) {
        await subModel.destroy();
        (model.subModels as any)[subModelKey] = undefined;
        return subModel;
      }
    }
    return null;
  };
};

// ============================================================================
// 主组件
// ============================================================================

/**
 * 为 FlowModel 实例添加子模型的通用按钮组件
 *
 * 功能特性：
 * - 支持异步加载 items
 * - 支持多层级嵌套菜单
 * - 支持从 flowEngine 全局上下文获取服务
 * - 支持 unique 菜单项的开关切换
 */
const AddSubModelButtonCore = function AddSubModelButton({
  model,
  items,
  subModelBaseClass,
  subModelBaseClasses,
  subModelType = 'array',
  subModelKey,
  afterSubModelInit,
  afterSubModelAdd,
  afterSubModelRemove,
  children = 'Add',
  keepDropdownOpen = false,
}: AddSubModelButtonProps) {
  // 合并 items 与 baseClass 的菜单来源
  const finalItems = useMemo<SubModelItemsType>(() => {
    const sources: (SubModelItemsType | undefined | null)[] = [];
    if (items) sources.push(items);
    if (subModelBaseClass) sources.push(buildSubModelItems(subModelBaseClass));
    if (subModelBaseClasses && subModelBaseClasses.length > 0) {
      sources.push(buildSubModelGroups(subModelBaseClasses));
    }
    return mergeSubModelItems(sources, { addDividers: true });
  }, [items, subModelBaseClass, subModelBaseClasses]);
  // 创建删除处理器
  const removeHandler = useMemo(
    () =>
      createDefaultRemoveHandler({
        model,
        subModelKey,
        subModelType,
      }),
    [model, subModelKey, subModelType],
  );

  // 点击处理逻辑
  const onClick = async (info: any) => {
    const clickedItem = info.originalItem || info;
    const item = clickedItem.originalItem || (clickedItem as SubModelItem);
    const isToggled = clickedItem.isToggled;

    // 处理可切换菜单项的开关操作
    if (item.toggleDetector && isToggled) {
      try {
        // 先定位将要删除的 subModel，供回调使用
        let removedModel: FlowModel | null = null;
        try {
          const C = model.flowEngine.getModelClass(item.useModel);
          if (C) {
            removedModel = model.findSubModel(subModelKey, (m) => m.constructor === C);
          }
        } catch (e) {
          // Ignore error
        }

        if (item.customRemove) {
          await item.customRemove(model.context, item);
        } else {
          removedModel = (await removeHandler(item, model)) || removedModel;
        }

        if (afterSubModelRemove && removedModel) {
          await afterSubModelRemove(removedModel);
        }
      } catch (error) {
        console.error('Failed to remove sub model:', error);
      }
      return;
    }

    // 处理添加操作
    const createOpts = await getCreateModelOptions(item, model.context);

    if (!validateCreateModelOptions(createOpts)) {
      return;
    }

    let addedModel: FlowModel | undefined;

    try {
      addedModel = model.flowEngine.createModel({
        ..._.cloneDeep(createOpts),
        parentId: model.uid,
        subKey: subModelKey,
        subType: subModelType,
      });

      addedModel.setParent(model);

<<<<<<< HEAD
      if (afterSubModelInit) {
        await afterSubModelInit(addedModel);
      }
=======
      const toAdd = async () => {
        try {
          if (onModelCreated) {
            await onModelCreated(addedModel);
          }
>>>>>>> 18e84226

          if (subModelType === 'array') {
            model.addSubModel(subModelKey, addedModel);
          } else {
            model.setSubModel(subModelKey, addedModel);
          }

<<<<<<< HEAD
      if (afterSubModelAdd) {
        await afterSubModelAdd(addedModel);
      }
=======
          if (onSubModelAdded) {
            await onSubModelAdded(addedModel);
          }
>>>>>>> 18e84226

          await addedModel.save();
        } catch (error) {
          await handleModelCreationError(error, addedModel);
        }
      };

      // 在创建 Model 之前，需要先填写预设的配置表单
      const opened = await addedModel.openFlowSettings({
        preset: true,
        onSaved: async () => {
          await toAdd();
        },
      });

      // 如果没有匹配到预配置表单，则直接添加模型
      if (!opened) {
        await toAdd();
      }
    } catch (error) {
      await handleModelCreationError(error, addedModel);
    }
  };

  return (
    <LazyDropdown
      menu={{
        items: transformItems(finalItems, model, subModelKey, subModelType),
        onClick,
        keepDropdownOpen,
      }}
    >
      {children}
    </LazyDropdown>
  );
};

export const AddSubModelButton = withFlowDesignMode(AddSubModelButtonCore);<|MERGE_RESOLUTION|>--- conflicted
+++ resolved
@@ -463,17 +463,11 @@
 
       addedModel.setParent(model);
 
-<<<<<<< HEAD
-      if (afterSubModelInit) {
-        await afterSubModelInit(addedModel);
-      }
-=======
       const toAdd = async () => {
         try {
-          if (onModelCreated) {
-            await onModelCreated(addedModel);
-          }
->>>>>>> 18e84226
+          if (afterSubModelInit) {
+            await afterSubModelInit(addedModel);
+          }
 
           if (subModelType === 'array') {
             model.addSubModel(subModelKey, addedModel);
@@ -481,15 +475,9 @@
             model.setSubModel(subModelKey, addedModel);
           }
 
-<<<<<<< HEAD
-      if (afterSubModelAdd) {
-        await afterSubModelAdd(addedModel);
-      }
-=======
-          if (onSubModelAdded) {
-            await onSubModelAdded(addedModel);
-          }
->>>>>>> 18e84226
+          if (afterSubModelAdd) {
+            await afterSubModelAdd(addedModel);
+          }
 
           await addedModel.save();
         } catch (error) {
