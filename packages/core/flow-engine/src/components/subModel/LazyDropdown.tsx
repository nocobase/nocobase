--- conflicted
+++ resolved
@@ -59,14 +59,9 @@
   const [rootItems, setRootItems] = useState<Item[]>([]);
   const [rootLoading, setRootLoading] = useState(false);
   const [searchValues, setSearchValues] = useState<Record<string, string>>({});
-<<<<<<< HEAD
+  const dropdownMaxHeight = useNiceDropdownMaxHeight([menuVisible]);
   const [isSearching, setIsSearching] = useState(false);
   const searchTimeoutRef = useRef<NodeJS.Timeout | null>(null);
-
-  const { maxHeight: dropdownMaxHeight, placement, placementReady } = useAutoPlacement(menuVisible);
-=======
-  const dropdownMaxHeight = useNiceDropdownMaxHeight([menuVisible]);
->>>>>>> 23153793
 
   // 清理定时器，避免内存泄露
   useEffect(() => {
