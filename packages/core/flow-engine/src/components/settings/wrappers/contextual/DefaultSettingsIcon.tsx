/**
 * This file is part of the NocoBase (R) project.
 * Copyright (c) 2020-2024 NocoBase Co., Ltd.
 * Authors: NocoBase Team.
 *
 * This project is dual-licensed under AGPL-3.0 and NocoBase Commercial License.
 * For more information, please refer to: https://www.nocobase.com/agreement.
 */

import { ExclamationCircleOutlined, MenuOutlined } from '@ant-design/icons';
import type { DropdownProps, MenuProps } from 'antd';
import { App, Dropdown, Modal } from 'antd';
import React, { startTransition, useCallback, useEffect, useMemo, useState, FC } from 'react';
import { FlowModel } from '../../../../models';
<<<<<<< HEAD
import { StepDefinition, StepUIMode } from '../../../../types';
import { getT, resolveStepUiSchema, resolveDefaultParams, resolveUiMode } from '../../../../utils';
=======
import { StepDefinition } from '../../../../types';
import { getT, resolveStepUiSchema, shouldHideStepInSettings } from '../../../../utils';
import { openStepSettings } from './StepSettings';
>>>>>>> 74289425
import { useNiceDropdownMaxHeight } from '../../../../hooks';
import { SwitchWithTitle } from '../component/SwitchWithTitle';
import { SelectWithTitle } from '../component/SelectWithTitle';
// Type definitions for better type safety
interface StepInfo {
  stepKey: string;
  step: StepDefinition;
  uiSchema: Record<string, any>;
  title: string;
  modelKey?: string;
  uiMode?: StepUIMode;
}

interface FlowInfo {
  flow: any;
  steps: StepInfo[];
  modelKey?: string;
}

interface MenuConfig {
  maxDepth?: number;
  enablePerformanceOptimization?: boolean;
}

/**
 * Find sub-model by key with validation
 * Supports formats: subKey or subKey[index]
 */
const findSubModelByKey = (model: FlowModel, subModelKey: string): FlowModel | null => {
  // Input validation
  if (!model || !subModelKey || typeof subModelKey !== 'string') {
    console.warn('Invalid input parameters');
    return null;
  }

  // Parse subKey[index] format
  const match = subModelKey.match(/^([a-zA-Z_$][a-zA-Z0-9_$]*)(?:\[(\d+)\])?$/);
  if (!match) {
    console.warn(`Invalid subModelKey format: ${subModelKey}`);
    return null;
  }

  const [, subKey, indexStr] = match;
  const subModel = model.subModels?.[subKey];

  if (!subModel) {
    console.warn(`SubModel '${subKey}' not found`);
    return null;
  }

  if (indexStr !== undefined) {
    // Array type sub-model
    const index = parseInt(indexStr, 10);
    if (!Array.isArray(subModel)) {
      console.warn(`Expected array for '${subKey}', got ${typeof subModel}`);
      return null;
    }
    if (index < 0 || index >= subModel.length) {
      console.warn(`Array index ${index} out of bounds for '${subKey}'`);
      return null;
    }
    return subModel[index] instanceof FlowModel ? subModel[index] : null;
  } else {
    // Object type sub-model
    if (Array.isArray(subModel)) {
      console.warn(`Expected object for '${subKey}', got array`);
      return null;
    }
    return subModel instanceof FlowModel ? subModel : null;
  }
};

const componentMap = {
  switch: SwitchWithTitle,
  select: SelectWithTitle,
};

const MenuLabelItem = ({ title, uiMode, itemProps }) => {
  const type = uiMode?.type || uiMode;
  const Component = type ? componentMap[type] : null;

  if (!Component) {
    return <>{title}</>;
  }

  return <Component title={title} {...itemProps} />;
};

/**
 * 默认的设置菜单图标组件
 * 提供原有的配置菜单功能
 */
interface DefaultSettingsIconProps {
  model: FlowModel;
  showDeleteButton?: boolean;
  showCopyUidButton?: boolean;
  menuLevels?: number; // Menu levels: 1=current model only (default), 2=include sub-models
  flattenSubMenus?: boolean; // Whether to flatten sub-menus: false=group by model (default), true=flatten all
  [key: string]: any; // Allow additional props
}

export const DefaultSettingsIcon: React.FC<DefaultSettingsIconProps> = ({
  model,
  showDeleteButton = true,
  showCopyUidButton = true,
  menuLevels = 1, // 默认一级菜单
  flattenSubMenus = true,
}) => {
  const { message } = App.useApp();
  const t = getT(model);
  const [visible, setVisible] = useState(false);
  // 当模型发生子模型替换/增删等变化时，强制刷新菜单数据
  const [refreshTick, setRefreshTick] = useState(0);
  const handleOpenChange: DropdownProps['onOpenChange'] = useCallback((nextOpen: boolean, info) => {
    if (info.source === 'trigger' || nextOpen) {
      // 当鼠标快速滑过时，终止菜单的渲染，防止卡顿
      startTransition(() => {
        setVisible(nextOpen);
      });
    }
  }, []);
  const dropdownMaxHeight = useNiceDropdownMaxHeight([visible]);

  // 统一的复制 UID 方法
  const copyUidToClipboard = useCallback(
    async (uid: string) => {
      try {
        await navigator.clipboard.writeText(uid);
        message.success(t('UID copied to clipboard'));
      } catch (error) {
        console.error(t('Copy failed'), ':', error);
        // 如果不是 HTTPS 协议，给出更具体的提示：HTTP 下剪贴板 API 不可用
        const isHttps = typeof window !== 'undefined' && window.location?.protocol === 'https:';
        if (!isHttps) {
          message.error(
            t(
              'Copy failed under HTTP. Clipboard API is unavailable on non-HTTPS pages. Please copy [{{uid}}] manually.',
              { uid },
            ),
          );
          return;
        } else {
          message.error(t('Copy failed, please copy [{{uid}}] manually.', { uid }));
        }
      }
    },
    [message, t],
  );

  // 复制当前模型 UID
  const handleCopyUid = useCallback(async () => {
    copyUidToClipboard(model.uid);
  }, [model.uid, copyUidToClipboard]);

  // 复制弹窗对应模型的 UID（根据菜单 key 判断是否为子模型）
  const handleCopyPopupUid = useCallback(
    (menuKey: string) => {
      try {
        const originalKey = menuKey.replace(/^copy-pop-uid:/, '');
        const keyParts = originalKey.split(':');

        let targetModel: FlowModel | null = model;
        if (keyParts.length === 3) {
          const [subModelKey] = keyParts;
          targetModel = findSubModelByKey(model, subModelKey) || model;
        } else if (keyParts.length !== 2) {
          console.error('Invalid copy-pop-uid key format:', menuKey);
          return;
        }

        copyUidToClipboard(targetModel.uid);
      } catch (error) {
        console.error('handleCopyPopupUid error:', error);
      }
    },
    [model, copyUidToClipboard],
  );

  const handleDelete = useCallback(() => {
    Modal.confirm({
      title: t('Confirm delete'),
      icon: <ExclamationCircleOutlined />,
      content: t('Are you sure you want to delete this item? This action cannot be undone.'),
      okText: t('Confirm'),
      okType: 'primary',
      cancelText: t('Cancel'),
      zIndex: 999999,
      async onOk() {
        try {
          await model.destroy();
        } catch (error) {
          console.error(t('Delete operation failed'), ':', error);
          Modal.error({
            title: t('Delete failed'),
            content: t('Delete operation failed, please check the console for details.'),
          });
        }
      },
    });
  }, [model]);

  const handleStepConfiguration = useCallback(
    (key: string) => {
      const keyParts = key.split(':');

      if (keyParts.length < 2 || keyParts.length > 3) {
        console.error('Invalid configuration key format:', key);
        return;
      }

      let targetModel = model;
      let flowKey: string;
      let stepKey: string;

      if (keyParts.length === 3) {
        // Sub-model configuration: subModelKey:flowKey:stepKey
        const [subModelKey, subFlowKey, subStepKey] = keyParts;
        flowKey = subFlowKey;
        stepKey = subStepKey;

        const subModel = findSubModelByKey(model, subModelKey);
        if (!subModel) {
          console.error(`Sub-model '${subModelKey}' not found`);
          return;
        }
        targetModel = subModel;
      } else {
        // Current model configuration: flowKey:stepKey
        [flowKey, stepKey] = keyParts;
      }

      try {
        targetModel.openFlowSettings({
          flowKey,
          stepKey,
        });
      } catch (error) {
        console.log(t('Configuration popup cancelled or error'), ':', error);
      }
    },
    [model],
  );

  const handleMenuClick = useCallback(
    ({ key }: { key: string }) => {
      // Handle duplicate key suffixes (e.g., "key-1" -> "key")
      const cleanKey = key.includes('-') && /^(.+)-\d+$/.test(key) ? key.replace(/-\d+$/, '') : key;

      if (cleanKey.startsWith('copy-pop-uid:')) {
        handleCopyPopupUid(cleanKey);
        return;
      }

      switch (cleanKey) {
        case 'copy-uid':
          handleCopyUid();
          break;
        case 'delete':
          handleDelete();
          break;
        default:
          handleStepConfiguration(cleanKey);
          break;
      }
    },
    [handleCopyUid, handleDelete, handleStepConfiguration, handleCopyPopupUid],
  );

  // 获取单个模型的可配置flows和steps
  const getModelConfigurableFlowsAndSteps = useCallback(
    async (targetModel: FlowModel, modelKey?: string): Promise<FlowInfo[]> => {
      try {
        // 仅使用静态流（类级全局注册的 flows）
        const flowsMap = new Map((targetModel.constructor as typeof FlowModel).globalFlowRegistry.getFlows());

        const flows = flowsMap;

        const flowsArray = Array.from(flows.values());

        const flowsWithSteps = await Promise.all(
          flowsArray.map(async (flow) => {
            const configurableSteps = await Promise.all(
              Object.entries(flow.steps).map(async ([stepKey, stepDefinition]) => {
                const actionStep = stepDefinition;
<<<<<<< HEAD
                let step = actionStep;
                // 如果步骤设置了 hideInSettings: true，则跳过此步骤
                if (actionStep.hideInSettings) {
=======

                // 支持静态与动态 hideInSettings
                if (await shouldHideStepInSettings(targetModel, flow, actionStep)) {
>>>>>>> 74289425
                  return null;
                }
                let uiMode: any = actionStep.uiMode;
                // 检查是否有uiSchema（静态或动态）
                const hasStepUiSchema = actionStep.uiSchema != null;

                // 如果step使用了action，检查action是否有uiSchema
                let hasActionUiSchema = false;
                let stepTitle = actionStep.title;
                if (actionStep.use) {
                  try {
                    const action = targetModel.getAction?.(actionStep.use);
                    step = { ...(action || {}), ...actionStep };
                    uiMode = await resolveUiMode(action?.uiMode || uiMode, (targetModel as any).context);
                    hasActionUiSchema = action && action.uiSchema != null;
                    stepTitle = stepTitle || action?.title;
                  } catch (error) {
                    console.warn(t('Failed to get action {{action}}', { action: actionStep.use }), ':', error);
                  }
                }
                const selectOrSwitchMode = ['select', 'switch'].includes(uiMode?.type || uiMode);

                // 如果都没有uiSchema（静态或动态），返回null
                if (!selectOrSwitchMode && !hasStepUiSchema && !hasActionUiSchema) {
                  return null;
                }

                // 对于动态uiSchema，需要实际解析以确定是否有内容
                let mergedUiSchema = {};

                try {
                  // 使用提取的工具函数解析并合并uiSchema
                  const resolvedSchema = await resolveStepUiSchema(targetModel, flow, actionStep);

                  // 如果解析后没有可配置的UI Schema，跳过此步骤
                  if (!resolvedSchema && !selectOrSwitchMode) {
                    return null;
                  }

                  mergedUiSchema = resolvedSchema;
                } catch (error) {
                  console.warn(t('Failed to resolve uiSchema for step {{stepKey}}', { stepKey }), ':', error);
                  return null;
                }
                return {
                  stepKey,
                  step,
                  uiSchema: mergedUiSchema,
                  title: t(stepTitle) || stepKey,
                  modelKey, // 添加模型标识
                  uiMode,
                };
              }),
            ).then((steps) => steps.filter(Boolean));

            return configurableSteps.length > 0 ? ({ flow, steps: configurableSteps, modelKey } as FlowInfo) : null;
          }),
        ).then((flows) => flows.filter(Boolean));

        return flowsWithSteps;
      } catch (error) {
        console.error(
          t('Failed to get configurable flows for model {{model}}', { model: targetModel?.uid || 'unknown' }),
          ':',
          error,
        );
        return [];
      }
    },
    [],
  );

  // 获取可配置的flows和steps
  const getConfigurableFlowsAndSteps = useCallback(async (): Promise<FlowInfo[]> => {
    const result: FlowInfo[] = [];
    const processedModels = new Set<string>(); // 防止循环引用

    const processModel = async (targetModel: FlowModel, depth: number, modelKey?: string) => {
      // 限制递归深度为menuLevels
      if (depth > menuLevels) {
        return;
      }

      // 防止循环引用
      const modelId = targetModel.uid || `temp-${Date.now()}`;
      if (processedModels.has(modelId)) {
        return;
      }
      processedModels.add(modelId);

      try {
        const modelFlows = await getModelConfigurableFlowsAndSteps(targetModel, modelKey);
        result.push(...modelFlows);

        // 如果需要，处理子模型
        if (depth < menuLevels && targetModel.subModels) {
          await Promise.all(
            Object.entries(targetModel.subModels).map(async ([subKey, subModelValue]) => {
              if (Array.isArray(subModelValue)) {
                await Promise.all(
                  subModelValue.map(async (subModel, index) => {
                    if (subModel instanceof FlowModel && index < 50) {
                      // 合理的限制
                      await processModel(subModel, depth + 1, `${subKey}[${index}]`);
                    }
                  }),
                );
              } else if (subModelValue instanceof FlowModel) {
                await processModel(subModelValue, depth + 1, subKey);
              }
            }),
          );
        }
      } finally {
        processedModels.delete(modelId);
      }
    };

    await processModel(model, 1);
    return result;
  }, [model, menuLevels, getModelConfigurableFlowsAndSteps]);

  const [configurableFlowsAndSteps, setConfigurableFlowsAndSteps] = useState<FlowInfo[]>([]);
  const [isLoading, setIsLoading] = useState(true);

  useEffect(() => {
    const triggerRebuild = () => {
      setRefreshTick((v) => v + 1);
    };

    const visited = new Set<FlowModel>();
    const cleanups: Array<() => void> = [];

    const registerListeners = (targetModel?: FlowModel | null, depth = 1) => {
      if (!targetModel || visited.has(targetModel) || depth > menuLevels) {
        return;
      }
      visited.add(targetModel);

      const eventNames = ['onStepParamsChanged'];
      if (depth === 1) {
        eventNames.push('onSubModelAdded', 'onSubModelRemoved', 'onSubModelReplaced');
      }

      eventNames.forEach((eventName) => {
        targetModel.emitter?.on(eventName, triggerRebuild);
        cleanups.push(() => targetModel.emitter?.off(eventName, triggerRebuild));
      });

      if (depth >= menuLevels) {
        return;
      }

      Object.values(targetModel.subModels || {}).forEach((subModel) => {
        if (Array.isArray(subModel)) {
          subModel.forEach((item) => {
            if (item instanceof FlowModel) {
              registerListeners(item, depth + 1);
            }
          });
        } else if (subModel instanceof FlowModel) {
          registerListeners(subModel, depth + 1);
        }
      });
    };

    registerListeners(model);

    return () => {
      cleanups.forEach((dispose) => dispose());
    };
  }, [model, menuLevels, refreshTick]);

  useEffect(() => {
    const loadConfigurableFlowsAndSteps = async () => {
      setIsLoading(true);
      try {
        const flows = await getConfigurableFlowsAndSteps();
        setConfigurableFlowsAndSteps(flows);
      } catch (error) {
        console.error('Failed to load configurable flows and steps:', error);
        setConfigurableFlowsAndSteps([]);
      } finally {
        setIsLoading(false);
      }
    };

    loadConfigurableFlowsAndSteps();
  }, [getConfigurableFlowsAndSteps, refreshTick]);

  // 构建菜单项，包含错误处理和记忆化
  const menuItems = useMemo((): NonNullable<MenuProps['items']> => {
    const items: NonNullable<MenuProps['items']> = [];
    const keyCounter = new Map<string, number>(); // 跟踪重复的key

    // 生成唯一key的辅助函数
    const generateUniqueKey = (baseKey: string): string => {
      const count = keyCounter.get(baseKey) || 0;
      keyCounter.set(baseKey, count + 1);
      return count === 0 ? baseKey : `${baseKey}-${count}`;
    };

    // 添加flows和steps配置项
    if (configurableFlowsAndSteps.length > 0) {
      if (flattenSubMenus) {
        // 平铺模式：只有流程分组，没有模型层级
        configurableFlowsAndSteps.forEach(({ flow, steps, modelKey }: FlowInfo) => {
          const groupKey = generateUniqueKey(`flow-group-${modelKey ? `${modelKey}-` : ''}${flow.key}`);
          if (flow.options.divider === 'top') {
            items.push({
              type: 'divider',
            });
          }
          // 在平铺模式下始终按流程分组
          if (flow.enableTitle) {
            items.push({
              key: groupKey,
              label: t(flow.title) || flow.key,
              type: 'group',
            });
          }

          steps.forEach((stepInfo: StepInfo) => {
            // 构建菜单项key，为子模型包含modelKey
            const baseMenuKey = modelKey
              ? `${modelKey}:${flow.key}:${stepInfo.stepKey}`
              : `${flow.key}:${stepInfo.stepKey}`;

            const uniqueKey = generateUniqueKey(baseMenuKey);
            const uiMode = stepInfo.uiMode;
            const subModel: any = findSubModelByKey(model, stepInfo.modelKey);
            const targetModel = subModel || model;
            const stepParams = targetModel.getStepParams(flow.key, stepInfo.stepKey) || {};

            const itemProps = {
              getDefaultValue: async () => {
                let defaultParams = await resolveDefaultParams(stepInfo.step.defaultParams, targetModel.context);

                if (stepInfo.step.use) {
                  const action = targetModel.getAction?.(stepInfo.step.use);
                  defaultParams = await resolveDefaultParams(action.defaultParams, targetModel.context);
                }
                return { ...defaultParams, ...stepParams };
              },
              onChange: async (val) => {
                targetModel.setStepParams(flow.key, stepInfo.stepKey, val);
                if (typeof stepInfo.step.beforeParamsSave === 'function') {
                  await stepInfo.step.beforeParamsSave(targetModel.context, val, stepParams);
                }
                await targetModel.saveStepParams();
                message?.success?.(t('Configuration saved'));
                if (typeof stepInfo.step.afterParamsSave === 'function') {
                  await stepInfo.step.afterParamsSave(targetModel.context, val, stepParams);
                }
              },
              ...((uiMode as any)?.props || {}),
            };
            items.push({
              key: uniqueKey,
              label: <MenuLabelItem title={t(stepInfo.title)} uiMode={uiMode} itemProps={itemProps} />,
            });
            // add per-step copy popup uid under each configurable step
            if (flow.key === 'popupSettings' && baseMenuKey.includes('openView')) {
              const copyKey = generateUniqueKey(`copy-pop-uid:${baseMenuKey}`);
              items.push({
                key: copyKey,
                label: t('Copy popup UID'),
              });
            }
          });
          if (flow.options.divider === 'bottom') {
            items.push({
              type: 'divider',
            });
          }
        });
      } else {
        // 层级模式：真正的子菜单结构
        const modelGroups = new Map<string, FlowInfo[]>();

        // 按模型分组flows
        configurableFlowsAndSteps.forEach((flowInfo) => {
          const modelKey = flowInfo.modelKey || 'current';
          if (!modelGroups.has(modelKey)) {
            modelGroups.set(modelKey, []);
          }
          const group = modelGroups.get(modelKey);
          if (group) {
            group.push(flowInfo);
          }
        });

        // 构建层级菜单结构
        modelGroups.forEach((flows, modelKey) => {
          if (modelKey === 'current') {
            // 直接添加当前模型的flows
            flows.forEach(({ flow, steps }: FlowInfo) => {
              const groupKey = generateUniqueKey(`flow-group-${flow.key}`);

              items.push({
                key: groupKey,
                label: t(flow.title) || flow.key,
                type: 'group',
              });

              steps.forEach((stepInfo: StepInfo) => {
                const uniqueKey = generateUniqueKey(`${flow.key}:${stepInfo.stepKey}`);

                items.push({
                  key: uniqueKey,
                  label: t(stepInfo.title),
                });

                if (flow.key === 'popupSettings') {
                  const copyKey = generateUniqueKey(`copy-pop-uid:${flow.key}:${stepInfo.stepKey}`);
                  items.push({
                    key: copyKey,
                    label: t('Copy popup UID'),
                  });
                }
              });
            });
          } else {
            // 为子模型创建子菜单
            const subMenuKey = generateUniqueKey(`sub-menu-${modelKey}`);
            const subMenuChildren: any[] = [];

            flows.forEach(({ flow, steps }: FlowInfo) => {
              steps.forEach((stepInfo: StepInfo) => {
                const uniqueKey = generateUniqueKey(`${modelKey}:${flow.key}:${stepInfo.stepKey}`);

                subMenuChildren.push({
                  key: uniqueKey,
                  label: t(stepInfo.title),
                });

                if (flow.key === 'popupSettings') {
                  const copyKey = generateUniqueKey(`copy-pop-uid:${modelKey}:${flow.key}:${stepInfo.stepKey}`);
                  subMenuChildren.push({
                    key: copyKey,
                    label: t('Copy popup UID'),
                  });
                }
              });
            });

            items.push({
              key: subMenuKey,
              label: modelKey,
              children: subMenuChildren,
            });
          }
        });
      }
    }

    return items;
  }, [configurableFlowsAndSteps, flattenSubMenus, t]);

  // 向菜单项添加额外按钮
  const finalMenuItems = useMemo((): NonNullable<MenuProps['items']> => {
    const items = [...menuItems];

    if (showCopyUidButton || showDeleteButton) {
      items.push({
        type: 'divider',
      });
      // 使用分组呈现常用操作（不再使用分割线）
      items.push({
        key: 'common-actions',
        // label: t('Common actions'),
        type: 'group' as const,
      });

      // 添加复制uid按钮
      if (showCopyUidButton && model.uid) {
        items.push({
          key: 'copy-uid',
          label: t('Copy UID'),
        });
      }

      // 添加删除按钮
      if (showDeleteButton && typeof model.destroy === 'function') {
        items.push({
          key: 'delete',
          label: t('Delete'),
        });
      }
    }

    return items;
  }, [menuItems, showCopyUidButton, showDeleteButton, model.uid, model.destroy, t]);

  // 如果正在加载或没有可配置的flows且不显示删除按钮和复制UID按钮，不显示菜单
  if (isLoading || (configurableFlowsAndSteps.length === 0 && !showDeleteButton && !showCopyUidButton)) {
    return null;
  }

  // 渲染前验证模型
  if (!model || !model.uid) {
    console.warn(t('Invalid model provided'));
    return null;
  }

  return (
    <Dropdown
      onOpenChange={handleOpenChange}
      open={visible}
      menu={{
        items: finalMenuItems,
        onClick: handleMenuClick,
        style: { maxHeight: dropdownMaxHeight, overflowY: 'auto' },
      }}
      trigger={['hover']}
      placement="bottomRight"
    >
      <MenuOutlined role="button" aria-label="flows-settings" style={{ cursor: 'pointer', fontSize: 12 }} />
    </Dropdown>
  );
};<|MERGE_RESOLUTION|>--- conflicted
+++ resolved
@@ -12,14 +12,14 @@
 import { App, Dropdown, Modal } from 'antd';
 import React, { startTransition, useCallback, useEffect, useMemo, useState, FC } from 'react';
 import { FlowModel } from '../../../../models';
-<<<<<<< HEAD
 import { StepDefinition, StepUIMode } from '../../../../types';
-import { getT, resolveStepUiSchema, resolveDefaultParams, resolveUiMode } from '../../../../utils';
-=======
-import { StepDefinition } from '../../../../types';
-import { getT, resolveStepUiSchema, shouldHideStepInSettings } from '../../../../utils';
-import { openStepSettings } from './StepSettings';
->>>>>>> 74289425
+import {
+  getT,
+  resolveStepUiSchema,
+  shouldHideStepInSettings,
+  resolveDefaultParams,
+  resolveUiMode,
+} from '../../../../utils';
 import { useNiceDropdownMaxHeight } from '../../../../hooks';
 import { SwitchWithTitle } from '../component/SwitchWithTitle';
 import { SelectWithTitle } from '../component/SelectWithTitle';
@@ -304,15 +304,9 @@
             const configurableSteps = await Promise.all(
               Object.entries(flow.steps).map(async ([stepKey, stepDefinition]) => {
                 const actionStep = stepDefinition;
-<<<<<<< HEAD
                 let step = actionStep;
-                // 如果步骤设置了 hideInSettings: true，则跳过此步骤
-                if (actionStep.hideInSettings) {
-=======
-
                 // 支持静态与动态 hideInSettings
                 if (await shouldHideStepInSettings(targetModel, flow, actionStep)) {
->>>>>>> 74289425
                   return null;
                 }
                 let uiMode: any = actionStep.uiMode;
