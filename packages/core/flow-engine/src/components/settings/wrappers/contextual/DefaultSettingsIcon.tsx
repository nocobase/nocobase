--- conflicted
+++ resolved
@@ -12,12 +12,8 @@
 import { App, Dropdown, Modal } from 'antd';
 import React, { startTransition, useCallback, useEffect, useMemo, useState, FC } from 'react';
 import { FlowModel } from '../../../../models';
-<<<<<<< HEAD
 import type { FlowModelExtraMenuItem } from '../../../../models';
-import { StepDefinition } from '../../../../types';
-import { getT, resolveStepUiSchema, shouldHideStepInSettings } from '../../../../utils';
-=======
-import { StepDefinition, StepUIMode } from '../../../../types';
+import type { StepDefinition, StepUIMode } from '../../../../types';
 import {
   getT,
   resolveStepUiSchema,
@@ -25,7 +21,6 @@
   resolveDefaultParams,
   resolveUiMode,
 } from '../../../../utils';
->>>>>>> 94712b9c
 import { useNiceDropdownMaxHeight } from '../../../../hooks';
 import { SwitchWithTitle } from '../component/SwitchWithTitle';
 import { SelectWithTitle } from '../component/SelectWithTitle';
@@ -707,16 +702,11 @@
   const finalMenuItems = useMemo((): NonNullable<MenuProps['items']> => {
     const items = [...menuItems];
 
-<<<<<<< HEAD
     const commonExtras = extraMenuItems
       .filter((it) => it.group === 'common-actions')
       .sort((a, b) => (a.sort ?? 0) - (b.sort ?? 0));
 
     if (showCopyUidButton || showDeleteButton || commonExtras.length > 0) {
-      // 使用分组呈现常用操作（不再使用分割线）
-=======
-    if (showCopyUidButton || showDeleteButton) {
->>>>>>> 94712b9c
       items.push({
         type: 'divider',
       });
