--- conflicted
+++ resolved
@@ -16,11 +16,8 @@
 import { useFlowModelById } from '../../../../hooks';
 import { useFlowEngine } from '../../../../provider';
 import { FlowEngine } from '../../../../flowEngine';
-<<<<<<< HEAD
+import { getT } from '../../../../utils';
 import { Droppable } from '../../../dnd';
-=======
-import { getT } from '../../../../utils';
->>>>>>> 0a1c9df1
 
 // 检测DOM中直接子元素是否包含button元素的辅助函数
 const detectButtonInDOM = (container: HTMLElement): boolean => {
