--- conflicted
+++ resolved
@@ -655,16 +655,12 @@
       }
     }
     this._modelInstances.delete(uid);
-<<<<<<< HEAD
     modelInstance?.context?.logger?.info?.({ type: 'model.remove' });
-=======
-
     // 发射 destroyed 生命周期事件（在移除后，但携带实例便于调度器传递；严格模式：不吞错）
     void this.emitter.emitAsync('model:destroyed', {
       uid,
       model: modelInstance,
     });
->>>>>>> 25cb39d6
     return true;
   }
 
@@ -1002,8 +998,6 @@
       subModelsCopy.forEach((model, index) => {
         model.sortIndex = index;
       });
-
-<<<<<<< HEAD
       const childLogger = this.context.logger.child({ parentId: sourceModel.parent?.uid });
       childLogger.info({
         type: 'model.move',
@@ -1011,10 +1005,8 @@
         targetId: targetModel.uid,
         position: currentIndex - targetIndex > 0 ? 'after' : 'before',
       });
-=======
       // 更新父模型的subModels引用
       sourceModel.parent.subModels[sourceModel.subKey] = subModelsCopy;
->>>>>>> 25cb39d6
 
       return true;
     };
