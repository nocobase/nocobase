/**
 * This file is part of the NocoBase (R) project.
 * Copyright (c) 2020-2024 NocoBase Co., Ltd.
 * Authors: NocoBase Team.
 *
 * This project is dual-licensed under AGPL-3.0 and NocoBase Commercial License.
 * For more information, please refer to: https://www.nocobase.com/agreement.
 */

import { batch, define, observable, observe } from '@formily/reactive';
import { observer } from '@formily/reactive-react';
import _ from 'lodash';
import React from 'react';
import { uid } from 'uid/secure';
import { openRequiredParamsStepFormDialog as openRequiredParamsStepFormDialogFn } from '../components/settings/wrappers/contextual/StepRequiredSettingsDialog';
import { openStepSettingsDialog as openStepSettingsDialogFn } from '../components/settings/wrappers/contextual/StepSettingsDialog';
import { Emitter } from '../emitter';
import { FlowModelContext, FlowRuntimeContext } from '../flowContext';
import { FlowEngine } from '../flowEngine';
<<<<<<< HEAD
import { InstanceFlowRegistry } from '../flow-registry/InstanceFlowRegistry';
=======
import { FlowSettingsOpenOptions } from '../flowSettings';
import { InstanceFlowRegistry } from '../InstanceFlowRegistry';
>>>>>>> 76e2e96c
import type {
  ActionDefinition,
  ArrayElementType,
  CreateModelOptions,
  CreateSubModelOptions,
  DefaultStructure,
  FlowDefinitionOptions,
  FlowModelMeta,
  FlowModelOptions,
  ParamObject,
  ParentFlowModel,
  PersistOptions,
  StepDefinition,
  StepParams,
} from '../types';
import { IModelComponentProps, ReadonlyModelProps } from '../types';
import {
  FlowExitException,
  isInheritedFrom,
  resolveDefaultParams,
  resolveExpressions,
  setupRuntimeContextSteps,
} from '../utils';
import { FlowExitAllException } from '../utils/exceptions';
import { ForkFlowModel } from './forkFlowModel';
<<<<<<< HEAD
import { FlowSettingsOpenOptions } from '../flowSettings';
import { GlobalFlowRegistry } from '../flow-registry/GlobalFlowRegistry';
import { FlowDefinition } from '../FlowDefinition';
import { ModelActionRegistry } from '../action-registry/ModelActionRegistry';
import { ModelEventRegistry } from '../event-registry/ModelEventRegistry';
import type { EventDefinition } from '../types';

// 使用 WeakMap 为每个类缓存一个 ModelActionRegistry 实例
const classActionRegistries = new WeakMap<typeof FlowModel, ModelActionRegistry>();

// 使用 WeakMap 为每个类缓存一个 ModelEventRegistry 实例
const classEventRegistries = new WeakMap<typeof FlowModel, ModelEventRegistry>();
=======
>>>>>>> 76e2e96c

// 使用WeakMap存储每个类的meta
const modelMetas = new WeakMap<typeof FlowModel, FlowModelMeta>();

// 使用WeakMap存储每个类的 GlobalFlowRegistry
const modelGlobalRegistries = new WeakMap<typeof FlowModel, GlobalFlowRegistry>();

export class FlowModel<Structure extends DefaultStructure = DefaultStructure> {
  public readonly uid: string;
  public sortIndex: number;
  public hidden = false;
  public props: IModelComponentProps = {};
  public stepParams: StepParams = {};
  public flowEngine: FlowEngine;
  public parent: ParentFlowModel<Structure>;
  public subModels: Structure['subModels'];
  private _options: FlowModelOptions<Structure>;
  protected _title: string;

  /**
   * 所有 fork 实例的引用集合。
   * 使用 Set 便于在销毁时主动遍历并调用 dispose，避免悬挂引用。
   */
  public forks: Set<ForkFlowModel<any>> = new Set();
  public emitter: Emitter = new Emitter();

  /**
   * 基于 key 的 fork 实例缓存，用于复用 fork 实例
   */
  private forkCache: Map<string, ForkFlowModel<any>> = new Map();

  /**
   * 上一次 applyAutoFlows 的执行参数
   */
  private _lastAutoRunParams: any[] | null = null;
  protected observerDispose: () => void;
  #flowContext: FlowModelContext;

  /**
   * 原始 render 方法的引用
   */
  private _originalRender: (() => any) | null = null;

  /**
   * 缓存的响应式包装器组件（每个实例一个）
   */
  private _reactiveWrapperCache?: React.ComponentType;

  flowRegistry: InstanceFlowRegistry;

  constructor(options: FlowModelOptions<Structure>) {
    if (!options.flowEngine) {
      throw new Error('FlowModel must be initialized with a FlowEngine instance.');
    }
    this.flowEngine = options.flowEngine;
    if (this.flowEngine.getModel(options.uid)) {
      // 此时 new FlowModel 并不创建新实例，而是返回已存在的实例，避免重复创建同一个model实例
      return this.flowEngine.getModel(options.uid);
    }

    if (!options.uid) {
      options.uid = uid();
    }

    this.uid = options.uid;
    this.props = {
      ...options.props,
    };
    this.stepParams = options.stepParams || {};
    this.subModels = {};
    this.sortIndex = options.sortIndex || 0;
    this._options = options;

    define(this, {
      props: observable,
      subModels: observable.shallow,
      stepParams: observable,
      // setProps: action,
      setProps: batch,
      // setStepParams: action,
      setStepParams: batch,
    });
    // 保证onInit在所有属性都定义完成后调用
    // queueMicrotask(() => {
    //   this.onInit(options);
    // });
    this.createSubModels(options.subModels);

    this.flowRegistry = new InstanceFlowRegistry(this);
    this.flowRegistry.addFlows(options.flowRegistry);

    this.observerDispose = observe(this.stepParams, (changed) => {
      // if doesn't change, skip
      if (changed.type === 'set' && _.isEqual(changed.value, changed.oldValue)) {
        return;
      }

      if (this.flowEngine) {
        this.invalidateAutoFlowCache();
      }
      this._rerunLastAutoRun();
      this.forks.forEach((fork) => {
        fork.rerender();
      });
    });

    // 设置 render 方法的响应式包装
    try {
      this.setupReactiveRender();
    } catch (error) {
      console.error(`Failed to setup reactive render for ${this.constructor.name}:`, error);
      // 如果包装失败，确保 render 方法仍然可用
      if (typeof this.render !== 'function') {
        this.render = () => React.createElement('div', null, 'Render method not available');
      }
    }
  }

  get context() {
    if (!this.#flowContext) {
      this.#flowContext = new FlowModelContext(this);
    }
    return this.#flowContext;
  }

  on(eventName: string, listener: (...args: any[]) => void) {
    this.emitter.on(eventName, listener);
  }

  onInit(options) {
    // Dynamic flows loading is disabled. Previous logic preserved for reference:
    /*
    this.loadDynamicFlows()
      .then((flows) => {
        if (!_.isEmpty(flows)) {
          this.setDynamicFlows(flows);
        }
      })
      .catch((error) => {
        console.error(`Failed to load dynamic flows for ${this.constructor.name}:`, error);
      });
    */
  }

  get async() {
    return this._options.async || false;
  }

  get use() {
    return this._options.use;
  }

  get subKey() {
    return this._options.subKey;
  }

  get subType() {
    return this._options.subType;
  }

  get reactView() {
    return this.flowEngine.reactView;
  }

  get parentId() {
    return this._options.parentId;
  }

  static get meta() {
    return modelMetas.get(this);
  }

  static get globalFlowRegistry(): GlobalFlowRegistry {
    const Cls = this as unknown as typeof FlowModel;
    let reg = modelGlobalRegistries.get(Cls);
    if (!reg) {
      reg = new GlobalFlowRegistry(Cls);
      modelGlobalRegistries.set(Cls, reg);
    }
    return reg;
  }

  // 获取当前类的动作注册表（含父子链注入），按类缓存
  protected static get actionRegistry(): ModelActionRegistry {
    const ModelClass = this;
    let registry = classActionRegistries.get(ModelClass);
    if (!registry) {
      let parentRegistry: ModelActionRegistry | null = null;
      const ParentClass = Object.getPrototypeOf(ModelClass);
      if (ParentClass && ParentClass !== Function.prototype && ParentClass !== Object.prototype) {
        const isSubclassOfFlowModel = ParentClass === FlowModel || isInheritedFrom(ParentClass, FlowModel);
        if (isSubclassOfFlowModel) {
          parentRegistry = (ParentClass as typeof FlowModel).actionRegistry as ModelActionRegistry;
        }
      }
      registry = new ModelActionRegistry(ModelClass, parentRegistry);
      classActionRegistries.set(ModelClass, registry);
    }
    return registry;
  }

  // 获取当前类的事件注册表（含父子链注入），按类缓存
  protected static get eventRegistry(): ModelEventRegistry {
    const ModelClass = this;
    let registry = classEventRegistries.get(ModelClass);
    if (!registry) {
      let parentRegistry: ModelEventRegistry | null = null;
      const ParentClass = Object.getPrototypeOf(ModelClass);
      if (ParentClass && ParentClass !== Function.prototype && ParentClass !== Object.prototype) {
        const isSubclassOfFlowModel = ParentClass === FlowModel || isInheritedFrom(ParentClass, FlowModel);
        if (isSubclassOfFlowModel) {
          parentRegistry = (ParentClass as typeof FlowModel).eventRegistry as ModelEventRegistry;
        }
      }
      registry = new ModelEventRegistry(ModelClass, parentRegistry);
      classEventRegistries.set(ModelClass, registry);
    }
    return registry;
  }

  /**
   * 注册仅当前 FlowModel 类及其子类可用的 Action。
   * 该注册是类级别的，不会影响全局（FlowEngine）的 Action 注册。
   */
  public static registerAction<TModel extends FlowModel = FlowModel>(definition: ActionDefinition<TModel>): void {
    this.actionRegistry.registerAction(definition);
  }

  /**
   * 批量注册仅当前 FlowModel 类及其子类可用的 Actions。
   */
  public static registerActions<TModel extends FlowModel = FlowModel>(
    actions: Record<string, ActionDefinition<TModel>>,
  ): void {
    this.actionRegistry.registerActions(actions);
  }

  /**
   * 注册仅当前 FlowModel 类及其子类可用的 Event。
   * 该注册是类级别的，不会影响全局（FlowEngine）的 Event 注册。
   */
  public static registerEvent<TModel extends FlowModel = FlowModel>(definition: EventDefinition<TModel>): void {
    this.eventRegistry.registerEvent(definition);
  }

  /**
   * 批量注册仅当前 FlowModel 类及其子类可用的 Events。
   */
  public static registerEvents<TModel extends FlowModel = FlowModel>(
    events: Record<string, EventDefinition<TModel>>,
  ): void {
    this.eventRegistry.registerEvents(events);
  }

  get title() {
    // model 可以通过 setTitle 来自定义title， 具有更高的优先级
    return this.translate(this._title) || this.translate(this.constructor['meta']?.label);
  }

  setTitle(value: string) {
    this._title = value;
  }

  private createSubModels(subModels: Record<string, CreateSubModelOptions | CreateSubModelOptions[]>) {
    Object.entries(subModels || {}).forEach(([key, value]) => {
      if (Array.isArray(value)) {
        value
          .sort((a, b) => (a.sortIndex || 0) - (b.sortIndex || 0))
          .forEach((item) => {
            this.addSubModel(key, item);
          });
      } else {
        this.setSubModel(key, value);
      }
    });
  }

  public invalidateAutoFlowCache(deep = false) {
    if (this.flowEngine) {
      const cacheKey = FlowEngine.generateApplyFlowCacheKey('autoFlow', 'all', this.uid);
      this.flowEngine.applyFlowCache.delete(cacheKey);
      this.forks.forEach((fork) => {
        const forkCacheKey = FlowEngine.generateApplyFlowCacheKey(`${fork['forkId']}`, 'all', this.uid);
        this.flowEngine.applyFlowCache.delete(forkCacheKey);
      });
    }
    if (deep) {
      const subModelKeys = Object.keys(this.subModels);
      for (const subModelKey of subModelKeys) {
        const subModelValue = this.subModels[subModelKey];
        if (Array.isArray(subModelValue)) {
          for (const subModel of subModelValue) {
            subModel.invalidateAutoFlowCache(deep);
          }
        } else if (subModelValue instanceof FlowModel) {
          subModelValue.invalidateAutoFlowCache(deep);
        }
      }
    }
  }

  /**
   * 设置FlowEngine实例
   * @param {FlowEngine} flowEngine FlowEngine实例
   */
  setFlowEngine(flowEngine: FlowEngine): void {
    // this.flowEngine = flowEngine;
  }

  static define(meta: FlowModelMeta) {
    modelMetas.set(this, meta);
  }

  /**
   * 注册一个 Flow。
   * @template TModel 具体的FlowModel子类类型
   * @param {string | FlowDefinitionOptions<TModel>} keyOrDefinition 流程的 Key 或 FlowDefinitionOptions 对象。
   *        如果为字符串，则为流程 Key，需要配合 flowDefinition 参数。
   *        如果为对象，则为包含 key 属性的完整 FlowDefinitionOptions。
   * @param {FlowDefinitionOptions<TModel>} [flowDefinition] 当第一个参数为流程 Key 时，此参数为流程的定义。
   * @returns {void}
   */
  public static registerFlow<TModel extends new (...args: any[]) => FlowModel<any>>(
    this: typeof FlowModel<any>,
    keyOrDefinition: string | FlowDefinitionOptions<InstanceType<TModel>>,
    flowDefinition?: Omit<FlowDefinitionOptions<InstanceType<TModel>>, 'key'> & { key?: string },
  ): void {
    if (typeof keyOrDefinition === 'string') {
      this.globalFlowRegistry.addFlow(keyOrDefinition, flowDefinition);
    } else {
      this.globalFlowRegistry.addFlow(keyOrDefinition.key, keyOrDefinition);
    }
  }

  // /**
  //  * 清空所有注册的流程定义。在测试中用来清理已注册的流，防止对其它测试产生影响。
  //  */
  // public static clearFlows(): void {
  //   modelFlows = new WeakMap<typeof FlowModel, Map<string, FlowDefinition>>();
  // }

  /**
   * 获取已注册的流程定义。
   * 如果当前类不存在对应的flow，会继续往父类查找。
   * @param {string} key 流程 Key。
   * @returns {FlowDefinition | undefined} 流程定义，如果未找到则返回 undefined。
   */
  public getFlow(key: string): FlowDefinition | undefined {
    if (this.flowRegistry.hasFlow(key)) {
      return this.flowRegistry.getFlow(key);
    }
    const Cls = this.constructor as typeof FlowModel;
    return Cls.globalFlowRegistry.getFlow(key);
  }

  /**
   * 获取当前模型可用的所有 Actions：
   * - 包含全局（FlowEngine）注册的 Actions；
   * - 合并类级（FlowModel.registerAction(s)）注册的 Actions，并考虑继承（子类覆盖父类同名 Action）。
   */
  public getActions<TModel extends FlowModel = this>(): Map<string, ActionDefinition<TModel>> {
    const ModelClass = this.constructor as typeof FlowModel;
    const merged = ModelClass.actionRegistry.getActions();
    const actions = new Map<string, ActionDefinition<TModel>>();
    const globalActions = this.flowEngine?.getActions<TModel>();
    if (globalActions) for (const [k, v] of globalActions) actions.set(k, v);
    for (const [k, v] of merged) actions.set(k, v);
    return actions;
  }

  /**
   * 获取当前模型可用的所有 Events：
   * - 包含全局（FlowEngine）注册的 Events；
   * - 合并类级（FlowModel.registerEvent(s)）注册的 Events，并考虑继承（子类覆盖父类同名 Event）。
   */
  public getEvents<TModel extends FlowModel = this>(): Map<string, EventDefinition<TModel>> {
    const ModelClass = this.constructor as typeof FlowModel;
    const merged = ModelClass.eventRegistry.getEvents();
    const events = new Map<string, EventDefinition<TModel>>();
    const globalEvents = this.flowEngine?.getEvents<TModel>();
    if (globalEvents) for (const [k, v] of globalEvents) events.set(k, v);
    for (const [k, v] of merged) events.set(k, v);
    return events;
  }

  /**
   * 获取指定名称的 Event（优先返回类级注册的，未找到则回退到全局）。
   */
  public getEvent<TModel extends FlowModel = this>(name: string): EventDefinition<TModel> | undefined {
    const ModelClass = this.constructor as typeof FlowModel;
    const own = ModelClass.eventRegistry.getEvent(name) as EventDefinition<TModel> | undefined;
    if (own) return own;
    return this.flowEngine?.getEvent<TModel>(name);
  }

  /**
   * 获取指定名称的 Action（优先返回类级注册的，未找到则回退到全局）。
   */
  public getAction<TModel extends FlowModel = this>(name: string): ActionDefinition<TModel> | undefined {
    const ModelClass = this.constructor as typeof FlowModel;
    const own = ModelClass.actionRegistry.getAction(name) as ActionDefinition<TModel> | undefined;
    if (own) return own;
    return this.flowEngine?.getAction<TModel>(name);
  }

  getFlows() {
    const instanceFlows = this.flowRegistry.getFlows();
    const allFlows = new Map<string, FlowDefinition>(instanceFlows);
    const staticFlows = (this.constructor as typeof FlowModel).globalFlowRegistry.getFlows();
    for (const [key, def] of staticFlows) {
      if (!allFlows.has(key)) {
        // 实例级流程优先于静态流程
        allFlows.set(key, def);
      }
    }
    return allFlows;
  }

  setProps(props: IModelComponentProps): void;
  setProps(key: string, value: any): void;
  setProps(props: IModelComponentProps | string, value?: any): void {
    if (typeof props === 'string') {
      this.props[props] = value;
    } else {
      this.props = { ...this.props, ...props };
    }
  }

  getProps(): ReadonlyModelProps {
    return this.props as ReadonlyModelProps;
  }

  setStepParams(flowKey: string, stepKey: string, params: ParamObject): void;
  setStepParams(flowKey: string, stepParams: Record<string, ParamObject>): void;
  setStepParams(allParams: StepParams): void;
  setStepParams(
    flowKeyOrAllParams: string | StepParams,
    stepKeyOrStepsParams?: string | Record<string, ParamObject>,
    params?: ParamObject,
  ): void {
    if (typeof flowKeyOrAllParams === 'string') {
      const flowKey = flowKeyOrAllParams;
      if (typeof stepKeyOrStepsParams === 'string' && params !== undefined) {
        if (!this.stepParams[flowKey]) {
          this.stepParams[flowKey] = {};
        }
        this.stepParams[flowKey][stepKeyOrStepsParams] = {
          ...this.stepParams[flowKey][stepKeyOrStepsParams],
          ...params,
        };
      } else if (typeof stepKeyOrStepsParams === 'object' && stepKeyOrStepsParams !== null) {
        this.stepParams[flowKey] = { ...(this.stepParams[flowKey] || {}), ...stepKeyOrStepsParams };
      }
    } else if (typeof flowKeyOrAllParams === 'object' && flowKeyOrAllParams !== null) {
      for (const fk in flowKeyOrAllParams) {
        if (Object.prototype.hasOwnProperty.call(flowKeyOrAllParams, fk)) {
          this.stepParams[fk] = { ...(this.stepParams[fk] || {}), ...flowKeyOrAllParams[fk] };
        }
      }
    }
  }

  getStepParams(flowKey: string, stepKey: string): any | undefined;
  getStepParams(flowKey: string): Record<string, any> | undefined;
  getStepParams(): StepParams;
  getStepParams(flowKey?: string, stepKey?: string): any {
    if (flowKey && stepKey) {
      return this.stepParams[flowKey]?.[stepKey];
    }
    if (flowKey) {
      return this.stepParams[flowKey];
    }
    return this.stepParams;
  }

  async applyFlow(flowKey: string, inputArgs?: Record<string, any>, runId?: string): Promise<any> {
    const currentFlowEngine = this.flowEngine;
    if (!currentFlowEngine) {
      console.warn('FlowEngine not available on this model for applyFlow. Check and model.flowEngine setup.');
      return Promise.reject(new Error('FlowEngine not available for applyFlow. Please set flowEngine on the model.'));
    }
<<<<<<< HEAD
    return currentFlowEngine.executor.runFlow(this, flowKey, inputArgs, runId);
=======

    const flow = this.getFlow(flowKey);

    if (!flow) {
      console.error(`BaseModel.applyFlow: Flow with key '${flowKey}' not found.`);
      return Promise.reject(new Error(`Flow '${flowKey}' not found.`));
    }

    const flowContext = new FlowRuntimeContext(this, flowKey);

    flowContext.defineProperty('reactView', {
      value: this.reactView,
    });
    flowContext.defineProperty('inputArgs', {
      value: {
        // currentFlow 里面包含的数据相关参数要透传给下一个model上下文， 之前是解析参数时来兼容的
        // TODO: 这里是不是应该将currentFlow的所有inputArgs透传给下一个model上下文?
        // 1. 直接委托？ ---> 可能存在污染
        // 2. 全部inputArgs 参数？ ---> 部分参数会不符合预期，弹窗会直接变成字页面
        ..._.pick(this.context.currentFlow?.inputArgs, ['filterByTk', 'sourceId', 'collectionName', 'associationName']),
        ...inputArgs,
      },
    });
    flowContext.defineProperty('runId', {
      value: runId || `run-${Date.now()}`,
    });

    let lastResult: any;
    const stepResults: Record<string, any> = flowContext.stepResults;

    // 使用 setupRuntimeContextSteps 来设置 steps 属性
    setupRuntimeContextSteps(flowContext, flow, this, flowKey);
    const steps = flowContext.steps as Record<string, { params: any; uiSchema?: any; result?: any }>;

    for (const stepKey in flow.steps) {
      if (Object.prototype.hasOwnProperty.call(flow.steps, stepKey)) {
        const step: StepDefinition = flow.steps[stepKey];
        let handler: ((ctx: FlowRuntimeContext<this>, params: any) => Promise<any> | any) | undefined;
        let combinedParams: Record<string, any> = {};
        let actionDefinition;
        let useRawParams: ActionDefinition['useRawParams'] = step.useRawParams;

        if (step.use) {
          // Step references a registered action
          actionDefinition = currentFlowEngine.getAction(step.use);
          if (!actionDefinition) {
            console.error(
              `BaseModel.applyFlow: Action '${step.use}' not found for step '${stepKey}' in flow '${flowKey}'. Skipping.`,
            );
            continue;
          }
          // Use step's handler if provided, otherwise use action's handler
          handler = step.handler || actionDefinition.handler;
          useRawParams = useRawParams ?? actionDefinition.useRawParams;
          // Merge default params: action defaults first, then step defaults
          const actionDefaultParams = await resolveDefaultParams(actionDefinition.defaultParams, flowContext);
          const stepDefaultParams = await resolveDefaultParams(step.defaultParams, flowContext);
          combinedParams = { ...actionDefaultParams, ...stepDefaultParams };
        } else if (step.handler) {
          // Step defines its own inline handler
          handler = step.handler;
          const stepDefaultParams = await resolveDefaultParams(step.defaultParams, flowContext);
          combinedParams = { ...stepDefaultParams };
        } else {
          console.error(
            `BaseModel.applyFlow: Step '${stepKey}' in flow '${flowKey}' has neither 'use' nor 'handler'. Skipping.`,
          );
          continue;
        }

        const modelStepParams = this.getStepParams(flowKey, stepKey);
        if (modelStepParams !== undefined) {
          combinedParams = { ...combinedParams, ...modelStepParams };
        }
        if (typeof useRawParams === 'function') {
          // eslint-disable-next-line react-hooks/rules-of-hooks
          useRawParams = await useRawParams(flowContext);
        }
        if (!useRawParams) {
          combinedParams = await resolveExpressions(combinedParams, flowContext);
        }

        try {
          if (!handler) {
            console.error(
              `BaseModel.applyFlow: No handler available for step '${stepKey}' in flow '${flowKey}'. Skipping.`,
            );
            continue;
          }
          const currentStepResult = handler(flowContext, combinedParams);
          if (step.isAwait !== false) {
            lastResult = await currentStepResult;
          } else {
            lastResult = currentStepResult;
          }

          // Store step result
          stepResults[stepKey] = lastResult;
          // update the context
          steps[stepKey].result = stepResults[stepKey];
        } catch (error) {
          // 检查是否是通过 ctx.exit() 正常退出
          if (error instanceof FlowExitException) {
            console.log(`[FlowEngine] ${error.message}`);
            return Promise.resolve(stepResults);
          }

          if (error instanceof FlowExitAllException) {
            console.log(`[FlowEngine] ${error.message}`);
            return Promise.resolve(error);
          }

          console.error(`BaseModel.applyFlow: Error executing step '${stepKey}' in flow '${flowKey}':`, error);
          return Promise.reject(error);
        }
      }
    }
    return Promise.resolve(stepResults);
>>>>>>> 76e2e96c
  }

  async dispatchEvent(eventName: string, inputArgs?: Record<string, any>): Promise<void> {
    const currentFlowEngine = this.flowEngine;
    if (!currentFlowEngine) {
      console.warn('FlowEngine not available on this model for dispatchEvent. Please set flowEngine on the model.');
      return;
    }
    await currentFlowEngine.executor.dispatchEvent(this, eventName, inputArgs);
  }

  /**
   * 获取所有自动应用流程定义并按 sort 排序
   * @returns {FlowDefinition[]} 按 sort 排序的自动应用流程定义数组
   */
  public getAutoFlows(): FlowDefinition[] {
    const allFlows = this.getFlows();

    // 过滤出自动流程并按 sort 排序
    // 没有 on 属性且没有 manual: true 的流程默认自动执行
    const autoFlows = Array.from(allFlows.values())
      .filter((flow) => {
        // 如果有 on 属性，说明是事件触发流程，不自动执行
        if (flow.on) {
          return false;
        }
        // 如果明确设置了 manual: true，不自动执行
        if (flow.manual === true) {
          return false;
        }
        // 其他情况默认自动执行
        return true;
      })
      .sort((a, b) => (a.sort || 0) - (b.sort || 0));

    return autoFlows;
  }

  /**
   * 重新执行上一次的 applyAutoFlows，保持参数一致
   * 如果之前没有执行过，则直接跳过
   * 使用 lodash debounce 避免频繁调用
   */
  private _rerunLastAutoRun = _.debounce(async () => {
    if (this._lastAutoRunParams) {
      try {
        await this.applyAutoFlows(...this._lastAutoRunParams);
      } catch (error) {
        console.error('FlowModel._rerunLastAutoRun: Error during rerun:', error);
      }
    }
  }, 100);

  /**
   * 在所有自动流程执行前调用的钩子方法。
   * 子类可以覆盖此方法来实现自定义逻辑，也可以通过抛出 FlowExitException 来终止流程。
   * @param inputArgs 可选的输入参数
   * @protected
   * @internal 仅限子类覆盖，外部不应该直接调用
   */
  public async beforeApplyAutoFlows(inputArgs?: Record<string, any>): Promise<void> {}

  /**
   * 在所有自动流程执行后调用的钩子方法。
   * 子类可以覆盖此方法来实现自定义逻辑。
   * @param results 所有自动流程的执行结果数组
   * @param inputArgs 可选的输入参数
   * @protected
   * @internal 仅限子类覆盖，外部不应该直接调用
   */
  public async afterApplyAutoFlows(results: any[], inputArgs?: Record<string, any>): Promise<void> {}

  /**
   * 在自动流程执行出错时调用的钩子方法。
   * 子类可以覆盖此方法来实现自定义错误处理逻辑。
   * @param error 捕获的错误
   * @param inputArgs 可选的输入参数
   * @protected
   * @internal 仅限子类覆盖，外部不应该直接调用
   */
  public async onApplyAutoFlowsError(error: Error, inputArgs?: Record<string, any>): Promise<void> {}

  /**
   * 执行所有自动应用流程
   * @param {Record<string, any>} [inputArgs] 可选的运行时参数
   * @param {boolean} [useCache=true] 是否使用缓存机制，默认为 true
   * @returns {Promise<any[]>} 所有自动应用流程的执行结果数组
   */
  async applyAutoFlows(inputArgs?: Record<string, any>, useCache?: boolean): Promise<any[]>;
  async applyAutoFlows(...args: any[]): Promise<any[]> {
    const [inputArgs, useCache = true] = args;
    const cacheKey = useCache
      ? FlowEngine.generateApplyFlowCacheKey(this['forkId'] ?? 'autoFlow', 'all', this.uid)
      : null;
    if (!_.isEqual(inputArgs, this._lastAutoRunParams?.[0]) && cacheKey) {
      this.flowEngine.applyFlowCache.delete(cacheKey);
    }
    this._lastAutoRunParams = args;
<<<<<<< HEAD
    return this.flowEngine.executor.runAutoFlows(this, inputArgs, useCache);
=======

    const autoApplyFlows = this.getAutoFlows();

    if (autoApplyFlows.length === 0) {
      console.warn(`FlowModel: No auto-apply flows found for model '${this.uid}'`);
      return [];
    }

    // 检查缓存
    if (cacheKey && this.flowEngine) {
      const cachedEntry = this.flowEngine.applyFlowCache.get(cacheKey);
      if (cachedEntry) {
        if (cachedEntry.status === 'resolved') {
          console.log(`[FlowEngine.applyAutoFlows] Using cached result for model: ${this.uid}`);
          return cachedEntry.data;
        }
        if (cachedEntry.status === 'rejected') throw cachedEntry.error;
        if (cachedEntry.status === 'pending') return await cachedEntry.promise;
      }
    }

    // 执行 autoFlows
    const executeAutoFlows = async (): Promise<any[]> => {
      const results: any[] = [];
      const runId = `${this.uid}-autoFlow-${Date.now()}`;

      try {
        // 调用 beforeApplyAutoFlows 钩子
        await this.beforeApplyAutoFlows(inputArgs);

        // 如果没有自动流程，记录警告但仍然继续执行钩子
        if (autoApplyFlows.length === 0) {
          console.warn(`FlowModel: No auto-apply flows found for model '${this.uid}'`);
        } else {
          // 执行所有自动流程
          for (const flow of autoApplyFlows) {
            try {
              const result = await this.applyFlow(flow.key, inputArgs, runId);
              if (result instanceof FlowExitAllException) {
                console.log(`[FlowEngine.applyAutoFlows] ${result.message}`);
                break; // 终止后续流程执行
              }
              results.push(result);
            } catch (error) {
              console.error(`FlowModel.applyAutoFlows: Error executing auto-apply flow '${flow.key}':`, error);
              throw error;
            }
          }
        }

        // 调用 afterApplyAutoFlows 钩子
        await this.afterApplyAutoFlows(results, inputArgs);

        return results;
      } catch (error) {
        // 检查是否是通过 FlowExitException 正常退出
        if (error instanceof FlowExitException) {
          console.log(`[FlowEngine.applyAutoFlows] ${error.message}`);
          return results; // 返回已执行的结果
        }

        // 调用 onApplyAutoFlowsError 钩子
        try {
          await this.onApplyAutoFlowsError(error, inputArgs);
        } catch (hookError) {
          console.error('FlowModel.applyAutoFlows: Error in onApplyAutoFlowsError hook:', hookError);
        }

        throw error;
      }
    };

    // 如果不使用缓存，直接执行
    if (!cacheKey || !this.flowEngine) {
      return await executeAutoFlows();
    }

    // 使用缓存机制
    const promise = executeAutoFlows()
      .then((result) => {
        this.flowEngine.applyFlowCache.set(cacheKey, {
          status: 'resolved',
          data: result,
          promise: Promise.resolve(result),
        });
        return result;
      })
      .catch((err) => {
        this.flowEngine.applyFlowCache.set(cacheKey, {
          status: 'rejected',
          error: err,
          promise: Promise.reject(err),
        });
        throw err;
      });

    this.flowEngine.applyFlowCache.set(cacheKey, { status: 'pending', promise });
    return await promise;
>>>>>>> 76e2e96c
  }

  /**
   * 智能检测是否应该跳过响应式包装
   * @private
   */
  private shouldSkipReactiveWrapping(): boolean {
    // 1. 检查是否已经被包装过
    if ((this.render as any).__isReactiveWrapped) {
      return true;
    }

    // 2. 检查 render 方法的返回值类型
    if (this.isRenderMethodReturningFunction()) {
      return true;
    }

    return false;
  }

  /**
   * 检查 render 方法是否返回函数
   * @private
   */
  private isRenderMethodReturningFunction(): boolean {
    try {
      // 创建一个临时的 render 调用来检测返回类型
      const originalRender = Object.getPrototypeOf(this).render;
      if (originalRender && originalRender !== FlowModel.prototype.render) {
        const result = originalRender.call(this);
        return typeof result === 'function';
      }
    } catch (error) {
      // 如果调用出错，假设不返回函数
    }

    return false;
  }

  /**
   * 设置 render 方法的响应式包装
   * @private
   */
  private setupReactiveRender(): void {
    // 确保 render 方法存在且是函数
    if (typeof this.render !== 'function' || this.shouldSkipReactiveWrapping()) {
      return;
    }

    try {
      // 保存原始 render 方法的引用
      const originalRender = this.render;
      this._originalRender = originalRender;

      // 验证原始方法是函数
      if (typeof originalRender !== 'function') {
        console.error(`FlowModel ${this.constructor.name}: original render method is not a function`, originalRender);
        return;
      }

      // 创建缓存的响应式包装器组件工厂（只创建一次）
      const createReactiveWrapper = (modelInstance: any) => {
        const ReactiveWrapper = observer(() => {
          // 触发响应式更新的关键属性访问
          modelInstance.props; // 确保 props 变化时触发更新

          // 添加生命周期钩子
          React.useEffect(() => {
            // 组件挂载时调用 onMount 钩子
            if (typeof modelInstance.onMount === 'function') {
              modelInstance.onMount();
            }

            // 返回清理函数，组件卸载时调用 onUnmount 钩子
            return () => {
              if (typeof modelInstance.onUnmount === 'function') {
                modelInstance.onUnmount();
              }
            };
          }, []);

          // 调用原始渲染方法
          return originalRender.call(modelInstance);
        });

        // 设置显示名称便于调试
        ReactiveWrapper.displayName = `ReactiveWrapper(${modelInstance.constructor.name})`;

        return ReactiveWrapper;
      };

      const wrappedRender = function (this: any) {
        // 当前实例创建或获取缓存的 ReactiveWrapper
        if (!this._reactiveWrapperCache) {
          this._reactiveWrapperCache = createReactiveWrapper(this);
        }

        // 返回响应式组件
        return React.createElement(this._reactiveWrapperCache);
      };

      // 标记已被包装
      (wrappedRender as any).__isReactiveWrapped = true;
      (wrappedRender as any).__originalRender = originalRender;

      // 替换 render 方法
      this.render = wrappedRender;
    } catch (error) {
      console.error(`FlowModel ${this.constructor.name}: Error during render method wrapping:`, error);
    }
  }

  /**
   * 组件挂载时的生命周期钩子
   * 子类可以重写此方法来添加挂载时的逻辑
   * @protected
   */
  protected onMount(): void {
    // 默认为空实现，子类可以重写
  }

  /**
   * 组件卸载时的生命周期钩子
   * 子类可以重写此方法来添加卸载时的逻辑
   * @protected
   */
  protected onUnmount(): void {
    // 默认为空实现，子类可以重写
  }

  /**
   * Renders the React representation of this flow model.
   * @returns {React.ReactNode} The React node to render.
   */
  public render(): any {
    // console.warn('FlowModel.render() not implemented. Override in subclass for FlowModelRenderer.');
    // 默认返回一个空的div，子类可以覆盖这个方法来实现具体的渲染逻辑
    return <div {...this.props}></div>;
  }

  async rerender() {
    await this.applyAutoFlows(this._lastAutoRunParams?.[0], false);
  }

  /**
   * 自动流程缓存的作用域标识；fork 实例可覆盖以区分缓存。
   */
  public getAutoFlowCacheScope(): string {
    return 'autoFlow';
  }

  setParent(parent: FlowModel): void {
    // forkflowModel instanceof FlowModel is false, but fork can be used as parent
    const isValidParent =
      parent && (parent.constructor === FlowModel || isInheritedFrom(parent.constructor as any, FlowModel));
    if (!isValidParent) {
      throw new Error('Parent must be an instance of FlowModel.');
    }
    this.parent = parent as ParentFlowModel<Structure>;
    this._options.parentId = parent.uid;
    if (this._options.delegateToParent !== false) {
      this.context.addDelegate(this.parent.context);
    }
  }

  removeParentDelegate() {
    if (!this.parent) {
      return;
    }
    this.context.removeDelegate(this.parent.context);
  }

  addSubModel<T extends FlowModel>(subKey: string, options: CreateModelOptions | T) {
    let model: T;
    if (options instanceof FlowModel) {
      if (options.parent && options.parent !== this) {
        throw new Error('Sub model already has a parent.');
      }
      model = options;
    } else {
      model = this.flowEngine.createModel<T>({ ...options, subKey, subType: 'array' });
    }
    model.setParent(this);
    const subModels = this.subModels as {
      [subKey: string]: FlowModel[];
    };
    if (!Array.isArray(subModels[subKey])) {
      subModels[subKey] = observable.shallow([]);
    }
    const maxSortIndex = Math.max(...(subModels[subKey] as FlowModel[]).map((item) => item.sortIndex || 0), 0);
    model.sortIndex = maxSortIndex + 1;
    subModels[subKey].push(model);
    this.emitter.emit('onSubModelAdded', model);
    return model;
  }

  setSubModel(subKey: string, options: CreateModelOptions | FlowModel) {
    let model: FlowModel;
    if (options instanceof FlowModel) {
      if (options.parent && options.parent !== this) {
        throw new Error('Sub model already has a parent.');
      }
      model = options;
    } else {
      model = this.flowEngine.createModel({ ...options, parentId: this.uid, subKey, subType: 'object' });
    }
    model.setParent(this);
    (this.subModels as any)[subKey] = model;
    this.emitter.emit('onSubModelAdded', model);
    return model;
  }

  filterSubModels<K extends keyof Structure['subModels'], R>(
    subKey: K,
    callback: (model: ArrayElementType<Structure['subModels'][K]>, index: number) => boolean,
  ): ArrayElementType<Structure['subModels'][K]>[] {
    const model = (this.subModels as any)[subKey as string];

    if (!model) {
      return [];
    }

    const results: ArrayElementType<Structure['subModels'][K]>[] = [];

    _.castArray(model)
      .sort((a, b) => (a.sortIndex || 0) - (b.sortIndex || 0))
      .forEach((item, index) => {
        const result = (callback as (model: any, index: number) => boolean)(item, index);
        if (result) {
          results.push(item);
        }
      });

    return results;
  }

  mapSubModels<K extends keyof Structure['subModels'], R>(
    subKey: K,
    callback: (model: ArrayElementType<Structure['subModels'][K]>, index: number) => R,
  ): R[] {
    const model = (this.subModels as any)[subKey as string];

    if (!model) {
      return [];
    }

    const results: R[] = [];

    _.castArray(model)
      .sort((a, b) => (a.sortIndex || 0) - (b.sortIndex || 0))
      .forEach((item, index) => {
        const result = (callback as (model: any, index: number) => R)(item, index);
        results.push(result);
      });

    return results;
  }

  hasSubModel<K extends keyof Structure['subModels']>(subKey: K) {
    const subModel = (this.subModels as any)[subKey as string];
    if (!subModel) {
      return false;
    }
    return _.castArray(subModel).length > 0;
  }

  findSubModel<K extends keyof Structure['subModels'], R>(
    subKey: K,
    callback: (model: ArrayElementType<Structure['subModels'][K]>) => R,
  ): ArrayElementType<Structure['subModels'][K]> | null {
    const model = (this.subModels as any)[subKey as string];

    if (!model) {
      return null;
    }

    return (
      (_.castArray(model).find((item) => {
        return (callback as (model: any) => R)(item);
      }) as ArrayElementType<Structure['subModels'][K]> | undefined) || null
    );
  }

  createRootModel(options) {
    return this.flowEngine.createModel(options);
  }

  async applySubModelsAutoFlows<K extends keyof Structure['subModels']>(
    subKey: K,
    inputArgs?: Record<string, any>,
    shared?: Record<string, any>,
  ) {
    await Promise.all(
      this.mapSubModels(subKey, async (sub) => {
        await sub.applyAutoFlows(inputArgs);
      }),
    );
  }

  /**
   * 创建一个 fork 实例，实现"一份数据（master）多视图（fork）"的能力。
   * @param {IModelComponentProps} [localProps={}] fork 专属的局部 props，优先级高于 master.props
   * @param {string} [key] 可选的 key，用于复用 fork 实例。如果提供了 key，会尝试复用已存在的 fork
   * @returns {ForkFlowModel<this>} 创建的 fork 实例
   */
  createFork(localProps?: IModelComponentProps, key?: string): ForkFlowModel<this> {
    // 如果提供了 key，尝试从缓存中获取
    if (key) {
      const cachedFork = this.forkCache.get(key);
      if (cachedFork && !(cachedFork as any).disposed) {
        // 更新 localProps
        cachedFork.setProps(localProps || {});
        return cachedFork as ForkFlowModel<this>;
      }
    }

    // 创建新的 fork 实例
    const forkId = this.forks.size; // 当前集合大小作为索引
    const fork = new ForkFlowModel<this>(this as any, localProps, forkId);
    this.forks.add(fork as any);

    // 如果提供了 key，将 fork 缓存起来
    if (key) {
      this.forkCache.set(key, fork as any);
    }

    return fork as ForkFlowModel<this>;
  }

  clearForks() {
    console.log(`FlowModel ${this.uid} clearing all forks.`);
    // 主动使所有 fork 失效
    if (this.forks?.size) {
      this.forks.forEach((fork) => fork.dispose());
      this.forks.clear();
    }
    // 清理 fork 缓存
    this.forkCache.clear();
  }

  getFork(key: string) {
    return this.forkCache.get(key);
  }

  /**
   * 移动当前模型到目标模型的位置
   * @param {FlowModel} targetModel 目标模型
   * @returns {boolean} 是否成功移动
   */
  moveTo(targetModel: FlowModel, options?: PersistOptions) {
    if (!this.flowEngine) {
      throw new Error('FlowEngine is not set on this model. Please set flowEngine before saving.');
    }
    return this.flowEngine.moveModel(this.uid, targetModel.uid, options);
  }

  remove() {
    if (!this.flowEngine) {
      throw new Error('FlowEngine is not set on this model. Please set flowEngine before saving.');
    }
    this.observerDispose();
    this.invalidateAutoFlowCache(true);
    return this.flowEngine.removeModel(this.uid);
  }

  async save() {
    if (!this.flowEngine) {
      throw new Error('FlowEngine is not set on this model. Please set flowEngine before saving.');
    }
    return this.flowEngine.saveModel(this);
  }

  async saveStepParams() {
    return this.flowEngine.saveModel(this, { onlyStepParams: true });
  }

  async destroy() {
    if (!this.flowEngine) {
      throw new Error('FlowEngine is not set on this model. Please set flowEngine before deleting.');
    }
    this.observerDispose();
    this.invalidateAutoFlowCache(true);
    // 从 FlowEngine 中销毁模型
    return this.flowEngine.destroyModel(this.uid);
  }

  /**
   * @deprecated
   * 打开步骤设置对话框
   * 用于配置流程中特定步骤的参数和设置
   * @param {string} flowKey 流程的唯一标识符
   * @param {string} stepKey 步骤的唯一标识符
   * @returns {void}
   */
  openStepSettingsDialog(flowKey: string, stepKey: string) {
    // 创建流程运行时上下文
    const flow = this.getFlow(flowKey);
    const step = flow?.steps?.[stepKey];

    if (!flow || !step) {
      console.error(`Flow ${flowKey} or step ${stepKey} not found`);
      return;
    }

    const ctx = new FlowRuntimeContext(this, flowKey, 'settings');
    setupRuntimeContextSteps(ctx, flow, this, flowKey);
    ctx.defineProperty('currentStep', { value: step });

    return openStepSettingsDialogFn({
      model: this,
      flowKey,
      stepKey,
      ctx,
    });
  }

  /**
   * 配置必填步骤参数
   * 用于在一个分步表单中配置所有需要参数的步骤
   * @param {number | string} [dialogWidth=800] 对话框宽度，默认为800
   * @param {string} [dialogTitle='步骤参数配置'] 对话框标题，默认为'步骤参数配置'
   * @returns {Promise<any>} 返回表单提交的值
   */
  async configureRequiredSteps(dialogWidth?: number | string, dialogTitle?: string) {
    return openRequiredParamsStepFormDialogFn({
      model: this,
      dialogWidth,
      dialogTitle,
    });
  }

  /**
   * @deprecated
   * @param dialogWidth
   * @param dialogTitle
   * @returns
   */
  async openPresetStepSettingsDialog(dialogWidth?: number | string, dialogTitle?: string) {
    return this.configureRequiredSteps(dialogWidth, dialogTitle);
  }

  async openFlowStepSettingsDialog(options: {
    flowKey?: string;
    stepKey?: string;
    preset?: boolean;
    uiMode?: 'drawer' | 'dialog';
  }) {}

  get translate() {
    return this.flowEngine.translate.bind(this.flowEngine);
  }

  // TODO: 不完整，需要考虑 sub-model 的情况
  serialize(): Record<string, any> {
    const data = {
      uid: this.uid,
      ..._.omit(this._options, ['flowEngine']),
      stepParams: this.stepParams,
      sortIndex: this.sortIndex,
    };
    const subModels = this.subModels as {
      [key: string]: FlowModel | FlowModel[];
    };
    for (const subModelKey in subModels) {
      data.subModels = data.subModels || {};
      if (Array.isArray(subModels[subModelKey])) {
        (data.subModels as any)[subModelKey] = (subModels[subModelKey] as FlowModel[]).map((model, index) => ({
          ...model.serialize(),
          sortIndex: index,
        }));
      } else if (subModels[subModelKey] instanceof FlowModel) {
        (data.subModels as any)[subModelKey] = (subModels[subModelKey] as FlowModel).serialize();
      }
    }
    for (const [key, flow] of this.flowRegistry.getFlows()) {
      data['flowRegistry'] = data['flowRegistry'] || {};
      data['flowRegistry'][key] = flow.toData();
    }
    return data;
  }

  /**
   * Opens the flow settings dialog for this flow model.
   * @param options - Configuration options for opening flow settings, excluding the model property
   * @returns A promise that resolves when the flow settings dialog is opened
   */
  async openFlowSettings(options?: Omit<FlowSettingsOpenOptions, 'model'>) {
    return this.flowEngine.flowSettings.open({
      model: this,
      ...options,
    });
  }

  // =============================
  // Dynamic flows (disabled)
  // The following APIs are kept as comments to preserve context
  // =============================
  /*
  async openDynamicFlowsEditor(
    options?: Omit<FlowSettingsOpenOptions, 'model' | 'flowKey' | 'flowKeys' | 'stepKey' | 'preset'>,
  ) {
    return this.flowEngine.flowSettings.openDynamicFlowsEditor({
      model: this,
      ...options,
    });
  }

  #dynamicFlows: FlowDefinition[] = [];

  async loadDynamicFlows(): Promise<FlowDefinition[]> {
    return JSON.parse(localStorage.getItem('DYNAMIC_FLOWS') || '[]');
  }

  async saveDynamicFlows(): Promise<void> {
    localStorage.setItem('DYNAMIC_FLOWS', JSON.stringify(this.#dynamicFlows));
  }

  setDynamicFlows(flows: FlowDefinition[]): void {
    this.#dynamicFlows = flows;
    flows.forEach((flow) => {
      // @ts-ignore
      this.constructor.registerFlow(flow);
    });
  }

  getDynamicFlows(): FlowDefinitionOptions[] {
    return this.#dynamicFlows;
  }
  */
}

export class ErrorFlowModel extends FlowModel {
  public errorMessage: string;

  setErrorMessage(msg: string) {
    this.errorMessage = msg;
  }

  public render() {
    throw new Error(this.errorMessage);
  }
}

export function defineFlow<TModel extends FlowModel = FlowModel>(
  definition: FlowDefinitionOptions,
): FlowDefinitionOptions<TModel> {
  return definition as FlowDefinitionOptions<TModel>;
}<|MERGE_RESOLUTION|>--- conflicted
+++ resolved
@@ -17,12 +17,7 @@
 import { Emitter } from '../emitter';
 import { FlowModelContext, FlowRuntimeContext } from '../flowContext';
 import { FlowEngine } from '../flowEngine';
-<<<<<<< HEAD
 import { InstanceFlowRegistry } from '../flow-registry/InstanceFlowRegistry';
-=======
-import { FlowSettingsOpenOptions } from '../flowSettings';
-import { InstanceFlowRegistry } from '../InstanceFlowRegistry';
->>>>>>> 76e2e96c
 import type {
   ActionDefinition,
   ArrayElementType,
@@ -46,9 +41,8 @@
   resolveExpressions,
   setupRuntimeContextSteps,
 } from '../utils';
-import { FlowExitAllException } from '../utils/exceptions';
+// import { FlowExitAllException } from '../utils/exceptions';
 import { ForkFlowModel } from './forkFlowModel';
-<<<<<<< HEAD
 import { FlowSettingsOpenOptions } from '../flowSettings';
 import { GlobalFlowRegistry } from '../flow-registry/GlobalFlowRegistry';
 import { FlowDefinition } from '../FlowDefinition';
@@ -61,8 +55,6 @@
 
 // 使用 WeakMap 为每个类缓存一个 ModelEventRegistry 实例
 const classEventRegistries = new WeakMap<typeof FlowModel, ModelEventRegistry>();
-=======
->>>>>>> 76e2e96c
 
 // 使用WeakMap存储每个类的meta
 const modelMetas = new WeakMap<typeof FlowModel, FlowModelMeta>();
@@ -544,128 +536,7 @@
       console.warn('FlowEngine not available on this model for applyFlow. Check and model.flowEngine setup.');
       return Promise.reject(new Error('FlowEngine not available for applyFlow. Please set flowEngine on the model.'));
     }
-<<<<<<< HEAD
     return currentFlowEngine.executor.runFlow(this, flowKey, inputArgs, runId);
-=======
-
-    const flow = this.getFlow(flowKey);
-
-    if (!flow) {
-      console.error(`BaseModel.applyFlow: Flow with key '${flowKey}' not found.`);
-      return Promise.reject(new Error(`Flow '${flowKey}' not found.`));
-    }
-
-    const flowContext = new FlowRuntimeContext(this, flowKey);
-
-    flowContext.defineProperty('reactView', {
-      value: this.reactView,
-    });
-    flowContext.defineProperty('inputArgs', {
-      value: {
-        // currentFlow 里面包含的数据相关参数要透传给下一个model上下文， 之前是解析参数时来兼容的
-        // TODO: 这里是不是应该将currentFlow的所有inputArgs透传给下一个model上下文?
-        // 1. 直接委托？ ---> 可能存在污染
-        // 2. 全部inputArgs 参数？ ---> 部分参数会不符合预期，弹窗会直接变成字页面
-        ..._.pick(this.context.currentFlow?.inputArgs, ['filterByTk', 'sourceId', 'collectionName', 'associationName']),
-        ...inputArgs,
-      },
-    });
-    flowContext.defineProperty('runId', {
-      value: runId || `run-${Date.now()}`,
-    });
-
-    let lastResult: any;
-    const stepResults: Record<string, any> = flowContext.stepResults;
-
-    // 使用 setupRuntimeContextSteps 来设置 steps 属性
-    setupRuntimeContextSteps(flowContext, flow, this, flowKey);
-    const steps = flowContext.steps as Record<string, { params: any; uiSchema?: any; result?: any }>;
-
-    for (const stepKey in flow.steps) {
-      if (Object.prototype.hasOwnProperty.call(flow.steps, stepKey)) {
-        const step: StepDefinition = flow.steps[stepKey];
-        let handler: ((ctx: FlowRuntimeContext<this>, params: any) => Promise<any> | any) | undefined;
-        let combinedParams: Record<string, any> = {};
-        let actionDefinition;
-        let useRawParams: ActionDefinition['useRawParams'] = step.useRawParams;
-
-        if (step.use) {
-          // Step references a registered action
-          actionDefinition = currentFlowEngine.getAction(step.use);
-          if (!actionDefinition) {
-            console.error(
-              `BaseModel.applyFlow: Action '${step.use}' not found for step '${stepKey}' in flow '${flowKey}'. Skipping.`,
-            );
-            continue;
-          }
-          // Use step's handler if provided, otherwise use action's handler
-          handler = step.handler || actionDefinition.handler;
-          useRawParams = useRawParams ?? actionDefinition.useRawParams;
-          // Merge default params: action defaults first, then step defaults
-          const actionDefaultParams = await resolveDefaultParams(actionDefinition.defaultParams, flowContext);
-          const stepDefaultParams = await resolveDefaultParams(step.defaultParams, flowContext);
-          combinedParams = { ...actionDefaultParams, ...stepDefaultParams };
-        } else if (step.handler) {
-          // Step defines its own inline handler
-          handler = step.handler;
-          const stepDefaultParams = await resolveDefaultParams(step.defaultParams, flowContext);
-          combinedParams = { ...stepDefaultParams };
-        } else {
-          console.error(
-            `BaseModel.applyFlow: Step '${stepKey}' in flow '${flowKey}' has neither 'use' nor 'handler'. Skipping.`,
-          );
-          continue;
-        }
-
-        const modelStepParams = this.getStepParams(flowKey, stepKey);
-        if (modelStepParams !== undefined) {
-          combinedParams = { ...combinedParams, ...modelStepParams };
-        }
-        if (typeof useRawParams === 'function') {
-          // eslint-disable-next-line react-hooks/rules-of-hooks
-          useRawParams = await useRawParams(flowContext);
-        }
-        if (!useRawParams) {
-          combinedParams = await resolveExpressions(combinedParams, flowContext);
-        }
-
-        try {
-          if (!handler) {
-            console.error(
-              `BaseModel.applyFlow: No handler available for step '${stepKey}' in flow '${flowKey}'. Skipping.`,
-            );
-            continue;
-          }
-          const currentStepResult = handler(flowContext, combinedParams);
-          if (step.isAwait !== false) {
-            lastResult = await currentStepResult;
-          } else {
-            lastResult = currentStepResult;
-          }
-
-          // Store step result
-          stepResults[stepKey] = lastResult;
-          // update the context
-          steps[stepKey].result = stepResults[stepKey];
-        } catch (error) {
-          // 检查是否是通过 ctx.exit() 正常退出
-          if (error instanceof FlowExitException) {
-            console.log(`[FlowEngine] ${error.message}`);
-            return Promise.resolve(stepResults);
-          }
-
-          if (error instanceof FlowExitAllException) {
-            console.log(`[FlowEngine] ${error.message}`);
-            return Promise.resolve(error);
-          }
-
-          console.error(`BaseModel.applyFlow: Error executing step '${stepKey}' in flow '${flowKey}':`, error);
-          return Promise.reject(error);
-        }
-      }
-    }
-    return Promise.resolve(stepResults);
->>>>>>> 76e2e96c
   }
 
   async dispatchEvent(eventName: string, inputArgs?: Record<string, any>): Promise<void> {
@@ -764,108 +635,7 @@
       this.flowEngine.applyFlowCache.delete(cacheKey);
     }
     this._lastAutoRunParams = args;
-<<<<<<< HEAD
     return this.flowEngine.executor.runAutoFlows(this, inputArgs, useCache);
-=======
-
-    const autoApplyFlows = this.getAutoFlows();
-
-    if (autoApplyFlows.length === 0) {
-      console.warn(`FlowModel: No auto-apply flows found for model '${this.uid}'`);
-      return [];
-    }
-
-    // 检查缓存
-    if (cacheKey && this.flowEngine) {
-      const cachedEntry = this.flowEngine.applyFlowCache.get(cacheKey);
-      if (cachedEntry) {
-        if (cachedEntry.status === 'resolved') {
-          console.log(`[FlowEngine.applyAutoFlows] Using cached result for model: ${this.uid}`);
-          return cachedEntry.data;
-        }
-        if (cachedEntry.status === 'rejected') throw cachedEntry.error;
-        if (cachedEntry.status === 'pending') return await cachedEntry.promise;
-      }
-    }
-
-    // 执行 autoFlows
-    const executeAutoFlows = async (): Promise<any[]> => {
-      const results: any[] = [];
-      const runId = `${this.uid}-autoFlow-${Date.now()}`;
-
-      try {
-        // 调用 beforeApplyAutoFlows 钩子
-        await this.beforeApplyAutoFlows(inputArgs);
-
-        // 如果没有自动流程，记录警告但仍然继续执行钩子
-        if (autoApplyFlows.length === 0) {
-          console.warn(`FlowModel: No auto-apply flows found for model '${this.uid}'`);
-        } else {
-          // 执行所有自动流程
-          for (const flow of autoApplyFlows) {
-            try {
-              const result = await this.applyFlow(flow.key, inputArgs, runId);
-              if (result instanceof FlowExitAllException) {
-                console.log(`[FlowEngine.applyAutoFlows] ${result.message}`);
-                break; // 终止后续流程执行
-              }
-              results.push(result);
-            } catch (error) {
-              console.error(`FlowModel.applyAutoFlows: Error executing auto-apply flow '${flow.key}':`, error);
-              throw error;
-            }
-          }
-        }
-
-        // 调用 afterApplyAutoFlows 钩子
-        await this.afterApplyAutoFlows(results, inputArgs);
-
-        return results;
-      } catch (error) {
-        // 检查是否是通过 FlowExitException 正常退出
-        if (error instanceof FlowExitException) {
-          console.log(`[FlowEngine.applyAutoFlows] ${error.message}`);
-          return results; // 返回已执行的结果
-        }
-
-        // 调用 onApplyAutoFlowsError 钩子
-        try {
-          await this.onApplyAutoFlowsError(error, inputArgs);
-        } catch (hookError) {
-          console.error('FlowModel.applyAutoFlows: Error in onApplyAutoFlowsError hook:', hookError);
-        }
-
-        throw error;
-      }
-    };
-
-    // 如果不使用缓存，直接执行
-    if (!cacheKey || !this.flowEngine) {
-      return await executeAutoFlows();
-    }
-
-    // 使用缓存机制
-    const promise = executeAutoFlows()
-      .then((result) => {
-        this.flowEngine.applyFlowCache.set(cacheKey, {
-          status: 'resolved',
-          data: result,
-          promise: Promise.resolve(result),
-        });
-        return result;
-      })
-      .catch((err) => {
-        this.flowEngine.applyFlowCache.set(cacheKey, {
-          status: 'rejected',
-          error: err,
-          promise: Promise.reject(err),
-        });
-        throw err;
-      });
-
-    this.flowEngine.applyFlowCache.set(cacheKey, { status: 'pending', promise });
-    return await promise;
->>>>>>> 76e2e96c
   }
 
   /**
