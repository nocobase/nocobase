{
  "name": "@nocobase/auth",
  "version": "0.16.0-alpha.4",
  "description": "",
  "license": "Apache-2.0",
  "main": "./lib/index.js",
  "types": "./lib/index.d.ts",
  "dependencies": {
<<<<<<< HEAD
    "@nocobase/actions": "0.16.0-alpha.3",
    "@nocobase/database": "0.16.0-alpha.3",
    "@nocobase/resourcer": "0.16.0-alpha.3",
    "@nocobase/utils": "0.16.0-alpha.3",
    "@nocobase/cache": "0.16.0-alpha.3",
=======
    "@nocobase/actions": "0.16.0-alpha.4",
    "@nocobase/database": "0.16.0-alpha.4",
    "@nocobase/resourcer": "0.16.0-alpha.4",
    "@nocobase/utils": "0.16.0-alpha.4",
>>>>>>> f4df696b
    "@types/jsonwebtoken": "^8.5.8",
    "jsonwebtoken": "^8.5.1"
  },
  "repository": {
    "type": "git",
    "url": "git+https://github.com/nocobase/nocobase.git",
    "directory": "packages/auth"
  }
}<|MERGE_RESOLUTION|>--- conflicted
+++ resolved
@@ -6,18 +6,11 @@
   "main": "./lib/index.js",
   "types": "./lib/index.d.ts",
   "dependencies": {
-<<<<<<< HEAD
-    "@nocobase/actions": "0.16.0-alpha.3",
-    "@nocobase/database": "0.16.0-alpha.3",
-    "@nocobase/resourcer": "0.16.0-alpha.3",
-    "@nocobase/utils": "0.16.0-alpha.3",
-    "@nocobase/cache": "0.16.0-alpha.3",
-=======
     "@nocobase/actions": "0.16.0-alpha.4",
+    "@nocobase/cache": "0.16.0-alpha.4",
     "@nocobase/database": "0.16.0-alpha.4",
     "@nocobase/resourcer": "0.16.0-alpha.4",
     "@nocobase/utils": "0.16.0-alpha.4",
->>>>>>> f4df696b
     "@types/jsonwebtoken": "^8.5.8",
     "jsonwebtoken": "^8.5.1"
   },
