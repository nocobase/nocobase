--- conflicted
+++ resolved
@@ -8,19 +8,12 @@
   "devDependencies": {
   },
   "dependencies": {
-<<<<<<< HEAD
-    "@nocobase/actions": "0.11.0-alpha.1",
-    "@nocobase/database": "0.11.0-alpha.1",
-    "@nocobase/resourcer": "0.11.0-alpha.1",
-    "@nocobase/utils": "0.11.0-alpha.1",
     "@types/jsonwebtoken": "^8.5.8",
-    "jsonwebtoken": "^8.5.1"
-=======
+    "jsonwebtoken": "^8.5.1",
     "@nocobase/actions": "0.11.1-alpha.1",
     "@nocobase/database": "0.11.1-alpha.1",
     "@nocobase/resourcer": "0.11.1-alpha.1",
     "@nocobase/utils": "0.11.1-alpha.1"
->>>>>>> d0528cf1
   },
   "repository": {
     "type": "git",
