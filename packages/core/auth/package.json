--- conflicted
+++ resolved
@@ -6,17 +6,11 @@
   "main": "./lib/index.js",
   "types": "./lib/index.d.ts",
   "dependencies": {
-<<<<<<< HEAD
-    "@nocobase/cache": "0.16.0-alpha.5",
-    "@nocobase/database": "0.16.0-alpha.5",
-    "@nocobase/resourcer": "0.16.0-alpha.5",
-    "@nocobase/utils": "0.16.0-alpha.5",
-=======
+    "@nocobase/cache": "0.17.0-alpha.3",
     "@nocobase/actions": "0.17.0-alpha.3",
     "@nocobase/database": "0.17.0-alpha.3",
     "@nocobase/resourcer": "0.17.0-alpha.3",
     "@nocobase/utils": "0.17.0-alpha.3",
->>>>>>> 0e7cb9e5
     "@types/jsonwebtoken": "^8.5.8",
     "jsonwebtoken": "^8.5.1"
   },
