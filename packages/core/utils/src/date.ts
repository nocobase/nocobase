--- conflicted
+++ resolved
@@ -71,11 +71,6 @@
 const convertQuarterToFirstDay = (quarterStr) => {
   const year = parseInt(quarterStr.slice(0, 4)); // 提取年份
   const quarter = parseInt(quarterStr.slice(-1)); // 提取季度数字
-<<<<<<< HEAD
-
-  // 使用 dayjs 设置年份和季度，并获取该季度的第一天
-=======
->>>>>>> c73744b8
   return dayjs().quarter(quarter).year(year);
 };
 
@@ -98,13 +93,7 @@
     }
     return dayjs(val).utcOffset(offsetFromString(offset));
   } else {
-<<<<<<< HEAD
-    if (picker === 'quarter') {
-      return convertQuarterToFirstDay(val);
-    }
-=======
     return convertQuarterToFirstDay(val);
->>>>>>> c73744b8
   }
 };
 
