/**
 * This file is part of the NocoBase (R) project.
 * Copyright (c) 2020-2024 NocoBase Co., Ltd.
 * Authors: NocoBase Team.
 *
 * This project is dual-licensed under AGPL-3.0 and NocoBase Commercial License.
 * For more information, please refer to: https://www.nocobase.com/agreement.
 */

import _ from 'lodash';
import { dayjs } from './dayjs';

export interface Str2momentOptions {
  gmt?: boolean;
  picker?: 'year' | 'month' | 'week' | 'quarter';
  utcOffset?: number;
  utc?: boolean;
  dateOnly?: boolean;
}

export type Str2momentValue = string | string[] | dayjs.Dayjs | dayjs.Dayjs[];

export interface GetDefaultFormatProps {
  format?: string;
  dateFormat?: string;
  timeFormat?: string;
  picker?: 'year' | 'month' | 'week' | 'quarter';
  showTime?: boolean;
}

export const getDefaultFormat = (props: GetDefaultFormatProps) => {
  if (props.format) {
    return props.format;
  }
  if (props.dateFormat) {
    if (props['showTime']) {
      return `${props.dateFormat} ${props.timeFormat || 'HH:mm:ss'}`;
    }
    return props.dateFormat;
  }
  if (props['picker'] === 'month') {
    return 'YYYY-MM';
  } else if (props['picker'] === 'quarter') {
    return 'YYYY-\\QQ';
  } else if (props['picker'] === 'year') {
    return 'YYYY';
  } else if (props['picker'] === 'week') {
    return 'YYYY[W]W';
  }
  return props['showTime'] ? 'YYYY-MM-DD HH:mm:ss' : 'YYYY-MM-DD';
};

export const toGmt = (value: dayjs.Dayjs) => {
  if (!value || !dayjs.isDayjs(value)) {
    return value;
  }
  return `${value.format('YYYY-MM-DD')}T${value.format('HH:mm:ss.SSS')}Z`;
};

export const toLocal = (value: dayjs.Dayjs) => {
  if (!value) {
    return value;
  }
  if (Array.isArray(value)) {
    return value.map((val) => val.startOf('second').toISOString());
  }
  if (dayjs.isDayjs(value)) {
    return value.startOf('second').toISOString();
  }
};

const convertQuarterToFirstDay = (quarterStr) => {
  try {
    const year = parseInt(quarterStr.slice(0, 4)); // 提取年份
    const quarter = parseInt(quarterStr.slice(-1)); // 提取季度数字
    return dayjs().quarter(quarter).year(year);
  } catch (error) {
    return null;
  }
};

const toMoment = (val: any, options?: Str2momentOptions) => {
  if (!val) {
    return;
  }
  const offset = options.utcOffset;
  const { gmt, picker, utc = true, dateOnly } = options;

  if (dayjs(val).isValid()) {
    if (dateOnly) {
      return dayjs.utc(val, 'YYYY-MM-DD');
    }
    if (!utc) {
<<<<<<< HEAD
      console.log(888);
      return dayjs(val);
=======
      return dayjs.utc(val);
>>>>>>> bf1886cf
    }

    if (dayjs.isDayjs(val)) {
      return offset ? val.utcOffset(offsetFromString(offset)) : val;
    }
    if (gmt) {
      return dayjs(val).utcOffset(0);
    }
    return offset ? dayjs(val).utcOffset(offsetFromString(offset)) : dayjs(val);
  } else {
    return convertQuarterToFirstDay(val);
  }
};

export const str2moment = (
  value?: string | string[] | dayjs.Dayjs | dayjs.Dayjs[],
  options: Str2momentOptions = {},
): any => {
  return Array.isArray(value)
    ? value.map((val) => {
        return toMoment(val, options);
      })
    : value
      ? toMoment(value, options)
      : value;
};

const toStringByPicker = (value, picker) => {
  if (picker === 'year') {
    return value.format('YYYY') + '-01-01T00:00:00.000Z';
  }
  if (picker === 'month') {
    return value.format('YYYY-MM') + '-01T00:00:00.000Z';
  }
  if (picker === 'quarter') {
    return value.format('YYYY-MM') + '-01T00:00:00.000Z';
  }
  if (picker === 'week') {
    return value.format('YYYY-MM-DD') + 'T00:00:00.000Z';
  }
  return value.format('YYYY-MM-DD') + 'T00:00:00.000Z';
};

const toGmtByPicker = (value: dayjs.Dayjs | dayjs.Dayjs[], picker?: any) => {
  if (!value) {
    return value;
  }
  if (Array.isArray(value)) {
    return value.map((val) => toStringByPicker(val, picker));
  }
  if (dayjs.isDayjs(value)) {
    return toStringByPicker(value, picker);
  }
};

export interface Moment2strOptions {
  showTime?: boolean;
  gmt?: boolean;
  picker?: 'year' | 'month' | 'week' | 'quarter';
}

export const moment2str = (value?: dayjs.Dayjs, options: Moment2strOptions = {}) => {
  const { showTime, gmt, picker } = options;
  if (!value) {
    return value;
  }
  if (showTime) {
    return gmt ? toGmt(value) : toLocal(value);
  }
  return toGmtByPicker(value, picker);
};

/**
 * from https://github.com/moment/moment/blob/dca02edaeceda3fcd52b20b51c130631a058a022/src/lib/units/offset.js#L55-L70
 */
export function offsetFromString(string: string | number) {
  if (!_.isString(string)) {
    return string;
  }

  // timezone chunker
  // '+10:00' > ['10',  '00']
  // '-1530'  > ['-15', '30']
  const chunkOffset = /([+-]|\d\d)/gi;

  const matchShortOffset = /Z|[+-]\d\d(?::?\d\d)?/gi, // +00 -00 +00:00 -00:00 +0000 -0000 or Z
    matchTimestamp = /[+-]?\d+(\.\d{1,3})?/; // 123456789 123456789.123

  let matches = (string || '').match(matchShortOffset);
  if (matches === null) {
    matches = (string || '').match(matchTimestamp);
  }

  if (matches === null) {
    return null;
  }

  const chunk = matches[matches.length - 1] || [];
  const parts = (chunk + '').match(chunkOffset) || ['-', 0, 0];
  const minutes = +(Number(parts[1]) * 60) + toInt(parts[2]);

  return minutes === 0 ? 0 : parts[0] === '+' ? minutes : -minutes;
}

function toInt(argumentForCoercion) {
  // eslint-disable-next-line prefer-const
  let coercedNumber = +argumentForCoercion,
    value = 0;

  if (coercedNumber !== 0 && isFinite(coercedNumber)) {
    value = absFloor(coercedNumber);
  }

  return value;
}

function absFloor(number) {
  if (number < 0) {
    // -0 -> 0
    return Math.ceil(number) || 0;
  } else {
    return Math.floor(number);
  }
}

export const getPickerFormat = (picker) => {
  switch (picker) {
    case 'week':
      return 'YYYY[W]W';
    case 'month':
      return 'YYYY-MM';
    case 'quarter':
      return 'YYYY[Q]Q';
    case 'year':
      return 'YYYY';
    default:
      return 'YYYY-MM-DD';
  }
};

export const getDateTimeFormat = (picker, format, showTime, timeFormat) => {
  if (picker === 'date') {
    if (showTime) {
      return `${format} ${timeFormat || 'HH:mm:ss'}`;
    }
    return format;
  }
  return format;
};

export function getFormatFromDateStr(dateStr: string): string | null {
  if (/^\d{4}-\d{2}-\d{2} \d{2}:\d{2}:\d{2}$/.test(dateStr)) return 'YYYY-MM-DD HH:mm:ss';
  if (/^\d{4}-\d{2}-\d{2}$/.test(dateStr)) return 'YYYY-MM-DD';
  if (/^\d{4}-\d{2}$/.test(dateStr)) return 'YYYY-MM';
  if (/^\d{4}$/.test(dateStr)) return 'YYYY';
  if (/^\d{4}Q[1-4]$/.test(dateStr)) return 'YYYY[Q]Q';
  if (/^\d{4}-\d{2}-\d{2}T/.test(dateStr)) return 'YYYY-MM-DDTHH:mm:ss.SSSZ';
  return null;
}<|MERGE_RESOLUTION|>--- conflicted
+++ resolved
@@ -91,12 +91,7 @@
       return dayjs.utc(val, 'YYYY-MM-DD');
     }
     if (!utc) {
-<<<<<<< HEAD
-      console.log(888);
       return dayjs(val);
-=======
-      return dayjs.utc(val);
->>>>>>> bf1886cf
     }
 
     if (dayjs.isDayjs(val)) {
