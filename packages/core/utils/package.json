--- conflicted
+++ resolved
@@ -1,10 +1,6 @@
 {
   "name": "@nocobase/utils",
-<<<<<<< HEAD
-  "version": "1.0.1-alpha.1",
-=======
   "version": "1.2.6-alpha",
->>>>>>> 362a8380
   "main": "lib/index.js",
   "types": "./lib/index.d.ts",
   "license": "AGPL-3.0",
