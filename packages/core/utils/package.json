{
  "name": "@nocobase/utils",
<<<<<<< HEAD
  "version": "0.7.7-alpha.1",
=======
  "version": "0.8.0-alpha.1",
>>>>>>> f67afba9
  "main": "lib/index.js",
  "types": "./lib/index.d.ts",
  "license": "Apache-2.0",
  "licenses": [
    {
      "type": "Apache-2.0",
      "url": "http://www.apache.org/licenses/LICENSE-2.0"
    }
  ],
  "dependencies": {
    "@hapi/topo": "^6.0.0",
    "deepmerge": "^4.2.2",
    "flat-to-nested": "^1.1.1"
  },
  "peerDependencies": {
    "moment": "2.x",
    "rc-input-number": "7.x"
  },
  "gitHead": "b17d1ecae5dd0b9d4e7170dcf9663bb225598990"
}<|MERGE_RESOLUTION|>--- conflicted
+++ resolved
@@ -1,10 +1,6 @@
 {
   "name": "@nocobase/utils",
-<<<<<<< HEAD
-  "version": "0.7.7-alpha.1",
-=======
   "version": "0.8.0-alpha.1",
->>>>>>> f67afba9
   "main": "lib/index.js",
   "types": "./lib/index.d.ts",
   "license": "Apache-2.0",
