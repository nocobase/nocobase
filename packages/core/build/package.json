--- conflicted
+++ resolved
@@ -9,11 +9,6 @@
   },
   "typings": "./index.d.ts",
   "dependencies": {
-<<<<<<< HEAD
-    "@babel/core": "7.25.2",
-    "@babel/plugin-transform-modules-amd": "7.24.7",
-    "@babel/preset-env": "7.25.4",
-=======
     "@svgr/webpack": "^8.1.0",
     "@rspack/core": "0.5.0",
     "css-loader": "^6.8.1",
@@ -23,10 +18,9 @@
     "style-loader": "^3.3.3",
     "postcss-loader": "^7.3.3",
     "postcss-preset-env": "^9.1.2",
-    "@babel/core": "7.22.10",
-    "@babel/plugin-transform-modules-amd": "7.22.5",
-    "@babel/preset-env": "7.22.10",
->>>>>>> d5ac5fd3
+    "@babel/core": "7.25.2",
+    "@babel/plugin-transform-modules-amd": "7.24.7",
+    "@babel/preset-env": "7.25.4",
     "@hapi/topo": "^6.0.0",
     "@lerna/project": "4.0.0",
     "@types/gulp": "^4.0.13",
