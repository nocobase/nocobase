/**
 * This file is part of the NocoBase (R) project.
 * Copyright (c) 2020-2024 NocoBase Co., Ltd.
 * Authors: NocoBase Team.
 *
 * This project is dual-licensed under AGPL-3.0 and NocoBase Commercial License.
 * For more information, please refer to: https://www.nocobase.com/agreement.
 */

import ncc from '@vercel/ncc';
import react from '@vitejs/plugin-react';
import chalk from 'chalk';
import fg from 'fast-glob';
import fs from 'fs-extra';
import path from 'path';
import { build as tsupBuild } from 'tsup';
import { build as viteBuild } from 'vite';
import cssInjectedByJsPlugin from 'vite-plugin-css-injected-by-js';
import { rspack } from '@rspack/core';

import { EsbuildSupportExts, globExcludeFiles } from './constant';
import { PkgLog, UserConfig, getEnvDefine, getPackageJson } from './utils';
import {
  buildCheck,
  checkFileSize,
  checkRequire,
  getExcludePackages,
  getIncludePackages,
  getPackagesFromFiles,
  getSourcePackages,
} from './utils/buildPluginUtils';
import { getDepPkgPath, getDepsConfig } from './utils/getDepsConfig';

const validExts = ['.ts', '.tsx', '.js', '.jsx', '.mjs'];
const serverGlobalFiles: string[] = ['src/**', '!src/client/**', ...globExcludeFiles];
const clientGlobalFiles: string[] = ['src/**', '!src/server/**', ...globExcludeFiles];
const sourceGlobalFiles: string[] = ['src/**/*.{ts,js,tsx,jsx,mjs}', '!src/**/__tests__'];

const external = [
  // nocobase
  '@nocobase/acl',
  '@nocobase/actions',
  '@nocobase/auth',
  '@nocobase/cache',
  '@nocobase/client',
  '@nocobase/database',
  '@nocobase/data-source-manager',
  '@nocobase/evaluators',
  '@nocobase/logger',
  '@nocobase/resourcer',
  '@nocobase/sdk',
  '@nocobase/server',
  '@nocobase/test',
  '@nocobase/utils',

  // @nocobase/auth
  'jsonwebtoken',

  // @nocobase/cache
  'cache-manager',

  // @nocobase/database
  'sequelize',
  'umzug',
  'async-mutex',

  // @nocobase/evaluators
  '@formulajs/formulajs',
  'mathjs',

  // @nocobase/logger
  'winston',
  'winston-daily-rotate-file',

  // koa
  'koa',
  '@koa/cors',
  '@koa/router',
  'multer',
  '@koa/multer',
  'koa-bodyparser',
  'koa-static',
  'koa-send',

  // react
  'react',
  'react-dom',
  'react/jsx-runtime',

  // react-router
  'react-router',
  'react-router-dom',

  // antd
  'antd',
  'antd-style',
  '@ant-design/icons',
  '@ant-design/cssinjs',

  // i18next
  'i18next',
  'react-i18next',

  // dnd-kit 相关
  '@dnd-kit/accessibility',
  '@dnd-kit/core',
  '@dnd-kit/modifiers',
  '@dnd-kit/sortable',
  '@dnd-kit/utilities',

  // formily 相关
  '@formily/antd-v5',
  '@formily/core',
  '@formily/react',
  '@formily/json-schema',
  '@formily/path',
  '@formily/validator',
  '@formily/shared',
  '@formily/reactive',
  '@formily/reactive-react',

  // utils
  'dayjs',
  'mysql2',
  'pg',
  'pg-hstore',
  'sqlite3',
  'supertest',
  'axios',
  '@emotion/css',
  'ahooks',
  'lodash',
  'china-division',
];
const pluginPrefix = (
  process.env.PLUGIN_PACKAGE_PREFIX || '@nocobase/plugin-,@nocobase/preset-,@nocobase/plugin-pro-'
).split(',');

const target_dir = 'dist';

export function deleteServerFiles(cwd: string, log: PkgLog) {
  log('delete server files');
  const files = fg.globSync(['*'], {
    cwd: path.join(cwd, target_dir),
    absolute: true,
    deep: 1,
    onlyFiles: true,
  });
  const dirs = fg.globSync(['*', '!client', '!node_modules'], {
    cwd: path.join(cwd, target_dir),
    absolute: true,
    deep: 1,
    onlyDirectories: true,
  });
  [...files, ...dirs].forEach((item) => {
    fs.removeSync(item);
  });
}

export function writeExternalPackageVersion(cwd: string, log: PkgLog) {
  log('write external version');
  const sourceFiles = fg.globSync(sourceGlobalFiles, { cwd, absolute: true }).map((item) => fs.readFileSync(item, 'utf-8'));
  const sourcePackages = getSourcePackages(sourceFiles);
  const excludePackages = getExcludePackages(sourcePackages, external, pluginPrefix);
  const data = excludePackages.reduce<Record<string, string>>((prev, packageName) => {
    const depPkgPath = getDepPkgPath(packageName, cwd);
    const depPkg = require(depPkgPath);
    prev[packageName] = depPkg.version;
    return prev;
  }, {});
  const externalVersionPath = path.join(cwd, target_dir, 'externalVersion.js');
  fs.writeFileSync(externalVersionPath, `module.exports = ${JSON.stringify(data, null, 2)};`);
}

export async function buildServerDeps(cwd: string, serverFiles: string[], log: PkgLog) {
  log('build plugin server dependencies');
  const outDir = path.join(cwd, target_dir, 'node_modules');
  const serverFileSource = serverFiles.filter(item => validExts.includes(path.extname(item))).map((item) => fs.readFileSync(item, 'utf-8'));
  const sourcePackages = getSourcePackages(serverFileSource);
  const includePackages = getIncludePackages(sourcePackages, external, pluginPrefix);
  const excludePackages = getExcludePackages(sourcePackages, external, pluginPrefix);

  let tips = [];
  if (includePackages.length) {
    tips.push(
      `These packages ${chalk.yellow(includePackages.join(', '))} will be ${chalk.italic(
        'bundled',
      )} to dist/node_modules.`,
    );
  }
  if (excludePackages.length) {
    tips.push(`These packages ${chalk.yellow(excludePackages.join(', '))} will be ${chalk.italic('exclude')}.`);
  }
  tips.push(`For more information, please refer to: ${chalk.blue('https://docs.nocobase.com/development/deps')}.`);
  log(tips.join(' '));

  if (!includePackages.length) return;

  const deps = getDepsConfig(cwd, outDir, includePackages, external);

  // bundle deps
  for (const dep of Object.keys(deps)) {
    const { outputDir, mainFile, pkg, nccConfig, depDir } = deps[dep];
    const outputPackageJson = path.join(outputDir, 'package.json');

    // cache check
    if (fs.existsSync(outputPackageJson)) {
      const outputPackage = require(outputPackageJson);
      if (outputPackage.version === pkg.version) {
        continue;
      }
    }

    // copy package
    await fs.copy(depDir, outputDir, { errorOnExist: false });

    // delete files
    const deleteFiles = fg.sync(
      [
        './**/*.map',
        './**/*.js.map',
        './**/*.md',
        './**/*.mjs',
        './**/*.png',
        './**/*.jpg',
        './**/*.jpeg',
        './**/*.gif',
        './**/*/.bin',
        './**/*/bin',
        './**/*/LICENSE',
        './**/*/tsconfig.json',
      ],
      { cwd: outputDir, absolute: true },
    );

    deleteFiles.forEach((file) => {
      fs.unlinkSync(file);
    });

    await ncc(dep, nccConfig).then(
      ({ code, assets }: { code: string; assets: Record<string, { source: string; permissions: number }> }) => {
        // emit dist file
        fs.writeFileSync(mainFile, code, 'utf-8');

        // emit assets
        Object.entries(assets).forEach(([name, item]) => {
          fs.writeFileSync(path.join(outputDir, name), item.source, {
            encoding: 'utf-8',
            mode: item.permissions,
          });
        });

        // emit package.json
        fs.writeFileSync(
          outputPackageJson,
          JSON.stringify({
            ...pkg,
            _lastModified: new Date().toISOString(),
          }),
          'utf-8',
        );
      },
    );
  }
}

export async function buildPluginServer(cwd: string, userConfig: UserConfig, sourcemap: boolean, log: PkgLog) {
  log('build plugin server source');
  const packageJson = getPackageJson(cwd);
  const serverFiles = fg.globSync(serverGlobalFiles, { cwd, absolute: true });
  buildCheck({ cwd, packageJson, entry: 'server', files: serverFiles, log });
  const otherExts = Array.from(new Set(serverFiles.map((item) => path.extname(item)).filter((item) => !EsbuildSupportExts.includes(item))));
  if (otherExts.length) {
    log('%s will not be processed, only be copied to the dist directory.', chalk.yellow(otherExts.join(',')));
  }

  deleteServerFiles(cwd, log);

  await tsupBuild(userConfig.modifyTsupConfig({
    entry: serverFiles,
    splitting: false,
    clean: false,
    bundle: false,
    silent: true,
    treeshake: false,
    target: 'node16',
    sourcemap,
    outDir: path.join(cwd, target_dir),
    format: 'cjs',
    skipNodeModulesBundle: true,
    loader: {
      ...otherExts.reduce((prev, cur) => ({ ...prev, [cur]: 'copy' }), {}),
      '.json': 'copy',
    },
  }));

  await buildServerDeps(cwd, serverFiles, log);
}

export async function buildPluginClient(cwd: string, userConfig: UserConfig, sourcemap: boolean, log: PkgLog) {
  log('build plugin client');
  const packageJson = getPackageJson(cwd);
  const clientFiles = fg.globSync(clientGlobalFiles, { cwd, absolute: true });
  const clientFileSource = clientFiles.map((item) => fs.readFileSync(item, 'utf-8'));
  const sourcePackages = getPackagesFromFiles(clientFileSource);
  const excludePackages = getExcludePackages(sourcePackages, external, pluginPrefix);

  checkRequire(clientFiles, log);
  buildCheck({ cwd, packageJson, entry: 'client', files: clientFiles, log });
  const outDir = path.join(cwd, target_dir, 'client');

  const globals = excludePackages.reduce<Record<string, string>>((prev, curr) => {
    if (curr.startsWith('@nocobase')) {
      prev[`${curr}/client`] = curr;
    }
    prev[curr] = curr;
    return prev;
  }, {});

  const entry = fg.globSync('index.{ts,tsx,js,jsx}', { absolute: false, cwd: path.join(cwd, 'src/client') });
  const outputFileName = 'index.js';
<<<<<<< HEAD

  await viteBuild(userConfig.modifyViteConfig({
    mode: process.env.NODE_ENV || 'production',
    define: getEnvDefine(),
    logLevel: 'warn',
    build: {
      minify: process.env.NODE_ENV === 'production',
      outDir,
      cssCodeSplit: false,
      emptyOutDir: true,
      sourcemap,
      lib: {
        entry,
        formats: ['umd'],
=======
  const compiler = rspack({
    mode: "production",
    // mode: "development",
    context: cwd,
    entry: './src/client/' + entry[0],
    target: ['web', 'es5'],
    output: {
      path: outDir,
      filename: outputFileName,
      publicPath: `/static/plugins/${packageJson.name}/dist/client/`,
      clean: true,
      library: {
>>>>>>> d5ac5fd3
        name: packageJson.name,
        type: 'umd',
        umdNamedDefine: true,
      },
    },
    resolve: {
      extensions: ['.js', '.jsx', '.ts', '.tsx', '.json', '.less', '.css'],
    },
    module: {
      rules: [
        {
          test: /.less$/,
          use: [
            { loader: "style-loader" },
            { loader: "css-loader" },
            { loader: "less-loader" },
            {
              loader: 'postcss-loader',
              options: {
                postcssOptions: {
                  plugins: {
                    'postcss-preset-env': {
                      browsers: [
                        'last 2 versions',
                        "> 1%",
                        "cover 99.5%",
                        "not dead"
                      ]
                    },
                    autoprefixer: {},
                  },
                },
              },
            }
          ],
          type: "javascript/auto"
        },
        {
          test: /\.css$/,
          use: [
            'style-loader',
            'css-loader',
            {
              loader: 'postcss-loader',
              options: {
                postcssOptions: {
                  plugins: {
                    'postcss-preset-env': {
                      browsers: [
                        'last 2 versions',
                        "> 1%",
                        "cover 99.5%",
                        "not dead"
                      ]
                    },
                    autoprefixer: {},
                  },
                },
              },
            }
          ],
          type: 'javascript/auto',
        },
        {
          test: /\.(png|jpe?g|gif)$/i,
          type: 'asset',
        },
        {
          test: /\.svg$/i,
          issuer: /\.[jt]sx?$/,
          use: ['@svgr/webpack'],
        },
        {
          test: /\.jsx$/,
          exclude: /[\\/]node_modules[\\/]/,
          loader: 'builtin:swc-loader',
          options: {
            sourceMap: true,
            jsc: {
              parser: {
                syntax: 'ecmascript',
                jsx: true,
              },
              target: "es5"
            },
          },
        },
        {
          test: /\.tsx$/,
          exclude: /[\\/]node_modules[\\/]/,
          loader: 'builtin:swc-loader',
          options: {
            sourceMap: true,
            jsc: {
              parser: {
                syntax: 'typescript',
                tsx: true,
              },
              target: "es5"
            },
          },
        },
        {
          test: /\.ts$/,
          exclude: /[\\/]node_modules[\\/]/,
          loader: 'builtin:swc-loader',
          options: {
            sourceMap: true,
            jsc: {
              parser: {
                syntax: 'typescript',
              },
              target: "es5"
            },
          },
        },
      ]
    },
    plugins: [
      new rspack.DefinePlugin({
        "process.env.NODE_ENV": "'production'",
      })
    ],
    node: {
      global: true,
    },
    externals: {
      react: 'React',
      // 'react/jsx-runtime': 'jsxRuntime',
      ...globals,
    },
    stats: 'errors-warnings',
  })

  return new Promise((resolve, reject) => {
    compiler.run((err, stats) => {
      if (err) {
        reject(err);
        return;
      }
      console.log(stats.toString({
        colors: true,
      }));
      resolve(null);
    });
  })
  // await viteBuild(userConfig.modifyViteConfig({
  //   mode: 'production',
  //   define: {
  //     'process.env.NODE_ENV': JSON.stringify('production'),
  //   },
  //   logLevel: 'warn',
  //   build: {
  //     minify: true,
  //     outDir,
  //     cssCodeSplit: false,
  //     emptyOutDir: true,
  //     sourcemap,
  //     lib: {
  //       entry,
  //       formats: ['umd'],
  //       name: packageJson.name,
  //       fileName: () => outputFileName,
  //     },
  //     target: ['es2015', 'edge88', 'firefox78', 'chrome87', 'safari14'],
  //     rollupOptions: {
  //       cache: true,
  //       external: [...Object.keys(globals), 'react', 'react/jsx-runtime'],
  //       output: {
  //         exports: 'named',
  //         globals: {
  //           react: 'React',
  //           'react/jsx-runtime': 'jsxRuntime',
  //           ...globals,
  //         },
  //       },
  //     },
  //   },
  //   plugins: [
  //     react(),
  //     cssInjectedByJsPlugin({ styleId: packageJson.name }),
  //   ],
  // }));

  // checkFileSize(outDir, log);
}

export async function buildPlugin(cwd: string, userConfig: UserConfig, sourcemap: boolean, log: PkgLog) {
  await buildPluginClient(cwd, userConfig, sourcemap, log);
  await buildPluginServer(cwd, userConfig, sourcemap, log);
  writeExternalPackageVersion(cwd, log);
}<|MERGE_RESOLUTION|>--- conflicted
+++ resolved
@@ -1,12 +1,3 @@
-/**
- * This file is part of the NocoBase (R) project.
- * Copyright (c) 2020-2024 NocoBase Co., Ltd.
- * Authors: NocoBase Team.
- *
- * This project is dual-licensed under AGPL-3.0 and NocoBase Commercial License.
- * For more information, please refer to: https://www.nocobase.com/agreement.
- */
-
 import ncc from '@vercel/ncc';
 import react from '@vitejs/plugin-react';
 import chalk from 'chalk';
@@ -19,7 +10,7 @@
 import { rspack } from '@rspack/core';
 
 import { EsbuildSupportExts, globExcludeFiles } from './constant';
-import { PkgLog, UserConfig, getEnvDefine, getPackageJson } from './utils';
+import { PkgLog, UserConfig, getPackageJson } from './utils';
 import {
   buildCheck,
   checkFileSize,
@@ -44,7 +35,6 @@
   '@nocobase/cache',
   '@nocobase/client',
   '@nocobase/database',
-  '@nocobase/data-source-manager',
   '@nocobase/evaluators',
   '@nocobase/logger',
   '@nocobase/resourcer',
@@ -319,22 +309,6 @@
 
   const entry = fg.globSync('index.{ts,tsx,js,jsx}', { absolute: false, cwd: path.join(cwd, 'src/client') });
   const outputFileName = 'index.js';
-<<<<<<< HEAD
-
-  await viteBuild(userConfig.modifyViteConfig({
-    mode: process.env.NODE_ENV || 'production',
-    define: getEnvDefine(),
-    logLevel: 'warn',
-    build: {
-      minify: process.env.NODE_ENV === 'production',
-      outDir,
-      cssCodeSplit: false,
-      emptyOutDir: true,
-      sourcemap,
-      lib: {
-        entry,
-        formats: ['umd'],
-=======
   const compiler = rspack({
     mode: "production",
     // mode: "development",
@@ -347,7 +321,6 @@
       publicPath: `/static/plugins/${packageJson.name}/dist/client/`,
       clean: true,
       library: {
->>>>>>> d5ac5fd3
         name: packageJson.name,
         type: 'umd',
         umdNamedDefine: true,
