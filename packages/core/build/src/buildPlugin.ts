import fs from 'fs-extra';
import chalk from 'chalk';
import ncc from '@vercel/ncc';
import path from 'path';
import react from '@vitejs/plugin-react';
import { build as tsupBuild } from 'tsup';
import { build as viteBuild } from 'vite';
import fg from 'fast-glob';
import cssInjectedByJsPlugin from 'vite-plugin-css-injected-by-js';
import { transformAsync } from '@babel/core';

import {
  buildCheck,
  checkFileSize,
  checkRequire,
  getExcludePackages,
  getIncludePackages,
  getPackagesFromFiles,
  getSourcePackages,
} from './utils/buildPluginUtils';
<<<<<<< HEAD
import { getDepPkgPath, getDepsConfig } from './utils/getDepsConfig';
=======
import { getDepsConfig } from './utils/getDepsConfig';
import { EsbuildSupportExts, globExcludeFiles } from './constant';
import { PkgLog, getPackageJson } from './utils';
>>>>>>> d6a2ab4b

const serverGlobalFiles: string[] = ['src/**', '!src/client/**', ...globExcludeFiles];
const clientGlobalFiles: string[] = ['src/**', '!src/server/**', ...globExcludeFiles];
const dynamicImportRegexp = /import\((["'])(.*?)\1\)/g;

const sourceGlobalFiles: string[] = ['src/**/*.{ts,js,tsx,jsx}', '!src/**/__tests__'];

const external = [
  // nocobase
  '@nocobase/acl',
  '@nocobase/actions',
  '@nocobase/auth',
  '@nocobase/cache',
  '@nocobase/client',
  '@nocobase/database',
  '@nocobase/evaluators',
  '@nocobase/logger',
  '@nocobase/resourcer',
  '@nocobase/sdk',
  '@nocobase/server',
  '@nocobase/test',
  '@nocobase/utils',

  // @nocobase/auth
  'jsonwebtoken',

  // @nocobase/cache
  'cache-manager',

  // @nocobase/database
  'sequelize',
  'umzug',
  'async-mutex',

  // @nocobase/evaluators
  '@formulajs/formulajs',
  'mathjs',

  // @nocobase/logger
  'winston',
  'winston-daily-rotate-file',

  // koa
  'koa',
  '@koa/cors',
  '@koa/router',
  'multer',
  '@koa/multer',
  'koa-bodyparser',
  'koa-static',
  'koa-send',

  // react
  'react',
  'react-dom',
  'react/jsx-runtime',

  // react-router
  'react-router',
  'react-router-dom',

  // antd
  'antd',
  'antd-style',
  '@ant-design/icons',
  '@ant-design/cssinjs',

  // i18next
  'i18next',
  'react-i18next',

  // dnd-kit 相关
  '@dnd-kit/accessibility',
  '@dnd-kit/core',
  '@dnd-kit/modifiers',
  '@dnd-kit/sortable',
  '@dnd-kit/utilities',

  // formily 相关
  '@formily/antd-v5',
  '@formily/core',
  '@formily/react',
  '@formily/json-schema',
  '@formily/path',
  '@formily/validator',
  '@formily/shared',
  '@formily/reactive',
  '@formily/reactive-react',

  // utils
  'dayjs',
  'mysql2',
  'pg',
  'pg-hstore',
  'sqlite3',
  'supertest',
  'axios',
  '@emotion/css',
  'ahooks',
  'lodash',
  'china-division',
];
const pluginPrefix = (
  process.env.PLUGIN_PACKAGE_PREFIX || '@nocobase/plugin-,@nocobase/preset-,@nocobase/plugin-pro-'
).split(',');

const target_dir = 'dist';

export function deleteJsFiles(cwd: string, log: PkgLog) {
  log('delete babel js files');
  const jsFiles = fg.globSync(['**/*', '!**/*.d.ts', '!node_modules'], {
    cwd: path.join(cwd, target_dir),
    absolute: true,
  });
  jsFiles.forEach((item) => {
    fs.unlinkSync(item);
  });
}

<<<<<<< HEAD
export function writeExternalPackageVersion(cwd: string, log: Log) {
  log('write external version');
  const sourceFiles = fg.globSync(sourceGlobalFiles, { cwd, absolute: true });
  const sourcePackages = getSourcePackages(sourceFiles);
  const excludePackages = getExcludePackages(sourcePackages, external, pluginPrefix);
  const data = excludePackages.reduce<Record<string, string>>((prev, packageName) => {
    const depPkgPath = getDepPkgPath(packageName, cwd);
    const depPkg = require(depPkgPath);
    prev[packageName] = depPkg.version;
    return prev;
  }, {});
  const externalVersionPath = path.join(cwd, target_dir, 'externalVersion.js');
  fs.writeFileSync(externalVersionPath, `module.exports = ${JSON.stringify(data, null, 2)};`);
}

export async function buildServerDeps(cwd: string, serverFiles: string[], log: Log) {
  log('build server dependencies');
=======
export async function buildServerDeps(cwd: string, serverFiles: string[], log: PkgLog) {
  log('build plugin server dependencies');
>>>>>>> d6a2ab4b
  const outDir = path.join(cwd, target_dir, 'node_modules');
  const serverFileSource = serverFiles.map((item) => fs.readFileSync(item, 'utf-8'));
  const sourcePackages = getSourcePackages(serverFileSource);
  const includePackages = getIncludePackages(sourcePackages, external, pluginPrefix);
  const excludePackages = getExcludePackages(sourcePackages, external, pluginPrefix);

  let tips = [];
  if (includePackages.length) {
    tips.push(
      `These packages ${chalk.yellow(includePackages.join(', '))} will be ${chalk.italic(
        'bundled',
      )} to dist/node_modules.`,
    );
  }
  if (excludePackages.length) {
    tips.push(`These packages ${chalk.yellow(excludePackages.join(', '))} will be ${chalk.italic('exclude')}.`);
  }
  tips.push(`For more information, please refer to: ${chalk.blue('https://docs.nocobase.com/development/deps')}.`);
  log(tips.join(' '));

  if (!includePackages.length) return;

  const deps = getDepsConfig(cwd, outDir, includePackages, external);

  // bundle deps
  for (const dep of Object.keys(deps)) {
    const { outputDir, mainFile, pkg, nccConfig, depDir } = deps[dep];
    const outputPackageJson = path.join(outputDir, 'package.json');

    // cache check
    if (fs.existsSync(outputPackageJson)) {
      const outputPackage = require(outputPackageJson);
      if (outputPackage.version === pkg.version) {
        continue;
      }
    }

    // copy package
    await fs.copy(depDir, outputDir, { errorOnExist: false });

    // delete files
    const deleteFiles = fg.sync(
      [
        './**/*.map',
        './**/*.js.map',
        './**/*.md',
        './**/*.mjs',
        './**/*.png',
        './**/*.jpg',
        './**/*.jpeg',
        './**/*.gif',
        './**/*/.bin',
        './**/*/bin',
        './**/*/LICENSE',
        './**/*/tsconfig.json',
      ],
      { cwd: outputDir, absolute: true },
    );

    deleteFiles.forEach((file) => {
      fs.unlinkSync(file);
    });

    await ncc(dep, nccConfig).then(
      ({ code, assets }: { code: string; assets: Record<string, { source: string; permissions: number }> }) => {
        // emit dist file
        fs.writeFileSync(mainFile, code, 'utf-8');

        // emit assets
        Object.entries(assets).forEach(([name, item]) => {
          fs.writeFileSync(path.join(outputDir, name), item.source, {
            encoding: 'utf-8',
            mode: item.permissions,
          });
        });

        // emit package.json
        fs.writeFileSync(
          outputPackageJson,
          JSON.stringify({
            ...pkg,
            _lastModified: new Date().toISOString(),
          }),
          'utf-8',
        );
      },
    );
  }
}

export async function buildPluginServer(cwd: string, sourcemap: boolean, log: PkgLog) {
  log('build plugin server source');
  const packageJson = getPackageJson(cwd);
  const serverFiles = fg.globSync(serverGlobalFiles, { cwd, absolute: true });
  buildCheck({ cwd, packageJson, entry: 'server', files: serverFiles, log });
  const otherExts = Array.from(new Set(serverFiles.map((item) => path.extname(item)).filter((item) => !EsbuildSupportExts.includes(item))));
  if (otherExts.length) {
    log('%s will not be processed, only be copied to the dist directory.', chalk.yellow(otherExts.join(',')));
  }

  await tsupBuild({
    entry: serverFiles,
    splitting: false,
    clean: false,
    bundle: false,
    silent: true,
    treeshake: false,
    target: 'node16',
    sourcemap,
    outDir: path.join(cwd, target_dir),
    format: 'cjs',
    skipNodeModulesBundle: true,
    loader: {
      ...otherExts.reduce((prev, cur) => ({ ...prev, [cur]: 'copy' }), {}),
      '.json': 'copy',
    },
  });

  await buildServerDeps(cwd, serverFiles, log);
}

export function transformClientFilesToAmd(outDir: string, outputFileName: string, packageName: string, log: PkgLog) {
  const files = fs.readdirSync(outDir);

  return Promise.all(files.map(async file => {
    const filePath = path.join(outDir, file);

    // 只编译 JavaScript 文件
    if (path.extname(filePath) === '.mjs' || path.extname(filePath) === '.js') {
      let fileContent = fs.readFileSync(filePath, 'utf-8');

      // import('./dayjs.mjs') => import(window.staticBaseUrl + '/@nocobase/plugin-acl/dayjs.mjs?noExt')
      if (file === outputFileName) {
        fileContent = fileContent.replace(dynamicImportRegexp, (match, _1, dynamicImportPath) => {
          let absolutePath = path.join(outDir, dynamicImportPath).replace(outDir, '');
          if (absolutePath.startsWith(path.sep)) {
            absolutePath = absolutePath.slice(1);
          }
          return `import(window.staticBaseUrl + '/${packageName}/${absolutePath}?noExt')`;
        })
      }

      const { code } = await transformAsync(fileContent, {
        presets: [['@babel/preset-env', {
          modules: 'amd',
          targets: {
            'edge': 88,
            'firefox': 78,
            'chrome': 87,
            'safari': 14,
          }
        }]],
        plugins: ['@babel/plugin-transform-modules-amd'],
      });
      fs.writeFileSync(filePath, code, 'utf-8');
    }
  }));
}

export async function buildPluginClient(cwd: string, sourcemap: boolean, log: PkgLog) {
  log('build plugin client');
  const packageJson = getPackageJson(cwd);
  const clientFiles = fg.globSync(clientGlobalFiles, { cwd, absolute: true });
  const clientFileSource = clientFiles.map((item) => fs.readFileSync(item, 'utf-8'));
  const sourcePackages = getPackagesFromFiles(clientFileSource);
  const excludePackages = getExcludePackages(sourcePackages, external, pluginPrefix);

  checkRequire(clientFiles, log);
  buildCheck({ cwd, packageJson, entry: 'client', files: clientFiles, log });
  const hasDynamicImport = false;
  // const hasDynamicImport = clientFileSource.some((source) => {
  //   return source.match(dynamicImportRegexp);
  // });
  const outDir = path.join(cwd, target_dir, 'client');

  const globals = excludePackages.reduce<Record<string, string>>((prev, curr) => {
    if (curr.startsWith('@nocobase')) {
      prev[`${curr}/client`] = curr;
    }
    prev[curr] = curr;
    return prev;
  }, {});

  const entry = fg.globSync('src/client/index.{ts,tsx,js,jsx}', { absolute: true, cwd });
  const outputFileName = 'index.js';
  await viteBuild({
    mode: 'production',
    define: {
      'process.env.NODE_ENV': JSON.stringify('production'),
    },
    logLevel: 'warn',
    build: {
      minify: true,
      outDir,
      cssCodeSplit: false,
      emptyOutDir: true,
      sourcemap,
      lib: {
        entry,
        formats: [hasDynamicImport ? 'es' : 'umd'],
        name: packageJson.name,
        fileName: () => outputFileName,
      },
      target: ['es2015', 'edge88', 'firefox78', 'chrome87', 'safari14'],
      rollupOptions: {
        cache: true,
        external: [...Object.keys(globals), 'react', 'react/jsx-runtime'],
        output: {
          exports: 'named',
          globals: {
            react: 'React',
            'react/jsx-runtime': 'jsxRuntime',
            ...globals,
          },
        },
      },
    },
    plugins: [
      react(),
      cssInjectedByJsPlugin({ styleId: packageJson.name }),
    ],
  });

  checkFileSize(outDir, log);

  // if (hasDynamicImport) {
  //   await transformClientFilesToAmd(outDir, outputFileName, packageJson.name, log);
  // }
}

export async function buildPlugin(cwd: string, sourcemap: boolean, log: PkgLog) {
  await buildPluginClient(cwd, sourcemap, log);
  await buildPluginServer(cwd, sourcemap, log);
  const buildFile = path.join(cwd, 'build.js');
  if (fs.existsSync(buildFile)) {
    log('build others');
    try {
      await require(buildFile).run(log);
    } catch (error) {
      console.error(error);
    }
  }
}<|MERGE_RESOLUTION|>--- conflicted
+++ resolved
@@ -18,13 +18,9 @@
   getPackagesFromFiles,
   getSourcePackages,
 } from './utils/buildPluginUtils';
-<<<<<<< HEAD
 import { getDepPkgPath, getDepsConfig } from './utils/getDepsConfig';
-=======
-import { getDepsConfig } from './utils/getDepsConfig';
 import { EsbuildSupportExts, globExcludeFiles } from './constant';
 import { PkgLog, getPackageJson } from './utils';
->>>>>>> d6a2ab4b
 
 const serverGlobalFiles: string[] = ['src/**', '!src/client/**', ...globExcludeFiles];
 const clientGlobalFiles: string[] = ['src/**', '!src/server/**', ...globExcludeFiles];
@@ -144,8 +140,7 @@
   });
 }
 
-<<<<<<< HEAD
-export function writeExternalPackageVersion(cwd: string, log: Log) {
+export function writeExternalPackageVersion(cwd: string, log: PkgLog) {
   log('write external version');
   const sourceFiles = fg.globSync(sourceGlobalFiles, { cwd, absolute: true });
   const sourcePackages = getSourcePackages(sourceFiles);
@@ -160,12 +155,8 @@
   fs.writeFileSync(externalVersionPath, `module.exports = ${JSON.stringify(data, null, 2)};`);
 }
 
-export async function buildServerDeps(cwd: string, serverFiles: string[], log: Log) {
-  log('build server dependencies');
-=======
 export async function buildServerDeps(cwd: string, serverFiles: string[], log: PkgLog) {
   log('build plugin server dependencies');
->>>>>>> d6a2ab4b
   const outDir = path.join(cwd, target_dir, 'node_modules');
   const serverFileSource = serverFiles.map((item) => fs.readFileSync(item, 'utf-8'));
   const sourcePackages = getSourcePackages(serverFileSource);
@@ -408,4 +399,5 @@
       console.error(error);
     }
   }
+  writeExternalPackageVersion(cwd, log);
 }