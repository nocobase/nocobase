import execa from 'execa';
import chalk from 'chalk';
<<<<<<< HEAD
import { existsSync, readFileSync } from 'fs';
import { merge } from 'lodash';
import { isAbsolute, join, sep } from 'path';
import rimraf from 'rimraf';
import signale from 'signale';
import babel from './babel';
import { buildPluginClient, buildPluginServer, deleteJsFiles, writeExternalPackageVersion } from './buildPlugin';
import getUserConfig, { CONFIG_FILES } from './getUserConfig';
import randomColor from './randomColor';
import registerBabel from './registerBabel';
import rollup from './rollup';
import { Dispose, IBundleOptions, IBundleTypeOutput, ICjs, IEsm, IOpts } from './types';
import { getExistFiles, getLernaPackages } from './utils';
=======
import path from 'path';
import {
  PACKAGES_PATH,
  getPluginPackages,
  CORE_CLIENT,
  CORE_APP,
  getCjsPackages,
  getPresetsPackages,
  ROOT_PATH,
} from './constant';
import { buildClient } from './buildClient';
import { buildCjs } from './buildCjs';
import { buildPlugin } from './buildPlugin';
import { buildDeclaration } from './buildDeclaration';
import { PkgLog, getPkgLog, toUnixPath, getPackageJson } from './utils';
import { getPackages } from './utils/getPackages';
import { Package } from '@lerna/package';

export async function build(pkgs: string[]) {
  const packages = getPackages(pkgs);
  const pluginPackages = getPluginPackages(packages);
  const cjsPackages = getCjsPackages(packages);
  const presetsPackages = getPresetsPackages(packages);

  // core/*
  await buildPackages(cjsPackages, 'lib', buildCjs);
  const clientCore = packages.find((item) => item.location === CORE_CLIENT);
  if (clientCore) {
    await buildPackage(clientCore, 'es', buildClient);
  }
>>>>>>> d6a2ab4b

  // plugins/*、samples/*
  await buildPackages(pluginPackages, 'dist', buildPlugin);

  // presets/*
  await buildPackages(presetsPackages, 'lib', buildCjs);

  // core/app
  const appClient = packages.find((item) => item.location === CORE_APP);
  if (appClient) {
    await runScript(['umi', 'build'], ROOT_PATH, {
      APP_ROOT: path.join(CORE_APP, 'client'),
    });
  }
}

export async function buildPackages(
  packages: Package[],
  targetDir: string,
  doBuildPackage: (cwd: string, sourcemap: boolean, log?: PkgLog) => Promise<any>,
) {
  for await (const pkg of packages) {
    await buildPackage(pkg, targetDir, doBuildPackage);
  }
}

export async function buildPackage(
  pkg: Package,
  targetDir: string,
  doBuildPackage: (cwd: string, sourcemap: boolean, log?: PkgLog) => Promise<any>,
) {
  const sourcemap = process.argv.includes('--sourcemap');
  const noDeclaration = process.argv.includes('--no-dts');
  const log = getPkgLog(pkg.name);
  const packageJson = getPackageJson(pkg.location);
  log(`${chalk.bold(toUnixPath(pkg.location.replace(PACKAGES_PATH, '').slice(1)))} build start`);

  // prebuild
  if (packageJson?.scripts?.prebuild) {
    log('prebuild');
    await runScript(['prebuild'], pkg.location);
    await packageJson.prebuild(pkg.location);
  }

  // build source
  await doBuildPackage(pkg.location, sourcemap, log);

  // build declaration
  if (!noDeclaration) {
    log('build declaration');
    await buildDeclaration(pkg.location, targetDir);
  }

<<<<<<< HEAD
  for (const bundleOpts of bundleOptsArray) {
    validateBundleOpts(bundleOpts, { cwd, rootPath });

    // Build umd
    if (bundleOpts.umd) {
      log(`Build umd`);
      await rollup({
        cwd,
        rootPath,
        log,
        type: 'umd',
        entry: bundleOpts.entry,
        watch,
        dispose,
        bundleOpts,
      });
    }

    // Build cjs
    if (bundleOpts.cjs) {
      const cjs = bundleOpts.cjs as IBundleTypeOutput;
      log(`Build ${isPlugin ? 'd.ts' : 'cjs'} with ${cjs.type}`);
      if (cjs.type === 'babel') {
        await babel({ cwd, rootPath, watch, dispose, isPlugin, type: 'cjs', log, bundleOpts });
        if (isPlugin) {
          log(cwd);
          deleteJsFiles(cwd, log);
          await buildPluginServer(cwd, log);
          await buildPluginClient(cwd, log);
          writeExternalPackageVersion(cwd, log);
          const buildFile = join(cwd, 'build.js');
          if (existsSync(buildFile)) {
            log('build others');
            try {
              await require(buildFile).run(log);
            } catch (error) {
              console.error(error);
            }
          }
        }
      } else {
        await rollup({
          cwd,
          rootPath,
          log,
          type: 'cjs',
          entry: bundleOpts.entry,
          watch,
          dispose,
          bundleOpts,
        });
      }
    }

    // Build esm
    if (bundleOpts.esm) {
      const esm = bundleOpts.esm as IEsm;
      log(`Build esm with ${esm.type}`);
      const importLibToEs = esm && esm.importLibToEs;
      if (esm && esm.type === 'babel') {
        await babel({ cwd, rootPath, watch, dispose, type: 'esm', importLibToEs, log, bundleOpts });
      } else {
        await rollup({
          cwd,
          rootPath,
          log,
          type: 'esm',
          entry: bundleOpts.entry,
          importLibToEs,
          watch,
          dispose,
          bundleOpts,
        });
      }
    }
=======
  // postbuild
  if (packageJson?.scripts?.postbuild) {
    log('postbuild');
    await runScript(['postbuild'], pkg.location);
>>>>>>> d6a2ab4b
  }
}

function runScript(args: string[], cwd: string, envs: Record<string, string> = {}) {
  return execa('yarn', args, {
    cwd,
    stdio: 'inherit',
    env: {
      ...process.env,
      ...envs,
      NODE_ENV: 'production',
    },
  });
}<|MERGE_RESOLUTION|>--- conflicted
+++ resolved
@@ -1,20 +1,5 @@
 import execa from 'execa';
 import chalk from 'chalk';
-<<<<<<< HEAD
-import { existsSync, readFileSync } from 'fs';
-import { merge } from 'lodash';
-import { isAbsolute, join, sep } from 'path';
-import rimraf from 'rimraf';
-import signale from 'signale';
-import babel from './babel';
-import { buildPluginClient, buildPluginServer, deleteJsFiles, writeExternalPackageVersion } from './buildPlugin';
-import getUserConfig, { CONFIG_FILES } from './getUserConfig';
-import randomColor from './randomColor';
-import registerBabel from './registerBabel';
-import rollup from './rollup';
-import { Dispose, IBundleOptions, IBundleTypeOutput, ICjs, IEsm, IOpts } from './types';
-import { getExistFiles, getLernaPackages } from './utils';
-=======
 import path from 'path';
 import {
   PACKAGES_PATH,
@@ -45,7 +30,6 @@
   if (clientCore) {
     await buildPackage(clientCore, 'es', buildClient);
   }
->>>>>>> d6a2ab4b
 
   // plugins/*、samples/*
   await buildPackages(pluginPackages, 'dist', buildPlugin);
@@ -99,88 +83,10 @@
     await buildDeclaration(pkg.location, targetDir);
   }
 
-<<<<<<< HEAD
-  for (const bundleOpts of bundleOptsArray) {
-    validateBundleOpts(bundleOpts, { cwd, rootPath });
-
-    // Build umd
-    if (bundleOpts.umd) {
-      log(`Build umd`);
-      await rollup({
-        cwd,
-        rootPath,
-        log,
-        type: 'umd',
-        entry: bundleOpts.entry,
-        watch,
-        dispose,
-        bundleOpts,
-      });
-    }
-
-    // Build cjs
-    if (bundleOpts.cjs) {
-      const cjs = bundleOpts.cjs as IBundleTypeOutput;
-      log(`Build ${isPlugin ? 'd.ts' : 'cjs'} with ${cjs.type}`);
-      if (cjs.type === 'babel') {
-        await babel({ cwd, rootPath, watch, dispose, isPlugin, type: 'cjs', log, bundleOpts });
-        if (isPlugin) {
-          log(cwd);
-          deleteJsFiles(cwd, log);
-          await buildPluginServer(cwd, log);
-          await buildPluginClient(cwd, log);
-          writeExternalPackageVersion(cwd, log);
-          const buildFile = join(cwd, 'build.js');
-          if (existsSync(buildFile)) {
-            log('build others');
-            try {
-              await require(buildFile).run(log);
-            } catch (error) {
-              console.error(error);
-            }
-          }
-        }
-      } else {
-        await rollup({
-          cwd,
-          rootPath,
-          log,
-          type: 'cjs',
-          entry: bundleOpts.entry,
-          watch,
-          dispose,
-          bundleOpts,
-        });
-      }
-    }
-
-    // Build esm
-    if (bundleOpts.esm) {
-      const esm = bundleOpts.esm as IEsm;
-      log(`Build esm with ${esm.type}`);
-      const importLibToEs = esm && esm.importLibToEs;
-      if (esm && esm.type === 'babel') {
-        await babel({ cwd, rootPath, watch, dispose, type: 'esm', importLibToEs, log, bundleOpts });
-      } else {
-        await rollup({
-          cwd,
-          rootPath,
-          log,
-          type: 'esm',
-          entry: bundleOpts.entry,
-          importLibToEs,
-          watch,
-          dispose,
-          bundleOpts,
-        });
-      }
-    }
-=======
   // postbuild
   if (packageJson?.scripts?.postbuild) {
     log('postbuild');
     await runScript(['postbuild'], pkg.location);
->>>>>>> d6a2ab4b
   }
 }
 
