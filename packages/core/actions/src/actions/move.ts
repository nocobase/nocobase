import { Context } from '..';
import { Collection, TargetKey, Repository, SortField, Model } from '@nocobase/database';
import { getRepositoryFromParams } from '../utils';
import lodash from 'lodash';

export async function move(ctx: Context, next) {
  const repository = getRepositoryFromParams(ctx);

  const { sourceId, targetId, sortField, targetScope, sticky, method } = ctx.action.params.values || ctx.action.params;

  if (repository instanceof Repository) {
    const sortAbleCollection = new SortAbleCollection(repository.collection, sortField);

    if (sourceId && targetId) {
      await sortAbleCollection.move(sourceId, targetId, {
        insertAfter: method === 'insertAfter',
      });
    }

    // change scope
    if (sourceId && targetScope !== undefined) {
      await sortAbleCollection.changeScope(sourceId, targetScope, method);
    }

    if (sourceId && sticky) {
      await sortAbleCollection.sticky(sourceId);
    }
  }
  ctx.body = 'ok';
  await next();
}

interface SortPosition {
  scope?: string;
  id: TargetKey;
}

interface MoveOptions {
  insertAfter?: boolean;
}

export class SortAbleCollection {
  collection: Collection;
  field: SortField;
  scopeKey: string;

  constructor(collection: Collection, fieldName = 'sort') {
    this.collection = collection;
    this.field = collection.getField(fieldName);

    if (!(this.field instanceof SortField)) {
      throw new Error(`${fieldName} is not a sort field`);
    }

    this.scopeKey = this.field.get('scopeKey');
  }

  private async getInstanceScopeValue(instance) {
    const isAssociatedScope = this.scopeKey.includes('.');

    if (isAssociatedScope) {
      try {
        return await instance.lazyLoadGet(this.scopeKey);
      } catch (e) {
        if (e.message.includes('not found')) {
          return null;
        }
      }
    }

    return instance.get(this.scopeKey);
  }

  // insert source position to target position
  async move(sourceInstanceId: TargetKey, targetInstanceId: TargetKey, options: MoveOptions = {}) {
    const sourceInstance = await this.collection.repository.findById(sourceInstanceId);
    const targetInstance = await this.collection.repository.findById(targetInstanceId);

    if (this.scopeKey) {
      const currentScopeValue = await this.getInstanceScopeValue(sourceInstance);
      const newScopeValue = await this.getInstanceScopeValue(targetInstance);

      if (currentScopeValue !== newScopeValue) {
        await this.changeScope(sourceInstanceId, {
          [this.scopeKey]: newScopeValue,
        });

        await sourceInstance.reload();
      }
    }

    await this.sameScopeMove(sourceInstance, targetInstance, options);
  }

  async changeScope(sourceInstanceId: TargetKey, targetScope: any, method?: string) {
    const sourceInstance = await this.collection.repository.findById(sourceInstanceId);
    const targetScopeValue = lodash.isPlainObject(targetScope) ? targetScope[this.scopeKey] : targetScope;

    const isAssociatedScope = this.scopeKey.includes('.');

    const currentScopeValue = await this.getInstanceScopeValue(sourceInstance);

    if (currentScopeValue !== targetScopeValue) {
      if (isAssociatedScope) {
        console.log(`update associated scope from ${currentScopeValue} to ${targetScopeValue}`);
        await sourceInstance.lazyLoadSet(this.scopeKey, targetScopeValue);
      } else {
        await sourceInstance.update(
          {
            [this.scopeKey]: targetScopeValue,
          },
          {
            hooks: false,
          },
        );
      }

      if (method === 'prepend') {
        await this.sticky(sourceInstanceId);
      } else {
        // reset sort
        console.log('reset sort', this.collection.name, sourceInstance.get('id'));
        await this.collection.context.database.emitAsync(`${this.collection.name}.afterChangeScope`, sourceInstance);
      }
    }
  }

  async sticky(sourceInstanceId: TargetKey) {
    const sourceInstance = await this.collection.repository.findById(sourceInstanceId);
    await sourceInstance.update(
      {
        [this.field.get('name')]: 0,
      },
      {
        silent: true,
      },
    );
  }

  async sameScopeMove(sourceInstance: Model, targetInstance: Model, options: MoveOptions) {
    const fieldName = this.field.get('name');

    const sourceSort = sourceInstance.get(fieldName);
    let targetSort = targetInstance.get(fieldName);

    if (options.insertAfter) {
      targetSort = targetSort + 1;
    }

<<<<<<< HEAD
    let scopeValue = this.scopeKey ? await this.getInstanceScopeValue(sourceInstance) : null;

=======
    const scopeValue = this.scopeKey ? sourceInstance.get(this.scopeKey) : null;
>>>>>>> 2c75aa72
    let updateCondition;
    let change;

    if (targetSort > sourceSort) {
      updateCondition = {
        $gt: sourceSort,
        $lte: targetSort,
      };
      change = -1;
    } else {
      updateCondition = {
        $lt: sourceSort,
        $gte: targetSort,
      };
      change = 1;
    }

    const filter = {
      [fieldName]: updateCondition,
    };

    if (scopeValue) {
      filter[this.scopeKey] = scopeValue;
    }

    const instanceIdToUpdate = await this.collection.repository.find({
      filter,
    });

    for (const instance of instanceIdToUpdate) {
      await instance.update(
        {
          [fieldName]: instance.get(fieldName) + change,
        },
        {
          silent: true,
          hooks: false,
        },
      );
    }

    await sourceInstance.update(
      {
        [fieldName]: targetSort,
      },
      {
        hooks: false,
        silent: true,
      },
    );
  }
}<|MERGE_RESOLUTION|>--- conflicted
+++ resolved
@@ -147,12 +147,8 @@
       targetSort = targetSort + 1;
     }
 
-<<<<<<< HEAD
     let scopeValue = this.scopeKey ? await this.getInstanceScopeValue(sourceInstance) : null;
 
-=======
-    const scopeValue = this.scopeKey ? sourceInstance.get(this.scopeKey) : null;
->>>>>>> 2c75aa72
     let updateCondition;
     let change;
 
