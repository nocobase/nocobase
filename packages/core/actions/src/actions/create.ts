import { Context } from '..';
import { getRepositoryFromParams } from '../utils';

export async function create(ctx: Context, next) {
  const repository = getRepositoryFromParams(ctx);
  const { whitelist, blacklist, updateAssociationValues, values } = ctx.action.params;

  const instance = await repository.create({
    values,
    whitelist,
    blacklist,
    updateAssociationValues,
    context: ctx,
  });
<<<<<<< HEAD

  ctx.body = instance;
=======
>>>>>>> 15cbad30

  ctx.body = instance;
  await next();
}<|MERGE_RESOLUTION|>--- conflicted
+++ resolved
@@ -12,11 +12,6 @@
     updateAssociationValues,
     context: ctx,
   });
-<<<<<<< HEAD
-
-  ctx.body = instance;
-=======
->>>>>>> 15cbad30
 
   ctx.body = instance;
   await next();
