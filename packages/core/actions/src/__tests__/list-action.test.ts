--- conflicted
+++ resolved
@@ -31,8 +31,6 @@
     await app.destroy();
   });
 
-<<<<<<< HEAD
-=======
   it('should list with meta permission that has difference primary key', async () => {
     const userRole = app.acl.define({
       role: 'user',
@@ -89,7 +87,6 @@
     expect(data.meta.allowedActions.destroy).toEqual([]);
   });
 
->>>>>>> 7359e008
   it('should list items with meta permission', async () => {
     const userRole = app.acl.define({
       role: 'user',
@@ -125,15 +122,10 @@
 
     const response = await app.agent().resource('posts').list({});
 
-<<<<<<< HEAD
-    const data = response.body.data;
-    console.log({ data });
-=======
     const data = response.body;
     expect(data.meta.allowedActions.view).toEqual([1, 2, 3]);
     expect(data.meta.allowedActions.update).toEqual([1, 2]);
     expect(data.meta.allowedActions.destroy).toEqual([]);
->>>>>>> 7359e008
   });
 });
 
