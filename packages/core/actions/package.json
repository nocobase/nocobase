{
  "name": "@nocobase/actions",
<<<<<<< HEAD
  "version": "0.16.0-alpha.4",
=======
  "version": "0.16.0-alpha.5",
>>>>>>> 5b4f4dea
  "description": "",
  "license": "Apache-2.0",
  "main": "./lib/index.js",
  "types": "./lib/index.d.ts",
  "dependencies": {
<<<<<<< HEAD
    "@nocobase/cache": "0.16.0-alpha.4",
    "@nocobase/database": "0.16.0-alpha.4",
    "@nocobase/resourcer": "0.16.0-alpha.4"
=======
    "@nocobase/cache": "0.16.0-alpha.5",
    "@nocobase/database": "0.16.0-alpha.5",
    "@nocobase/resourcer": "0.16.0-alpha.5"
>>>>>>> 5b4f4dea
  },
  "repository": {
    "type": "git",
    "url": "git+https://github.com/nocobase/nocobase.git",
    "directory": "packages/actions"
  },
  "gitHead": "ce588eefb0bfc50f7d5bbee575e0b5e843bf6644"
}<|MERGE_RESOLUTION|>--- conflicted
+++ resolved
@@ -1,24 +1,14 @@
 {
   "name": "@nocobase/actions",
-<<<<<<< HEAD
-  "version": "0.16.0-alpha.4",
-=======
   "version": "0.16.0-alpha.5",
->>>>>>> 5b4f4dea
   "description": "",
   "license": "Apache-2.0",
   "main": "./lib/index.js",
   "types": "./lib/index.d.ts",
   "dependencies": {
-<<<<<<< HEAD
-    "@nocobase/cache": "0.16.0-alpha.4",
-    "@nocobase/database": "0.16.0-alpha.4",
-    "@nocobase/resourcer": "0.16.0-alpha.4"
-=======
     "@nocobase/cache": "0.16.0-alpha.5",
     "@nocobase/database": "0.16.0-alpha.5",
     "@nocobase/resourcer": "0.16.0-alpha.5"
->>>>>>> 5b4f4dea
   },
   "repository": {
     "type": "git",
