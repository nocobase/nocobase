--- conflicted
+++ resolved
@@ -1,24 +1,14 @@
 {
   "name": "@nocobase/actions",
-<<<<<<< HEAD
-  "version": "1.0.1-alpha.1",
-=======
   "version": "1.2.6-alpha",
->>>>>>> 362a8380
   "description": "",
   "license": "AGPL-3.0",
   "main": "./lib/index.js",
   "types": "./lib/index.d.ts",
   "dependencies": {
-<<<<<<< HEAD
-    "@nocobase/cache": "1.0.1-alpha.1",
-    "@nocobase/database": "1.0.1-alpha.1",
-    "@nocobase/resourcer": "1.0.1-alpha.1"
-=======
     "@nocobase/cache": "1.2.6-alpha",
     "@nocobase/database": "1.2.6-alpha",
     "@nocobase/resourcer": "1.2.6-alpha"
->>>>>>> 362a8380
   },
   "repository": {
     "type": "git",
