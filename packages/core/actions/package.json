{
  "name": "@nocobase/actions",
  "version": "0.7.5-alpha.1",
  "description": "",
  "license": "Apache-2.0",
  "licenses": [
    {
      "type": "Apache-2.0",
      "url": "http://www.apache.org/licenses/LICENSE-2.0"
    }
  ],
  "main": "./lib/index.js",
  "types": "./lib/index.d.ts",
  "dependencies": {
<<<<<<< HEAD
    "@nocobase/database": "0.7.4-alpha.7",
    "@nocobase/resourcer": "0.7.4-alpha.7",
    "@nocobase/cache": "0.7.4-alpha.7"
=======
    "@nocobase/cache": "0.7.5-alpha.1",
    "@nocobase/database": "0.7.5-alpha.1",
    "@nocobase/resourcer": "0.7.5-alpha.1"
>>>>>>> 1c0842e6
  },
  "repository": {
    "type": "git",
    "url": "git+https://github.com/nocobase/nocobase.git",
    "directory": "packages/actions"
  },
  "gitHead": "b17d1ecae5dd0b9d4e7170dcf9663bb225598990"
}<|MERGE_RESOLUTION|>--- conflicted
+++ resolved
@@ -12,15 +12,9 @@
   "main": "./lib/index.js",
   "types": "./lib/index.d.ts",
   "dependencies": {
-<<<<<<< HEAD
-    "@nocobase/database": "0.7.4-alpha.7",
-    "@nocobase/resourcer": "0.7.4-alpha.7",
-    "@nocobase/cache": "0.7.4-alpha.7"
-=======
     "@nocobase/cache": "0.7.5-alpha.1",
     "@nocobase/database": "0.7.5-alpha.1",
     "@nocobase/resourcer": "0.7.5-alpha.1"
->>>>>>> 1c0842e6
   },
   "repository": {
     "type": "git",
