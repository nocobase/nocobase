import React, { useState } from 'react';
import { observer } from '@formily/react';
import { CollectionProvider, DisplayedMapProvider } from '../../constate';
import { SimpleDesignableBar } from './SimpleDesignableBar';
<<<<<<< HEAD
import { Trans, useTranslation } from 'react-i18next';
import { useCompile } from '../../hooks/useCompile';

export interface ITableContext {
  props: any;
  field: ArrayField;
  schema: Schema;
  service: BaseResult<any, any>;
  selectedRowKeys?: any;
  setSelectedRowKeys?: any;
  pagination?: any;
  setPagination?: any;
  refresh?: any;
  resource?: Resource;
}

export interface ITableRowContext {
  index: number;
  record: any;
}

const TableContext = createContext<ITableContext>({} as any);
export const TableRowContext = createContext<ITableRowContext>(null);
export const CollectionFieldContext = createContext(null);

export const useTable = () => {
  return useContext(TableContext);
};

const useTableRow = () => {
  return useContext(TableRowContext);
};

function useTableFilterAction() {
  const {
    field,
    service,
    refresh,
    props: { refreshRequestOnChange },
  } = useTable();
  const form = useForm();
  return {
    async run() {
      // console.log('useTableFilterAction', form.values);
      if (refreshRequestOnChange) {
        return service.run({
          ...service.params[0],
          // filter,
        });
      }
    },
  };
}

function useTableCreateAction() {
  const {
    field,
    service,
    resource,
    refresh,
    props: { refreshRequestOnChange },
  } = useTable();
  const form = useForm();
  return {
    async run() {
      // console.log('refreshRequestOnChange', refreshRequestOnChange);
      if (refreshRequestOnChange) {
        await resource.create(form.values);
        await form.reset();
        return service.refresh();
      }
      field.unshift(form.values);
    },
  };
}

const useTableUpdateAction = () => {
  const {
    resource,
    field,
    service,
    refresh,
    props: { refreshRequestOnChange, rowKey },
  } = useTable();
  const ctx = useContext(TableRowContext);
  const form = useForm();
  const { service: formService } = useContext(DescriptionsContext);

  return {
    async run() {
      if (refreshRequestOnChange) {
        await resource.save(form.values, {
          resourceKey: ctx.record[rowKey],
        });
        if (formService) {
          await formService.refresh();
        }
        await service.refresh();
        return;
      }
      field.value[ctx.index] = form.values;
      // refresh();
    },
  };
};

const useTableDestroyAction = () => {
  const {
    resource,
    field,
    service,
    selectedRowKeys,
    setSelectedRowKeys,
    refresh,
    props: { refreshRequestOnChange, rowKey },
  } = useTable();
  const ctx = useContext(TableRowContext);
  const [, setVisible] = useContext(VisibleContext);
  return {
    async run() {
      if (refreshRequestOnChange) {
        const rowKeys = selectedRowKeys || [];
        if (ctx) {
          rowKeys.push(ctx.record[rowKey]);
        }
        await resource.destroy({
          [`${rowKey}.in`]: rowKeys,
        });
        setSelectedRowKeys([]);
        setVisible && setVisible(false);
        return service.refresh();
      }
      if (ctx) {
        // console.log('ctx.index', ctx.index);
        field.remove(ctx.index);
        refresh();
      }
      const rowKeys = [...selectedRowKeys];
      while (rowKeys.length) {
        const key = rowKeys.shift();
        const index = findIndex(field.value, (item) => item[rowKey] === key);
        field.remove(index);
      }
      setSelectedRowKeys([]);
      refresh();
      return;
    },
  };
};

const useTableExportAction = () => {
  const {
    resource,
    field,
    service,
    selectedRowKeys,
    setSelectedRowKeys,
    refresh,
    schema,
    props: { refreshRequestOnChange, rowKey },
  } = useTable();
  const ctx = useContext(TableRowContext);

  const actionField = useField();
  const fieldNames = actionField.componentProps.fieldNames || [];
  const { getField } = useCollectionContext();

  const columns = fieldNames
    .map((name) => {
      const f = getField(name);
      return {
        title: f?.uiSchema.title,
        name,
        sort: f?.sort,
      };
    })
    .sort((a, b) => a.sort - b.sort);

  return {
    async run() {
      const rowKeys = selectedRowKeys || [];
      const { filter = {}, ...others } = service.params[0];
      if (rowKeys.length) {
        filter[`${rowKey}.in`] = rowKeys;
      }
      await resource.export({
        ...others,
        columns,
        perPage: -1,
        page: 1,
        filter,
      });
    },
  };
};

const useTableRowRecord = () => {
  const ctx = useContext(TableRowContext);
  return ctx.record;
};

const useTableIndex = () => {
  const { pagination, props } = useTable();
  const ctx = useContext(TableRowContext);
  const { pageSize, page = 1 } = pagination;
  // console.log({ pageSize, page }, ctx.index);
  return ctx.index + (page - 1) * pageSize;
  if (pagination && !props.clientSidePagination) {
    const { pageSize, page = 1 } = pagination;
    return ctx.index + (page - 1) * pageSize;
  }
  return ctx.index;
};

const useTableActionBars = () => {
  const {
    field,
    schema,
    props: { rowKey },
  } = useTable();

  const bars = schema.reduceProperties((bars, current) => {
    if (current['x-component'] === 'Table.ActionBar') {
      return [...bars, current];
    }
    return [...bars];
  }, []);

  return bars;
};

export function isOperationColumn(schema: Schema) {
  return ['Table.Operation'].includes(schema['x-component']);
}

export function isColumn(schema: Schema) {
  return ['Table.Column'].includes(schema['x-component']);
}

export function isColumnComponent(component: string) {
  return ['Table.Operation', 'Table.Column'].includes(component);
}

const useCollectionFields = (schema: Schema) => {
  const columns = schema.reduceProperties((columns, current) => {
    if (isColumn(current)) {
      if (current['x-hidden']) {
        return columns;
      }
      if (current['x-display'] && current['x-display'] !== 'visible') {
        return columns;
      }
      return [...columns, current];
    }
    return [...columns];
  }, []);

  return columns
    .map((column) => {
      const columnProps = column['x-component-props'] || {};
      return columnProps.fieldName;
    })
    .filter(Boolean);
};

const useTableColumns = () => {
  const {
    field,
    schema,
    props: { rowKey },
  } = useTable();
  const { designable } = useDesignable();

  const { getField } = useCollectionContext();

  const columnSchemas = schema.reduceProperties((columns, current) => {
    if (isColumn(current)) {
      if (current['x-hidden']) {
        return columns;
      }
      if (current['x-display'] && current['x-display'] !== 'visible') {
        return columns;
      }
      return [...columns, current];
    }
    return [...columns];
  }, []);

  const columns: any[] = [].concat(
    columnSchemas.map((column: Schema) => {
      const columnProps = column['x-component-props'] || {};
      const collectionField = getField(columnProps.fieldName);
      return {
        title: (
          <CollectionFieldContext.Provider value={collectionField}>
            <RecursionField name={column.name} schema={column} onlyRenderSelf />
          </CollectionFieldContext.Provider>
        ),
        dataIndex: column.name,
        ...columnProps,
        render: (_: any, record: any) => {
          const index = findIndex(
            field.value,
            (item) => item[rowKey] === record[rowKey],
          );
          return (
            <CollectionFieldContext.Provider value={collectionField}>
              <TableRowContext.Provider value={{ index, record }}>
                <Table.Cell schema={column} />
              </TableRowContext.Provider>
            </CollectionFieldContext.Provider>
          );
        },
      };
    }),
  );

  if (
    designable &&
    schema['x-designable-bar'] &&
    schema['x-designable-bar'] !== 'Table.SimpleDesignableBar'
  ) {
    columns.push({
      title: <AddColumn />,
      dataIndex: 'addnew',
    });
  }
  return columns;
};

function AddColumn() {
  const { t } = useTranslation();
  const [visible, setVisible] = useState(false);
  const { appendChild, remove } = useDesignable();
  const { loadCollections } = useCollectionsContext();
  const { collection, fields, refresh } = useCollectionContext();
  const displayed = useDisplayedMapContext();
  const { service } = useTable();
  const { createSchema, removeSchema, updateSchema } = useClient();
  return (
    <Dropdown
      trigger={['hover']}
      visible={visible}
      onVisibleChange={setVisible}
      overlay={
        <Menu>
          <Menu.ItemGroup
            className={'display-fields'}
            title={t('Display fields')}
          >
            {fields.map((field) => (
              <SwitchMenuItem
                title={field?.uiSchema?.title}
                checked={displayed.has(field.name)}
                onChange={async (checked) => {
                  if (checked) {
                    // console.log(
                    //   'SwitchMenuItem.field.name',
                    //   field.dataType,
                    //   service.params[0],
                    // );
                    const columnSchema: ISchema = {
                      type: 'void',
                      'x-component': 'Table.Column',
                      'x-component-props': {
                        fieldName: field.name,
                      },
                      'x-designable-bar': 'Table.Column.DesignableBar',
                    };
                    if (field.interface === 'linkTo') {
                      columnSchema.properties = {
                        options: {
                          type: 'void',
                          'x-decorator': 'Form',
                          'x-component': 'Select.Options.Drawer',
                          'x-component-props': {
                            useOkAction: '{{ Select.useOkAction }}',
                          },
                          title: "{{t('Select record')}}",
                          properties: {
                            table: {
                              type: 'array',
                              'x-designable-bar': 'Table.DesignableBar',
                              'x-decorator': 'BlockItem',
                              'x-decorator-props': {
                                draggable: false,
                              },
                              'x-component': 'Table',
                              default: [],
                              'x-component-props': {
                                rowKey: 'id',
                                useRowSelection: '{{ Select.useRowSelection }}',
                                useSelectedRowKeys:
                                  '{{ Select.useSelectedRowKeys }}',
                                onSelect: '{{ Select.useSelect() }}',
                                collectionName: field.target,
                                // dragSort: true,
                                // showIndex: true,
                                refreshRequestOnChange: true,
                                pagination: {
                                  pageSize: 10,
                                },
                              },
                              properties: {
                                [uid()]: {
                                  type: 'void',
                                  'x-component': 'Table.ActionBar',
                                  'x-designable-bar':
                                    'Table.ActionBar.DesignableBar',
                                  properties: {
                                    [uid()]: {
                                      type: 'void',
                                      title: "{{t('Filter')}}",
                                      'x-decorator': 'AddNew.Displayed',
                                      'x-decorator-props': {
                                        displayName: 'filter',
                                      },
                                      'x-align': 'left',
                                      'x-component': 'Table.Filter',
                                      'x-designable-bar':
                                        'Table.Filter.DesignableBar',
                                      'x-component-props': {
                                        fieldNames: [],
                                      },
                                    },
                                  },
                                },
                              },
                            },
                          },
                        },
                        option: {
                          type: 'void',
                          'x-component': 'Select.OptionTag',
                          properties: {
                            [uid()]: {
                              type: 'void',
                              title: "{{t('View record')}}",
                              'x-component': 'Action.Drawer',
                              'x-component-props': {
                                bodyStyle: {
                                  background: '#f0f2f5',
                                },
                              },
                              properties: {
                                [uid()]: {
                                  type: 'void',
                                  'x-component': 'Tabs',
                                  'x-designable-bar': 'Tabs.DesignableBar',
                                  properties: {
                                    [uid()]: {
                                      type: 'void',
                                      title: "{{t('Details')}}",
                                      'x-designable-bar':
                                        'Tabs.TabPane.DesignableBar',
                                      'x-component': 'Tabs.TabPane',
                                      'x-component-props': {},
                                      properties: {
                                        [uid()]: {
                                          type: 'void',
                                          'x-component': 'Grid',
                                          'x-component-props': {
                                            addNewComponent: 'AddNew.PaneItem',
                                          },
                                        },
                                      },
                                    },
                                  },
                                },
                              },
                            },
                          },
                        },
                      };
                    }
                    const data = appendChild(columnSchema);
                    await createSchema(data);
                    if (isAssociation(field)) {
                      const defaultAppends =
                        service.params[0]?.defaultAppends || [];
                      defaultAppends.push(field.name);
                      await service.run({
                        ...service.params[0],
                        defaultAppends,
                      });
                    }
                  } else {
                    const s: any = displayed.get(field.name);
                    const p = getSchemaPath(s);
                    const removed = remove(p);
                    await removeSchema(removed);
                    displayed.remove(field.name);
                    if (isAssociation(field)) {
                      const defaultAppends =
                        service.params[0]?.defaultAppends || [];
                      const index = defaultAppends.indexOf(field.name);
                      if (index > -1) {
                        defaultAppends.splice(index, 1);
                      }
                      await service.run({
                        ...service.params[0],
                        defaultAppends,
                      });
                    }
                  }
                  // service.refresh();
                }}
              />
            ))}
          </Menu.ItemGroup>
          <Menu.Divider />
          <Menu.SubMenu
            disabled
            popupClassName={'add-new-fields-popup'}
            title={t('Add field')}
          >
            {options.map((option) => (
              <Menu.ItemGroup title={option.label}>
                {option.children.map((item) => (
                  <Menu.Item
                    style={{ minWidth: 150 }}
                    key={item.name}
                    onClick={async () => {
                      setVisible(false);
                      const values = await FormDialog(t('Add field'), () => {
                        return (
                          <FormLayout layout={'vertical'}>
                            <SchemaField
                              scope={{ loadCollections }}
                              schema={item}
                            />
                          </FormLayout>
                        );
                      }).open({
                        initialValues: {
                          interface: item.name,
                          ...item.default,
                          key: uid(),
                          name: `f_${uid()}`,
                        },
                      });
                      await createCollectionField(collection?.name, values);
                      const data = appendChild({
                        type: 'void',
                        'x-component': 'Table.Column',
                        'x-component-props': {
                          fieldName: values.name,
                        },
                        'x-designable-bar': 'Table.Column.DesignableBar',
                      });
                      await createSchema(data);
                      await refresh();
                    }}
                  >
                    {item.title}
                  </Menu.Item>
                ))}
              </Menu.ItemGroup>
            ))}
          </Menu.SubMenu>
        </Menu>
      }
    >
      <Button
        type={'dashed'}
        className={'designable-btn designable-btn-dash'}
        icon={<SettingOutlined />}
      >
        {t('Configure fields')}
      </Button>
    </Dropdown>
  );
}

const useDefaultRowSelection = () => {
  return {
    type: 'checkbox',
  };
};

const useDataSource = () => {
  const {
    pagination,
    field,
    props: { clientSidePagination, dataRequest },
  } = useTable();
  let dataSource = field.value;
  // if (pagination && (clientSidePagination || !dataRequest)) {
  //   const { page = 1, pageSize } = pagination;
  //   const startIndex = (page - 1) * pageSize;
  //   const endIndex = startIndex + pageSize - 1;
  //   dataSource = field.value?.slice(startIndex, endIndex + 1);
  // }
  return dataSource;
};

const TableMain = () => {
  const {
    resource,
    selectedRowKeys,
    setSelectedRowKeys,
    service,
    field,
    props: {
      rowKey,
      dragSort,
      showIndex,
      onSelect,
      useRowSelection = useDefaultRowSelection,
    },
    refresh,
  } = useTable();
  const columns = useTableColumns();
  const dataSource = useDataSource();
  const actionBars = useTableActionBars();
  const [html, setHtml] = useState('');
  const { type } = useRowSelection();

  return (
    <div className={'nb-table'}>
      <DndContext
        onDragEnd={async (event) => {
          const fromId = event.active?.id as any;
          const toId = event.over?.id as any;
          if (isValid(fromId) && isValid(toId)) {
            const fromIndex = findIndex(
              field.value,
              (item) => item[rowKey] === fromId,
            );
            const toIndex = findIndex(
              field.value,
              (item) => item[rowKey] === toId,
            );
            // console.log({ fromId, toId, fromIndex, toIndex });
            field.move(fromIndex, toIndex);
            refresh();
            await resource.sort({
              resourceKey: fromId,
              target: {
                [rowKey]: toId,
              },
            });
            await service.refresh();
          }
        }}
      >
        {actionBars.map((actionBar) => (
          <RecursionField
            key={actionBar.key}
            schema={
              new Schema({
                type: 'void',
                properties: {
                  [actionBar.name]: actionBar,
                },
              })
            }
          />
        ))}
        <SortableContext
          items={dataSource || []}
          strategy={verticalListSortingStrategy}
        >
          <AntdTable
            pagination={false}
            onChange={(pagination) => {}}
            loading={service?.loading}
            rowKey={rowKey}
            dataSource={dataSource}
            columns={columns}
            // components={{
            //   body: {
            //     row: DragableBodyRow,
            //   },
            // }}
            components={{
              header: {
                row: SortableHeaderRow,
                cell: SortableHeaderCell,
              },
              body: {
                // wrapper: (props) => {
                //   return (
                //     <tbody {...props}>
                //       <DragOverlay
                //         className={'ant-table-row'}
                //         wrapperElement={'tr'}
                //       >
                //         <div />
                //       </DragOverlay>
                //       {props.children}
                //     </tbody>
                //   );
                // },
                row: SortableBodyRow,
                // cell: SortableBodyCell,
              },
            }}
            rowSelection={{
              type: type || 'checkbox',
              selectedRowKeys,
              onChange: (rowKeys, rows) => {
                setSelectedRowKeys(rowKeys);
                onSelect && onSelect(rowKeys, rows);
              },
              renderCell: (checked, record, _, originNode) => {
                const index = findIndex(
                  field.value,
                  (item) => item[rowKey] === record[rowKey],
                );
                return (
                  <TableRowContext.Provider
                    value={{
                      index,
                      record,
                    }}
                  >
                    <div
                      className={cls('nb-table-selection', {
                        dragSort,
                        showIndex,
                      })}
                    >
                      {dragSort && <Table.SortHandle />}
                      {showIndex && <Table.Index />}
                      {originNode}
                    </div>
                  </TableRowContext.Provider>
                );
              },
            }}
          />
        </SortableContext>
      </DndContext>
      <Table.Pagination />
    </div>
  );
};

const usePagination = () => {
  const field = useField<ArrayField>();
  const paginationProps = field.componentProps.pagination;

  let pagination = paginationProps;

  // const [pagination, setPagination] = useState(() => {
  //   if (!paginationProps) {
  //     return false;
  //   }
  //   const { defaultPageSize = 10, ...others } = paginationProps;
  //   return { page: 1, pageSize: defaultPageSize, ...others };
  // });

  // useEffect(() => {
  //   if (!paginationProps) {
  //     return setPagination(false);
  //   }
  //   const { defaultPageSize = 10, ...others } = paginationProps;
  //   setPagination({ page: 1, pageSize: defaultPageSize, ...others });
  // }, [paginationProps]);

  return [
    pagination,
    (params) => {
      const defaults = field.componentProps.pagination;
      field.componentProps.pagination = { ...defaults, ...params };
    },
  ];
};

const useDefaultSelectedRowKeys = () => {
  const [selectedRowKeys, setSelectedRowKeys] = useState<any>([]);
  return { selectedRowKeys, setSelectedRowKeys };
};

const TableProvider = (props: any) => {
  const {
    rowKey = 'id',
    dataRequest,
    useResource = useGeneralResource,
    defaultSelectedRowKeys,
    useSelectedRowKeys = useDefaultSelectedRowKeys,
    ...others
  } = props;
  const { schema } = useDesignable();
  const field = useField<ArrayField>();
  const [pagination, setPagination] = usePagination();
  const { selectedRowKeys, setSelectedRowKeys } = useSelectedRowKeys();
  // console.log('props.useSelectedRowKeys', selectedRowKeys);
  const [, refresh] = useState(uid());
  const { resource } = useResource();
  const { sortableField } = useCollectionContext();
  const dragSort = props.dragSort;
  const collectionFields = useCollectionFields(schema);
  // console.log({ collectionFields, pagination });
  const getDefaultParams = () => {
    const defaultParams = { ...pagination };
    if (dragSort) {
      defaultParams['sort'] = [sortableField || 'sort'];
    } else {
      defaultParams['sort'] = (props.defaultSort || []).join(',');
    }
    defaultParams['defaultAppends'] = [
      ...(props.defaultAppends || []),
      ...collectionFields,
    ];
    if (props.defaultFilter) {
      defaultParams['defaultFilter'] = props.defaultFilter;
    }
    // console.log({ defaultParams });
    return defaultParams;
  };
  const service = useRequest(
    (params?: any) => {
      if (!resource) {
        return Promise.resolve({
          list: field.value,
          total: field?.value?.length,
        });
      }
      return resource.list(params).then((res) => {
        return {
          list: res?.data || [],
          total: res?.meta?.count || res?.data?.length,
        };
      });
    },
    {
      onSuccess(data: any) {
        field.setValue(data?.list || []);
      },
      manual: true,
      // defaultParams: [getDefaultParams()],
    },
  );
  useDeepCompareEffectNoCheck(() => {
    service.run(getDefaultParams());
  }, [
    pagination?.pageSize,
    pagination?.page,
    props.dragSort,
    props.defaultSort,
    props.defaultFilter,
  ]);
  return (
    <TableContext.Provider
      value={{
        resource,
        refresh: () => {
          const { page = 1, pageSize } = pagination;
          const total = props.clientSidePagination
            ? field?.value?.length
            : service?.data?.total;
          const maxPage = Math.ceil(total / pageSize);
          if (page > maxPage) {
            setPagination({ page: maxPage });
          } else {
            refresh(uid());
          }
        },
        selectedRowKeys,
        setSelectedRowKeys,
        pagination,
        setPagination,
        service,
        field,
        schema,
        props: { ...others, rowKey, dataRequest },
      }}
    >
      <TableMain />
    </TableContext.Provider>
  );
};
=======
import { useActionLogsResource } from './hooks/useActionLogsResource';
import { useTableDestroyAction } from './hooks/useTableDestroyAction';
import { useActionLogDetailsResource } from './hooks/useActionLogDetailsResource';
import { TableActionBar } from './TableActionBar';
import { TablePagination } from './TablePagination';
import { TableFilter } from './TableFilter';
import { TableFilterDesignableBar } from './TableFilterDesignableBar';
import { TableExportActionDesignableBar } from './TableExportActionDesignableBar';
import { useResource } from './hooks/useResource';
import { TableDesignableBar } from './TableDesignableBar';
import { useTableFilterAction } from './hooks/useTableFilterAction';
import { useTableCreateAction } from './hooks/useTableCreateAction';
import { useTableUpdateAction } from './hooks/useTableUpdateAction';
import { useTableExportAction } from './hooks/useTableExportAction';
import { useTableIndex } from './hooks/useTableIndex';
import { useTableRowRecord } from './hooks/useTableRowRecord';
import { TableSortHandle } from './TableSortHandle';
import { TableOperation } from './TableOperation';
import { TableOperationCell } from './TableOperationCell';
import { TableCell } from './TableCell';
import { TableColumn } from './TableColumn';
import { TableActionDesignableBar } from './TableActionDesignableBar';
import { TableOperationDesignableBar } from './TableOperationDesignableBar';
import { TableProvider } from './TableProvider';
>>>>>>> 0f9eb4e7

export const Table: any = observer((props: any) => {
  const [visible, setVisible] = useState(false);
  return (
    <CollectionProvider collectionName={props.collectionName}>
      <DisplayedMapProvider>
        <TableProvider {...props} />
      </DisplayedMapProvider>
    </CollectionProvider>
  );
});

<<<<<<< HEAD
const useTotal = () => {
  const {
    field,
    service,
    props: { clientSidePagination },
  } = useTable();
  return clientSidePagination ? field?.value?.length : service?.data?.total;
};

Table.Pagination = observer(() => {
  const { service, pagination, setPagination, props } = useTable();
  if (!pagination || Object.keys(pagination).length === 0) {
    return null;
  }
  const { clientSidePagination } = props;
  const total = useTotal();
  const { page = 1 } = pagination;
  return (
    <div style={{ marginTop: 16 }}>
      <Pagination
        {...pagination}
        showSizeChanger
        current={page}
        total={total}
        onChange={(current, pageSize) => {
          const page = pagination.pageSize !== pageSize ? 1 : current;
          setPagination({
            page,
            pageSize,
          });
          // if (clientSidePagination) {
          //   return;
          // }
          // service.run({
          //   ...service.params[0],
          //   page,
          //   pageSize,
          // });
        }}
      />
    </div>
  );
});

function generateActionSchema(type) {
  const actions: { [key: string]: ISchema } = {
    filter: {
      key: uid(),
      name: uid(),
      type: 'void',
      title: "{{ t('Filter') }}",
      'x-align': 'left',
      'x-decorator': 'AddNew.Displayed',
      'x-decorator-props': {
        displayName: 'filter',
      },
      'x-component': 'Table.Filter',
      'x-designable-bar': 'Table.Filter.DesignableBar',
      'x-component-props': {
        fieldNames: [],
      },
    },
    export: {
      key: uid(),
      type: 'void',
      name: uid(),
      title: "{{ t('Export') }}",
      'x-align': 'right',
      'x-decorator': 'AddNew.Displayed',
      'x-decorator-props': {
        displayName: 'export',
      },
      'x-action-type': 'export',
      'x-component': 'Action',
      'x-designable-bar': 'Table.ExportActionDesignableBar',
      'x-component-props': {
        fieldNames: [],
        icon: 'ExportOutlined',
        useAction: '{{ Table.useTableExportAction }}',
      },
    },
    create: {
      key: uid(),
      type: 'void',
      name: uid(),
      title: "{{ t('Add new') }}",
      'x-align': 'right',
      'x-decorator': 'AddNew.Displayed',
      'x-decorator-props': {
        displayName: 'create',
      },
      'x-component': 'Action',
      'x-component-props': {
        type: 'primary',
        icon: 'PlusOutlined',
      },
      'x-designable-bar': 'Table.Action.DesignableBar',
      properties: {
        modal: {
          type: 'void',
          title: "{{ t('Add record') }}",
          'x-decorator': 'Form',
          'x-component': 'Action.Drawer',
          'x-component-props': {
            useOkAction: '{{ Table.useTableCreateAction }}',
          },
          properties: {
            [uid()]: {
              type: 'void',
              'x-component': 'Grid',
              'x-component-props': {
                addNewComponent: 'AddNew.FormItem',
              },
            },
          },
        },
      },
    },
    destroy: {
      key: uid(),
      type: 'void',
      name: uid(),
      title: "{{ t('Delete') }}",
      'x-align': 'right',
      'x-decorator': 'AddNew.Displayed',
      'x-decorator-props': {
        displayName: 'destroy',
      },
      'x-action-type': 'destroy',
      'x-component': 'Action',
      'x-designable-bar': 'Table.Action.DesignableBar',
      'x-component-props': {
        confirm: {
          title: "{{ t('Delete record') }}",
          content: "{{ t('Are you sure you want to delete it?') }}",
        },
        useAction: '{{ Table.useTableDestroyAction }}',
      },
    },
    view: {},
    update: {},
  };
  return actions[type];
}

function generateMenuActionSchema(type) {
  const actions: { [key: string]: ISchema } = {
    view: {
      key: uid(),
      name: uid(),
      type: 'void',
      title: "{{ t('View') }}",
      'x-component': 'Action',
      'x-component-props': {
        type: 'link',
      },
      'x-designable-bar': 'Table.Action.DesignableBar',
      'x-action-type': 'view',
      properties: {
        [uid()]: {
          type: 'void',
          title: "{{ t('View record') }}",
          'x-component': 'Action.Drawer',
          'x-component-props': {
            bodyStyle: {
              background: '#f0f2f5',
              // paddingTop: 0,
            },
          },
          properties: {
            [uid()]: {
              type: 'void',
              'x-component': 'Tabs',
              'x-designable-bar': 'Tabs.DesignableBar',
              properties: {
                [uid()]: {
                  type: 'void',
                  title: "{{ t('Details') }}",
                  'x-designable-bar': 'Tabs.TabPane.DesignableBar',
                  'x-component': 'Tabs.TabPane',
                  'x-component-props': {},
                  properties: {
                    [uid()]: {
                      type: 'void',
                      'x-component': 'Grid',
                      'x-component-props': {
                        addNewComponent: 'AddNew.PaneItem',
                      },
                    },
                  },
                },
              },
            },
          },
        },
      },
    },
    update: {
      key: uid(),
      name: uid(),
      type: 'void',
      title: "{{ t('Edit') }}",
      'x-component': 'Action',
      'x-component-props': {
        type: 'link',
      },
      'x-designable-bar': 'Table.Action.DesignableBar',
      'x-action-type': 'update',
      properties: {
        [uid()]: {
          type: 'void',
          title: "{{ t('Edit record') }}",
          'x-decorator': 'Form',
          'x-decorator-props': {
            useResource: '{{ Table.useResource }}',
            useValues: '{{ Table.useTableRowRecord }}',
          },
          'x-component': 'Action.Drawer',
          'x-component-props': {
            useOkAction: '{{ Table.useTableUpdateAction }}',
          },
          properties: {
            [uid()]: {
              type: 'void',
              'x-component': 'Grid',
              'x-component-props': {
                addNewComponent: 'AddNew.FormItem',
              },
            },
          },
        },
      },
    },
    destroy: {
      key: uid(),
      name: uid(),
      type: 'void',
      title: "{{ t('Delete') }}",
      'x-component': 'Action',
      'x-designable-bar': 'Table.Action.DesignableBar',
      'x-action-type': 'destroy',
      'x-component-props': {
        useAction: '{{ Table.useTableDestroyAction }}',
        type: 'link',
        confirm: {
          title: "{{ t('Delete record') }}",
          content: "{{ t('Are you sure you want to delete it?') }}",
        },
      },
    },
  };
  return actions[type];
}

function AddActionButton() {
  const { t } = useTranslation();
  const [visible, setVisible] = useState(false);
  const displayed = useDisplayedMapContext();
  const { appendChild, remove } = useDesignable();
  const { schema, designable } = useDesignable();
  const { createSchema, removeSchema, updateSchema } = useClient();

  if (!designable || !schema['x-designable-bar']) {
    return null;
  }
  return (
    <Dropdown
      trigger={['hover']}
      visible={visible}
      onVisibleChange={setVisible}
      overlay={
        <Menu>
          <Menu.ItemGroup title={t('Enable actions')}>
            {[
              { title: t('Filter'), name: 'filter' },
              { title: t('Export'), name: 'export' },
              { title: t('Add new'), name: 'create' },
              { title: t('Delete'), name: 'destroy' },
            ].map((item) => (
              <SwitchMenuItem
                key={item.name}
                checked={displayed.has(item.name)}
                title={item.title}
                onChange={async (checked) => {
                  if (!checked) {
                    const s = displayed.get(item.name) as Schema;
                    const path = getSchemaPath(s);
                    displayed.remove(item.name);
                    const removed = remove(path);
                    await removeSchema(removed);
                  } else {
                    const s = generateActionSchema(item.name);
                    const data = appendChild(s);
                    await createSchema(data);
                  }
                }}
              />
            ))}
          </Menu.ItemGroup>
          <Menu.Divider />
          <Menu.SubMenu disabled title={t('Customize')}>
            <Menu.Item style={{ minWidth: 120 }}>{t('Function')}</Menu.Item>
            <Menu.Item>{t('Popup form')}</Menu.Item>
            <Menu.Item>{t('Flexible popup')}</Menu.Item>
          </Menu.SubMenu>
        </Menu>
      }
    >
      <Button
        className={'designable-btn designable-btn-dash'}
        style={{ marginLeft: 8 }}
        type={'dashed'}
        icon={<SettingOutlined />}
      >
        {t('Configure actions')}
      </Button>
    </Dropdown>
  );
}

function Actions(props: any) {
  const { align = 'left' } = props;
  const { schema, designable } = useDesignable();
  return (
    <Droppable
      id={`${schema.name}-${align}`}
      className={`action-bar-align-${align}`}
      data={{ align, path: getSchemaPath(schema) }}
    >
      <Space>
        {schema.mapProperties((s) => {
          const currentAlign = s['x-align'] || 'left';
          if (currentAlign !== align) {
            return null;
          }
          return (
            <SortableItem
              id={s.name}
              data={{
                align,
                draggable: true,
                title: s.title,
                path: getSchemaPath(s),
              }}
            >
              <RecursionField name={s.name} schema={s} />
            </SortableItem>
          );
        })}
      </Space>
    </Droppable>
  );
}

Table.ActionBar = observer((props: any) => {
  const { align = 'top' } = props;
  // const { schema, designable } = useDesignable();
  const { root, schema, insertAfter, remove, appendChild } = useDesignable();
  const moveToAfter = (path1, path2, extra = {}) => {
    if (!path1 || !path2) {
      return;
    }
    if (path1.join('.') === path2.join('.')) {
      return;
    }
    const data = findPropertyByPath(root, path1);
    if (!data) {
      return;
    }
    remove(path1);
    return insertAfter(
      {
        ...data.toJSON(),
        ...extra,
      },
      path2,
    );
  };
  const { createSchema, removeSchema, updateSchema } = useClient();

  const [dragOverlayContent, setDragOverlayContent] = useState('');
  return (
    <DndContext
      onDragStart={(event) => {
        setDragOverlayContent(event.active.data?.current?.title || '');
        // const previewRef = event.active.data?.current?.previewRef;
        // if (previewRef) {
        //   setDragOverlayContent(previewRef?.current?.innerHTML);
        // } else {
        //   setDragOverlayContent('');
        // }
      }}
      onDragEnd={async (event) => {
        const path1 = event.active?.data?.current?.path;
        const path2 = event.over?.data?.current?.path;
        const align = event.over?.data?.current?.align;
        const draggable = event.over?.data?.current?.draggable;
        if (!path1 || !path2) {
          return;
        }
        if (path1.join('.') === path2.join('.')) {
          return;
        }
        if (!draggable) {
          // console.log('alignalignalignalign', align);
          const p = findPropertyByPath(root, path1);
          if (!p) {
            return;
          }
          remove(path1);
          const data = appendChild(
            {
              ...p.toJSON(),
              'x-align': align,
            },
            path2,
          );
          await updateSchema(data);
        } else {
          const data = moveToAfter(path1, path2, {
            'x-align': align,
          });
          await updateSchema(data);
        }
      }}
    >
      <DragOverlay
        dropAnimation={{
          duration: 10,
          easing: 'cubic-bezier(0.18, 0.67, 0.6, 1.22)',
        }}
        style={{ pointerEvents: 'none', whiteSpace: 'nowrap' }}
      >
        {dragOverlayContent}
        {/* <div style={{ transform: 'translateX(-100%)' }} dangerouslySetInnerHTML={{__html: dragOverlayContent}}></div> */}
      </DragOverlay>
      <DisplayedMapProvider>
        <div className={cls('nb-action-bar', `align-${align}`)}>
          <div style={{ width: '50%' }}>
            <Actions align={'left'} />
          </div>
          <div style={{ marginLeft: 'auto', width: '50%', textAlign: 'right' }}>
            <Actions align={'right'} />
          </div>
          <AddActionButton />
        </div>
      </DisplayedMapProvider>
    </DndContext>
  );
});

const fieldsToFilterColumns = (fields: any[], options: any = {}) => {
  const { fieldNames = [] } = options;
  const properties = {};
  fields.forEach((field, index) => {
    if (fieldNames?.length && !fieldNames.includes(field.name)) {
      return;
    }
    const fieldOption = interfaces.get(field.interface);
    if (!fieldOption?.operations) {
      return;
    }
    properties[`column${index}`] = {
      type: 'void',
      title: field?.uiSchema?.title,
      'x-component': 'Filter.Column',
      'x-component-props': {
        operations: fieldOption.operations,
      },
      properties: {
        [field.name]: {
          ...field.uiSchema,
          'x-decorator': 'FormilyFormItem',
          title: null,
        },
      },
    };
  });
  return properties;
};

const fieldsToSortColumns = (fields: any[]) => {
  const dataSource = [];

  fields.forEach((field) => {
    const fieldOption = interfaces.get(field.interface);
    if (!fieldOption?.sortable) {
      return;
    }
    dataSource.push({
      value: field.name,
      label: field?.uiSchema?.title,
    });
  });

  return dataSource;
};

Table.Filter = observer((props: any) => {
  const { service } = useTable();
  const { fieldNames = [] } = props;
  const compile = useCompile();
  const { t } = useTranslation();
  const { schema, DesignableBar } = useDesignable();
  const form = useMemo(() => createForm(), []);
  const { fields = [] } = useCollectionContext();
  const [visible, setVisible] = useState(false);
  const obj = flatten(form.values.filter || {});
  // console.log('flatten', obj, Object.values(obj));
  const count = Object.values(obj).filter((i) =>
    Array.isArray(i) ? i.length : i,
  ).length;
  const icon = props.icon || 'FilterOutlined';
  const properties = fieldsToFilterColumns(fields, { fieldNames });
  schema.mapProperties((p) => {
    properties[p.name] = p;
  });
  return (
    <Popover
      trigger={['click']}
      placement={'bottomLeft'}
      visible={visible}
      onVisibleChange={setVisible}
      content={
        <div>
          <FormProvider form={form}>
            <SchemaField
              schema={{
                type: 'object',
                properties: {
                  filter: {
                    type: 'object',
                    'x-component': 'Filter',
                    properties,
                  },
                },
              }}
            />
            <FormButtonGroup align={'right'}>
              <Button onClick={()=>{
                setVisible(false);
                form.reset();
                const { filter } = form.values;
                return service.run({
                  ...service.params[0],
                  filter,
                });
              }}>{t('Reset')}</Button>
              <Submit
                onSubmit={() => {
                  const { filter } = form.values;
                  // console.log('Table.Filter', form.values);
                  setVisible(false);
                  return service.run({
                    ...service.params[0],
                    filter,
                  });
                }}
              >
                {t('Submit')}
              </Submit>
            </FormButtonGroup>
          </FormProvider>
        </div>
      }
    >
      <Button icon={<IconPicker type={icon} />}>
        {count > 0 ? t('{{count}} filter items', { count }) : compile(schema.title)}
        <DesignableBar />
      </Button>
    </Popover>
  );
});

Table.Filter.DesignableBar = () => {
  const { t } = useTranslation();
  const { schema, remove, refresh, insertAfter } = useDesignable();
  const [visible, setVisible] = useState(false);
  const displayed = useDisplayedMapContext();
  const { fields } = useCollectionContext();
  const field = useField();
  const { createSchema, removeSchema, updateSchema } = useClient();
  let fieldNames = field.componentProps.fieldNames || [];
  if (fieldNames.length === 0) {
    fieldNames = fields.map((field) => field.name);
  }
  return (
    <div className={cls('designable-bar', { active: visible })}>
      <span
        onClick={(e) => {
          e.stopPropagation();
        }}
        className={cls('designable-bar-actions', { active: visible })}
      >
        <Space>
          <DragHandle />
          <Dropdown
            trigger={['hover']}
            visible={visible}
            onVisibleChange={(visible) => {
              setVisible(visible);
            }}
            overlay={
              <Menu>
                <Menu.ItemGroup title={t('Filterable fields')}>
                  {fields
                    .filter((collectionField) => {
                      const option = interfaces.get(collectionField.interface);
                      return option?.operations?.length;
                    })
                    .map((collectionField) => (
                      <SwitchMenuItem
                        title={collectionField?.uiSchema?.title}
                        checked={fieldNames.includes(collectionField.name)}
                        onChange={async (checked) => {
                          if (checked) {
                            fieldNames.push(collectionField.name);
                          } else {
                            const index = fieldNames.indexOf(
                              collectionField.name,
                            );
                            if (index > -1) {
                              fieldNames.splice(index, 1);
                            }
                          }
                          // console.log({ fieldNames, field });
                          schema['x-component-props']['fieldNames'] =
                            fieldNames;
                          field.componentProps.fieldNames = fieldNames;
                          updateSchema(schema);
                        }}
                      />
                    ))}
                </Menu.ItemGroup>
                <Menu.Divider />
                <Menu.Item
                  onClick={async (e) => {
                    setVisible(false);
                    const values = await FormDialog(t('Edit button'), () => {
                      return (
                        <FormLayout layout={'vertical'}>
                          <SchemaField
                            schema={{
                              type: 'object',
                              properties: {
                                title: {
                                  type: 'string',
                                  title: t('Display name'),
                                  required: true,
                                  'x-decorator': 'FormItem',
                                  'x-component': 'Input',
                                },
                                icon: {
                                  type: 'string',
                                  title: t('Icon'),
                                  'x-decorator': 'FormItem',
                                  'x-component': 'IconPicker',
                                },
                              },
                            }}
                          />
                        </FormLayout>
                      );
                    }).open({
                      initialValues: {
                        title: schema['title'],
                        icon: schema['x-component-props']?.['icon'],
                      },
                    });
                    schema['title'] = values.title;
                    schema['x-component-props']['icon'] = values.icon;
                    field.componentProps.icon = values.icon;
                    field.title = values.title;
                    updateSchema(schema);
                    refresh();
                  }}
                >
                  {t('Edit button')}
                </Menu.Item>
                <Menu.Divider />
                <Menu.Item
                  onClick={async () => {
                    const displayName =
                      schema?.['x-decorator-props']?.['displayName'];
                    const data = remove();
                    await removeSchema(data);
                    if (displayName) {
                      displayed.remove(displayName);
                    }
                    setVisible(false);
                  }}
                >
                  {t('Hide')}
                </Menu.Item>
              </Menu>
            }
          >
            <MenuOutlined />
          </Dropdown>
        </Space>
      </span>
    </div>
  );
};

Table.ExportActionDesignableBar = () => {
  const { t } = useTranslation();
  const { schema, remove, refresh, insertAfter } = useDesignable();
  const [visible, setVisible] = useState(false);
  const displayed = useDisplayedMapContext();
  const { fields } = useCollectionContext();
  const field = useField();
  const { createSchema, removeSchema, updateSchema } = useClient();
  let fieldNames = field.componentProps.fieldNames || [];
  if (fieldNames.length === 0) {
    fieldNames = fields.map((field) => field.name);
  }
  return (
    <div className={cls('designable-bar', { active: visible })}>
      <span
        onClick={(e) => {
          e.stopPropagation();
        }}
        className={cls('designable-bar-actions', { active: visible })}
      >
        <Space>
          <DragHandle />
          <Dropdown
            trigger={['hover']}
            visible={visible}
            onVisibleChange={(visible) => {
              setVisible(visible);
            }}
            overlay={
              <Menu>
                <Menu.ItemGroup title={t('Export fields')}>
                  {fields.map((collectionField) => (
                    <SwitchMenuItem
                      title={collectionField?.uiSchema?.title}
                      checked={fieldNames.includes(collectionField.name)}
                      onChange={async (checked) => {
                        if (checked) {
                          fieldNames.push(collectionField.name);
                        } else {
                          const index = fieldNames.indexOf(
                            collectionField.name,
                          );
                          if (index > -1) {
                            fieldNames.splice(index, 1);
                          }
                        }
                        // console.log({ fieldNames, field });
                        schema['x-component-props']['fieldNames'] = fieldNames;
                        field.componentProps.fieldNames = fieldNames;
                        updateSchema(schema);
                      }}
                    />
                  ))}
                </Menu.ItemGroup>
                <Menu.Divider />
                <Menu.Item
                  onClick={async (e) => {
                    setVisible(false);
                    const values = await FormDialog(t('Edit button'), () => {
                      return (
                        <FormLayout layout={'vertical'}>
                          <SchemaField
                            schema={{
                              type: 'object',
                              properties: {
                                title: {
                                  type: 'string',
                                  title: t('Display name'),
                                  required: true,
                                  'x-decorator': 'FormItem',
                                  'x-component': 'Input',
                                },
                                icon: {
                                  type: 'string',
                                  title: t('Icon'),
                                  'x-decorator': 'FormItem',
                                  'x-component': 'IconPicker',
                                },
                              },
                            }}
                          />
                        </FormLayout>
                      );
                    }).open({
                      initialValues: {
                        title: schema['title'],
                        icon: schema['x-component-props']?.['icon'],
                      },
                    });
                    schema['title'] = values.title;
                    schema['x-component-props']['icon'] = values.icon;
                    field.componentProps.icon = values.icon;
                    field.title = values.title;
                    updateSchema(schema);
                    refresh();
                  }}
                >
                  {t('Edit button')}
                </Menu.Item>
                <Menu.Divider />
                <Menu.Item
                  onClick={async () => {
                    const displayName =
                      schema?.['x-decorator-props']?.['displayName'];
                    const data = remove();
                    await removeSchema(data);
                    if (displayName) {
                      displayed.remove(displayName);
                    }
                    setVisible(false);
                  }}
                >
                  {t('Hide')}
                </Menu.Item>
              </Menu>
            }
          >
            <MenuOutlined />
          </Dropdown>
        </Space>
      </span>
    </div>
  );
};

Table.Operation = observer((props: any) => {
  const { designable, schema } = useDesignable();
  const { t } = useTranslation();
  return (
    <div className={'nb-table-column'}>
      {t('Operations')}
      <Table.Operation.DesignableBar path={props.path} />
    </div>
  );
});

Table.Operation.Cell = observer((props: any) => {
  const ctx = useContext(TableRowContext);
  const schema = props.schema;
  return (
    <div className={'nb-table-column'}>
      <RecursionField schema={schema} name={ctx.index} onlyRenderProperties />
    </div>
  );
});

Table.Operation.DesignableBar = () => {
  const { t } = useTranslation();
  const { schema: columnSchema } = useDesignable();
  const groupSchema = Object.values(columnSchema.properties || {}).shift();
  const groupPath = getSchemaPath(groupSchema);
  const { schema, remove, refresh, appendChild } = useDesignable(groupPath);
  const [visible, setVisible] = useState(false);
  const { createSchema, removeSchema, updateSchema } = useClient();

  const map = new Map();
  schema.mapProperties((s) => {
    if (!s['x-action-type']) {
      return;
    }
    map.set(s['x-action-type'], s.name);
  });
  const path = getSchemaPath(schema);
  return (
    <div className={cls('designable-bar', { active: visible })}>
      <span
        onClick={(e) => {
          e.stopPropagation();
        }}
        className={cls('designable-bar-actions', { active: visible })}
      >
        <Space>
          <DragHandle />
          <Dropdown
            trigger={['hover']}
            visible={visible}
            onVisibleChange={(visible) => {
              setVisible(visible);
            }}
            overlay={
              <Menu>
                <Menu.ItemGroup title={t('Enable actions')}>
                  {[
                    { title: t('View'), name: 'view' },
                    { title: t('Edit'), name: 'update' },
                    { title: t('Delete'), name: 'destroy' },
                  ].map((item) => (
                    <SwitchMenuItem
                      key={item.name}
                      title={item.title}
                      checked={map.has(item.name)}
                      onChange={async (checked) => {
                        if (checked) {
                          const s = generateMenuActionSchema(item.name);
                          const data = appendChild(s);
                          await createSchema(data);
                        } else if (map.get(item.name)) {
                          const removed = remove([...path, map.get(item.name)]);
                          await removeSchema(removed);
                        }
                      }}
                    />
                  ))}
                </Menu.ItemGroup>
                <Menu.Divider />
                <Menu.SubMenu disabled title={t('Customize')}>
                  <Menu.Item style={{ minWidth: 120 }}>
                    {t('Function')}
                  </Menu.Item>
                  <Menu.Item>{t('Popup form')}</Menu.Item>
                  <Menu.Item>{t('Flexible popup')}</Menu.Item>
                </Menu.SubMenu>
              </Menu>
            }
          >
            <MenuOutlined />
          </Dropdown>
        </Space>
      </span>
    </div>
  );
};

Table.Action = () => null;

Table.Action.DesignableBar = () => {
  const { t } = useTranslation();
  const { schema, remove, refresh, insertAfter } = useDesignable();
  const [visible, setVisible] = useState(false);
  const isPopup = Object.keys(schema.properties || {}).length > 0;
  const popupSchema = Object.values(schema.properties || {}).shift();
  const inActionBar = schema.parent['x-component'] === 'Table.ActionBar';
  const displayed = useDisplayedMapContext();
  const field = useField();
  const { createSchema, removeSchema, updateSchema } = useClient();
  const popupComponent = popupSchema?.['x-component'] || 'Action.Drawer';
  return (
    <div className={cls('designable-bar', { active: visible })}>
      <span
        onClick={(e) => {
          e.stopPropagation();
        }}
        className={cls('designable-bar-actions', { active: visible })}
      >
        <Space>
          <DragHandle />
          <Dropdown
            trigger={['hover']}
            visible={visible}
            onVisibleChange={(visible) => {
              setVisible(visible);
            }}
            overlay={
              <Menu>
                <Menu.Item
                  onClick={async (e) => {
                    setVisible(false);
                    const values = await FormDialog(t('Edit button'), () => {
                      return (
                        <FormLayout layout={'vertical'}>
                          <SchemaField
                            schema={{
                              type: 'object',
                              properties: {
                                title: {
                                  type: 'string',
                                  title: t('Display name'),
                                  required: true,
                                  'x-decorator': 'FormItem',
                                  'x-component': 'Input',
                                },
                                icon: {
                                  type: 'string',
                                  title: t('Icon'),
                                  'x-decorator': 'FormItem',
                                  'x-component': 'IconPicker',
                                },
                              },
                            }}
                          />
                        </FormLayout>
                      );
                    }).open({
                      initialValues: {
                        title: schema['title'],
                        icon: schema['x-component-props']?.['icon'],
                      },
                    });
                    schema['title'] = values.title;
                    schema['x-component-props']['icon'] = values.icon;
                    field.componentProps.icon = values.icon;
                    field.title = values.title;
                    updateSchema(schema);
                    refresh();
                  }}
                >
                  {t('Edit button')}
                </Menu.Item>
                {isPopup && (
                  <Menu.Item>
                    <Trans t={t}>
                      Open in
                      <Select
                        bordered={false}
                        size={'small'}
                        defaultValue={popupComponent}
                        style={{ width: 100 }}
                        onChange={async (value) => {
                          const s = Object.values(schema.properties).shift();
                          s['x-component'] = value;
                          refresh();
                          await updateSchema(s);
                          window.location.reload();
                          // const f = field.query(getSchemaPath(s)).take()
                          // console.log('fffffff', { schema, f });
                        }}
                      >
                        <Select.Option value={'Action.Modal'}>
                          Modal
                        </Select.Option>
                        <Select.Option value={'Action.Drawer'}>
                          Drawer
                        </Select.Option>
                        <Select.Option disabled value={'Action.Window'}>
                          Window
                        </Select.Option>
                      </Select>
                    </Trans>
                  </Menu.Item>
                )}
                {!inActionBar && (
                  <Menu.Item>
                    {t('Triggered when the row is clicked')} &nbsp;&nbsp;
                    <Switch size={'small'} defaultChecked />
                  </Menu.Item>
                )}
                <Menu.Divider />
                <Menu.Item
                  onClick={async () => {
                    const displayName =
                      schema?.['x-decorator-props']?.['displayName'];
                    const data = remove();
                    await removeSchema(data);
                    if (displayName) {
                      displayed.remove(displayName);
                    }
                    setVisible(false);
                  }}
                >
                  {t('Hide')}
                </Menu.Item>
              </Menu>
            }
          >
            <MenuOutlined />
          </Dropdown>
        </Space>
      </span>
    </div>
  );
};

Table.Cell = observer((props: any) => {
  const ctx = useContext(TableRowContext);
  const schema = props.schema;
  const collectionField = useContext(CollectionFieldContext);
  if (schema['x-component'] === 'Table.Operation') {
    return <Table.Operation.Cell {...props} />;
  }
  let uiSchema = collectionField?.uiSchema as Schema;
  if (uiSchema?.['x-component'] === 'Upload.Attachment') {
    uiSchema = cloneDeepWith(uiSchema);
    set(uiSchema, 'x-component-props.size', 'small');
  }
  const componentProps = merge(
    uiSchema?.['x-component-props'] || {},
    schema?.['x-component-props'] || {},
    {
      arrayMerge: (t, s) => s,
    },
  );
  // console.log('Table.Cell', collectionField?.interface, componentProps);
  return (
    <div className={`field-interface-${collectionField?.interface}`}>
      <RecursionField
        schema={
          !collectionField
            ? schema
            : new Schema({
                type: 'void',
                properties: {
                  [collectionField.name]: {
                    ...uiSchema,
                    title: undefined,
                    'x-read-pretty': true,
                    'x-decorator-props': {
                      feedbackLayout: 'popover',
                    },
                    'x-decorator': 'FormilyFormItem',
                    'x-component-props': componentProps,
                    properties: {
                      ...schema?.properties,
                    },
                  },
                },
              })
        }
        name={ctx.index}
        onlyRenderProperties
      />
    </div>
  );
});

Table.Column = observer((props: any) => {
  const collectionField = useContext(CollectionFieldContext);
  const { schema, DesignableBar } = useDesignable();
  const compile = useCompile();
  const displayed = useDisplayedMapContext();
  useEffect(() => {
    if (collectionField?.name) {
      displayed.set(collectionField.name, schema);
    }
  }, [collectionField, schema]);
  return (
    <div className={'nb-table-column'}>
      {compile(schema.title || collectionField?.uiSchema?.title)}
      <DesignableBar />
    </div>
  );
});

Table.Column.DesignableBar = () => {
  const field = useField();
  const { t } = useTranslation();
  const compile = useCompile();
  const { service, refresh: refreshTable } = useTable();
  // const fieldSchema = useFieldSchema();
  const { schema, remove, refresh, insertAfter } = useDesignable();
  const [visible, setVisible] = useState(false);
  const displayed = useDisplayedMapContext();
  const { getFieldsByCollection } = useCollectionsContext();
  const collectionField = useContext(CollectionFieldContext);
  const { createSchema, removeSchema, updateSchema } = useClient();
  // console.log('displayed.map', displayed.map);
  return (
    <div className={cls('designable-bar', { active: visible })}>
      <span
        onClick={(e) => {
          e.stopPropagation();
        }}
        className={cls('designable-bar-actions', { active: visible })}
      >
        <Space>
          <DragHandle />
          <Dropdown
            trigger={['hover']}
            visible={visible}
            onVisibleChange={(visible) => {
              setVisible(visible);
            }}
            overlay={
              <Menu>
                <Menu.Item
                  onClick={async (e) => {
                    setVisible(false);
                    const values = await FormDialog(t('Custom name'), () => {
                      return (
                        <FormLayout layout={'vertical'}>
                          <SchemaField
                            schema={{
                              type: 'object',
                              properties: {
                                fieldName: {
                                  type: 'string',
                                  title: t('Original name'),
                                  'x-read-pretty': true,
                                  'x-decorator': 'FormItem',
                                  'x-component': 'Input',
                                },
                                title: {
                                  type: 'string',
                                  title: t('Custom name'),
                                  'x-decorator': 'FormItem',
                                  'x-component': 'Input',
                                },
                              },
                            }}
                          />
                        </FormLayout>
                      );
                    }).open({
                      initialValues: {
                        fieldName: collectionField?.uiSchema?.title,
                        title: schema['title'],
                      },
                    });
                    const title = values.title || null;
                    field.title = title;
                    schema.title = title;
                    refresh();
                    await updateSchema({
                      key: schema['key'],
                      title: title,
                    });
                  }}
                >
                  {t('Custom column name')}
                </Menu.Item>
                {collectionField?.interface === 'linkTo' && (
                  <Menu.Item>
                    <div
                      style={{
                        display: 'flex',
                        justifyContent: 'space-between',
                      }}
                    >
                      {t('Label field')}{' '}
                      <Select
                        value={
                          schema?.['x-component-props']?.['fieldNames']?.[
                            'label'
                          ]
                        }
                        placeholder={t('Default is the ID field')}
                        onChange={async (value) => {
                          set(
                            schema['x-component-props'],
                            'fieldNames.label',
                            value,
                          );
                          await updateSchema({
                            key: schema['key'],
                            'x-component-props': {
                              fieldNames: {
                                label: value,
                              },
                            },
                          });
                          refreshTable();
                          // await service.refresh();
                        }}
                        bordered={false}
                        size={'small'}
                        style={{ marginLeft: 16, minWidth: 120 }}
                        options={getFieldsByCollection(collectionField.target)
                          .filter((f) => f?.uiSchema?.title)
                          .map((field) => ({
                            label: compile(field?.uiSchema?.title || field.name),
                            value: field.name,
                          }))}
                      />
                    </div>
                  </Menu.Item>
                )}
                <Menu.Divider />
                <Menu.Item
                  onClick={async () => {
                    const fieldName =
                      schema['x-component-props']?.['fieldName'];
                    displayed.remove(fieldName);
                    schema['x-hidden'] = true;
                    refresh();
                    await updateSchema({
                      key: schema['key'],
                      ['x-hidden']: true,
                    });
                    // const s = remove();
                    // await removeSchema(s);
                  }}
                >
                  {t('Hide')}
                </Menu.Item>
              </Menu>
            }
          >
            <MenuOutlined />
          </Dropdown>
        </Space>
      </span>
    </div>
  );
};

Table.Index = observer(() => {
  const index = useTableIndex();
  return <span className={'nb-table-index'}>{index + 1}</span>;
});

Table.SortHandle = observer((props: any) => {
  return <SortableRowHandle {...props} />;
});

Table.DesignableBar = observer((props) => {
  const { t } = useTranslation();
  const compile = useCompile();
  const field = useField();
  const { schema, refresh, deepRemove } = useDesignable();
  const [visible, setVisible] = useState(false);
  const { dragRef } = useContext(DraggableBlockContext);
  const defaultPageSize =
    field?.componentProps?.pagination?.defaultPageSize || 10;
  const collectionName = field?.componentProps?.collectionName;
  const { collection, fields } = useCollection({ collectionName });
  const { createSchema, removeSchema, updateSchema } = useClient();
  // console.log({ collectionName });
  return (
    <div className={cls('designable-bar', { active: visible })}>
      <div className={'designable-info'}>
        {compile(collection?.title || collection?.name)}
      </div>
      <span
        onClick={(e) => {
          e.stopPropagation();
        }}
        className={cls('designable-bar-actions', { active: visible })}
      >
        <Space size={2}>
          <AddNew.CardItem defaultAction={'insertAfter'} ghost />
          <DragHandle />
          <Dropdown
            trigger={['hover']}
            visible={visible}
            onVisibleChange={(visible) => {
              setVisible(visible);
            }}
            overlay={
              <Menu>
                <Menu.Item
                  key={'showIndex'}
                  onClick={() => {
                    const bool = !field.componentProps.showIndex;
                    schema['x-component-props']['showIndex'] = bool;
                    field.componentProps.showIndex = bool;
                    updateSchema(schema);
                    setVisible(false);
                  }}
                >
                  <div className={'nb-space-between'}>
                    {t('Display order number')}{' '}
                    <Switch
                      size={'small'}
                      checked={field.componentProps.showIndex}
                    />
                  </div>
                </Menu.Item>
                <Menu.Item
                  key={'dragSort'}
                  onClick={() => {
                    const dragSort = field.componentProps.dragSort
                      ? false
                      : 'sort';
                    schema['x-component-props']['dragSort'] = dragSort;
                    field.componentProps.dragSort = dragSort;
                    updateSchema(schema);
                    setVisible(false);
                  }}
                >
                  <div className={'nb-space-between'}>
                    {t('Enable drag and drop sorting')}
                    &nbsp;&nbsp;
                    <Switch
                      size={'small'}
                      checked={field.componentProps.dragSort}
                    />
                  </div>
                </Menu.Item>
                {!field.componentProps.dragSort && (
                  <Menu.Item
                    key={'defaultSort'}
                    onClick={async () => {
                      const defaultSort =
                        field.componentProps?.defaultSort?.map(
                          (item: string) => {
                            return item.startsWith('-')
                              ? {
                                  field: item.substring(1),
                                  direction: 'desc',
                                }
                              : {
                                  field: item,
                                  direction: 'asc',
                                };
                          },
                        );
                      const values = await FormDialog(
                        t('Set default sorting rules'),
                        () => {
                          return (
                            <FormLayout layout={'vertical'}>
                              <SchemaField
                                schema={{
                                  type: 'object',
                                  properties: {
                                    defaultSort: {
                                      type: 'array',
                                      'x-component': 'ArrayItems',
                                      'x-decorator': 'FormItem',
                                      items: {
                                        type: 'object',
                                        properties: {
                                          space: {
                                            type: 'void',
                                            'x-component': 'Space',
                                            properties: {
                                              sort: {
                                                type: 'void',
                                                'x-decorator': 'FormItem',
                                                'x-component':
                                                  'ArrayItems.SortHandle',
                                              },
                                              field: {
                                                type: 'string',
                                                'x-decorator': 'FormItem',
                                                'x-component': 'Select',
                                                enum: fieldsToSortColumns(
                                                  fields,
                                                ),
                                                'x-component-props': {
                                                  style: {
                                                    width: 260,
                                                  },
                                                },
                                              },
                                              direction: {
                                                type: 'string',
                                                'x-decorator': 'FormItem',
                                                'x-component': 'Radio.Group',
                                                'x-component-props': {
                                                  optionType: 'button',
                                                },
                                                enum: [
                                                  {
                                                    label: t('ASC'),
                                                    value: 'asc',
                                                  },
                                                  {
                                                    label: t('DESC'),
                                                    value: 'desc',
                                                  },
                                                ],
                                              },
                                              remove: {
                                                type: 'void',
                                                'x-decorator': 'FormItem',
                                                'x-component':
                                                  'ArrayItems.Remove',
                                              },
                                            },
                                          },
                                        },
                                      },
                                      properties: {
                                        add: {
                                          type: 'void',
                                          title: t('Add sort field'),
                                          'x-component': 'ArrayItems.Addition',
                                        },
                                      },
                                    },
                                  },
                                }}
                              />
                            </FormLayout>
                          );
                        },
                      ).open({
                        initialValues: {
                          defaultSort,
                        },
                      });
                      const sort = values.defaultSort.map((item) => {
                        return item.direction === 'desc'
                          ? `-${item.field}`
                          : item.field;
                      });
                      schema['x-component-props']['defaultSort'] = sort;
                      field.componentProps.defaultSort = sort;
                      await updateSchema(schema);
                      setVisible(false);
                      // console.log('defaultSort', sort);
                    }}
                  >
                    {t('Set default sorting rules')}
                  </Menu.Item>
                )}
                <Menu.Item
                  key={'defaultFilter'}
                  onClick={async () => {
                    const { defaultFilter } = await FormDialog(
                      t('Set the data scope'),
                      () => {
                        return (
                          <FormLayout layout={'vertical'}>
                            <SchemaField
                              schema={{
                                type: 'object',
                                properties: {
                                  defaultFilter: {
                                    type: 'object',
                                    'x-component': 'Filter',
                                    properties: fieldsToFilterColumns(fields),
                                  },
                                },
                              }}
                            />
                          </FormLayout>
                        );
                      },
                    ).open({
                      initialValues: {
                        defaultFilter:
                          field?.componentProps?.defaultFilter || {},
                      },
                    });
                    schema['x-component-props']['defaultFilter'] =
                      defaultFilter;
                    field.componentProps.defaultFilter = defaultFilter;
                    await updateSchema(schema);
                    setVisible(false);
                  }}
                >
                  {t('Set the data scope')}
                </Menu.Item>
                <Menu.Item key={'defaultPageSize'}>
                  <Trans>
                    {'Display '}
                    <Select
                      bordered={false}
                      size={'small'}
                      onChange={(value) => {
                        const componentProps =
                          schema['x-component-props'] || {};
                        set(
                          componentProps,
                          'pagination.defaultPageSize',
                          value,
                        );
                        set(componentProps, 'pagination.pageSize', value);
                        schema['x-component-props'] = componentProps;
                        field.componentProps.pagination.pageSize = value;
                        field.componentProps.pagination.defaultPageSize = value;
                        refresh();
                        updateSchema(schema);
                        setVisible(false);
                      }}
                      defaultValue={defaultPageSize}
                    >
                      <Select.Option value={10}>10</Select.Option>
                      <Select.Option value={20}>20</Select.Option>
                      <Select.Option value={50}>50</Select.Option>
                      <Select.Option value={100}>100</Select.Option>
                    </Select>
                    {' items per page'}
                  </Trans>
                </Menu.Item>
                <Menu.Divider />
                <Menu.Item
                  key={'delete'}
                  onClick={async () => {
                    Modal.confirm({
                      title: t('Delete block'),
                      content: t('Are you sure you want to delete it?'),
                      onOk: async () => {
                        const removed = deepRemove();
                        // console.log({ removed })
                        const last = removed.pop();
                        await removeSchema(last);
                        setVisible(false);
                      },
                    });
                  }}
                >
                  {t('Delete')}
                </Menu.Item>
              </Menu>
            }
          >
            <MenuOutlined />
          </Dropdown>
        </Space>
      </span>
    </div>
  );
});

Table.useResource = ({ onSuccess, manual = true }) => {
  const { props } = useTable();
  const { collection } = useCollectionContext();
  const ctx = useContext(TableRowContext);
  const resource = useResourceRequest({
    resourceName: collection?.name || props.collectionName,
    resourceKey: ctx.record[props.rowKey],
  });
  const { schema } = useDesignable();
  const fieldFields = (schema: Schema) => {
    const names = [];
    schema.reduceProperties((buf, current) => {
      if (current['x-component'] === 'Form.Field') {
        const fieldName = current['x-component-props']?.['fieldName'];
        if (fieldName) {
          buf.push(fieldName);
        }
      } else {
        const fieldNames = fieldFields(current);
        buf.push(...fieldNames);
      }
      return buf;
    }, names);
    return names;
  };
  // console.log(
  //   'collection?.name || props.collectionName',
  //   collection?.name || props.collectionName,
  //   // fieldFields(schema),
  // );
  const service = useRequest(
    (params?: any) => {
      // console.log('Table.useResource', params);
      return resource.get({ ...params, appends: fieldFields(schema) });
    },
    {
      formatResult: (result) => result?.data,
      onSuccess,
      manual,
    },
  );
  return { resource, service, initialValues: service.data, ...service };
};

Table.useActionLogDetailsResource = ({ onSuccess }) => {
  const { props } = useTable();
  const { collection } = useCollectionContext();
  const ctx = useContext(TableRowContext);
  const resource = useResourceRequest({
    resourceName: 'action_logs',
    resourceKey: ctx.record[props.rowKey],
  });
  const service = useRequest(
    (params?: any) => {
      return resource.get({
        ...params,
        appends: ['changes', 'user', 'collection'],
      });
    },
    {
      formatResult: (result) => result?.data,
      onSuccess,
      manual: true,
    },
  );
  const [visible] = useContext(VisibleContext);

  useEffect(() => {
    if (visible) {
      service.run({});
    }
  }, [visible]);

  return { resource, service, initialValues: service.data, ...service };
};

const useActionLogsResource = (options: any = {}) => {
  const { props } = useTable();
  const ctx = useContext(TableRowContext);

  class ActionLogoResource extends Resource {
    list(options?: ListOptions) {
      // console.log({ options });
      let defaultFilter = options?.defaultFilter;
      if (ctx?.record) {
        const extra = {
          index: ctx?.record?.id,
          collection_name: props.collectionName,
        };
        if (defaultFilter) {
          defaultFilter = { and: [defaultFilter, extra] };
        } else {
          defaultFilter = extra;
        }
      }
      return super.list({ ...options, defaultFilter });
    }
  }

  const resource = useResourceRequest('action_logs', ActionLogoResource);

  return {
    resource,
  };
};

=======
Table.Pagination = TablePagination;
Table.ActionBar = TableActionBar;
Table.Filter = TableFilter;
Table.Filter.DesignableBar = TableFilterDesignableBar;
Table.ExportActionDesignableBar = TableExportActionDesignableBar;
Table.Operation = TableOperation;
Table.Operation.Cell = TableOperationCell;
Table.Operation.DesignableBar = TableOperationDesignableBar;
Table.Action = () => null;
Table.Action.DesignableBar = TableActionDesignableBar;
Table.Cell = TableCell;
Table.Column = TableColumn;
Table.SortHandle = TableSortHandle;
Table.DesignableBar = TableDesignableBar;
Table.SimpleDesignableBar = SimpleDesignableBar;

Table.useResource = useResource;
Table.useActionLogDetailsResource = useActionLogDetailsResource;
>>>>>>> 0f9eb4e7
Table.useActionLogsResource = useActionLogsResource;
Table.useTableFilterAction = useTableFilterAction;
Table.useTableCreateAction = useTableCreateAction;
Table.useTableUpdateAction = useTableUpdateAction;
Table.useTableDestroyAction = useTableDestroyAction;
Table.useTableExportAction = useTableExportAction;
Table.useTableIndex = useTableIndex;
Table.useTableRowRecord = useTableRowRecord;<|MERGE_RESOLUTION|>--- conflicted
+++ resolved
@@ -2,882 +2,6 @@
 import { observer } from '@formily/react';
 import { CollectionProvider, DisplayedMapProvider } from '../../constate';
 import { SimpleDesignableBar } from './SimpleDesignableBar';
-<<<<<<< HEAD
-import { Trans, useTranslation } from 'react-i18next';
-import { useCompile } from '../../hooks/useCompile';
-
-export interface ITableContext {
-  props: any;
-  field: ArrayField;
-  schema: Schema;
-  service: BaseResult<any, any>;
-  selectedRowKeys?: any;
-  setSelectedRowKeys?: any;
-  pagination?: any;
-  setPagination?: any;
-  refresh?: any;
-  resource?: Resource;
-}
-
-export interface ITableRowContext {
-  index: number;
-  record: any;
-}
-
-const TableContext = createContext<ITableContext>({} as any);
-export const TableRowContext = createContext<ITableRowContext>(null);
-export const CollectionFieldContext = createContext(null);
-
-export const useTable = () => {
-  return useContext(TableContext);
-};
-
-const useTableRow = () => {
-  return useContext(TableRowContext);
-};
-
-function useTableFilterAction() {
-  const {
-    field,
-    service,
-    refresh,
-    props: { refreshRequestOnChange },
-  } = useTable();
-  const form = useForm();
-  return {
-    async run() {
-      // console.log('useTableFilterAction', form.values);
-      if (refreshRequestOnChange) {
-        return service.run({
-          ...service.params[0],
-          // filter,
-        });
-      }
-    },
-  };
-}
-
-function useTableCreateAction() {
-  const {
-    field,
-    service,
-    resource,
-    refresh,
-    props: { refreshRequestOnChange },
-  } = useTable();
-  const form = useForm();
-  return {
-    async run() {
-      // console.log('refreshRequestOnChange', refreshRequestOnChange);
-      if (refreshRequestOnChange) {
-        await resource.create(form.values);
-        await form.reset();
-        return service.refresh();
-      }
-      field.unshift(form.values);
-    },
-  };
-}
-
-const useTableUpdateAction = () => {
-  const {
-    resource,
-    field,
-    service,
-    refresh,
-    props: { refreshRequestOnChange, rowKey },
-  } = useTable();
-  const ctx = useContext(TableRowContext);
-  const form = useForm();
-  const { service: formService } = useContext(DescriptionsContext);
-
-  return {
-    async run() {
-      if (refreshRequestOnChange) {
-        await resource.save(form.values, {
-          resourceKey: ctx.record[rowKey],
-        });
-        if (formService) {
-          await formService.refresh();
-        }
-        await service.refresh();
-        return;
-      }
-      field.value[ctx.index] = form.values;
-      // refresh();
-    },
-  };
-};
-
-const useTableDestroyAction = () => {
-  const {
-    resource,
-    field,
-    service,
-    selectedRowKeys,
-    setSelectedRowKeys,
-    refresh,
-    props: { refreshRequestOnChange, rowKey },
-  } = useTable();
-  const ctx = useContext(TableRowContext);
-  const [, setVisible] = useContext(VisibleContext);
-  return {
-    async run() {
-      if (refreshRequestOnChange) {
-        const rowKeys = selectedRowKeys || [];
-        if (ctx) {
-          rowKeys.push(ctx.record[rowKey]);
-        }
-        await resource.destroy({
-          [`${rowKey}.in`]: rowKeys,
-        });
-        setSelectedRowKeys([]);
-        setVisible && setVisible(false);
-        return service.refresh();
-      }
-      if (ctx) {
-        // console.log('ctx.index', ctx.index);
-        field.remove(ctx.index);
-        refresh();
-      }
-      const rowKeys = [...selectedRowKeys];
-      while (rowKeys.length) {
-        const key = rowKeys.shift();
-        const index = findIndex(field.value, (item) => item[rowKey] === key);
-        field.remove(index);
-      }
-      setSelectedRowKeys([]);
-      refresh();
-      return;
-    },
-  };
-};
-
-const useTableExportAction = () => {
-  const {
-    resource,
-    field,
-    service,
-    selectedRowKeys,
-    setSelectedRowKeys,
-    refresh,
-    schema,
-    props: { refreshRequestOnChange, rowKey },
-  } = useTable();
-  const ctx = useContext(TableRowContext);
-
-  const actionField = useField();
-  const fieldNames = actionField.componentProps.fieldNames || [];
-  const { getField } = useCollectionContext();
-
-  const columns = fieldNames
-    .map((name) => {
-      const f = getField(name);
-      return {
-        title: f?.uiSchema.title,
-        name,
-        sort: f?.sort,
-      };
-    })
-    .sort((a, b) => a.sort - b.sort);
-
-  return {
-    async run() {
-      const rowKeys = selectedRowKeys || [];
-      const { filter = {}, ...others } = service.params[0];
-      if (rowKeys.length) {
-        filter[`${rowKey}.in`] = rowKeys;
-      }
-      await resource.export({
-        ...others,
-        columns,
-        perPage: -1,
-        page: 1,
-        filter,
-      });
-    },
-  };
-};
-
-const useTableRowRecord = () => {
-  const ctx = useContext(TableRowContext);
-  return ctx.record;
-};
-
-const useTableIndex = () => {
-  const { pagination, props } = useTable();
-  const ctx = useContext(TableRowContext);
-  const { pageSize, page = 1 } = pagination;
-  // console.log({ pageSize, page }, ctx.index);
-  return ctx.index + (page - 1) * pageSize;
-  if (pagination && !props.clientSidePagination) {
-    const { pageSize, page = 1 } = pagination;
-    return ctx.index + (page - 1) * pageSize;
-  }
-  return ctx.index;
-};
-
-const useTableActionBars = () => {
-  const {
-    field,
-    schema,
-    props: { rowKey },
-  } = useTable();
-
-  const bars = schema.reduceProperties((bars, current) => {
-    if (current['x-component'] === 'Table.ActionBar') {
-      return [...bars, current];
-    }
-    return [...bars];
-  }, []);
-
-  return bars;
-};
-
-export function isOperationColumn(schema: Schema) {
-  return ['Table.Operation'].includes(schema['x-component']);
-}
-
-export function isColumn(schema: Schema) {
-  return ['Table.Column'].includes(schema['x-component']);
-}
-
-export function isColumnComponent(component: string) {
-  return ['Table.Operation', 'Table.Column'].includes(component);
-}
-
-const useCollectionFields = (schema: Schema) => {
-  const columns = schema.reduceProperties((columns, current) => {
-    if (isColumn(current)) {
-      if (current['x-hidden']) {
-        return columns;
-      }
-      if (current['x-display'] && current['x-display'] !== 'visible') {
-        return columns;
-      }
-      return [...columns, current];
-    }
-    return [...columns];
-  }, []);
-
-  return columns
-    .map((column) => {
-      const columnProps = column['x-component-props'] || {};
-      return columnProps.fieldName;
-    })
-    .filter(Boolean);
-};
-
-const useTableColumns = () => {
-  const {
-    field,
-    schema,
-    props: { rowKey },
-  } = useTable();
-  const { designable } = useDesignable();
-
-  const { getField } = useCollectionContext();
-
-  const columnSchemas = schema.reduceProperties((columns, current) => {
-    if (isColumn(current)) {
-      if (current['x-hidden']) {
-        return columns;
-      }
-      if (current['x-display'] && current['x-display'] !== 'visible') {
-        return columns;
-      }
-      return [...columns, current];
-    }
-    return [...columns];
-  }, []);
-
-  const columns: any[] = [].concat(
-    columnSchemas.map((column: Schema) => {
-      const columnProps = column['x-component-props'] || {};
-      const collectionField = getField(columnProps.fieldName);
-      return {
-        title: (
-          <CollectionFieldContext.Provider value={collectionField}>
-            <RecursionField name={column.name} schema={column} onlyRenderSelf />
-          </CollectionFieldContext.Provider>
-        ),
-        dataIndex: column.name,
-        ...columnProps,
-        render: (_: any, record: any) => {
-          const index = findIndex(
-            field.value,
-            (item) => item[rowKey] === record[rowKey],
-          );
-          return (
-            <CollectionFieldContext.Provider value={collectionField}>
-              <TableRowContext.Provider value={{ index, record }}>
-                <Table.Cell schema={column} />
-              </TableRowContext.Provider>
-            </CollectionFieldContext.Provider>
-          );
-        },
-      };
-    }),
-  );
-
-  if (
-    designable &&
-    schema['x-designable-bar'] &&
-    schema['x-designable-bar'] !== 'Table.SimpleDesignableBar'
-  ) {
-    columns.push({
-      title: <AddColumn />,
-      dataIndex: 'addnew',
-    });
-  }
-  return columns;
-};
-
-function AddColumn() {
-  const { t } = useTranslation();
-  const [visible, setVisible] = useState(false);
-  const { appendChild, remove } = useDesignable();
-  const { loadCollections } = useCollectionsContext();
-  const { collection, fields, refresh } = useCollectionContext();
-  const displayed = useDisplayedMapContext();
-  const { service } = useTable();
-  const { createSchema, removeSchema, updateSchema } = useClient();
-  return (
-    <Dropdown
-      trigger={['hover']}
-      visible={visible}
-      onVisibleChange={setVisible}
-      overlay={
-        <Menu>
-          <Menu.ItemGroup
-            className={'display-fields'}
-            title={t('Display fields')}
-          >
-            {fields.map((field) => (
-              <SwitchMenuItem
-                title={field?.uiSchema?.title}
-                checked={displayed.has(field.name)}
-                onChange={async (checked) => {
-                  if (checked) {
-                    // console.log(
-                    //   'SwitchMenuItem.field.name',
-                    //   field.dataType,
-                    //   service.params[0],
-                    // );
-                    const columnSchema: ISchema = {
-                      type: 'void',
-                      'x-component': 'Table.Column',
-                      'x-component-props': {
-                        fieldName: field.name,
-                      },
-                      'x-designable-bar': 'Table.Column.DesignableBar',
-                    };
-                    if (field.interface === 'linkTo') {
-                      columnSchema.properties = {
-                        options: {
-                          type: 'void',
-                          'x-decorator': 'Form',
-                          'x-component': 'Select.Options.Drawer',
-                          'x-component-props': {
-                            useOkAction: '{{ Select.useOkAction }}',
-                          },
-                          title: "{{t('Select record')}}",
-                          properties: {
-                            table: {
-                              type: 'array',
-                              'x-designable-bar': 'Table.DesignableBar',
-                              'x-decorator': 'BlockItem',
-                              'x-decorator-props': {
-                                draggable: false,
-                              },
-                              'x-component': 'Table',
-                              default: [],
-                              'x-component-props': {
-                                rowKey: 'id',
-                                useRowSelection: '{{ Select.useRowSelection }}',
-                                useSelectedRowKeys:
-                                  '{{ Select.useSelectedRowKeys }}',
-                                onSelect: '{{ Select.useSelect() }}',
-                                collectionName: field.target,
-                                // dragSort: true,
-                                // showIndex: true,
-                                refreshRequestOnChange: true,
-                                pagination: {
-                                  pageSize: 10,
-                                },
-                              },
-                              properties: {
-                                [uid()]: {
-                                  type: 'void',
-                                  'x-component': 'Table.ActionBar',
-                                  'x-designable-bar':
-                                    'Table.ActionBar.DesignableBar',
-                                  properties: {
-                                    [uid()]: {
-                                      type: 'void',
-                                      title: "{{t('Filter')}}",
-                                      'x-decorator': 'AddNew.Displayed',
-                                      'x-decorator-props': {
-                                        displayName: 'filter',
-                                      },
-                                      'x-align': 'left',
-                                      'x-component': 'Table.Filter',
-                                      'x-designable-bar':
-                                        'Table.Filter.DesignableBar',
-                                      'x-component-props': {
-                                        fieldNames: [],
-                                      },
-                                    },
-                                  },
-                                },
-                              },
-                            },
-                          },
-                        },
-                        option: {
-                          type: 'void',
-                          'x-component': 'Select.OptionTag',
-                          properties: {
-                            [uid()]: {
-                              type: 'void',
-                              title: "{{t('View record')}}",
-                              'x-component': 'Action.Drawer',
-                              'x-component-props': {
-                                bodyStyle: {
-                                  background: '#f0f2f5',
-                                },
-                              },
-                              properties: {
-                                [uid()]: {
-                                  type: 'void',
-                                  'x-component': 'Tabs',
-                                  'x-designable-bar': 'Tabs.DesignableBar',
-                                  properties: {
-                                    [uid()]: {
-                                      type: 'void',
-                                      title: "{{t('Details')}}",
-                                      'x-designable-bar':
-                                        'Tabs.TabPane.DesignableBar',
-                                      'x-component': 'Tabs.TabPane',
-                                      'x-component-props': {},
-                                      properties: {
-                                        [uid()]: {
-                                          type: 'void',
-                                          'x-component': 'Grid',
-                                          'x-component-props': {
-                                            addNewComponent: 'AddNew.PaneItem',
-                                          },
-                                        },
-                                      },
-                                    },
-                                  },
-                                },
-                              },
-                            },
-                          },
-                        },
-                      };
-                    }
-                    const data = appendChild(columnSchema);
-                    await createSchema(data);
-                    if (isAssociation(field)) {
-                      const defaultAppends =
-                        service.params[0]?.defaultAppends || [];
-                      defaultAppends.push(field.name);
-                      await service.run({
-                        ...service.params[0],
-                        defaultAppends,
-                      });
-                    }
-                  } else {
-                    const s: any = displayed.get(field.name);
-                    const p = getSchemaPath(s);
-                    const removed = remove(p);
-                    await removeSchema(removed);
-                    displayed.remove(field.name);
-                    if (isAssociation(field)) {
-                      const defaultAppends =
-                        service.params[0]?.defaultAppends || [];
-                      const index = defaultAppends.indexOf(field.name);
-                      if (index > -1) {
-                        defaultAppends.splice(index, 1);
-                      }
-                      await service.run({
-                        ...service.params[0],
-                        defaultAppends,
-                      });
-                    }
-                  }
-                  // service.refresh();
-                }}
-              />
-            ))}
-          </Menu.ItemGroup>
-          <Menu.Divider />
-          <Menu.SubMenu
-            disabled
-            popupClassName={'add-new-fields-popup'}
-            title={t('Add field')}
-          >
-            {options.map((option) => (
-              <Menu.ItemGroup title={option.label}>
-                {option.children.map((item) => (
-                  <Menu.Item
-                    style={{ minWidth: 150 }}
-                    key={item.name}
-                    onClick={async () => {
-                      setVisible(false);
-                      const values = await FormDialog(t('Add field'), () => {
-                        return (
-                          <FormLayout layout={'vertical'}>
-                            <SchemaField
-                              scope={{ loadCollections }}
-                              schema={item}
-                            />
-                          </FormLayout>
-                        );
-                      }).open({
-                        initialValues: {
-                          interface: item.name,
-                          ...item.default,
-                          key: uid(),
-                          name: `f_${uid()}`,
-                        },
-                      });
-                      await createCollectionField(collection?.name, values);
-                      const data = appendChild({
-                        type: 'void',
-                        'x-component': 'Table.Column',
-                        'x-component-props': {
-                          fieldName: values.name,
-                        },
-                        'x-designable-bar': 'Table.Column.DesignableBar',
-                      });
-                      await createSchema(data);
-                      await refresh();
-                    }}
-                  >
-                    {item.title}
-                  </Menu.Item>
-                ))}
-              </Menu.ItemGroup>
-            ))}
-          </Menu.SubMenu>
-        </Menu>
-      }
-    >
-      <Button
-        type={'dashed'}
-        className={'designable-btn designable-btn-dash'}
-        icon={<SettingOutlined />}
-      >
-        {t('Configure fields')}
-      </Button>
-    </Dropdown>
-  );
-}
-
-const useDefaultRowSelection = () => {
-  return {
-    type: 'checkbox',
-  };
-};
-
-const useDataSource = () => {
-  const {
-    pagination,
-    field,
-    props: { clientSidePagination, dataRequest },
-  } = useTable();
-  let dataSource = field.value;
-  // if (pagination && (clientSidePagination || !dataRequest)) {
-  //   const { page = 1, pageSize } = pagination;
-  //   const startIndex = (page - 1) * pageSize;
-  //   const endIndex = startIndex + pageSize - 1;
-  //   dataSource = field.value?.slice(startIndex, endIndex + 1);
-  // }
-  return dataSource;
-};
-
-const TableMain = () => {
-  const {
-    resource,
-    selectedRowKeys,
-    setSelectedRowKeys,
-    service,
-    field,
-    props: {
-      rowKey,
-      dragSort,
-      showIndex,
-      onSelect,
-      useRowSelection = useDefaultRowSelection,
-    },
-    refresh,
-  } = useTable();
-  const columns = useTableColumns();
-  const dataSource = useDataSource();
-  const actionBars = useTableActionBars();
-  const [html, setHtml] = useState('');
-  const { type } = useRowSelection();
-
-  return (
-    <div className={'nb-table'}>
-      <DndContext
-        onDragEnd={async (event) => {
-          const fromId = event.active?.id as any;
-          const toId = event.over?.id as any;
-          if (isValid(fromId) && isValid(toId)) {
-            const fromIndex = findIndex(
-              field.value,
-              (item) => item[rowKey] === fromId,
-            );
-            const toIndex = findIndex(
-              field.value,
-              (item) => item[rowKey] === toId,
-            );
-            // console.log({ fromId, toId, fromIndex, toIndex });
-            field.move(fromIndex, toIndex);
-            refresh();
-            await resource.sort({
-              resourceKey: fromId,
-              target: {
-                [rowKey]: toId,
-              },
-            });
-            await service.refresh();
-          }
-        }}
-      >
-        {actionBars.map((actionBar) => (
-          <RecursionField
-            key={actionBar.key}
-            schema={
-              new Schema({
-                type: 'void',
-                properties: {
-                  [actionBar.name]: actionBar,
-                },
-              })
-            }
-          />
-        ))}
-        <SortableContext
-          items={dataSource || []}
-          strategy={verticalListSortingStrategy}
-        >
-          <AntdTable
-            pagination={false}
-            onChange={(pagination) => {}}
-            loading={service?.loading}
-            rowKey={rowKey}
-            dataSource={dataSource}
-            columns={columns}
-            // components={{
-            //   body: {
-            //     row: DragableBodyRow,
-            //   },
-            // }}
-            components={{
-              header: {
-                row: SortableHeaderRow,
-                cell: SortableHeaderCell,
-              },
-              body: {
-                // wrapper: (props) => {
-                //   return (
-                //     <tbody {...props}>
-                //       <DragOverlay
-                //         className={'ant-table-row'}
-                //         wrapperElement={'tr'}
-                //       >
-                //         <div />
-                //       </DragOverlay>
-                //       {props.children}
-                //     </tbody>
-                //   );
-                // },
-                row: SortableBodyRow,
-                // cell: SortableBodyCell,
-              },
-            }}
-            rowSelection={{
-              type: type || 'checkbox',
-              selectedRowKeys,
-              onChange: (rowKeys, rows) => {
-                setSelectedRowKeys(rowKeys);
-                onSelect && onSelect(rowKeys, rows);
-              },
-              renderCell: (checked, record, _, originNode) => {
-                const index = findIndex(
-                  field.value,
-                  (item) => item[rowKey] === record[rowKey],
-                );
-                return (
-                  <TableRowContext.Provider
-                    value={{
-                      index,
-                      record,
-                    }}
-                  >
-                    <div
-                      className={cls('nb-table-selection', {
-                        dragSort,
-                        showIndex,
-                      })}
-                    >
-                      {dragSort && <Table.SortHandle />}
-                      {showIndex && <Table.Index />}
-                      {originNode}
-                    </div>
-                  </TableRowContext.Provider>
-                );
-              },
-            }}
-          />
-        </SortableContext>
-      </DndContext>
-      <Table.Pagination />
-    </div>
-  );
-};
-
-const usePagination = () => {
-  const field = useField<ArrayField>();
-  const paginationProps = field.componentProps.pagination;
-
-  let pagination = paginationProps;
-
-  // const [pagination, setPagination] = useState(() => {
-  //   if (!paginationProps) {
-  //     return false;
-  //   }
-  //   const { defaultPageSize = 10, ...others } = paginationProps;
-  //   return { page: 1, pageSize: defaultPageSize, ...others };
-  // });
-
-  // useEffect(() => {
-  //   if (!paginationProps) {
-  //     return setPagination(false);
-  //   }
-  //   const { defaultPageSize = 10, ...others } = paginationProps;
-  //   setPagination({ page: 1, pageSize: defaultPageSize, ...others });
-  // }, [paginationProps]);
-
-  return [
-    pagination,
-    (params) => {
-      const defaults = field.componentProps.pagination;
-      field.componentProps.pagination = { ...defaults, ...params };
-    },
-  ];
-};
-
-const useDefaultSelectedRowKeys = () => {
-  const [selectedRowKeys, setSelectedRowKeys] = useState<any>([]);
-  return { selectedRowKeys, setSelectedRowKeys };
-};
-
-const TableProvider = (props: any) => {
-  const {
-    rowKey = 'id',
-    dataRequest,
-    useResource = useGeneralResource,
-    defaultSelectedRowKeys,
-    useSelectedRowKeys = useDefaultSelectedRowKeys,
-    ...others
-  } = props;
-  const { schema } = useDesignable();
-  const field = useField<ArrayField>();
-  const [pagination, setPagination] = usePagination();
-  const { selectedRowKeys, setSelectedRowKeys } = useSelectedRowKeys();
-  // console.log('props.useSelectedRowKeys', selectedRowKeys);
-  const [, refresh] = useState(uid());
-  const { resource } = useResource();
-  const { sortableField } = useCollectionContext();
-  const dragSort = props.dragSort;
-  const collectionFields = useCollectionFields(schema);
-  // console.log({ collectionFields, pagination });
-  const getDefaultParams = () => {
-    const defaultParams = { ...pagination };
-    if (dragSort) {
-      defaultParams['sort'] = [sortableField || 'sort'];
-    } else {
-      defaultParams['sort'] = (props.defaultSort || []).join(',');
-    }
-    defaultParams['defaultAppends'] = [
-      ...(props.defaultAppends || []),
-      ...collectionFields,
-    ];
-    if (props.defaultFilter) {
-      defaultParams['defaultFilter'] = props.defaultFilter;
-    }
-    // console.log({ defaultParams });
-    return defaultParams;
-  };
-  const service = useRequest(
-    (params?: any) => {
-      if (!resource) {
-        return Promise.resolve({
-          list: field.value,
-          total: field?.value?.length,
-        });
-      }
-      return resource.list(params).then((res) => {
-        return {
-          list: res?.data || [],
-          total: res?.meta?.count || res?.data?.length,
-        };
-      });
-    },
-    {
-      onSuccess(data: any) {
-        field.setValue(data?.list || []);
-      },
-      manual: true,
-      // defaultParams: [getDefaultParams()],
-    },
-  );
-  useDeepCompareEffectNoCheck(() => {
-    service.run(getDefaultParams());
-  }, [
-    pagination?.pageSize,
-    pagination?.page,
-    props.dragSort,
-    props.defaultSort,
-    props.defaultFilter,
-  ]);
-  return (
-    <TableContext.Provider
-      value={{
-        resource,
-        refresh: () => {
-          const { page = 1, pageSize } = pagination;
-          const total = props.clientSidePagination
-            ? field?.value?.length
-            : service?.data?.total;
-          const maxPage = Math.ceil(total / pageSize);
-          if (page > maxPage) {
-            setPagination({ page: maxPage });
-          } else {
-            refresh(uid());
-          }
-        },
-        selectedRowKeys,
-        setSelectedRowKeys,
-        pagination,
-        setPagination,
-        service,
-        field,
-        schema,
-        props: { ...others, rowKey, dataRequest },
-      }}
-    >
-      <TableMain />
-    </TableContext.Provider>
-  );
-};
-=======
 import { useActionLogsResource } from './hooks/useActionLogsResource';
 import { useTableDestroyAction } from './hooks/useTableDestroyAction';
 import { useActionLogDetailsResource } from './hooks/useActionLogDetailsResource';
@@ -902,7 +26,6 @@
 import { TableActionDesignableBar } from './TableActionDesignableBar';
 import { TableOperationDesignableBar } from './TableOperationDesignableBar';
 import { TableProvider } from './TableProvider';
->>>>>>> 0f9eb4e7
 
 export const Table: any = observer((props: any) => {
   const [visible, setVisible] = useState(false);
@@ -915,1705 +38,6 @@
   );
 });
 
-<<<<<<< HEAD
-const useTotal = () => {
-  const {
-    field,
-    service,
-    props: { clientSidePagination },
-  } = useTable();
-  return clientSidePagination ? field?.value?.length : service?.data?.total;
-};
-
-Table.Pagination = observer(() => {
-  const { service, pagination, setPagination, props } = useTable();
-  if (!pagination || Object.keys(pagination).length === 0) {
-    return null;
-  }
-  const { clientSidePagination } = props;
-  const total = useTotal();
-  const { page = 1 } = pagination;
-  return (
-    <div style={{ marginTop: 16 }}>
-      <Pagination
-        {...pagination}
-        showSizeChanger
-        current={page}
-        total={total}
-        onChange={(current, pageSize) => {
-          const page = pagination.pageSize !== pageSize ? 1 : current;
-          setPagination({
-            page,
-            pageSize,
-          });
-          // if (clientSidePagination) {
-          //   return;
-          // }
-          // service.run({
-          //   ...service.params[0],
-          //   page,
-          //   pageSize,
-          // });
-        }}
-      />
-    </div>
-  );
-});
-
-function generateActionSchema(type) {
-  const actions: { [key: string]: ISchema } = {
-    filter: {
-      key: uid(),
-      name: uid(),
-      type: 'void',
-      title: "{{ t('Filter') }}",
-      'x-align': 'left',
-      'x-decorator': 'AddNew.Displayed',
-      'x-decorator-props': {
-        displayName: 'filter',
-      },
-      'x-component': 'Table.Filter',
-      'x-designable-bar': 'Table.Filter.DesignableBar',
-      'x-component-props': {
-        fieldNames: [],
-      },
-    },
-    export: {
-      key: uid(),
-      type: 'void',
-      name: uid(),
-      title: "{{ t('Export') }}",
-      'x-align': 'right',
-      'x-decorator': 'AddNew.Displayed',
-      'x-decorator-props': {
-        displayName: 'export',
-      },
-      'x-action-type': 'export',
-      'x-component': 'Action',
-      'x-designable-bar': 'Table.ExportActionDesignableBar',
-      'x-component-props': {
-        fieldNames: [],
-        icon: 'ExportOutlined',
-        useAction: '{{ Table.useTableExportAction }}',
-      },
-    },
-    create: {
-      key: uid(),
-      type: 'void',
-      name: uid(),
-      title: "{{ t('Add new') }}",
-      'x-align': 'right',
-      'x-decorator': 'AddNew.Displayed',
-      'x-decorator-props': {
-        displayName: 'create',
-      },
-      'x-component': 'Action',
-      'x-component-props': {
-        type: 'primary',
-        icon: 'PlusOutlined',
-      },
-      'x-designable-bar': 'Table.Action.DesignableBar',
-      properties: {
-        modal: {
-          type: 'void',
-          title: "{{ t('Add record') }}",
-          'x-decorator': 'Form',
-          'x-component': 'Action.Drawer',
-          'x-component-props': {
-            useOkAction: '{{ Table.useTableCreateAction }}',
-          },
-          properties: {
-            [uid()]: {
-              type: 'void',
-              'x-component': 'Grid',
-              'x-component-props': {
-                addNewComponent: 'AddNew.FormItem',
-              },
-            },
-          },
-        },
-      },
-    },
-    destroy: {
-      key: uid(),
-      type: 'void',
-      name: uid(),
-      title: "{{ t('Delete') }}",
-      'x-align': 'right',
-      'x-decorator': 'AddNew.Displayed',
-      'x-decorator-props': {
-        displayName: 'destroy',
-      },
-      'x-action-type': 'destroy',
-      'x-component': 'Action',
-      'x-designable-bar': 'Table.Action.DesignableBar',
-      'x-component-props': {
-        confirm: {
-          title: "{{ t('Delete record') }}",
-          content: "{{ t('Are you sure you want to delete it?') }}",
-        },
-        useAction: '{{ Table.useTableDestroyAction }}',
-      },
-    },
-    view: {},
-    update: {},
-  };
-  return actions[type];
-}
-
-function generateMenuActionSchema(type) {
-  const actions: { [key: string]: ISchema } = {
-    view: {
-      key: uid(),
-      name: uid(),
-      type: 'void',
-      title: "{{ t('View') }}",
-      'x-component': 'Action',
-      'x-component-props': {
-        type: 'link',
-      },
-      'x-designable-bar': 'Table.Action.DesignableBar',
-      'x-action-type': 'view',
-      properties: {
-        [uid()]: {
-          type: 'void',
-          title: "{{ t('View record') }}",
-          'x-component': 'Action.Drawer',
-          'x-component-props': {
-            bodyStyle: {
-              background: '#f0f2f5',
-              // paddingTop: 0,
-            },
-          },
-          properties: {
-            [uid()]: {
-              type: 'void',
-              'x-component': 'Tabs',
-              'x-designable-bar': 'Tabs.DesignableBar',
-              properties: {
-                [uid()]: {
-                  type: 'void',
-                  title: "{{ t('Details') }}",
-                  'x-designable-bar': 'Tabs.TabPane.DesignableBar',
-                  'x-component': 'Tabs.TabPane',
-                  'x-component-props': {},
-                  properties: {
-                    [uid()]: {
-                      type: 'void',
-                      'x-component': 'Grid',
-                      'x-component-props': {
-                        addNewComponent: 'AddNew.PaneItem',
-                      },
-                    },
-                  },
-                },
-              },
-            },
-          },
-        },
-      },
-    },
-    update: {
-      key: uid(),
-      name: uid(),
-      type: 'void',
-      title: "{{ t('Edit') }}",
-      'x-component': 'Action',
-      'x-component-props': {
-        type: 'link',
-      },
-      'x-designable-bar': 'Table.Action.DesignableBar',
-      'x-action-type': 'update',
-      properties: {
-        [uid()]: {
-          type: 'void',
-          title: "{{ t('Edit record') }}",
-          'x-decorator': 'Form',
-          'x-decorator-props': {
-            useResource: '{{ Table.useResource }}',
-            useValues: '{{ Table.useTableRowRecord }}',
-          },
-          'x-component': 'Action.Drawer',
-          'x-component-props': {
-            useOkAction: '{{ Table.useTableUpdateAction }}',
-          },
-          properties: {
-            [uid()]: {
-              type: 'void',
-              'x-component': 'Grid',
-              'x-component-props': {
-                addNewComponent: 'AddNew.FormItem',
-              },
-            },
-          },
-        },
-      },
-    },
-    destroy: {
-      key: uid(),
-      name: uid(),
-      type: 'void',
-      title: "{{ t('Delete') }}",
-      'x-component': 'Action',
-      'x-designable-bar': 'Table.Action.DesignableBar',
-      'x-action-type': 'destroy',
-      'x-component-props': {
-        useAction: '{{ Table.useTableDestroyAction }}',
-        type: 'link',
-        confirm: {
-          title: "{{ t('Delete record') }}",
-          content: "{{ t('Are you sure you want to delete it?') }}",
-        },
-      },
-    },
-  };
-  return actions[type];
-}
-
-function AddActionButton() {
-  const { t } = useTranslation();
-  const [visible, setVisible] = useState(false);
-  const displayed = useDisplayedMapContext();
-  const { appendChild, remove } = useDesignable();
-  const { schema, designable } = useDesignable();
-  const { createSchema, removeSchema, updateSchema } = useClient();
-
-  if (!designable || !schema['x-designable-bar']) {
-    return null;
-  }
-  return (
-    <Dropdown
-      trigger={['hover']}
-      visible={visible}
-      onVisibleChange={setVisible}
-      overlay={
-        <Menu>
-          <Menu.ItemGroup title={t('Enable actions')}>
-            {[
-              { title: t('Filter'), name: 'filter' },
-              { title: t('Export'), name: 'export' },
-              { title: t('Add new'), name: 'create' },
-              { title: t('Delete'), name: 'destroy' },
-            ].map((item) => (
-              <SwitchMenuItem
-                key={item.name}
-                checked={displayed.has(item.name)}
-                title={item.title}
-                onChange={async (checked) => {
-                  if (!checked) {
-                    const s = displayed.get(item.name) as Schema;
-                    const path = getSchemaPath(s);
-                    displayed.remove(item.name);
-                    const removed = remove(path);
-                    await removeSchema(removed);
-                  } else {
-                    const s = generateActionSchema(item.name);
-                    const data = appendChild(s);
-                    await createSchema(data);
-                  }
-                }}
-              />
-            ))}
-          </Menu.ItemGroup>
-          <Menu.Divider />
-          <Menu.SubMenu disabled title={t('Customize')}>
-            <Menu.Item style={{ minWidth: 120 }}>{t('Function')}</Menu.Item>
-            <Menu.Item>{t('Popup form')}</Menu.Item>
-            <Menu.Item>{t('Flexible popup')}</Menu.Item>
-          </Menu.SubMenu>
-        </Menu>
-      }
-    >
-      <Button
-        className={'designable-btn designable-btn-dash'}
-        style={{ marginLeft: 8 }}
-        type={'dashed'}
-        icon={<SettingOutlined />}
-      >
-        {t('Configure actions')}
-      </Button>
-    </Dropdown>
-  );
-}
-
-function Actions(props: any) {
-  const { align = 'left' } = props;
-  const { schema, designable } = useDesignable();
-  return (
-    <Droppable
-      id={`${schema.name}-${align}`}
-      className={`action-bar-align-${align}`}
-      data={{ align, path: getSchemaPath(schema) }}
-    >
-      <Space>
-        {schema.mapProperties((s) => {
-          const currentAlign = s['x-align'] || 'left';
-          if (currentAlign !== align) {
-            return null;
-          }
-          return (
-            <SortableItem
-              id={s.name}
-              data={{
-                align,
-                draggable: true,
-                title: s.title,
-                path: getSchemaPath(s),
-              }}
-            >
-              <RecursionField name={s.name} schema={s} />
-            </SortableItem>
-          );
-        })}
-      </Space>
-    </Droppable>
-  );
-}
-
-Table.ActionBar = observer((props: any) => {
-  const { align = 'top' } = props;
-  // const { schema, designable } = useDesignable();
-  const { root, schema, insertAfter, remove, appendChild } = useDesignable();
-  const moveToAfter = (path1, path2, extra = {}) => {
-    if (!path1 || !path2) {
-      return;
-    }
-    if (path1.join('.') === path2.join('.')) {
-      return;
-    }
-    const data = findPropertyByPath(root, path1);
-    if (!data) {
-      return;
-    }
-    remove(path1);
-    return insertAfter(
-      {
-        ...data.toJSON(),
-        ...extra,
-      },
-      path2,
-    );
-  };
-  const { createSchema, removeSchema, updateSchema } = useClient();
-
-  const [dragOverlayContent, setDragOverlayContent] = useState('');
-  return (
-    <DndContext
-      onDragStart={(event) => {
-        setDragOverlayContent(event.active.data?.current?.title || '');
-        // const previewRef = event.active.data?.current?.previewRef;
-        // if (previewRef) {
-        //   setDragOverlayContent(previewRef?.current?.innerHTML);
-        // } else {
-        //   setDragOverlayContent('');
-        // }
-      }}
-      onDragEnd={async (event) => {
-        const path1 = event.active?.data?.current?.path;
-        const path2 = event.over?.data?.current?.path;
-        const align = event.over?.data?.current?.align;
-        const draggable = event.over?.data?.current?.draggable;
-        if (!path1 || !path2) {
-          return;
-        }
-        if (path1.join('.') === path2.join('.')) {
-          return;
-        }
-        if (!draggable) {
-          // console.log('alignalignalignalign', align);
-          const p = findPropertyByPath(root, path1);
-          if (!p) {
-            return;
-          }
-          remove(path1);
-          const data = appendChild(
-            {
-              ...p.toJSON(),
-              'x-align': align,
-            },
-            path2,
-          );
-          await updateSchema(data);
-        } else {
-          const data = moveToAfter(path1, path2, {
-            'x-align': align,
-          });
-          await updateSchema(data);
-        }
-      }}
-    >
-      <DragOverlay
-        dropAnimation={{
-          duration: 10,
-          easing: 'cubic-bezier(0.18, 0.67, 0.6, 1.22)',
-        }}
-        style={{ pointerEvents: 'none', whiteSpace: 'nowrap' }}
-      >
-        {dragOverlayContent}
-        {/* <div style={{ transform: 'translateX(-100%)' }} dangerouslySetInnerHTML={{__html: dragOverlayContent}}></div> */}
-      </DragOverlay>
-      <DisplayedMapProvider>
-        <div className={cls('nb-action-bar', `align-${align}`)}>
-          <div style={{ width: '50%' }}>
-            <Actions align={'left'} />
-          </div>
-          <div style={{ marginLeft: 'auto', width: '50%', textAlign: 'right' }}>
-            <Actions align={'right'} />
-          </div>
-          <AddActionButton />
-        </div>
-      </DisplayedMapProvider>
-    </DndContext>
-  );
-});
-
-const fieldsToFilterColumns = (fields: any[], options: any = {}) => {
-  const { fieldNames = [] } = options;
-  const properties = {};
-  fields.forEach((field, index) => {
-    if (fieldNames?.length && !fieldNames.includes(field.name)) {
-      return;
-    }
-    const fieldOption = interfaces.get(field.interface);
-    if (!fieldOption?.operations) {
-      return;
-    }
-    properties[`column${index}`] = {
-      type: 'void',
-      title: field?.uiSchema?.title,
-      'x-component': 'Filter.Column',
-      'x-component-props': {
-        operations: fieldOption.operations,
-      },
-      properties: {
-        [field.name]: {
-          ...field.uiSchema,
-          'x-decorator': 'FormilyFormItem',
-          title: null,
-        },
-      },
-    };
-  });
-  return properties;
-};
-
-const fieldsToSortColumns = (fields: any[]) => {
-  const dataSource = [];
-
-  fields.forEach((field) => {
-    const fieldOption = interfaces.get(field.interface);
-    if (!fieldOption?.sortable) {
-      return;
-    }
-    dataSource.push({
-      value: field.name,
-      label: field?.uiSchema?.title,
-    });
-  });
-
-  return dataSource;
-};
-
-Table.Filter = observer((props: any) => {
-  const { service } = useTable();
-  const { fieldNames = [] } = props;
-  const compile = useCompile();
-  const { t } = useTranslation();
-  const { schema, DesignableBar } = useDesignable();
-  const form = useMemo(() => createForm(), []);
-  const { fields = [] } = useCollectionContext();
-  const [visible, setVisible] = useState(false);
-  const obj = flatten(form.values.filter || {});
-  // console.log('flatten', obj, Object.values(obj));
-  const count = Object.values(obj).filter((i) =>
-    Array.isArray(i) ? i.length : i,
-  ).length;
-  const icon = props.icon || 'FilterOutlined';
-  const properties = fieldsToFilterColumns(fields, { fieldNames });
-  schema.mapProperties((p) => {
-    properties[p.name] = p;
-  });
-  return (
-    <Popover
-      trigger={['click']}
-      placement={'bottomLeft'}
-      visible={visible}
-      onVisibleChange={setVisible}
-      content={
-        <div>
-          <FormProvider form={form}>
-            <SchemaField
-              schema={{
-                type: 'object',
-                properties: {
-                  filter: {
-                    type: 'object',
-                    'x-component': 'Filter',
-                    properties,
-                  },
-                },
-              }}
-            />
-            <FormButtonGroup align={'right'}>
-              <Button onClick={()=>{
-                setVisible(false);
-                form.reset();
-                const { filter } = form.values;
-                return service.run({
-                  ...service.params[0],
-                  filter,
-                });
-              }}>{t('Reset')}</Button>
-              <Submit
-                onSubmit={() => {
-                  const { filter } = form.values;
-                  // console.log('Table.Filter', form.values);
-                  setVisible(false);
-                  return service.run({
-                    ...service.params[0],
-                    filter,
-                  });
-                }}
-              >
-                {t('Submit')}
-              </Submit>
-            </FormButtonGroup>
-          </FormProvider>
-        </div>
-      }
-    >
-      <Button icon={<IconPicker type={icon} />}>
-        {count > 0 ? t('{{count}} filter items', { count }) : compile(schema.title)}
-        <DesignableBar />
-      </Button>
-    </Popover>
-  );
-});
-
-Table.Filter.DesignableBar = () => {
-  const { t } = useTranslation();
-  const { schema, remove, refresh, insertAfter } = useDesignable();
-  const [visible, setVisible] = useState(false);
-  const displayed = useDisplayedMapContext();
-  const { fields } = useCollectionContext();
-  const field = useField();
-  const { createSchema, removeSchema, updateSchema } = useClient();
-  let fieldNames = field.componentProps.fieldNames || [];
-  if (fieldNames.length === 0) {
-    fieldNames = fields.map((field) => field.name);
-  }
-  return (
-    <div className={cls('designable-bar', { active: visible })}>
-      <span
-        onClick={(e) => {
-          e.stopPropagation();
-        }}
-        className={cls('designable-bar-actions', { active: visible })}
-      >
-        <Space>
-          <DragHandle />
-          <Dropdown
-            trigger={['hover']}
-            visible={visible}
-            onVisibleChange={(visible) => {
-              setVisible(visible);
-            }}
-            overlay={
-              <Menu>
-                <Menu.ItemGroup title={t('Filterable fields')}>
-                  {fields
-                    .filter((collectionField) => {
-                      const option = interfaces.get(collectionField.interface);
-                      return option?.operations?.length;
-                    })
-                    .map((collectionField) => (
-                      <SwitchMenuItem
-                        title={collectionField?.uiSchema?.title}
-                        checked={fieldNames.includes(collectionField.name)}
-                        onChange={async (checked) => {
-                          if (checked) {
-                            fieldNames.push(collectionField.name);
-                          } else {
-                            const index = fieldNames.indexOf(
-                              collectionField.name,
-                            );
-                            if (index > -1) {
-                              fieldNames.splice(index, 1);
-                            }
-                          }
-                          // console.log({ fieldNames, field });
-                          schema['x-component-props']['fieldNames'] =
-                            fieldNames;
-                          field.componentProps.fieldNames = fieldNames;
-                          updateSchema(schema);
-                        }}
-                      />
-                    ))}
-                </Menu.ItemGroup>
-                <Menu.Divider />
-                <Menu.Item
-                  onClick={async (e) => {
-                    setVisible(false);
-                    const values = await FormDialog(t('Edit button'), () => {
-                      return (
-                        <FormLayout layout={'vertical'}>
-                          <SchemaField
-                            schema={{
-                              type: 'object',
-                              properties: {
-                                title: {
-                                  type: 'string',
-                                  title: t('Display name'),
-                                  required: true,
-                                  'x-decorator': 'FormItem',
-                                  'x-component': 'Input',
-                                },
-                                icon: {
-                                  type: 'string',
-                                  title: t('Icon'),
-                                  'x-decorator': 'FormItem',
-                                  'x-component': 'IconPicker',
-                                },
-                              },
-                            }}
-                          />
-                        </FormLayout>
-                      );
-                    }).open({
-                      initialValues: {
-                        title: schema['title'],
-                        icon: schema['x-component-props']?.['icon'],
-                      },
-                    });
-                    schema['title'] = values.title;
-                    schema['x-component-props']['icon'] = values.icon;
-                    field.componentProps.icon = values.icon;
-                    field.title = values.title;
-                    updateSchema(schema);
-                    refresh();
-                  }}
-                >
-                  {t('Edit button')}
-                </Menu.Item>
-                <Menu.Divider />
-                <Menu.Item
-                  onClick={async () => {
-                    const displayName =
-                      schema?.['x-decorator-props']?.['displayName'];
-                    const data = remove();
-                    await removeSchema(data);
-                    if (displayName) {
-                      displayed.remove(displayName);
-                    }
-                    setVisible(false);
-                  }}
-                >
-                  {t('Hide')}
-                </Menu.Item>
-              </Menu>
-            }
-          >
-            <MenuOutlined />
-          </Dropdown>
-        </Space>
-      </span>
-    </div>
-  );
-};
-
-Table.ExportActionDesignableBar = () => {
-  const { t } = useTranslation();
-  const { schema, remove, refresh, insertAfter } = useDesignable();
-  const [visible, setVisible] = useState(false);
-  const displayed = useDisplayedMapContext();
-  const { fields } = useCollectionContext();
-  const field = useField();
-  const { createSchema, removeSchema, updateSchema } = useClient();
-  let fieldNames = field.componentProps.fieldNames || [];
-  if (fieldNames.length === 0) {
-    fieldNames = fields.map((field) => field.name);
-  }
-  return (
-    <div className={cls('designable-bar', { active: visible })}>
-      <span
-        onClick={(e) => {
-          e.stopPropagation();
-        }}
-        className={cls('designable-bar-actions', { active: visible })}
-      >
-        <Space>
-          <DragHandle />
-          <Dropdown
-            trigger={['hover']}
-            visible={visible}
-            onVisibleChange={(visible) => {
-              setVisible(visible);
-            }}
-            overlay={
-              <Menu>
-                <Menu.ItemGroup title={t('Export fields')}>
-                  {fields.map((collectionField) => (
-                    <SwitchMenuItem
-                      title={collectionField?.uiSchema?.title}
-                      checked={fieldNames.includes(collectionField.name)}
-                      onChange={async (checked) => {
-                        if (checked) {
-                          fieldNames.push(collectionField.name);
-                        } else {
-                          const index = fieldNames.indexOf(
-                            collectionField.name,
-                          );
-                          if (index > -1) {
-                            fieldNames.splice(index, 1);
-                          }
-                        }
-                        // console.log({ fieldNames, field });
-                        schema['x-component-props']['fieldNames'] = fieldNames;
-                        field.componentProps.fieldNames = fieldNames;
-                        updateSchema(schema);
-                      }}
-                    />
-                  ))}
-                </Menu.ItemGroup>
-                <Menu.Divider />
-                <Menu.Item
-                  onClick={async (e) => {
-                    setVisible(false);
-                    const values = await FormDialog(t('Edit button'), () => {
-                      return (
-                        <FormLayout layout={'vertical'}>
-                          <SchemaField
-                            schema={{
-                              type: 'object',
-                              properties: {
-                                title: {
-                                  type: 'string',
-                                  title: t('Display name'),
-                                  required: true,
-                                  'x-decorator': 'FormItem',
-                                  'x-component': 'Input',
-                                },
-                                icon: {
-                                  type: 'string',
-                                  title: t('Icon'),
-                                  'x-decorator': 'FormItem',
-                                  'x-component': 'IconPicker',
-                                },
-                              },
-                            }}
-                          />
-                        </FormLayout>
-                      );
-                    }).open({
-                      initialValues: {
-                        title: schema['title'],
-                        icon: schema['x-component-props']?.['icon'],
-                      },
-                    });
-                    schema['title'] = values.title;
-                    schema['x-component-props']['icon'] = values.icon;
-                    field.componentProps.icon = values.icon;
-                    field.title = values.title;
-                    updateSchema(schema);
-                    refresh();
-                  }}
-                >
-                  {t('Edit button')}
-                </Menu.Item>
-                <Menu.Divider />
-                <Menu.Item
-                  onClick={async () => {
-                    const displayName =
-                      schema?.['x-decorator-props']?.['displayName'];
-                    const data = remove();
-                    await removeSchema(data);
-                    if (displayName) {
-                      displayed.remove(displayName);
-                    }
-                    setVisible(false);
-                  }}
-                >
-                  {t('Hide')}
-                </Menu.Item>
-              </Menu>
-            }
-          >
-            <MenuOutlined />
-          </Dropdown>
-        </Space>
-      </span>
-    </div>
-  );
-};
-
-Table.Operation = observer((props: any) => {
-  const { designable, schema } = useDesignable();
-  const { t } = useTranslation();
-  return (
-    <div className={'nb-table-column'}>
-      {t('Operations')}
-      <Table.Operation.DesignableBar path={props.path} />
-    </div>
-  );
-});
-
-Table.Operation.Cell = observer((props: any) => {
-  const ctx = useContext(TableRowContext);
-  const schema = props.schema;
-  return (
-    <div className={'nb-table-column'}>
-      <RecursionField schema={schema} name={ctx.index} onlyRenderProperties />
-    </div>
-  );
-});
-
-Table.Operation.DesignableBar = () => {
-  const { t } = useTranslation();
-  const { schema: columnSchema } = useDesignable();
-  const groupSchema = Object.values(columnSchema.properties || {}).shift();
-  const groupPath = getSchemaPath(groupSchema);
-  const { schema, remove, refresh, appendChild } = useDesignable(groupPath);
-  const [visible, setVisible] = useState(false);
-  const { createSchema, removeSchema, updateSchema } = useClient();
-
-  const map = new Map();
-  schema.mapProperties((s) => {
-    if (!s['x-action-type']) {
-      return;
-    }
-    map.set(s['x-action-type'], s.name);
-  });
-  const path = getSchemaPath(schema);
-  return (
-    <div className={cls('designable-bar', { active: visible })}>
-      <span
-        onClick={(e) => {
-          e.stopPropagation();
-        }}
-        className={cls('designable-bar-actions', { active: visible })}
-      >
-        <Space>
-          <DragHandle />
-          <Dropdown
-            trigger={['hover']}
-            visible={visible}
-            onVisibleChange={(visible) => {
-              setVisible(visible);
-            }}
-            overlay={
-              <Menu>
-                <Menu.ItemGroup title={t('Enable actions')}>
-                  {[
-                    { title: t('View'), name: 'view' },
-                    { title: t('Edit'), name: 'update' },
-                    { title: t('Delete'), name: 'destroy' },
-                  ].map((item) => (
-                    <SwitchMenuItem
-                      key={item.name}
-                      title={item.title}
-                      checked={map.has(item.name)}
-                      onChange={async (checked) => {
-                        if (checked) {
-                          const s = generateMenuActionSchema(item.name);
-                          const data = appendChild(s);
-                          await createSchema(data);
-                        } else if (map.get(item.name)) {
-                          const removed = remove([...path, map.get(item.name)]);
-                          await removeSchema(removed);
-                        }
-                      }}
-                    />
-                  ))}
-                </Menu.ItemGroup>
-                <Menu.Divider />
-                <Menu.SubMenu disabled title={t('Customize')}>
-                  <Menu.Item style={{ minWidth: 120 }}>
-                    {t('Function')}
-                  </Menu.Item>
-                  <Menu.Item>{t('Popup form')}</Menu.Item>
-                  <Menu.Item>{t('Flexible popup')}</Menu.Item>
-                </Menu.SubMenu>
-              </Menu>
-            }
-          >
-            <MenuOutlined />
-          </Dropdown>
-        </Space>
-      </span>
-    </div>
-  );
-};
-
-Table.Action = () => null;
-
-Table.Action.DesignableBar = () => {
-  const { t } = useTranslation();
-  const { schema, remove, refresh, insertAfter } = useDesignable();
-  const [visible, setVisible] = useState(false);
-  const isPopup = Object.keys(schema.properties || {}).length > 0;
-  const popupSchema = Object.values(schema.properties || {}).shift();
-  const inActionBar = schema.parent['x-component'] === 'Table.ActionBar';
-  const displayed = useDisplayedMapContext();
-  const field = useField();
-  const { createSchema, removeSchema, updateSchema } = useClient();
-  const popupComponent = popupSchema?.['x-component'] || 'Action.Drawer';
-  return (
-    <div className={cls('designable-bar', { active: visible })}>
-      <span
-        onClick={(e) => {
-          e.stopPropagation();
-        }}
-        className={cls('designable-bar-actions', { active: visible })}
-      >
-        <Space>
-          <DragHandle />
-          <Dropdown
-            trigger={['hover']}
-            visible={visible}
-            onVisibleChange={(visible) => {
-              setVisible(visible);
-            }}
-            overlay={
-              <Menu>
-                <Menu.Item
-                  onClick={async (e) => {
-                    setVisible(false);
-                    const values = await FormDialog(t('Edit button'), () => {
-                      return (
-                        <FormLayout layout={'vertical'}>
-                          <SchemaField
-                            schema={{
-                              type: 'object',
-                              properties: {
-                                title: {
-                                  type: 'string',
-                                  title: t('Display name'),
-                                  required: true,
-                                  'x-decorator': 'FormItem',
-                                  'x-component': 'Input',
-                                },
-                                icon: {
-                                  type: 'string',
-                                  title: t('Icon'),
-                                  'x-decorator': 'FormItem',
-                                  'x-component': 'IconPicker',
-                                },
-                              },
-                            }}
-                          />
-                        </FormLayout>
-                      );
-                    }).open({
-                      initialValues: {
-                        title: schema['title'],
-                        icon: schema['x-component-props']?.['icon'],
-                      },
-                    });
-                    schema['title'] = values.title;
-                    schema['x-component-props']['icon'] = values.icon;
-                    field.componentProps.icon = values.icon;
-                    field.title = values.title;
-                    updateSchema(schema);
-                    refresh();
-                  }}
-                >
-                  {t('Edit button')}
-                </Menu.Item>
-                {isPopup && (
-                  <Menu.Item>
-                    <Trans t={t}>
-                      Open in
-                      <Select
-                        bordered={false}
-                        size={'small'}
-                        defaultValue={popupComponent}
-                        style={{ width: 100 }}
-                        onChange={async (value) => {
-                          const s = Object.values(schema.properties).shift();
-                          s['x-component'] = value;
-                          refresh();
-                          await updateSchema(s);
-                          window.location.reload();
-                          // const f = field.query(getSchemaPath(s)).take()
-                          // console.log('fffffff', { schema, f });
-                        }}
-                      >
-                        <Select.Option value={'Action.Modal'}>
-                          Modal
-                        </Select.Option>
-                        <Select.Option value={'Action.Drawer'}>
-                          Drawer
-                        </Select.Option>
-                        <Select.Option disabled value={'Action.Window'}>
-                          Window
-                        </Select.Option>
-                      </Select>
-                    </Trans>
-                  </Menu.Item>
-                )}
-                {!inActionBar && (
-                  <Menu.Item>
-                    {t('Triggered when the row is clicked')} &nbsp;&nbsp;
-                    <Switch size={'small'} defaultChecked />
-                  </Menu.Item>
-                )}
-                <Menu.Divider />
-                <Menu.Item
-                  onClick={async () => {
-                    const displayName =
-                      schema?.['x-decorator-props']?.['displayName'];
-                    const data = remove();
-                    await removeSchema(data);
-                    if (displayName) {
-                      displayed.remove(displayName);
-                    }
-                    setVisible(false);
-                  }}
-                >
-                  {t('Hide')}
-                </Menu.Item>
-              </Menu>
-            }
-          >
-            <MenuOutlined />
-          </Dropdown>
-        </Space>
-      </span>
-    </div>
-  );
-};
-
-Table.Cell = observer((props: any) => {
-  const ctx = useContext(TableRowContext);
-  const schema = props.schema;
-  const collectionField = useContext(CollectionFieldContext);
-  if (schema['x-component'] === 'Table.Operation') {
-    return <Table.Operation.Cell {...props} />;
-  }
-  let uiSchema = collectionField?.uiSchema as Schema;
-  if (uiSchema?.['x-component'] === 'Upload.Attachment') {
-    uiSchema = cloneDeepWith(uiSchema);
-    set(uiSchema, 'x-component-props.size', 'small');
-  }
-  const componentProps = merge(
-    uiSchema?.['x-component-props'] || {},
-    schema?.['x-component-props'] || {},
-    {
-      arrayMerge: (t, s) => s,
-    },
-  );
-  // console.log('Table.Cell', collectionField?.interface, componentProps);
-  return (
-    <div className={`field-interface-${collectionField?.interface}`}>
-      <RecursionField
-        schema={
-          !collectionField
-            ? schema
-            : new Schema({
-                type: 'void',
-                properties: {
-                  [collectionField.name]: {
-                    ...uiSchema,
-                    title: undefined,
-                    'x-read-pretty': true,
-                    'x-decorator-props': {
-                      feedbackLayout: 'popover',
-                    },
-                    'x-decorator': 'FormilyFormItem',
-                    'x-component-props': componentProps,
-                    properties: {
-                      ...schema?.properties,
-                    },
-                  },
-                },
-              })
-        }
-        name={ctx.index}
-        onlyRenderProperties
-      />
-    </div>
-  );
-});
-
-Table.Column = observer((props: any) => {
-  const collectionField = useContext(CollectionFieldContext);
-  const { schema, DesignableBar } = useDesignable();
-  const compile = useCompile();
-  const displayed = useDisplayedMapContext();
-  useEffect(() => {
-    if (collectionField?.name) {
-      displayed.set(collectionField.name, schema);
-    }
-  }, [collectionField, schema]);
-  return (
-    <div className={'nb-table-column'}>
-      {compile(schema.title || collectionField?.uiSchema?.title)}
-      <DesignableBar />
-    </div>
-  );
-});
-
-Table.Column.DesignableBar = () => {
-  const field = useField();
-  const { t } = useTranslation();
-  const compile = useCompile();
-  const { service, refresh: refreshTable } = useTable();
-  // const fieldSchema = useFieldSchema();
-  const { schema, remove, refresh, insertAfter } = useDesignable();
-  const [visible, setVisible] = useState(false);
-  const displayed = useDisplayedMapContext();
-  const { getFieldsByCollection } = useCollectionsContext();
-  const collectionField = useContext(CollectionFieldContext);
-  const { createSchema, removeSchema, updateSchema } = useClient();
-  // console.log('displayed.map', displayed.map);
-  return (
-    <div className={cls('designable-bar', { active: visible })}>
-      <span
-        onClick={(e) => {
-          e.stopPropagation();
-        }}
-        className={cls('designable-bar-actions', { active: visible })}
-      >
-        <Space>
-          <DragHandle />
-          <Dropdown
-            trigger={['hover']}
-            visible={visible}
-            onVisibleChange={(visible) => {
-              setVisible(visible);
-            }}
-            overlay={
-              <Menu>
-                <Menu.Item
-                  onClick={async (e) => {
-                    setVisible(false);
-                    const values = await FormDialog(t('Custom name'), () => {
-                      return (
-                        <FormLayout layout={'vertical'}>
-                          <SchemaField
-                            schema={{
-                              type: 'object',
-                              properties: {
-                                fieldName: {
-                                  type: 'string',
-                                  title: t('Original name'),
-                                  'x-read-pretty': true,
-                                  'x-decorator': 'FormItem',
-                                  'x-component': 'Input',
-                                },
-                                title: {
-                                  type: 'string',
-                                  title: t('Custom name'),
-                                  'x-decorator': 'FormItem',
-                                  'x-component': 'Input',
-                                },
-                              },
-                            }}
-                          />
-                        </FormLayout>
-                      );
-                    }).open({
-                      initialValues: {
-                        fieldName: collectionField?.uiSchema?.title,
-                        title: schema['title'],
-                      },
-                    });
-                    const title = values.title || null;
-                    field.title = title;
-                    schema.title = title;
-                    refresh();
-                    await updateSchema({
-                      key: schema['key'],
-                      title: title,
-                    });
-                  }}
-                >
-                  {t('Custom column name')}
-                </Menu.Item>
-                {collectionField?.interface === 'linkTo' && (
-                  <Menu.Item>
-                    <div
-                      style={{
-                        display: 'flex',
-                        justifyContent: 'space-between',
-                      }}
-                    >
-                      {t('Label field')}{' '}
-                      <Select
-                        value={
-                          schema?.['x-component-props']?.['fieldNames']?.[
-                            'label'
-                          ]
-                        }
-                        placeholder={t('Default is the ID field')}
-                        onChange={async (value) => {
-                          set(
-                            schema['x-component-props'],
-                            'fieldNames.label',
-                            value,
-                          );
-                          await updateSchema({
-                            key: schema['key'],
-                            'x-component-props': {
-                              fieldNames: {
-                                label: value,
-                              },
-                            },
-                          });
-                          refreshTable();
-                          // await service.refresh();
-                        }}
-                        bordered={false}
-                        size={'small'}
-                        style={{ marginLeft: 16, minWidth: 120 }}
-                        options={getFieldsByCollection(collectionField.target)
-                          .filter((f) => f?.uiSchema?.title)
-                          .map((field) => ({
-                            label: compile(field?.uiSchema?.title || field.name),
-                            value: field.name,
-                          }))}
-                      />
-                    </div>
-                  </Menu.Item>
-                )}
-                <Menu.Divider />
-                <Menu.Item
-                  onClick={async () => {
-                    const fieldName =
-                      schema['x-component-props']?.['fieldName'];
-                    displayed.remove(fieldName);
-                    schema['x-hidden'] = true;
-                    refresh();
-                    await updateSchema({
-                      key: schema['key'],
-                      ['x-hidden']: true,
-                    });
-                    // const s = remove();
-                    // await removeSchema(s);
-                  }}
-                >
-                  {t('Hide')}
-                </Menu.Item>
-              </Menu>
-            }
-          >
-            <MenuOutlined />
-          </Dropdown>
-        </Space>
-      </span>
-    </div>
-  );
-};
-
-Table.Index = observer(() => {
-  const index = useTableIndex();
-  return <span className={'nb-table-index'}>{index + 1}</span>;
-});
-
-Table.SortHandle = observer((props: any) => {
-  return <SortableRowHandle {...props} />;
-});
-
-Table.DesignableBar = observer((props) => {
-  const { t } = useTranslation();
-  const compile = useCompile();
-  const field = useField();
-  const { schema, refresh, deepRemove } = useDesignable();
-  const [visible, setVisible] = useState(false);
-  const { dragRef } = useContext(DraggableBlockContext);
-  const defaultPageSize =
-    field?.componentProps?.pagination?.defaultPageSize || 10;
-  const collectionName = field?.componentProps?.collectionName;
-  const { collection, fields } = useCollection({ collectionName });
-  const { createSchema, removeSchema, updateSchema } = useClient();
-  // console.log({ collectionName });
-  return (
-    <div className={cls('designable-bar', { active: visible })}>
-      <div className={'designable-info'}>
-        {compile(collection?.title || collection?.name)}
-      </div>
-      <span
-        onClick={(e) => {
-          e.stopPropagation();
-        }}
-        className={cls('designable-bar-actions', { active: visible })}
-      >
-        <Space size={2}>
-          <AddNew.CardItem defaultAction={'insertAfter'} ghost />
-          <DragHandle />
-          <Dropdown
-            trigger={['hover']}
-            visible={visible}
-            onVisibleChange={(visible) => {
-              setVisible(visible);
-            }}
-            overlay={
-              <Menu>
-                <Menu.Item
-                  key={'showIndex'}
-                  onClick={() => {
-                    const bool = !field.componentProps.showIndex;
-                    schema['x-component-props']['showIndex'] = bool;
-                    field.componentProps.showIndex = bool;
-                    updateSchema(schema);
-                    setVisible(false);
-                  }}
-                >
-                  <div className={'nb-space-between'}>
-                    {t('Display order number')}{' '}
-                    <Switch
-                      size={'small'}
-                      checked={field.componentProps.showIndex}
-                    />
-                  </div>
-                </Menu.Item>
-                <Menu.Item
-                  key={'dragSort'}
-                  onClick={() => {
-                    const dragSort = field.componentProps.dragSort
-                      ? false
-                      : 'sort';
-                    schema['x-component-props']['dragSort'] = dragSort;
-                    field.componentProps.dragSort = dragSort;
-                    updateSchema(schema);
-                    setVisible(false);
-                  }}
-                >
-                  <div className={'nb-space-between'}>
-                    {t('Enable drag and drop sorting')}
-                    &nbsp;&nbsp;
-                    <Switch
-                      size={'small'}
-                      checked={field.componentProps.dragSort}
-                    />
-                  </div>
-                </Menu.Item>
-                {!field.componentProps.dragSort && (
-                  <Menu.Item
-                    key={'defaultSort'}
-                    onClick={async () => {
-                      const defaultSort =
-                        field.componentProps?.defaultSort?.map(
-                          (item: string) => {
-                            return item.startsWith('-')
-                              ? {
-                                  field: item.substring(1),
-                                  direction: 'desc',
-                                }
-                              : {
-                                  field: item,
-                                  direction: 'asc',
-                                };
-                          },
-                        );
-                      const values = await FormDialog(
-                        t('Set default sorting rules'),
-                        () => {
-                          return (
-                            <FormLayout layout={'vertical'}>
-                              <SchemaField
-                                schema={{
-                                  type: 'object',
-                                  properties: {
-                                    defaultSort: {
-                                      type: 'array',
-                                      'x-component': 'ArrayItems',
-                                      'x-decorator': 'FormItem',
-                                      items: {
-                                        type: 'object',
-                                        properties: {
-                                          space: {
-                                            type: 'void',
-                                            'x-component': 'Space',
-                                            properties: {
-                                              sort: {
-                                                type: 'void',
-                                                'x-decorator': 'FormItem',
-                                                'x-component':
-                                                  'ArrayItems.SortHandle',
-                                              },
-                                              field: {
-                                                type: 'string',
-                                                'x-decorator': 'FormItem',
-                                                'x-component': 'Select',
-                                                enum: fieldsToSortColumns(
-                                                  fields,
-                                                ),
-                                                'x-component-props': {
-                                                  style: {
-                                                    width: 260,
-                                                  },
-                                                },
-                                              },
-                                              direction: {
-                                                type: 'string',
-                                                'x-decorator': 'FormItem',
-                                                'x-component': 'Radio.Group',
-                                                'x-component-props': {
-                                                  optionType: 'button',
-                                                },
-                                                enum: [
-                                                  {
-                                                    label: t('ASC'),
-                                                    value: 'asc',
-                                                  },
-                                                  {
-                                                    label: t('DESC'),
-                                                    value: 'desc',
-                                                  },
-                                                ],
-                                              },
-                                              remove: {
-                                                type: 'void',
-                                                'x-decorator': 'FormItem',
-                                                'x-component':
-                                                  'ArrayItems.Remove',
-                                              },
-                                            },
-                                          },
-                                        },
-                                      },
-                                      properties: {
-                                        add: {
-                                          type: 'void',
-                                          title: t('Add sort field'),
-                                          'x-component': 'ArrayItems.Addition',
-                                        },
-                                      },
-                                    },
-                                  },
-                                }}
-                              />
-                            </FormLayout>
-                          );
-                        },
-                      ).open({
-                        initialValues: {
-                          defaultSort,
-                        },
-                      });
-                      const sort = values.defaultSort.map((item) => {
-                        return item.direction === 'desc'
-                          ? `-${item.field}`
-                          : item.field;
-                      });
-                      schema['x-component-props']['defaultSort'] = sort;
-                      field.componentProps.defaultSort = sort;
-                      await updateSchema(schema);
-                      setVisible(false);
-                      // console.log('defaultSort', sort);
-                    }}
-                  >
-                    {t('Set default sorting rules')}
-                  </Menu.Item>
-                )}
-                <Menu.Item
-                  key={'defaultFilter'}
-                  onClick={async () => {
-                    const { defaultFilter } = await FormDialog(
-                      t('Set the data scope'),
-                      () => {
-                        return (
-                          <FormLayout layout={'vertical'}>
-                            <SchemaField
-                              schema={{
-                                type: 'object',
-                                properties: {
-                                  defaultFilter: {
-                                    type: 'object',
-                                    'x-component': 'Filter',
-                                    properties: fieldsToFilterColumns(fields),
-                                  },
-                                },
-                              }}
-                            />
-                          </FormLayout>
-                        );
-                      },
-                    ).open({
-                      initialValues: {
-                        defaultFilter:
-                          field?.componentProps?.defaultFilter || {},
-                      },
-                    });
-                    schema['x-component-props']['defaultFilter'] =
-                      defaultFilter;
-                    field.componentProps.defaultFilter = defaultFilter;
-                    await updateSchema(schema);
-                    setVisible(false);
-                  }}
-                >
-                  {t('Set the data scope')}
-                </Menu.Item>
-                <Menu.Item key={'defaultPageSize'}>
-                  <Trans>
-                    {'Display '}
-                    <Select
-                      bordered={false}
-                      size={'small'}
-                      onChange={(value) => {
-                        const componentProps =
-                          schema['x-component-props'] || {};
-                        set(
-                          componentProps,
-                          'pagination.defaultPageSize',
-                          value,
-                        );
-                        set(componentProps, 'pagination.pageSize', value);
-                        schema['x-component-props'] = componentProps;
-                        field.componentProps.pagination.pageSize = value;
-                        field.componentProps.pagination.defaultPageSize = value;
-                        refresh();
-                        updateSchema(schema);
-                        setVisible(false);
-                      }}
-                      defaultValue={defaultPageSize}
-                    >
-                      <Select.Option value={10}>10</Select.Option>
-                      <Select.Option value={20}>20</Select.Option>
-                      <Select.Option value={50}>50</Select.Option>
-                      <Select.Option value={100}>100</Select.Option>
-                    </Select>
-                    {' items per page'}
-                  </Trans>
-                </Menu.Item>
-                <Menu.Divider />
-                <Menu.Item
-                  key={'delete'}
-                  onClick={async () => {
-                    Modal.confirm({
-                      title: t('Delete block'),
-                      content: t('Are you sure you want to delete it?'),
-                      onOk: async () => {
-                        const removed = deepRemove();
-                        // console.log({ removed })
-                        const last = removed.pop();
-                        await removeSchema(last);
-                        setVisible(false);
-                      },
-                    });
-                  }}
-                >
-                  {t('Delete')}
-                </Menu.Item>
-              </Menu>
-            }
-          >
-            <MenuOutlined />
-          </Dropdown>
-        </Space>
-      </span>
-    </div>
-  );
-});
-
-Table.useResource = ({ onSuccess, manual = true }) => {
-  const { props } = useTable();
-  const { collection } = useCollectionContext();
-  const ctx = useContext(TableRowContext);
-  const resource = useResourceRequest({
-    resourceName: collection?.name || props.collectionName,
-    resourceKey: ctx.record[props.rowKey],
-  });
-  const { schema } = useDesignable();
-  const fieldFields = (schema: Schema) => {
-    const names = [];
-    schema.reduceProperties((buf, current) => {
-      if (current['x-component'] === 'Form.Field') {
-        const fieldName = current['x-component-props']?.['fieldName'];
-        if (fieldName) {
-          buf.push(fieldName);
-        }
-      } else {
-        const fieldNames = fieldFields(current);
-        buf.push(...fieldNames);
-      }
-      return buf;
-    }, names);
-    return names;
-  };
-  // console.log(
-  //   'collection?.name || props.collectionName',
-  //   collection?.name || props.collectionName,
-  //   // fieldFields(schema),
-  // );
-  const service = useRequest(
-    (params?: any) => {
-      // console.log('Table.useResource', params);
-      return resource.get({ ...params, appends: fieldFields(schema) });
-    },
-    {
-      formatResult: (result) => result?.data,
-      onSuccess,
-      manual,
-    },
-  );
-  return { resource, service, initialValues: service.data, ...service };
-};
-
-Table.useActionLogDetailsResource = ({ onSuccess }) => {
-  const { props } = useTable();
-  const { collection } = useCollectionContext();
-  const ctx = useContext(TableRowContext);
-  const resource = useResourceRequest({
-    resourceName: 'action_logs',
-    resourceKey: ctx.record[props.rowKey],
-  });
-  const service = useRequest(
-    (params?: any) => {
-      return resource.get({
-        ...params,
-        appends: ['changes', 'user', 'collection'],
-      });
-    },
-    {
-      formatResult: (result) => result?.data,
-      onSuccess,
-      manual: true,
-    },
-  );
-  const [visible] = useContext(VisibleContext);
-
-  useEffect(() => {
-    if (visible) {
-      service.run({});
-    }
-  }, [visible]);
-
-  return { resource, service, initialValues: service.data, ...service };
-};
-
-const useActionLogsResource = (options: any = {}) => {
-  const { props } = useTable();
-  const ctx = useContext(TableRowContext);
-
-  class ActionLogoResource extends Resource {
-    list(options?: ListOptions) {
-      // console.log({ options });
-      let defaultFilter = options?.defaultFilter;
-      if (ctx?.record) {
-        const extra = {
-          index: ctx?.record?.id,
-          collection_name: props.collectionName,
-        };
-        if (defaultFilter) {
-          defaultFilter = { and: [defaultFilter, extra] };
-        } else {
-          defaultFilter = extra;
-        }
-      }
-      return super.list({ ...options, defaultFilter });
-    }
-  }
-
-  const resource = useResourceRequest('action_logs', ActionLogoResource);
-
-  return {
-    resource,
-  };
-};
-
-=======
 Table.Pagination = TablePagination;
 Table.ActionBar = TableActionBar;
 Table.Filter = TableFilter;
@@ -2632,7 +56,6 @@
 
 Table.useResource = useResource;
 Table.useActionLogDetailsResource = useActionLogDetailsResource;
->>>>>>> 0f9eb4e7
 Table.useActionLogsResource = useActionLogsResource;
 Table.useTableFilterAction = useTableFilterAction;
 Table.useTableCreateAction = useTableCreateAction;
