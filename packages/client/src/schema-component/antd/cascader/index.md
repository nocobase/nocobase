---
nav:
  path: /client
group:
  path: /schema-components
---

# Cascader

## Examples

### Cascader usage 

<code src="./demos/demo1.tsx" />

<<<<<<< HEAD
### Cascader usage 

<code src="./demos/demo2.tsx" />

### Cascader district usage 

<code src="./demos/demo3.tsx" />
=======
<code src="./demos/demo2.tsx" />
>>>>>>> f8534746
<|MERGE_RESOLUTION|>--- conflicted
+++ resolved
@@ -9,18 +9,8 @@
 
 ## Examples
 
-### Cascader usage 
+### Cascader  
 
 <code src="./demos/demo1.tsx" />
 
-<<<<<<< HEAD
-### Cascader usage 
-
-<code src="./demos/demo2.tsx" />
-
-### Cascader district usage 
-
-<code src="./demos/demo3.tsx" />
-=======
-<code src="./demos/demo2.tsx" />
->>>>>>> f8534746
+<code src="./demos/demo2.tsx" />