--- conflicted
+++ resolved
@@ -1,33 +1,21 @@
 import { LeftOutlined, RightOutlined } from '@ant-design/icons';
 import { ArrayField } from '@formily/core';
-<<<<<<< HEAD
 import { observer, RecursionField, Schema, useField, useFieldSchema } from '@formily/react';
-=======
-import { connect, mapProps, observer, RecursionField, Schema, useField, useFieldSchema } from '@formily/react';
->>>>>>> d38f5049
 import { Drawer } from 'antd';
 import moment from 'moment';
 import React, { useState } from 'react';
 import { Calendar as BigCalendar, momentLocalizer } from 'react-big-calendar';
 import * as dates from 'react-big-calendar/lib/utils/dates';
 import { useTranslation } from 'react-i18next';
-<<<<<<< HEAD
 import { useRequest } from '../../../';
 import { i18n } from '../../../i18n';
 import { ActionBar } from '../action';
-=======
-import { i18n } from '../../../i18n';
->>>>>>> d38f5049
 import { CalendarContext, RecordContext, ToolbarContext } from './context';
 import { Filter } from './Filter';
 import { Nav } from './Nav';
 import './style.less';
 import { Title } from './Title';
 import { Today } from './Today';
-<<<<<<< HEAD
-=======
-import { ToolBar } from './ToolBar';
->>>>>>> d38f5049
 import type { ToolbarProps } from './types';
 import { ViewSelect } from './ViewSelect';
 
@@ -36,11 +24,7 @@
 function Toolbar(props: ToolbarProps) {
   const fieldSchema = useFieldSchema();
   const toolBarSchema: Schema = fieldSchema.reduceProperties((buf, current) => {
-<<<<<<< HEAD
     if (current['x-component'] === 'Calendar.ActionBar') {
-=======
-    if (current['x-component'] === 'Calendar.ToolBar') {
->>>>>>> d38f5049
       return current;
     }
     return buf;
@@ -78,10 +62,8 @@
   showMore: (count) => i18n.t('{{count}} more items', { count }),
 };
 
-<<<<<<< HEAD
 const useRequestProps = (props) => {
   const { request, value } = props;
-  debugger;
   if (request) {
     return request;
   }
@@ -100,14 +82,6 @@
   const { useDataSource = useDefDataSource } = props;
   const { t } = useTranslation();
   const field = useField<ArrayField>();
-=======
-export const CalendarComponent: any = observer((props: any) => {
-  const { t } = useTranslation();
-  const field = useField<ArrayField>();
-  const { events } = props;
-  console.log('Calendar', props, i18n);
-  debugger;
->>>>>>> d38f5049
   const fieldSchema = useFieldSchema();
   const eventSchema: Schema = fieldSchema.reduceProperties((buf, current) => {
     if (current['x-component'] === 'Calendar.Event') {
@@ -115,24 +89,16 @@
     }
     return buf;
   }, null);
-<<<<<<< HEAD
-=======
-  field.setValue(events);
->>>>>>> d38f5049
 
   const [visible, setVisible] = useState(false);
   const [record, setRecord] = useState<any>({});
   console.log('field.value', field.value);
-<<<<<<< HEAD
   const result = useDataSource(props, {
     uid: fieldSchema['x-uid'],
     onSuccess(data) {
-      debugger;
       field.setValue(data?.data);
     },
   });
-=======
->>>>>>> d38f5049
   return (
     <CalendarContext.Provider value={{ field, props }}>
       <div {...props} style={{ height: 700 }}>
@@ -197,13 +163,7 @@
   );
 });
 
-<<<<<<< HEAD
 Calendar.ActionBar = ActionBar;
-=======
-export const Calendar: any = connect(CalendarComponent, mapProps({ value: 'events' }));
-
-Calendar.ToolBar = ToolBar;
->>>>>>> d38f5049
 
 Calendar.Title = Title;
 
