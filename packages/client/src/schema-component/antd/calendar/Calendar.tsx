import { LeftOutlined, RightOutlined } from '@ant-design/icons';
import { ArrayField } from '@formily/core';
import { observer, RecursionField, Schema, useField, useFieldSchema } from '@formily/react';
import { Drawer } from 'antd';
import moment from 'moment';
import React, { useState } from 'react';
import { Calendar as BigCalendar, momentLocalizer } from 'react-big-calendar';
import * as dates from 'react-big-calendar/lib/utils/dates';
import { useTranslation } from 'react-i18next';
import { AsyncDataProvider, useRequest } from '../../../';
import { i18n } from '../../../i18n';
import { ActionBar } from '../action';
import { ActionInitializer } from './ActionInitializer';
import { CalendarContext, RecordContext, ToolbarContext } from './context';
import { Filter } from './Filter';
import { Nav } from './Nav';
import './style.less';
import { Title } from './Title';
import { Today } from './Today';
import type { ToolbarProps } from './types';
import { toEvents } from './utils';
import { ViewSelect } from './ViewSelect';

const localizer = momentLocalizer(moment);

function Toolbar(props: ToolbarProps) {
  const fieldSchema = useFieldSchema();
  const toolBarSchema: Schema = fieldSchema.reduceProperties((buf, current) => {
    if (current['x-component'] === 'Calendar.ActionBar') {
      return current;
    }
    return buf;
  }, null);

  return (
    <ToolbarContext.Provider value={props}>
      <RecursionField name={toolBarSchema.name} schema={toolBarSchema} />
    </ToolbarContext.Provider>
  );
}

const messages: any = {
  allDay: '',
  previous: (
    <div>
      <LeftOutlined />
    </div>
  ),
  next: (
    <div>
      <RightOutlined />
    </div>
  ),
  today: i18n.t('Today'),
  month: i18n.t('Month'),
  week: i18n.t('Week'),
  work_week: i18n.t('Work week'),
  day: i18n.t('Day'),
  agenda: i18n.t('Agenda'),
  date: i18n.t('Date'),
  time: i18n.t('Time'),
  event: i18n.t('Event'),
  noEventsInRange: i18n.t('None'),
  showMore: (count) => i18n.t('{{count}} more items', { count }),
};

const useRequestProps = (props) => {
  const { request, value } = props;
<<<<<<< HEAD
  debugger;
=======
>>>>>>> 90ff0a18
  if (request) {
    return request;
  }
  return (params: any = {}) => {
    return Promise.resolve({
      data: value,
    });
  };
};

const useDefDataSource = (props, options) => {
  return useRequest(useRequestProps(props), options);
};

export const Calendar: any = observer((props: any) => {
  const {
    useDataSource = useDefDataSource,
    fieldNames = {
      id: 'id',
      title: 'title',
      start: 'start',
      end: 'end',
    },
  } = props;
  const { t } = useTranslation();
  const field = useField<ArrayField>();
  const fieldSchema = useFieldSchema();
  const eventSchema: Schema = fieldSchema.reduceProperties((buf, current) => {
    if (current['x-component'] === 'Calendar.Event') {
      return current;
    }
    return buf;
  }, null);

  const [visible, setVisible] = useState(false);
  const [record, setRecord] = useState<any>({});
  console.log('field.value', field.value);
  const result = useDataSource(props, {
    uid: fieldSchema['x-uid'],
    onSuccess(data) {
<<<<<<< HEAD
      debugger;
      field.setValue(data?.data);
=======
      field.setValue(toEvents(data?.data, fieldNames));
>>>>>>> 90ff0a18
    },
  });
  return (
    <AsyncDataProvider value={result}>
      <CalendarContext.Provider value={{ field, props }}>
        <div {...props} style={{ height: 700 }}>
          <Drawer
            width={'50%'}
            visible={visible}
            onClose={() => {
              setVisible(false);
            }}
            title={t('View record')}
            bodyStyle={{
              background: '#f0f2f5',
              paddingTop: 0,
            }}
          >
            <RecordContext.Provider value={record}>
              <RecursionField name={eventSchema.name} schema={eventSchema} onlyRenderProperties />
            </RecordContext.Provider>
          </Drawer>
          <BigCalendar
            popup
            selectable
            events={Array.isArray(field.value.slice()) ? field.value.slice() : []}
            views={['month', 'week', 'day']}
            step={60}
            showMultiDayTimes
            messages={messages}
            onSelectSlot={(slotInfo) => {
              console.log('onSelectSlot', slotInfo);
            }}
            onDoubleClickEvent={(event) => {
              console.log('onDoubleClickEvent');
            }}
            onSelectEvent={(event) => {
              const record = field.value?.find((item) => item.id === event.id);
              if (!record) {
                return;
              }
              setRecord(record);
              setVisible(true);
              console.log('onSelectEvent');
            }}
            formats={{
              monthHeaderFormat: 'Y-M',
              agendaDateFormat: 'M-DD',
              dayHeaderFormat: 'Y-M-DD',
              dayRangeHeaderFormat: ({ start, end }, culture, local) => {
                if (dates.eq(start, end, 'month')) {
                  return local.format(start, 'Y-M', culture);
                }
                return `${local.format(start, 'Y-M', culture)} - ${local.format(end, 'Y-M', culture)}`;
              },
            }}
            defaultDate={new Date()}
            components={{
              toolbar: Toolbar,
            }}
            localizer={localizer}
          />
        </div>
      </CalendarContext.Provider>
    </AsyncDataProvider>
  );
});

Calendar.ActionInitializer = ActionInitializer;

Calendar.ActionBar = ActionBar;

Calendar.Title = Title;

Calendar.Today = Today;

Calendar.Nav = Nav;

Calendar.ViewSelect = ViewSelect;

Calendar.Filter = Filter;<|MERGE_RESOLUTION|>--- conflicted
+++ resolved
@@ -66,10 +66,6 @@
 
 const useRequestProps = (props) => {
   const { request, value } = props;
-<<<<<<< HEAD
-  debugger;
-=======
->>>>>>> 90ff0a18
   if (request) {
     return request;
   }
@@ -110,12 +106,7 @@
   const result = useDataSource(props, {
     uid: fieldSchema['x-uid'],
     onSuccess(data) {
-<<<<<<< HEAD
-      debugger;
-      field.setValue(data?.data);
-=======
       field.setValue(toEvents(data?.data, fieldNames));
->>>>>>> 90ff0a18
     },
   });
   return (
