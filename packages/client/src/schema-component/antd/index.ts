--- conflicted
+++ resolved
@@ -16,7 +16,4 @@
 export * from './password';
 export * from './radio';
 export * from './time-picker';
-<<<<<<< HEAD
-export * from './upload';
-=======
->>>>>>> 5e7e3c2c
+export * from './upload';