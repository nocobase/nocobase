--- conflicted
+++ resolved
@@ -95,11 +95,8 @@
               { component: 'DesignableSwitch', pin: true },
               { component: 'CollectionManagerShortcut', pin: true },
               { component: 'ACLShortcut', pin: true },
-<<<<<<< HEAD
               { component: 'WorkflowShortcut', pin: true },
-=======
               { component: 'SchemaTemplateShortcut', pin: true },
->>>>>>> 542dc7da
               { component: 'SystemSettingsShortcut' },
             ]}
           />
