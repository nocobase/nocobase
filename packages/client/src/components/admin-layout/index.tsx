--- conflicted
+++ resolved
@@ -65,15 +65,6 @@
     }, 2000);
   }, []);
   return (
-<<<<<<< HEAD
-    <Tooltip title={t('Layout Editor')}>
-      <Button
-        className={cls('nb-designable-toggle', { active: designable })}
-        type={'primary'}
-        style={{ height: 46, border: 0 }}
-        onClick={() => {
-          setDesignable(!designable);
-=======
     <div>
       <Tooltip
         // color={'volcano'}
@@ -94,7 +85,6 @@
         visible={visible}
         onVisibleChange={(visible) => {
           setVisible(visible);
->>>>>>> 0c0d90fd
         }}
       >
         <span style={{ height: 45, width: 45, position: 'absolute' }}></span>
