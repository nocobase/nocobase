import React, { useCallback, useEffect, useState } from 'react';
import { Button, Select, Input, Space, Form, InputNumber, DatePicker, TimePicker, Radio } from 'antd';
import { PlusCircleOutlined, CloseCircleOutlined } from '@ant-design/icons';
import useDynamicList from './useDynamicList';
import { connect } from '@formily/react-schema-renderer'
import { mapStyledProps } from '../shared'
import get from 'lodash/get';
import moment from 'moment';
import './style.less';
import api from '@/api-client';
import { useRequest } from 'umi';

export function FilterGroup(props: any) {
  const { showDeleteButton = true, fields = [], onDelete, onChange, onAdd, dataSource = {} } = props;
  const { list, getKey, push, remove, replace } = useDynamicList<any>(dataSource.list || [
    {
      type: 'item',
    },
  ]);
  let style: any = {
    position: 'relative',
  };
  if (showDeleteButton) {
    style = {
      ...style,
      marginBottom: 14, 
      padding: 14,
      border: '1px dashed #dedede',
    }
  }
  return (
    <div style={style}>
      <div style={{marginBottom: 14}}>
        满足组内
        {' '}
        <Select style={{width: 80}} onChange={(value) => {
          onChange({type: 'group', list, andor: value});
        }} defaultValue={dataSource.andor||'and'}>
          <Select.Option value={'and'}>全部</Select.Option>
          <Select.Option value={'or'}>任意</Select.Option>
        </Select>
        {' '}
        条件
      </div>
      <div>
        {list.map((item, index) => {
          // console.log(item);
          const Component = item.type === 'group' ? FilterGroup : FilterItem;
          return (
            <div style={{marginBottom: 8}}>
              {<Component
                fields={fields}
                dataSource={item}
                // showDeleteButton={list.length > 1}
                onChange={(value) => {
                  replace(index, value);
                  const newList = [...list];
                  newList[index] = value;
                  onChange({...dataSource, list: newList});
                  // console.log(list, value, index);
                }}
                onDelete={() => {
                  remove(index);
                  const newList = [...list];
                  newList.splice(index, 1);
                  onChange({...dataSource, list: newList});
                  // console.log(list, index);
                }}
              />}
            </div>
          );
        })}
      </div>
      <div>
        <Space>
          <Button style={{padding: 0}} type={'link'} onClick={() => {
            const data = {
              type: 'item'
            };
            push(data);
            const newList = [...list];
            newList.push(data);
            onChange({...dataSource, list: newList});
          }}>
            <PlusCircleOutlined /> 添加条件
          </Button>
          {' '}
          <Button
            style={{padding: 0}}
            type={'link'}
            onClick={() => {
              const data = {
                type: 'group',
                list: [
                  {
                    type: 'item',
                  },
                ],
              };
              push(data);
              const newList = [...list];
              newList.push(data);
              onChange({...dataSource, list: newList});
            }}
          >
            <PlusCircleOutlined /> 添加条件组
          </Button>
          {showDeleteButton && <Button className={'filter-remove-link filter-group'} style={{padding: 0, position: 'absolute', top: 0, right: 0, width: 32}} type={'link'} onClick={(e) => {
            onDelete && onDelete(e);
          }}>
            <CloseCircleOutlined />
          </Button>}
        </Space>
      </div>
    </div>
  );
}

interface FieldOptions {
  name: string;
  title: string;
  interface: string;
  [key: string]: any;
}

interface FilterItemProps {
  fields: FieldOptions[];
  [key: string]: any;
}

const OP_MAP = {
  string: [
    {label: '包含', value: '$includes', selected: true},
    {label: '不包含', value: '$notIncludes'},
    {label: '等于', value: 'eq'},
    {label: '不等于', value: 'ne'},
    {label: '非空', value: '$notNull'},
    {label: '为空', value: '$null'},
  ],
  number: [
    {label: '等于', value: 'eq', selected: true},
    {label: '不等于', value: 'ne'},
    {label: '大于', value: 'gt'},
    {label: '大于等于', value: 'gte'},
    {label: '小于', value: 'lt'},
    {label: '小于等于', value: 'lte'},
    // {label: '介于', value: 'between'},
    {label: '非空', value: '$notNull'},
    {label: '为空', value: '$null'},
  ],
  file: [
    {label: '存在', value: 'id.gt'},
    {label: '不存在', value: 'id.$null'},
  ],
  boolean: [
    {label: '是', value: '$isTruly', selected: true},
    {label: '否', value: '$isFalsy'},
  ],
  select: [
    {label: '等于', value: 'eq', selected: true},
    {label: '不等于', value: 'ne'},
    {label: '包含', value: 'in'},
    {label: '不包含', value: 'notIn'},
    {label: '非空', value: '$notNull'},
    {label: '为空', value: '$null'},
  ],
  multipleSelect: [
    {label: '等于', value: '$match', selected: true},
    {label: '不等于', value: '$notMatch'},
    {label: '包含', value: '$anyOf'},
    {label: '不包含', value: '$noneOf'},
    {label: '非空', value: '$notNull'},
    {label: '为空', value: '$null'},
  ],
  datetime: [
    {label: '等于', value: '$dateOn', selected: true},
    {label: '不等于', value: '$dateNotOn'},
    {label: '早于', value: '$dateBefore'},
    {label: '晚于', value: '$dateAfter'},
    {label: '不早于', value: '$dateNotBefore'},
    {label: '不晚于', value: '$dateNotAfter'},
    // {label: '介于', value: 'between'},
    {label: '非空', value: '$notNull'},
    {label: '为空', value: '$null'},
    // {label: '是今天', value: 'now'},
    // {label: '在今天之前', value: 'before_today'},
    // {label: '在今天之后', value: 'after_today'},
  ],
  time: [
    {label: '等于', value: 'eq', selected: true},
    {label: '不等于', value: 'neq'},
    {label: '大于', value: 'gt'},
    {label: '大于等于', value: 'gte'},
    {label: '小于', value: 'lt'},
    {label: '小于等于', value: 'lte'},
    // {label: '介于', value: 'between'},
    {label: '非空', value: '$notNull'},
    {label: '为空', value: '$null'},
    // {label: '是今天', value: 'now'},
    // {label: '在今天之前', value: 'before_today'},
    // {label: '在今天之后', value: 'after_today'},
  ],
  // linkTo: [
  //   {label: '包含', value: 'cont'},
  //   {label: '不包含', value: 'ncont'},
  //   {label: '非空', value: '$notNull'},
  //   {label: '为空', value: '$null'},
  // ],
};

const op = {
  string: OP_MAP.string,
  textarea: OP_MAP.string,
  number: OP_MAP.number,
  percent: OP_MAP.number,
  datetime: OP_MAP.datetime,
  date: OP_MAP.datetime,
  time: OP_MAP.time,
  checkbox: OP_MAP.boolean,
  boolean: OP_MAP.boolean,
  select: OP_MAP.select,
  multipleSelect: OP_MAP.multipleSelect,
  checkboxes: OP_MAP.multipleSelect,
  radio: OP_MAP.select,
  upload: OP_MAP.file,
  attachment: OP_MAP.file,
};

const StringInput = (props) => {
  const {value, onChange, ...restProps } = props;
  return (
    <Input {...restProps} defaultValue={value} onChange={(e) => {
      onChange(e.target.value);
    }}/>
  );
}

const controls = {
  string: StringInput,
  textarea: StringInput,
  number: InputNumber,
  percent: (props) => (
    <InputNumber 
      formatter={value => value ? `${value}%` : ''}
      parser={value => value.replace('%', '')}
      {...props}
    />
  ),
  boolean: BooleanControl,
  checkbox: BooleanControl,
  select: OptionControl,
  radio: OptionControl,
  checkboxes: OptionControl,
  multipleSelect: OptionControl,
  time: TimeControl,
  date: DateControl,
};

function DateControl(props: any) {
  const { field, value, onChange, ...restProps } = props;
  let format = field.dateFormat;
  // if (field.showTime) {
  //   format += ` ${field.timeFormat}`;
  // }
  const m = moment(value, format);
  return (
    <DatePicker format={format} value={m.isValid() ? m : null} onChange={(value) => {
      onChange(value ? value.format('YYYY-MM-DD') : null)
    }}/>
  );
  // return (
  //   <DatePicker format={format} showTime={field.showTime} value={m.isValid() ? m : null} onChange={(value) => {
  //     onChange(value ? value.format(field.showTime ? 'YYYY-MM-DD HH:mm:ss' : 'YYYY-MM-DD') : null)
  //   }}/>
  // );
}

function TimeControl(props: any) {
  const { field, value, onChange, ...restProps } = props;
  let format = field.timeFormat;
  const m = moment(value, format);
  return <TimePicker
    value={m.isValid() ? m : null}
    format={field.timeFormat}
    onChange={(value) => {
      onChange(value ? value.format('HH:mm:ss') : null)
    }}
  />
}

function OptionControl(props) {
  const { multiple = true, op, options, value, onChange, ...restProps } = props;
  let mode: any = 'multiple';
  if (!multiple && ['eq', 'ne'].indexOf(op) !== -1) {
    mode = undefined;
  }
  return (
    <Select style={{ minWidth: 120 }} mode={mode} value={value} onChange={(value) => {
      onChange(value);
    }} options={options}>
    </Select>
  );
}

function BooleanControl(props) {
  const { value, onChange, ...restProps } = props;
  return (
    <Radio.Group value={value} onChange={(e) => {
      onChange(e.target.value);
    }}>
      <Radio value={true}>是</Radio>
      <Radio value={false}>否</Radio>
    </Radio.Group>
  );
}

function NullControl(props) {
  return null;
}

export function FilterItem(props: FilterItemProps) {
  const { index, fields = [], showDeleteButton = true, onDelete, onChange } = props;
  const [type, setType] = useState('string');
  const [field, setField] = useState<any>({});
  const [dataSource, setDataSource] = useState(props.dataSource||{});
  useEffect(() => {
    const field = fields.find(field => field.name === props.dataSource.column);
    if (field) {
      setField(field);
      let componentType = field.component.type;
      if (field.component.type === 'select' && field.multiple) {
        componentType = 'multipleSelect';
      }
      setType(componentType);
    }
    setDataSource({...props.dataSource});
  }, [
    props.dataSource, type,
  ]);
  let ValueControl = controls[type]||controls.string;
  if (['$null', '$notNull', '$isTruly', '$isFalsy'].indexOf(dataSource.op) !== -1) {
    ValueControl = NullControl;
  }
  if (['boolean', 'checkbox'].indexOf(type) !== -1) {
    ValueControl = NullControl;
  }
  // let multiple = true;
  // if ()
  const opOptions = op[type]||op.string;
  console.log({field, dataSource, type, ValueControl});
  return (
    <Space>
      <Select value={dataSource.column}
        onChange={(value) => {
          const field = fields.find(field => field.name === value);
          let componentType = field.component.type;
          if (field.component.type === 'select' && field.multiple) {
            componentType = 'multipleSelect';
          }
          setType(componentType);
          onChange({...dataSource, column: value, op: get(op, [componentType, 0, 'value']), value: undefined});
        }}
        style={{ width: 120 }} 
        placeholder={'选择字段'}>
        {fields.map(field => (
          <Select.Option value={field.name}>{field.title}</Select.Option>
        ))}
      </Select>
      <Select value={dataSource.column ? dataSource.op : null} style={{ minWidth: 100 }}
        onChange={(value) => {
          onChange({...dataSource, op: value});
        }}
        defaultValue={get(opOptions, [0, 'value'])}
        options={opOptions}
      >
        {/* {(op[type]||op.string).map(option => (
          <Select.Option value={option.value}>{option.label}</Select.Option>
        ))} */}
      </Select>
      <ValueControl 
        field={field} 
        multiple={type === 'checkboxes' || !!field.multiple} 
        op={dataSource.op} 
        options={field.dataSource} 
        value={dataSource.value} 
        onChange={(value) => {
          onChange({...dataSource, value: value});
        }}
        style={{ width: 180 }}
      />
      {showDeleteButton && (
        <Button className={'filter-remove-link filter-item'} type={'link'} style={{padding: 0}} onClick={(e) => {
          onDelete && onDelete(e);
        }}><CloseCircleOutlined /></Button>
      )}
    </Space>
  );
}

function toFilter(values: any) {
  let filter: any;
  let { type, andor = 'and', list = [], column, op, value } = values;
  if (type === 'group') {
    filter = {
      [andor]: list.map(value => toFilter(value)).filter(Boolean)
    }
  } else if (type === 'item' && column && op) {
    if (['id.$null', 'id.$notNull', '$null', '$notNull', '$isTruly', '$isFalsy'].indexOf(op) !== -1) {
      value = true;
    }
    // if (op === 'id.gt') {
    //   value = 0;
    // }
    filter = {
      [`${column}`]: {[op]: value},
    }
  }
  return filter;
}

function toValues(filter: any = {}) {
  let values: any = {};
  Object.keys(filter).forEach(key => {
    const value = filter[key];
    if (Array.isArray(value)) {
      values['andor'] = key;
      values['type'] = 'group';
      values['list'] = value.map(v => toValues(v));
    } else if (typeof value === 'object') {
      values['type'] = 'item';
      values['column'] = key;
      values['op'] = Object.keys(value).shift();
      values['value'] = Object.values(value).shift();
    }
  });
  return values;
}

export const Filter = connect({
  getProps: mapStyledProps,
})((props) => {
  const dataSource = {
    type: 'group',
    list: [
      {
        type: 'item',
      }
    ],
  };
  const { value, onChange, associatedKey, filter = {}, fields = [], ...restProps } = props;

  const { data = [], loading = true } = useRequest(() => {
    return associatedKey ? api.resource(`collections.fields`).list({
      associatedKey,
      filter,
    }) : Promise.resolve({
      data: fields,
    });
  }, {
    refreshDeps: [associatedKey]
  });

<<<<<<< HEAD
  console.log('valuevaluevaluevaluevaluevalue', data);

=======
>>>>>>> b050e4ce
  return <FilterGroup showDeleteButton={false} dataSource={value ? toValues(value) : dataSource} onChange={(values) => {
    console.log(values);
    onChange(toFilter(values));
  }} {...restProps} fields={data.filter(item => item.filterable)}/>
});

export default Filter;<|MERGE_RESOLUTION|>--- conflicted
+++ resolved
@@ -460,11 +460,6 @@
     refreshDeps: [associatedKey]
   });
 
-<<<<<<< HEAD
-  console.log('valuevaluevaluevaluevaluevalue', data);
-
-=======
->>>>>>> b050e4ce
   return <FilterGroup showDeleteButton={false} dataSource={value ? toValues(value) : dataSource} onChange={(values) => {
     console.log(values);
     onChange(toFilter(values));
