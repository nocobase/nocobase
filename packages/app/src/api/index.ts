import Api from '../../../server/src';
import dotenv from 'dotenv';
import path from 'path';
import actions from '../../../actions/src';
import associated from '../../../actions/src/middlewares/associated';

const sync = {
  force: false,
  alter: {
    drop: false,
  },
};

console.log('process.env.NOCOBASE_ENV', process.env.NOCOBASE_ENV);

dotenv.config();

const api = Api.create({
  database: {
    username: process.env.DB_USER,
    password: process.env.DB_PASSWORD,
    database: process.env.DB_DATABASE,
    host: process.env.DB_HOST,
    port: process.env.DB_PORT,
    dialect: process.env.DB_DIALECT,
    dialectOptions: {
      charset: 'utf8mb4',
      collate: 'utf8mb4_unicode_ci',
    },
    logging: false,
    define: {},
    sync,
  },
  resourcer: {
    prefix: '/api',
  },
});

api.resourcer.use(associated);
api.resourcer.registerActionHandlers({...actions.common, ...actions.associate});

api.resourcer.use(async (ctx: actions.Context, next) => {
  const { actionName, resourceField, resourceName, fields = {} } = ctx.action.params;
  const table = ctx.db.getTable(resourceField ? resourceField.options.target : resourceName);
  // ctx.state.developerMode = {[Op.not]: null};
  ctx.state.developerMode = false;
  if (table && table.hasField('developerMode') && ctx.state.developerMode === false) {
<<<<<<< HEAD
    ctx.action.mergeParams({ filter: { developerMode: ctx.state.developerMode } }, { filter: 'and' });
  }
  if (table && ['get', 'list'].includes(actionName)) {
    const except = [];
    const appends = [];
=======
    ctx.action.setParam('filter.developerMode.$isFalsy', true);
  }
  if (table && ['get', 'list'].includes(actionName)) {
    const except = fields.except || [];
    // const appends = fields.appends || [];
>>>>>>> b81b83d3
    for (const [name, field] of table.getFields()) {
      if (field.options.hidden) {
        except.push(field.options.name);
      }
      // if (field.options.appends) {
      //   appends.push(field.options.name);
      // }
    }
<<<<<<< HEAD
    ctx.action.mergeParams({ fields: {
      except,
      appends
    } }, { fields: 'append' });
=======
    if (except.length) {
      ctx.action.setParam('fields.except', except);
    }
    // if (appends.length) {
    //   ctx.action.setParam('fields.appends', appends);
    // }
>>>>>>> b81b83d3
    // console.log('ctx.action.params.fields', ctx.action.params.fields, except, appends);
  }
  await next();
});

// api.resourcer.use(async (ctx: actions.Context, next) => {
//   const { resourceField, resourceName, viewName, filter } = ctx.action.params;
//   // TODO: 需要补充默认视图的情况
//   let view: any;
//   if (viewName) {
//     view = await ctx.db.getModel('views').findOne({
//       where: {
//         collection_name: resourceField ? resourceField.options.target : resourceName,
//         name: viewName,
//       }
//     });
//     const viewFilter = view.get('filter');
//     if (viewFilter) {
//       const args = [viewFilter, filter].filter(Boolean);
//       ctx.action.setParam('filter', {and: args});
//       console.log(ctx.action.params.filter);
//     }
//   }
//   await next();
// });

api.registerPlugin('plugin-collections', [path.resolve(__dirname, '../../../plugin-collections'), {}]);
api.registerPlugin('plugin-pages', [path.resolve(__dirname, '../../../plugin-pages'), {}]);
api.registerPlugin('plugin-users', [path.resolve(__dirname, '../../../plugin-users'), {}]);
api.registerPlugin('plugin-file-manager', [path.resolve(__dirname, '../../../plugin-file-manager'), {}]);

(async () => {
  await api.loadPlugins();

  api.database.getModel('users').addHook('beforeUpdate', function (model) {
    console.log('users.beforeUpdate', model.get(), model.changed('password' as any));
  });

  api.resourcer.use(async (ctx, next) => {
    if (process.env.NOCOBASE_ENV !== 'demo') {
      return next();
    }
    const currentUser = ctx.state.currentUser;
    if (currentUser && currentUser.username === 'admin') {
      return next();
    }
    const { actionName } = ctx.action.params;
    if (['create', 'update', 'destroy'].includes(actionName)) {
      ctx.body = {
        data: {},
        meta: {},
      };
      return;
    }
    await next();
  });

  await api.database.getModel('collections').load({skipExisting: true});
  api.listen(process.env.HTTP_PORT, () => {
    console.log(`http://localhost:${process.env.HTTP_PORT}/`);
  });
})();<|MERGE_RESOLUTION|>--- conflicted
+++ resolved
@@ -45,19 +45,11 @@
   // ctx.state.developerMode = {[Op.not]: null};
   ctx.state.developerMode = false;
   if (table && table.hasField('developerMode') && ctx.state.developerMode === false) {
-<<<<<<< HEAD
     ctx.action.mergeParams({ filter: { developerMode: ctx.state.developerMode } }, { filter: 'and' });
   }
   if (table && ['get', 'list'].includes(actionName)) {
     const except = [];
     const appends = [];
-=======
-    ctx.action.setParam('filter.developerMode.$isFalsy', true);
-  }
-  if (table && ['get', 'list'].includes(actionName)) {
-    const except = fields.except || [];
-    // const appends = fields.appends || [];
->>>>>>> b81b83d3
     for (const [name, field] of table.getFields()) {
       if (field.options.hidden) {
         except.push(field.options.name);
@@ -66,19 +58,10 @@
       //   appends.push(field.options.name);
       // }
     }
-<<<<<<< HEAD
     ctx.action.mergeParams({ fields: {
       except,
       appends
     } }, { fields: 'append' });
-=======
-    if (except.length) {
-      ctx.action.setParam('fields.except', except);
-    }
-    // if (appends.length) {
-    //   ctx.action.setParam('fields.appends', appends);
-    // }
->>>>>>> b81b83d3
     // console.log('ctx.action.params.fields', ctx.action.params.fields, except, appends);
   }
   await next();
