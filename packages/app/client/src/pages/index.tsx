--- conflicted
+++ resolved
@@ -102,10 +102,7 @@
     {
       initializers: {
         MenuItemInitializers,
-<<<<<<< HEAD
-=======
         // SchemaInitializerPluginProvider,
->>>>>>> 652040f6
       },
     },
   ],
