--- conflicted
+++ resolved
@@ -4,19 +4,9 @@
   apiClient: {
     baseURL: process.env.API_BASE_URL,
   },
-<<<<<<< HEAD
-  plugins: [
-    require('@nocobase/plugin-china-region/client').default,
-    require('@nocobase/plugin-file-manager/client').default,
-    require('@nocobase/plugin-export/client').default,
-    require('@nocobase/plugin-audit-logs/client').default,
-    require('@nocobase/plugin-workflow/client').default,
-  ],
-=======
   dynamicImport: (name: string) => {
     return import(`../plugins/${name}`);
   },
->>>>>>> f67afba9
 });
 
 export default app.render();