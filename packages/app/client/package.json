--- conflicted
+++ resolved
@@ -1,16 +1,9 @@
 {
   "name": "@nocobase/app-client",
-<<<<<<< HEAD
-  "version": "0.7.7-alpha.1",
-  "license": "MIT",
-  "devDependencies": {
-    "@nocobase/client": "0.7.7-alpha.1"
-=======
   "version": "0.8.0-alpha.1",
   "license": "MIT",
   "devDependencies": {
     "@nocobase/client": "0.8.0-alpha.1"
->>>>>>> f67afba9
   },
   "repository": {
     "type": "git",
