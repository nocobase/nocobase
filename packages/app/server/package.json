{
  "name": "@nocobase/app-server",
<<<<<<< HEAD
  "version": "0.7.5-alpha.1",
=======
  "version": "0.8.0-alpha.1",
>>>>>>> f67afba9
  "description": "",
  "license": "MIT",
  "main": "./lib/index.js",
  "types": "./lib/index.d.ts",
  "dependencies": {
<<<<<<< HEAD
    "@nocobase/preset-nocobase": "0.7.5-alpha.1"
=======
    "@nocobase/preset-nocobase": "0.8.0-alpha.1"
>>>>>>> f67afba9
  },
  "repository": {
    "type": "git",
    "url": "git+https://github.com/nocobase/nocobase.git",
    "directory": "packages/app/server"
  },
  "gitHead": "b17d1ecae5dd0b9d4e7170dcf9663bb225598990"
}<|MERGE_RESOLUTION|>--- conflicted
+++ resolved
@@ -1,20 +1,12 @@
 {
   "name": "@nocobase/app-server",
-<<<<<<< HEAD
-  "version": "0.7.5-alpha.1",
-=======
   "version": "0.8.0-alpha.1",
->>>>>>> f67afba9
   "description": "",
   "license": "MIT",
   "main": "./lib/index.js",
   "types": "./lib/index.d.ts",
   "dependencies": {
-<<<<<<< HEAD
-    "@nocobase/preset-nocobase": "0.7.5-alpha.1"
-=======
     "@nocobase/preset-nocobase": "0.8.0-alpha.1"
->>>>>>> f67afba9
   },
   "repository": {
     "type": "git",
