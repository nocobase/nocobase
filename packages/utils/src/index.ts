--- conflicted
+++ resolved
@@ -1,17 +1,4 @@
-<<<<<<< HEAD
-import deepmerge from 'deepmerge';
-
-const overwriteMerge = (destinationArray, sourceArray, options) => sourceArray;
-
-export function merge(obj1: any, obj2: any) {
-  return deepmerge(obj1, obj2, {
-    arrayMerge: overwriteMerge,
-  });
-}
-
 export * from './mixin';
 export * from './mixin/AsyncEmitter';
-=======
 export * from './merge';
-export * from './umiConfig';
->>>>>>> bac1912b
+export * from './umiConfig';