--- conflicted
+++ resolved
@@ -264,28 +264,10 @@
 
         const { params } = permission.can;
 
-        const getCurrentUser = () => {
-          if (ctx.state.currentUser?.toJSON) {
-            return ctx.state.currentUser?.toJSON();
-          }
-          return ctx.state.currentUser;
-        };
-
         if (params) {
-<<<<<<< HEAD
-          const data = parse(params)({
-            ctx: {
-              state: {
-                currentUser: getCurrentUser(),
-              },
-            },
-          });
-          resourcerAction.mergeParams(data);
-=======
           const filteredParams = filterParams(ctx, resourceName, params);
           const parsedParams = parse(filteredParams)({ ctx: ctxToObject(ctx) });
           resourcerAction.mergeParams(parsedParams);
->>>>>>> 11889988
         }
 
         await next();
