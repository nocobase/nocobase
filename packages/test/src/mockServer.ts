import qs from 'qs';
import supertest, { SuperAgentTest } from 'supertest';
import Application, { ApplicationOptions } from '@nocobase/server';
import { getConfig } from './mockDatabase';

interface ActionParams {
  filterByTk?: any;
  fields?: string[];
  filter?: any;
  sort?: string[];
  page?: number;
  perPage?: number;
  values?: any;
  /**
   * @deprecated
   */
  resourceName?: string;
  /**
   * @deprecated
   */
  resourceIndex?: string;
  /**
   * @deprecated
   */
  associatedName?: string;
  /**
   * @deprecated
   */
  associatedIndex?: string;
  [key: string]: any;
}

interface SortActionParams {
  resourceName?: string;
  resourceIndex?: any;
  associatedName?: string;
  associatedIndex?: any;
  sourceId?: any;
  targetId?: any;
  sortField?: string;
  method?: string;
  target?: any;
  sticky?: boolean;
  [key: string]: any;
}

interface Resource {
  get: (params?: ActionParams) => Promise<supertest.Response>;
  list: (params?: ActionParams) => Promise<supertest.Response>;
  create: (params?: ActionParams) => Promise<supertest.Response>;
  update: (params?: ActionParams) => Promise<supertest.Response>;
  destroy: (params?: ActionParams) => Promise<supertest.Response>;
  sort: (params?: SortActionParams) => Promise<supertest.Response>;
  [name: string]: (params?: ActionParams) => Promise<supertest.Response>;
}

export class MockServer extends Application {
  async loadAndSync() {
    await this.load();
    await this.db.sync({
      force: false,
      alter: {
        drop: false,
      },
    });
  }

  async cleanDb() {
    await this.db.sequelize.getQueryInterface().dropAllTables();
  }

<<<<<<< HEAD
  agent(): SuperAgentTest & { resource: (name: string) => Resource } {
=======
  agent(): SuperAgentTest & { resource: (name: string, resourceOf?: any) => Resource } {
>>>>>>> 2a2d67e3
    const agent = supertest.agent(this.callback());
    const prefix = this.resourcer.options.prefix;
    const proxy = new Proxy(agent, {
      get(target, method: string, receiver) {
        if (method === 'resource') {
          return (name: string, resourceOf?: any) => {
            const keys = name.split('.');
            const proxy = new Proxy(
              {},
              {
                get(target, method: string, receiver) {
                  return (params: ActionParams = {}) => {
                    let { filterByTk, values = {}, file, ...restParams } = params;
                    if (params.associatedIndex) {
                      resourceOf = params.associatedIndex;
                    }
                    if (params.resourceIndex) {
                      filterByTk = params.resourceIndex;
                    }
                    let url = prefix;
                    if (keys.length > 1) {
                      url += `/${keys[0]}/${resourceOf}/${keys[1]}`;
                    } else {
                      url += `/${name}`;
                    }
                    url += `:${method as string}`;
                    if (filterByTk) {
                      url += `/${filterByTk}`;
                    }

                    switch (method) {
                      case 'upload':
                        return agent
                          .post(`${url}?${qs.stringify(restParams)}`)
                          .attach('file', file)
                          .field(values);
                      case 'list':
                      case 'get':
                        return agent.get(`${url}?${qs.stringify(restParams)}`);
                      default:
                        return agent.post(`${url}?${qs.stringify(restParams)}`).send(values);
                    }
                  };
                },
              },
            );
            return proxy;
          };
        }
        return (...args: any[]) => {
          return agent[method](...args);
        };
      },
    });
    return proxy as any;
  }
}

export function mockServer(options?: ApplicationOptions) {
  return new MockServer({
    ...options,
    database: getConfig(options?.database),
  });
}

export function createMockServer() {}

export default mockServer;<|MERGE_RESOLUTION|>--- conflicted
+++ resolved
@@ -69,11 +69,7 @@
     await this.db.sequelize.getQueryInterface().dropAllTables();
   }
 
-<<<<<<< HEAD
-  agent(): SuperAgentTest & { resource: (name: string) => Resource } {
-=======
   agent(): SuperAgentTest & { resource: (name: string, resourceOf?: any) => Resource } {
->>>>>>> 2a2d67e3
     const agent = supertest.agent(this.callback());
     const prefix = this.resourcer.options.prefix;
     const proxy = new Proxy(agent, {
