import { Utils, Op, Sequelize } from 'sequelize';
import _ from 'lodash';
import { Context, Next } from '.';
import {
  Model, 
  HASONE,
  HASMANY,
  BELONGSTO,
  BELONGSTOMANY,
  whereCompare
} from '@nocobase/database';
import { DEFAULT_PAGE, DEFAULT_PER_PAGE } from '@nocobase/resourcer';
import { filterByFields } from '../utils';

async function hasManyGet(instances, options: any = {}) {
  const where = {};

  let Model = this.target;
  let instance;
  let values;

  if (!Array.isArray(instances)) {
    instance = instances;
    instances = undefined;
  }

  options = { ...options };

  if (this.scope) {
    Object.assign(where, this.scope);
  }

  if (instances) {
    values = instances.map(_instance => _instance.get(this.sourceKey, { raw: true }));

    if (options.limit && instances.length > 1) {
      options.groupedLimit = {
        limit: options.limit,
        on: this, // association
        values
      };

      delete options.limit;
    } else {
      where[this.foreignKey] = {
        [Op.in]: values
      };
      delete options.groupedLimit;
    }
  } else {
    where[this.foreignKey] = instance.get(this.sourceKey, { raw: true });
  }

  options.where = options.where ?
    { [Op.and]: [where, options.where] } :
    where;

  if (Object.prototype.hasOwnProperty.call(options, 'scope')) {
    if (!options.scope) {
      Model = Model.unscoped();
    } else {
      Model = Model.scope(options.scope);
    }
  }

  if (Object.prototype.hasOwnProperty.call(options, 'schema')) {
    Model = Model.schema(options.schema, options.schemaDelimiter);
  }

  const results = await Model.findAndCountAll(options);
  if (instance) return results;

  const result = {};
  for (const _instance of instances) {
    result[_instance.get(this.sourceKey, { raw: true })] = [];
  }

  for (const _instance of results) {
    result[_instance.get(this.foreignKey, { raw: true })].push(_instance);
  }

  return result;
}

async function belongsToManyGet(instance, options) {
  options = Utils.cloneDeep(options) || {};

  const through = this.through;
  let scopeWhere;
  let throughWhere;

  if (this.scope) {
    scopeWhere = { ...this.scope };
  }

  options.where = {
    [Op.and]: [
      scopeWhere,
      options.where
    ]
  };

  if (Object(through.model) === through.model) {
    throughWhere = {};
    throughWhere[this.foreignKey] = instance.get(this.sourceKey);

    if (through.scope) {
      Object.assign(throughWhere, through.scope);
    }

    //If a user pass a where on the options through options, make an "and" with the current throughWhere
    if (options.through && options.through.where) {
      throughWhere = {
        [Op.and]: [throughWhere, options.through.where]
      };
    }

    options.include = options.include || [];
    options.include.push({
      association: this.oneFromTarget,
      attributes: options.joinTableAttributes,
      required: true,
      paranoid: _.get(options.through, 'paranoid', true),
      where: throughWhere
    });
  }

  let model = this.target;
  if (Object.prototype.hasOwnProperty.call(options, 'scope')) {
    if (!options.scope) {
      model = model.unscoped();
    } else {
      model = model.scope(options.scope);
    }
  }

  if (Object.prototype.hasOwnProperty.call(options, 'schema')) {
    model = model.schema(options.schema, options.schemaDelimiter);
  }

  return model.findAndCountAll(options);
}


/**
 * 查询数据列表
 *
 * - Signle
 * - HasMany
 * - BelongsToMany
 * 
 * HasOne 和 belongsTo 不涉及到 list
 *
 * @param ctx 
 * @param next 
 */
export async function list(ctx: Context, next: Next) {
  const {
    page = DEFAULT_PAGE,
    perPage = DEFAULT_PER_PAGE,
    sort = [],
    fields = [],
    filter = {},
    associated,
    associatedName,
    resourceName,
    resourceField,
  } = ctx.action.params;
  let data = {};
  let options: any = {};
  let Model;
  if (associated && resourceField) {
    const AssociatedModel = ctx.db.getModel(associatedName);
    Model = ctx.db.getModel(resourceField.options.target);
    options = Model.parseApiJson({
      sort,
      page,
      perPage,
      filter,
      fields,
      context: ctx,
    });
    if (!(associated instanceof AssociatedModel)) {
      throw new Error(`${associatedName} associated model invalid`);
    }
    // const getAccessor = resourceField.getAccessors().get;
    // const countAccessor = resourceField.getAccessors().count;
    options.scope = options.scopes||[];
<<<<<<< HEAD
    const rows = await associated[getAccessor]({
      joinTableAttributes: [],
      ...options,
      context: ctx,
    });
    const associatedOptions = _.omit(options, [
      'attributes',
      'limit',
      'offset',
      'order'
    ]);
    if (associatedOptions.include) {
      associatedOptions.include = associatedOptions.include.map(includeOptions => {
        includeOptions.attributes = [];
        return includeOptions;
=======
    const association = AssociatedModel.associations[resourceField.options.name];
    if (resourceField instanceof BELONGSTOMANY) {
      data = await belongsToManyGet.call(association, associated, {
        joinTableAttributes: [],
        ...options,
        context: ctx,
      });
    }
    if (resourceField instanceof HASMANY) {
      data = await hasManyGet.call(association, associated, {
        joinTableAttributes: [],
        ...options,
        context: ctx,
>>>>>>> 0754c597
      });
    }
  } else {
    Model = ctx.db.getModel(resourceName);
    options = Model.parseApiJson({
      sort,
      page,
      perPage,
      filter,
      fields,
      context: ctx,
    });
    data = await Model.scope(options.scopes||[]).findAndCountAll({
      ...options,
      // @ts-ignore hooks 里添加 context
      context: ctx,
    });
  }
  if (options.limit || typeof options.offset !== 'undefined') {
    // Math.round 避免精度问题
    data['page'] = Math.round((options.offset || 0) / options.limit + 1);
    data[Utils.underscoredIf('perPage', Model.options.underscored)] = options.limit;
  }
  ctx.body = data;
  await next();
}

/**
 * 新增数据
 * 
 * Signle
 * HasMany
 * 
 * resource action 层面一般不开放 HasOne、BelongsTo、BelongsToMany 的新增数据操作
 * 如果需要这类操作建议使用 model.updateAssociations 方法
 *
 * TODO 字段验证
 * 
 * @param ctx 
 * @param next 
 */
export async function create(ctx: Context, next: Next) {
  const {
    associated,
    resourceField,
    associatedName,
    resourceName,
    values: data,
    fields
  } = ctx.action.params;
  const values = filterByFields(data, fields);
  const transaction = await ctx.db.sequelize.transaction();
  const options = { transaction, context: ctx };
  let model: Model;
  if (associated && resourceField) {
    const AssociatedModel = ctx.db.getModel(associatedName);
    if (!(associated instanceof AssociatedModel)) {
      throw new Error(`${associatedName} associated model invalid`);
    }
    const { create } = resourceField.getAccessors();
    model = await associated[create](values, options);
  } else {
    const ResourceModel = ctx.db.getModel(resourceName);
    model = await ResourceModel.create(values, options);
  }
  await model.updateAssociations(values, options);
  await transaction.commit();
  ctx.body = model;
  await next();
}

/**
 * 查询数据详情
 *
 * @param ctx 
 * @param next 
 */
export async function get(ctx: Context, next: Next) {
  const {
    associated,
    resourceField,
    associatedName,
    resourceName,
    resourceKey,
    resourceKeyAttribute,
    fields = []
  } = ctx.action.params;
  if (associated && resourceField) {
    const AssociatedModel = ctx.db.getModel(associatedName);
    if (!(associated instanceof AssociatedModel)) {
      throw new Error(`${associatedName} associated model invalid`);
    }
    const getAccessor = resourceField.getAccessors().get;
    const TargetModel = ctx.db.getModel(resourceField.getTarget());
    const options = TargetModel.parseApiJson({
      fields,
    });
    if (resourceField instanceof HASONE || resourceField instanceof BELONGSTO) {
      const model: Model = await associated[getAccessor]({ ...options, context: ctx });
      ctx.body = model;
    } else if (resourceField instanceof HASMANY || resourceField instanceof BELONGSTOMANY) {
      const [model]: Model[] = await associated[getAccessor]({
        ...options,
        where: {
          [resourceKeyAttribute || resourceField.options.targetKey || TargetModel.primaryKeyAttribute]: resourceKey,
        },
        context: ctx,
      });
      ctx.body = model;
    }
  } else {
    const Model = ctx.db.getModel(resourceName);
    const options = Model.parseApiJson({
      fields,
    });
    const data = await Model.findOne({
      ...options,
      where: {
        [resourceKeyAttribute || Model.primaryKeyAttribute]: resourceKey,
      },
      // @ts-ignore hooks 里添加 context
      context: ctx,
    });
    ctx.body = data;
  }
  await next();
}

/**
 * 更新数据
 *
 * TODO 字段验证
 * 
 * @param ctx 
 * @param next 
 */
export async function update(ctx: Context, next: Next) {
  const {
    associated,
    associatedName,
    resourceField,
    resourceName,
    resourceKey,
    // TODO(question): 这个属性从哪设置的？
    resourceKeyAttribute,
    fields,
    values: data
  } = ctx.action.params;
  const values = filterByFields(data, fields);
  const transaction = await ctx.db.sequelize.transaction();
  const options = { transaction, context: ctx };
  if (associated && resourceField) {
    const AssociatedModel = ctx.db.getModel(associatedName);
    if (!(associated instanceof AssociatedModel)) {
      await transaction.rollback();
      throw new Error(`${associatedName} associated model invalid`);
    }
    const { get: getAccessor } = resourceField.getAccessors();
    if (resourceField instanceof HASONE || resourceField instanceof BELONGSTO) {
      let model: Model = await associated[getAccessor](options);
      if (model) {
        // @ts-ignore
        await model.update(values, options);
        await model.updateAssociations(values, options);
        ctx.body = model;
      }
    } else if (resourceField instanceof HASMANY || resourceField instanceof BELONGSTOMANY) {
      const TargetModel = ctx.db.getModel(resourceField.getTarget());
      const [model]: Model[] = await associated[getAccessor]({
        ...options,
        where: {
          [resourceKeyAttribute || resourceField.options.targetKey || TargetModel.primaryKeyAttribute]: resourceKey,
        }
      });

      if (resourceField instanceof BELONGSTOMANY) {
        const throughName = resourceField.getThroughName();
        if (typeof values[throughName] === 'object') {
          const ThroughModel = resourceField.getThroughModel();
          const throughValues = values[throughName];
          const { foreignKey, sourceKey, otherKey } = resourceField.options;
          const through = await ThroughModel.findOne({
            where: {
              [foreignKey]: associated[sourceKey],
              [otherKey]: resourceKey,
            },
            transaction
          });
          await through.updateAssociations(throughValues, options);
          await through.update(throughValues, options);
          delete values[throughName];
        }
      }
      if (!_.isEmpty(values)) {
        // @ts-ignore
        await model.update(values, options);
        await model.updateAssociations(values, options);
      }
      ctx.body = model;
    }
  } else {
    const Model = ctx.db.getModel(resourceName);
    const model = await Model.findOne({
      ...options,
      where: {
        [resourceKeyAttribute || Model.primaryKeyAttribute]: resourceKey,
      }
    });
    // @ts-ignore
    await model.update(values, options);
    // @ts-ignore
    await model.updateAssociations(values, options);
    ctx.body = model;
  }
  await transaction.commit();
  await next();
}

/**
 * 删除数据，支持批量
 * 
 * Single
 * HasOne
 * HasMany
 *
 * TODO 关联数据的删除，建议在 onUpdate/onDelete 层面处理
 * 
 * @param ctx 
 * @param next 
 */
export async function destroy(ctx: Context, next: Next) {
  const {
    associated,
    resourceField,
    associatedName,
    resourceName,
    resourceKey,
    resourceKeyAttribute,
    filter
  } = ctx.action.params;
  const transaction = await ctx.db.sequelize.transaction();
  const commonOptions = { transaction, context: ctx };
  if (associated && resourceField) {
    const AssociatedModel = ctx.db.getModel(associatedName);
    if (!(associated instanceof AssociatedModel)) {
      await transaction.rollback();
      throw new Error(`${associatedName} associated model invalid`);
    }
    const {get: getAccessor, remove: removeAccessor, set: setAccessor} = resourceField.getAccessors();
    const TargetModel = ctx.db.getModel(resourceField.getTarget());
    const { where } = TargetModel.parseApiJson({ filter, context: ctx });
    if (resourceField instanceof HASONE || resourceField instanceof BELONGSTO) {
      const model: Model = await associated[getAccessor](commonOptions);
      await associated[setAccessor](null, commonOptions);
      // @ts-ignore
      ctx.body = await model.destroy(commonOptions);
    } else if (resourceField instanceof HASMANY || resourceField instanceof BELONGSTOMANY) {
      const primaryKey = resourceKeyAttribute || resourceField.options.targetKey || TargetModel.primaryKeyAttribute;
      const models: Model[] = await associated[getAccessor]({
        where: resourceKey ? { [primaryKey]: resourceKey } : where,
        ...commonOptions
      });
      await associated[removeAccessor](models, commonOptions);
      // @ts-ignore
      ctx.body = await TargetModel.destroy({
        where: { [primaryKey]: { [Op.in]: models.map(item => item[primaryKey]) } },
        ...commonOptions,
        individualHooks: true,
      });
    }
  } else {
    const Model = ctx.db.getModel(resourceName);
    const { where } = Model.parseApiJson({ filter, context: ctx });
    const primaryKey = resourceKeyAttribute || Model.primaryKeyAttribute;
    const data = await Model.destroy({
      where: resourceKey ? { [primaryKey]: resourceKey } : where,
      // @ts-ignore hooks 里添加 context
      ...commonOptions,
      individualHooks: true,
    });
    ctx.body = data;
  }
  await transaction.commit();
  await next();
}

/**
 * 人工排序
 * 
 * 基于偏移量策略实现的排序方法
 *
 * TODO 字段验证
 * 
 * @param ctx 
 * @param next 
 */
export async function sort(ctx: Context, next: Next) {
  const {
    resourceName,
    resourceKey,
    resourceField,
    associatedName,
    associatedKey,
    associated,
    values
  } = ctx.action.params;

  if (associated && resourceField) {
    if (resourceField instanceof HASONE || resourceField instanceof BELONGSTO) {
      throw new Error(`the association (${resourceName} belongs to ${associatedName}) cannot be sorted`);
    }
    // TODO(feature)
    if (resourceField instanceof BELONGSTOMANY) {
      throw new Error('sorting for belongs to many association has not been implemented');
    }
  }

  const Model = ctx.db.getModel(resourceName);
  const table = ctx.db.getTable(resourceName);

  const { field, target } = values;
  if (!values.field || typeof target === 'undefined') {
    return next();
  }
  const sortField = table.getField(field);
  if (!sortField) {
    return next();
  }
  const { primaryKeyAttribute } = Model;
  const { name: sortAttr, scope = [] } = sortField.options;

  const transaction = await ctx.db.sequelize.transaction();

  const where = {};
  if (associated && resourceField instanceof HASMANY) {
    where[resourceField.options.foreignKey] = associatedKey;
  }

  // 找到操作对象
  const source = await Model.findOne({
    where: {
      ...where,
      [primaryKeyAttribute]: resourceKey
    },
    transaction
  });
  if (!source) {
    await transaction.rollback();
    throw new Error(`resource(${resourceKey}) does not exist`);
  }
  const sourceScopeWhere = source.getValuesByFieldNames(scope);

  let targetScopeWhere: any;
  let targetObject;
  const { [primaryKeyAttribute]: targetId } = target;
  if (targetId) {
    targetObject = await Model.findByPk(targetId, { transaction });

    if (!targetObject) {
      await transaction.rollback();
      throw new Error(`resource(${targetId}) does not exist`);
    }

    targetScopeWhere = targetObject.getValuesByFieldNames(scope);
  } else {
    targetScopeWhere = { ...sourceScopeWhere, ...target };
  }

  const sameScope = whereCompare(sourceScopeWhere, targetScopeWhere);

  const updates = { ...targetScopeWhere };
  if (targetObject) {
    let increment: number;
    const updateWhere = { ...targetScopeWhere };
    if (sameScope) {
      const direction = source[sortAttr] < targetObject[sortAttr] ? {
        sourceOp: Op.gt,
        targetOp: Op.lte,
        increment: -1
      } : {
        sourceOp: Op.lt,
        targetOp: Op.gte,
        increment: 1
      };

      increment = direction.increment;

      Object.assign(updateWhere, {
        [sortAttr]: {
          [direction.sourceOp]: source[sortAttr],
          [direction.targetOp]: targetObject[sortAttr]
        }
      });
    } else {
      increment = 1;
      Object.assign(updateWhere, {
        [sortAttr]: {
          [Op.gte]: targetObject[sortAttr]
        }
      });
    }

    await Model.increment(sortAttr, {
      by: increment,
      where: updateWhere,
      transaction
    });

    Object.assign(updates, {
      [sortAttr]: targetObject[sortAttr]
    });
  } else {
    Object.assign(updates, {
      [sortAttr]: await sortField.getNextValue({
        where: targetScopeWhere,
        transaction
      })
    });
  }

  await source.update(updates, { transaction });

  await transaction.commit();

  ctx.body = source;

  await next();
}

export default {
  list, // single、hasMany、belongsToMany
  create, // signle、hasMany
  get, // all
  update, // single、
  destroy,
  sort
};<|MERGE_RESOLUTION|>--- conflicted
+++ resolved
@@ -186,23 +186,6 @@
     // const getAccessor = resourceField.getAccessors().get;
     // const countAccessor = resourceField.getAccessors().count;
     options.scope = options.scopes||[];
-<<<<<<< HEAD
-    const rows = await associated[getAccessor]({
-      joinTableAttributes: [],
-      ...options,
-      context: ctx,
-    });
-    const associatedOptions = _.omit(options, [
-      'attributes',
-      'limit',
-      'offset',
-      'order'
-    ]);
-    if (associatedOptions.include) {
-      associatedOptions.include = associatedOptions.include.map(includeOptions => {
-        includeOptions.attributes = [];
-        return includeOptions;
-=======
     const association = AssociatedModel.associations[resourceField.options.name];
     if (resourceField instanceof BELONGSTOMANY) {
       data = await belongsToManyGet.call(association, associated, {
@@ -216,7 +199,6 @@
         joinTableAttributes: [],
         ...options,
         context: ctx,
->>>>>>> 0754c597
       });
     }
   } else {
