import path from 'path';
import { Op } from 'sequelize';
import { Application } from '@nocobase/server';
import { Operator } from '@nocobase/database';
import * as collectionsRolesActions from './actions/collections.roles';
import * as rolesCollectionsActions from './actions/roles.collections';
<<<<<<< HEAD
import AccessController from './AccessController';
=======
>>>>>>> 355cc981

// API
// const permissions = ctx.app.getPluginInstance('permissions');
// const result: boolean = permissions.can(key, options);

<<<<<<< HEAD


export class Permissions {
  readonly app: Application;
  readonly options: any;
=======


export class Permissions {
  static getActionPermissions(roles) {
    const permissions = roles.reduce((permissions, role) => permissions.concat(role.get('permissions')), []);
    return permissions.reduce((actions, permission) => actions.concat(permission.get('actions')), []);
  }
  
  static getFieldPermissions(roles) {
    const permissions = roles.reduce((permissions, role) => permissions.concat(role.get('permissions')), []);
    return permissions.reduce((fields, permission) => fields.concat(permission.get('fields_permissions')), []);
  }
>>>>>>> 355cc981

  readonly app: Application;
  readonly options: any;

  constructor(app: Application, options) {
    this.app = app;
    this.options = options;

    const { database, resourcer } = app;

    database.import({
      directory: path.resolve(__dirname, 'collections'),
    });

    Object.keys(collectionsRolesActions).forEach(actionName => {
      resourcer.registerActionHandler(`collections.roles:${actionName}`, collectionsRolesActions[actionName]);
    });

    Object.keys(rolesCollectionsActions).forEach(actionName => {
      resourcer.registerActionHandler(`roles.collections:${actionName}`, rolesCollectionsActions[actionName]);
    });

<<<<<<< HEAD
=======
    const defaultScopes = [
      {
        title: '全部数据',
        filter: {},
      },
      {
        title: '用户自己的数据',
        filter: {
          "created_by_id.$currentUser": true,
        },
      },
    ];

    const Scope = database.getModel('actions_scopes');

    database.getModel('collections').addHook('afterCreate', async (model, options) => {
      // TODO(bug): createScope 存不了 filter 参数
      // for (const scope of defaultScopes) {
      //    const s = await model.createScope(scope, options);
      //    console.log(s.toJSON());
      // }
      try {
        await Scope.bulkCreate(defaultScopes.map(scope => ({...scope, collection_name: model.get('name')})));
      } catch (error) {
        console.error(error);
        throw error;
      }
    });

>>>>>>> 355cc981
    // 针对“自己创建的” scope 添加特殊的操作符以生成查询条件
    if (!Operator.has('$currentUser')) {
      Operator.register('$currentUser', (value, { ctx }) => {
        const user = ctx.state.currentUser;
        return { [Op.eq]: user[user.constructor.primaryKeyAttribute] };
      });
    }

<<<<<<< HEAD
    resourcer.use(this.injection);
    resourcer.use(this.middleware);
  }

  injection = async (ctx, next) => {
    ctx.can = new AccessController(ctx).can;

    return next();
  };

  middleware = async (ctx, next) => {
    const {
      resourceName,
      actionName
    } = ctx.action.params;

    const result = await ctx.can(resourceName).act(actionName).any();
    if (!result) {
      return this.reject(ctx);
    }

    if (result === true) {
      return next();
    }

    ctx.action.mergeParams({
      filter: result.filter,
      fields: result.fields.map(item => item.get('field').get('name'))
    });

    return next();
  };
  
  reject(ctx) {
    ctx.throw(404);
=======
    resourcer.use(this.middleware.bind(this));
  }

  async middleware(ctx, next) {
    const {
      resourceName,
      actionName
    } = ctx.action.params;

    const permissions = this;

    ctx.can = (function(key: string, options = {}) {
      return permissions.can(key, { ...options, context: this });
    }).bind(ctx);

    const result = await this.can(`${resourceName}:${actionName}`, { context: ctx });
    if (result === false) {
      return this.reject(ctx);
    }

    if (result === true) {
      return next();
    }

    ctx.action.mergeParams(result);

    return next();
  }

  async can(key: string, { context, ...options }) {
    const matcher = key.match(/^(?:([^\.]+)\.)?([^:]+)(?::([\w]+))$/);
    if (!matcher) {
      throw new Error('input key does not match pattern');
    }
    const [matched, associatedName, resourceName, actionName] = matcher;

    if (!actionName) {
      // TODO: 只获取相关数据
      return {};
    }

    if (!['list', 'get', 'create', 'update', 'destroy'].includes(actionName)) {
      // 不是常规 action 的，直接返回 true 以跳过。
      return true;
    }

    if (associatedName) {
      // TODO(feature): 关联数据的处理
      return true;
    }

    const roles = await this.getRolesWithPermissions({
      // ...options,
      // associatedName,
      resourceName,
      actionName,
      currentUser: this.getCurrentUser(context)
    });

    if (roles.some(role => role.type === -1)) {
      // 如果是系统管理员，则不进行其他验证或过滤
      return true;
    }

    const actionPermissions = Permissions.getActionPermissions(roles);
    // 如果找不到可用的 action 记录
    if (!actionPermissions.length) {
      // 则认为没有权限
      return false;
    }
    
    const filters = actionPermissions
      .filter(item => Boolean(item.scope) && Object.keys(item.scope.filter).length)
      .map(item => item.scope.filter);

    const fields = new Set();
    const fieldPermissions = Permissions.getFieldPermissions(roles);
    fieldPermissions.forEach(item => {
      const actions = item.get('actions');
      if (actions && actions.includes(`${resourceName}:${actionName}`)) {
        fields.add(item.get('field').get('name'));
      }
    });

    return {
      ...(filters.length
        ? { filter: filters.length > 1 ? { or: filters } : filters[0] }
        : {}),
      fields: Array.from(fields)
    };
  }

  getCurrentUser(ctx) {
    // TODO: 获取当前用户应调用当前依赖用户插件的相关方法
    return ctx.state.currentUser;
  }

  async getRolesWithPermissions({
    resourceName,
    // resourceKey,
    // associated,
    // associatedName,
    // associatedKey,
    actionName,
    currentUser
  }) {
    // TODO: 还未定义关联数据的权限如何表达

    const Role = this.app.database.getModel('roles');
    const permissionInclusion = {
      association: 'permissions',
      where: {
        collection_name: resourceName
      },
      required: true,
      include: [
        {
          association: 'actions',
          where: {
            name: `${resourceName}:${actionName}`
          },
          required: true,
          // 对 hasMany 关系可以进行拆分查询，避免联表过多标识符超过 PG 的 64 字符限制
          separate: true,
          include: [
            {
              association: 'scope',
              attribute: ['filter']
            }
          ]
        },
        {
          association: 'fields_permissions',
          include: [
            {
              association: 'field',
              attributes: ['name']
            }
          ],
          separate: true,
        }
      ],
    };
    
    let userRoles = [];
    // 获取登入用户的角色及权限
    if (currentUser) {
      const adminRoles = await currentUser.getRoles({
        where: {
          type: -1
        }
      });
      if (adminRoles.length) {
        return adminRoles;
      }
  
      userRoles = await currentUser.getRoles({
        where: {
          type: 1
        },
        include: [
          permissionInclusion
        ]
      });
    }
  
    // 获取匿名用户的角色及权限
    const anonymousRoles = await Role.findAll({
      where: {
        type: 0
      },
      include: [
        permissionInclusion
      ]
    });
  
    return [...anonymousRoles, ...userRoles];
>>>>>>> 355cc981
  }
  
  reject(ctx) {
    ctx.throw(404);
  }
}

export default async function (options = {}) {
  const instance = new Permissions(this, options);

  return instance;
}<|MERGE_RESOLUTION|>--- conflicted
+++ resolved
@@ -4,36 +4,15 @@
 import { Operator } from '@nocobase/database';
 import * as collectionsRolesActions from './actions/collections.roles';
 import * as rolesCollectionsActions from './actions/roles.collections';
-<<<<<<< HEAD
 import AccessController from './AccessController';
-=======
->>>>>>> 355cc981
 
 // API
 // const permissions = ctx.app.getPluginInstance('permissions');
 // const result: boolean = permissions.can(key, options);
 
-<<<<<<< HEAD
 
 
 export class Permissions {
-  readonly app: Application;
-  readonly options: any;
-=======
-
-
-export class Permissions {
-  static getActionPermissions(roles) {
-    const permissions = roles.reduce((permissions, role) => permissions.concat(role.get('permissions')), []);
-    return permissions.reduce((actions, permission) => actions.concat(permission.get('actions')), []);
-  }
-  
-  static getFieldPermissions(roles) {
-    const permissions = roles.reduce((permissions, role) => permissions.concat(role.get('permissions')), []);
-    return permissions.reduce((fields, permission) => fields.concat(permission.get('fields_permissions')), []);
-  }
->>>>>>> 355cc981
-
   readonly app: Application;
   readonly options: any;
 
@@ -55,8 +34,6 @@
       resourcer.registerActionHandler(`roles.collections:${actionName}`, rolesCollectionsActions[actionName]);
     });
 
-<<<<<<< HEAD
-=======
     const defaultScopes = [
       {
         title: '全部数据',
@@ -86,7 +63,6 @@
       }
     });
 
->>>>>>> 355cc981
     // 针对“自己创建的” scope 添加特殊的操作符以生成查询条件
     if (!Operator.has('$currentUser')) {
       Operator.register('$currentUser', (value, { ctx }) => {
@@ -95,7 +71,6 @@
       });
     }
 
-<<<<<<< HEAD
     resourcer.use(this.injection);
     resourcer.use(this.middleware);
   }
@@ -131,189 +106,6 @@
   
   reject(ctx) {
     ctx.throw(404);
-=======
-    resourcer.use(this.middleware.bind(this));
-  }
-
-  async middleware(ctx, next) {
-    const {
-      resourceName,
-      actionName
-    } = ctx.action.params;
-
-    const permissions = this;
-
-    ctx.can = (function(key: string, options = {}) {
-      return permissions.can(key, { ...options, context: this });
-    }).bind(ctx);
-
-    const result = await this.can(`${resourceName}:${actionName}`, { context: ctx });
-    if (result === false) {
-      return this.reject(ctx);
-    }
-
-    if (result === true) {
-      return next();
-    }
-
-    ctx.action.mergeParams(result);
-
-    return next();
-  }
-
-  async can(key: string, { context, ...options }) {
-    const matcher = key.match(/^(?:([^\.]+)\.)?([^:]+)(?::([\w]+))$/);
-    if (!matcher) {
-      throw new Error('input key does not match pattern');
-    }
-    const [matched, associatedName, resourceName, actionName] = matcher;
-
-    if (!actionName) {
-      // TODO: 只获取相关数据
-      return {};
-    }
-
-    if (!['list', 'get', 'create', 'update', 'destroy'].includes(actionName)) {
-      // 不是常规 action 的，直接返回 true 以跳过。
-      return true;
-    }
-
-    if (associatedName) {
-      // TODO(feature): 关联数据的处理
-      return true;
-    }
-
-    const roles = await this.getRolesWithPermissions({
-      // ...options,
-      // associatedName,
-      resourceName,
-      actionName,
-      currentUser: this.getCurrentUser(context)
-    });
-
-    if (roles.some(role => role.type === -1)) {
-      // 如果是系统管理员，则不进行其他验证或过滤
-      return true;
-    }
-
-    const actionPermissions = Permissions.getActionPermissions(roles);
-    // 如果找不到可用的 action 记录
-    if (!actionPermissions.length) {
-      // 则认为没有权限
-      return false;
-    }
-    
-    const filters = actionPermissions
-      .filter(item => Boolean(item.scope) && Object.keys(item.scope.filter).length)
-      .map(item => item.scope.filter);
-
-    const fields = new Set();
-    const fieldPermissions = Permissions.getFieldPermissions(roles);
-    fieldPermissions.forEach(item => {
-      const actions = item.get('actions');
-      if (actions && actions.includes(`${resourceName}:${actionName}`)) {
-        fields.add(item.get('field').get('name'));
-      }
-    });
-
-    return {
-      ...(filters.length
-        ? { filter: filters.length > 1 ? { or: filters } : filters[0] }
-        : {}),
-      fields: Array.from(fields)
-    };
-  }
-
-  getCurrentUser(ctx) {
-    // TODO: 获取当前用户应调用当前依赖用户插件的相关方法
-    return ctx.state.currentUser;
-  }
-
-  async getRolesWithPermissions({
-    resourceName,
-    // resourceKey,
-    // associated,
-    // associatedName,
-    // associatedKey,
-    actionName,
-    currentUser
-  }) {
-    // TODO: 还未定义关联数据的权限如何表达
-
-    const Role = this.app.database.getModel('roles');
-    const permissionInclusion = {
-      association: 'permissions',
-      where: {
-        collection_name: resourceName
-      },
-      required: true,
-      include: [
-        {
-          association: 'actions',
-          where: {
-            name: `${resourceName}:${actionName}`
-          },
-          required: true,
-          // 对 hasMany 关系可以进行拆分查询，避免联表过多标识符超过 PG 的 64 字符限制
-          separate: true,
-          include: [
-            {
-              association: 'scope',
-              attribute: ['filter']
-            }
-          ]
-        },
-        {
-          association: 'fields_permissions',
-          include: [
-            {
-              association: 'field',
-              attributes: ['name']
-            }
-          ],
-          separate: true,
-        }
-      ],
-    };
-    
-    let userRoles = [];
-    // 获取登入用户的角色及权限
-    if (currentUser) {
-      const adminRoles = await currentUser.getRoles({
-        where: {
-          type: -1
-        }
-      });
-      if (adminRoles.length) {
-        return adminRoles;
-      }
-  
-      userRoles = await currentUser.getRoles({
-        where: {
-          type: 1
-        },
-        include: [
-          permissionInclusion
-        ]
-      });
-    }
-  
-    // 获取匿名用户的角色及权限
-    const anonymousRoles = await Role.findAll({
-      where: {
-        type: 0
-      },
-      include: [
-        permissionInclusion
-      ]
-    });
-  
-    return [...anonymousRoles, ...userRoles];
->>>>>>> 355cc981
-  }
-  
-  reject(ctx) {
-    ctx.throw(404);
   }
 }
 
