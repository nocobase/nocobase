--- conflicted
+++ resolved
@@ -41,12 +41,6 @@
 
     Object.keys(rolesCollectionsActions).forEach(actionName => {
       resourcer.registerActionHandler(`roles.collections:${actionName}`, rolesCollectionsActions[actionName]);
-    });
-
-<<<<<<< HEAD
-=======
-    Object.keys(rolesPagesActions).forEach(actionName => {
-      resourcer.registerActionHandler(`roles.pages:${actionName}`, rolesPagesActions[actionName]);
     });
 
     const defaultScopes = [
@@ -78,7 +72,6 @@
       }
     });
 
->>>>>>> 95be6722
     // 针对“自己创建的” scope 添加特殊的操作符以生成查询条件
     if (!Operator.has('$currentUser')) {
       Operator.register('$currentUser', (value, { ctx }) => {
