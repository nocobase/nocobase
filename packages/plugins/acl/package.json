{
  "name": "@nocobase/plugin-acl",
  "displayName": "ACL",
  "displayName.zh-CN": "权限控制",
  "description": "A simple access control based on roles, resources and actions",
  "description.zh-CN": "基于角色、资源和操作的权限控制。",
  "version": "0.11.1-alpha.3",
  "license": "AGPL-3.0",
  "main": "./dist/server/index.js",
  "files": [
    "dist",
    "src",
    "README.md",
    "README.zh-CN.md",
    "CHANGELOG.md",
    "server.js",
    "server.d.ts",
    "client.js",
    "client.d.ts"
  ],
  "devDependencies": {
<<<<<<< HEAD
    "react": "^18.2.0",
    "@nocobase/acl": "0.11.1-alpha.2",
    "@nocobase/actions": "0.11.1-alpha.2",
    "@nocobase/client": "0.11.1-alpha.2",
    "@nocobase/database": "0.11.1-alpha.2",
    "@nocobase/server": "0.11.1-alpha.2",
    "@nocobase/test": "0.11.1-alpha.2",
    "@nocobase/utils": "0.11.1-alpha.2",
=======
    "@nocobase/acl": "0.11.1-alpha.3",
    "@nocobase/actions": "0.11.1-alpha.3",
    "@nocobase/client": "0.11.1-alpha.3",
    "@nocobase/database": "0.11.1-alpha.3",
    "@nocobase/server": "0.11.1-alpha.3",
    "@nocobase/test": "0.11.1-alpha.3",
    "@nocobase/utils": "0.11.1-alpha.3",
>>>>>>> 840254f5
    "@types/jsonwebtoken": "^8.5.8",
    "jsonwebtoken": "^8.5.1",
    "react-dom": "^18.2.0"
  },
  "dependencies": {
  },
  "repository": {
    "type": "git",
    "url": "git+https://github.com/nocobase/nocobase.git",
    "directory": "packages/plugins/acl"
  },
  "gitHead": "ce588eefb0bfc50f7d5bbee575e0b5e843bf6644"
}<|MERGE_RESOLUTION|>--- conflicted
+++ resolved
@@ -19,29 +19,17 @@
     "client.d.ts"
   ],
   "devDependencies": {
-<<<<<<< HEAD
-    "react": "^18.2.0",
     "@nocobase/acl": "0.11.1-alpha.2",
     "@nocobase/actions": "0.11.1-alpha.2",
     "@nocobase/client": "0.11.1-alpha.2",
     "@nocobase/database": "0.11.1-alpha.2",
-    "@nocobase/server": "0.11.1-alpha.2",
+    "@nocobase/server": "0.11.1-alpha.3",
     "@nocobase/test": "0.11.1-alpha.2",
     "@nocobase/utils": "0.11.1-alpha.2",
-=======
-    "@nocobase/acl": "0.11.1-alpha.3",
-    "@nocobase/actions": "0.11.1-alpha.3",
-    "@nocobase/client": "0.11.1-alpha.3",
-    "@nocobase/database": "0.11.1-alpha.3",
-    "@nocobase/server": "0.11.1-alpha.3",
-    "@nocobase/test": "0.11.1-alpha.3",
-    "@nocobase/utils": "0.11.1-alpha.3",
->>>>>>> 840254f5
     "@types/jsonwebtoken": "^8.5.8",
     "jsonwebtoken": "^8.5.1",
+    "react": "^18.2.0",
     "react-dom": "^18.2.0"
-  },
-  "dependencies": {
   },
   "repository": {
     "type": "git",
