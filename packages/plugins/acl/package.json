--- conflicted
+++ resolved
@@ -12,14 +12,10 @@
   "main": "./lib/index.js",
   "types": "./lib/index.d.ts",
   "dependencies": {
-<<<<<<< HEAD
-    "@nocobase/server": "0.8.0-alpha.13"
-=======
     "@nocobase/acl": "0.8.1-alpha.4",
     "@nocobase/database": "0.8.1-alpha.4",
     "@nocobase/plugin-users": "0.8.1-alpha.4",
     "@nocobase/server": "0.8.1-alpha.4"
->>>>>>> 322194f2
   },
   "repository": {
     "type": "git",
