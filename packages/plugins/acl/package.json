{
  "name": "@nocobase/plugin-acl",
  "displayName": "ACL",
  "displayName.zh-CN": "权限控制",
  "description": "A simple access control based on roles, resources and actions",
  "description.zh-CN": "基于角色、资源和操作的权限控制。",
  "version": "0.10.1-alpha.1",
  "license": "AGPL-3.0",
  "main": "./lib/server/index.js",
  "files": [
    "lib",
    "src",
    "README.md",
    "README.zh-CN.md",
    "CHANGELOG.md",
    "server.js",
    "server.d.ts",
    "client.js",
    "client.d.ts"
  ],
  "dependencies": {
<<<<<<< HEAD
  },
  "devDependencies": {
    "react": "^18.2.0",
    "react-dom": "^18.2.0",
    "jsonwebtoken": "^8.5.1",
    "@types/jsonwebtoken": "^8.5.8",
    "@nocobase/test": "0.10.0-alpha.5",
    "@nocobase/utils": "0.10.0-alpha.5",
    "@nocobase/acl": "0.10.0-alpha.5",
    "@nocobase/actions": "0.10.0-alpha.5",
    "@nocobase/database": "0.10.0-alpha.5",
    "@nocobase/server": "0.10.0-alpha.5",
    "@nocobase/client": "0.10.0-alpha.5"
=======
    "@nocobase/acl": "0.10.1-alpha.1",
    "@nocobase/database": "0.10.1-alpha.1",
    "@nocobase/plugin-users": "0.10.1-alpha.1",
    "@nocobase/server": "0.10.1-alpha.1"
>>>>>>> 6496c65f
  },
  "repository": {
    "type": "git",
    "url": "git+https://github.com/nocobase/nocobase.git",
    "directory": "packages/plugins/acl"
  },
  "gitHead": "ce588eefb0bfc50f7d5bbee575e0b5e843bf6644"
}<|MERGE_RESOLUTION|>--- conflicted
+++ resolved
@@ -19,26 +19,19 @@
     "client.d.ts"
   ],
   "dependencies": {
-<<<<<<< HEAD
   },
   "devDependencies": {
     "react": "^18.2.0",
     "react-dom": "^18.2.0",
     "jsonwebtoken": "^8.5.1",
     "@types/jsonwebtoken": "^8.5.8",
-    "@nocobase/test": "0.10.0-alpha.5",
-    "@nocobase/utils": "0.10.0-alpha.5",
-    "@nocobase/acl": "0.10.0-alpha.5",
-    "@nocobase/actions": "0.10.0-alpha.5",
-    "@nocobase/database": "0.10.0-alpha.5",
-    "@nocobase/server": "0.10.0-alpha.5",
-    "@nocobase/client": "0.10.0-alpha.5"
-=======
+    "@nocobase/test": "0.10.1-alpha.1",
+    "@nocobase/utils": "0.10.1-alpha.1",
     "@nocobase/acl": "0.10.1-alpha.1",
+    "@nocobase/actions": "0.10.1-alpha.1",
     "@nocobase/database": "0.10.1-alpha.1",
-    "@nocobase/plugin-users": "0.10.1-alpha.1",
-    "@nocobase/server": "0.10.1-alpha.1"
->>>>>>> 6496c65f
+    "@nocobase/server": "0.10.1-alpha.1",
+    "@nocobase/client": "0.10.1-alpha.1"
   },
   "repository": {
     "type": "git",
