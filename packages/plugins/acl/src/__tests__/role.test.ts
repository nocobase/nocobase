import { Database, Model } from '@nocobase/database';
import UsersPlugin from '@nocobase/plugin-users';
import { MockServer } from '@nocobase/test';

import { prepareApp } from './prepare';

describe('role api', () => {
  let app: MockServer;
  let db: Database;

  afterEach(async () => {
    await app.destroy();
  });

  beforeEach(async () => {
    app = await prepareApp();
    db = app.db;
  });

  describe('grant', () => {
    let role: Model;
    let admin: Model;
    let adminAgent;

    beforeEach(async () => {
      role = await db.getRepository('roles').findOne({
        filter: {
          name: 'admin',
        },
      });

      const UserRepo = db.getCollection('users').repository;
      admin = await UserRepo.create({
        values: {
          roles: ['admin'],
        },
      });

<<<<<<< HEAD
      const userPlugin = app.getPlugin('@nocobase/plugin-users') as UsersPlugin;
=======
      const userPlugin = app.getPlugin('users') as UsersPlugin;
>>>>>>> f67afba9
      adminAgent = app.agent().auth(
        userPlugin.jwtService.sign({
          userId: admin.get('id'),
        }),
        { type: 'bearer' },
      );
    });

    it('should list actions', async () => {
      const response = await adminAgent.resource('availableActions').list();
      expect(response.statusCode).toEqual(200);
    });

    it('should grant universal role actions', async () => {
      // grant role actions
      const response = await adminAgent.resource('roles').update({
        forceUpdate: true,
        values: {
          strategy: {
            actions: ['create:all', 'view:own'],
          },
        },
      });

      expect(response.statusCode).toEqual(200);

      await role.reload();

      expect(role.get('strategy')).toMatchObject({
        actions: ['create:all', 'view:own'],
      });
    });
  });

  it('should works with default option', async () => {
    await db.getRepository('roles').create({
      values: {
        name: 'role1',
        title: 'admin 1',
        default: true,
      },
    });

    await db.getRepository('roles').create({
      values: {
        name: 'role2',
        default: true,
      },
    });

    const defaultRole = await db.getRepository('roles').find({
      filter: {
        default: true,
      },
    });

    expect(defaultRole.length).toEqual(1);
    expect(defaultRole[0].get('name')).toEqual('role2');
  });
});<|MERGE_RESOLUTION|>--- conflicted
+++ resolved
@@ -36,11 +36,7 @@
         },
       });
 
-<<<<<<< HEAD
-      const userPlugin = app.getPlugin('@nocobase/plugin-users') as UsersPlugin;
-=======
       const userPlugin = app.getPlugin('users') as UsersPlugin;
->>>>>>> f67afba9
       adminAgent = app.agent().auth(
         userPlugin.jwtService.sign({
           userId: admin.get('id'),
