--- conflicted
+++ resolved
@@ -451,29 +451,6 @@
     if (repo) {
       await repo.db2cm('roles');
     }
-<<<<<<< HEAD
-
-    const User = this.db.getCollection('users');
-
-    await User.repository.update({
-      values: {
-        roles: ['root', 'admin', 'member'],
-      },
-      forceUpdate: true,
-    });
-
-    const RolesUsers = this.db.getCollection('rolesUsers');
-    await RolesUsers.repository.update({
-      filter: {
-        userId: 1,
-        roleName: 'root',
-      },
-      values: {
-        default: true,
-      },
-    });
-=======
->>>>>>> 15cbad30
   }
 
   async load() {
