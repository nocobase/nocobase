import { onFormInputChange } from '@formily/core';
import { useFieldSchema, useFormEffects } from '@formily/react';
import { toJS } from '@formily/reactive';
<<<<<<< HEAD
import type { CollectionOptions } from '@nocobase/client';
=======
import { useFieldSchema, useFormEffects, useField } from '@formily/react';
>>>>>>> 5581b4f8
import {
  Checkbox,
  DatePicker,
  InputNumber,
  Input as InputString,
  useCollection,
  useCollectionManager,
  useFormBlockContext,
} from '@nocobase/client';
import { Evaluator, evaluators } from '@nocobase/evaluators/client';
import { Registry, toFixedByStep } from '@nocobase/utils/client';
import React, { useEffect, useState } from 'react';

import { toDbType } from '../../../utils';

const TypedComponents = {
  boolean: Checkbox.ReadPretty,
  integer: InputNumber.ReadPretty,
  bigInt: InputNumber.ReadPretty,
  double: InputNumber.ReadPretty,
  decimal: InputNumber.ReadPretty,
  date: DatePicker.ReadPretty,
  string: InputString.ReadPretty,
};

function useTargetCollectionField() {
  const fieldSchema = useFieldSchema();
  const providedCollection = useCollection();
  const { getCollection, getCollectionField } = useCollectionManager();
  const paths = (fieldSchema.name as string).split('.');
  let collection: CollectionOptions = providedCollection;
  for (let i = 0; i < paths.length - 1; i++) {
    const field = collection.getField(paths[i]);
    collection = getCollection(field.target);
  }
  return getCollectionField(`${collection.name}.${paths[paths.length - 1]}`);
}

function getValuesByPath(data, path) {
  const keys = path.split('.');
  let current = data;

  for (const key of keys) {
    if (current && typeof current === 'object') {
      if (Array.isArray(current) && !isNaN(key)) {
        const index = parseInt(key);
        if (index >= 0 && index < current.length) {
          current = current[index];
        } else {
          return data;
        }
      } else if (key in current) {
        current = current[key];
      } else {
        return data;
      }
    } else {
      return data;
    }
  }

  return current;
}

export function Result(props) {
  const { value, ...others } = props;
  const fieldSchema = useFieldSchema();
  const { dataType, expression, engine = 'math.js' } = useTargetCollectionField() ?? {};
  const [editingValue, setEditingValue] = useState(value);
  const { evaluate } = (evaluators as Registry<Evaluator>).get(engine);
  const formBlockContext = useFormBlockContext();
  const field = useField();
  const path: any = field.path.entire;
  const fieldPath = path?.replace(`.${fieldSchema.name}`, '');

  useEffect(() => {
    setEditingValue(value);
  }, [value]);

  useFormEffects(() => {
    onFormInputChange((form) => {
      if (
        (fieldSchema.name as string).indexOf('.') >= 0 ||
        !formBlockContext?.form ||
        formBlockContext.form?.readPretty
      ) {
        return;
      }

      const scope = toJS(getValuesByPath(form.values, fieldPath));
      let v;
      try {
        v = evaluate(expression, scope);
        v = toDbType(v, dataType);
      } catch (error) {
        v = null;
      }
      if (v == null && editingValue == null) {
        return;
      }
      setEditingValue(v);
    });
  });
  const Component = TypedComponents[dataType] ?? InputString;
  return (
    <Component {...others} value={dataType === 'double' ? toFixedByStep(editingValue, props.step) : editingValue} />
  );
}

export default Result;<|MERGE_RESOLUTION|>--- conflicted
+++ resolved
@@ -1,11 +1,7 @@
 import { onFormInputChange } from '@formily/core';
-import { useFieldSchema, useFormEffects } from '@formily/react';
+import { useField, useFieldSchema, useFormEffects } from '@formily/react';
 import { toJS } from '@formily/reactive';
-<<<<<<< HEAD
 import type { CollectionOptions } from '@nocobase/client';
-=======
-import { useFieldSchema, useFormEffects, useField } from '@formily/react';
->>>>>>> 5581b4f8
 import {
   Checkbox,
   DatePicker,
