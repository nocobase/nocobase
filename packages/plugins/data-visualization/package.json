--- conflicted
+++ resolved
@@ -13,7 +13,8 @@
   },
   "devDependencies": {
     "react": "^18.2.0",
-    "antd": "^4.24.8",
+    "antd": "5.x",
+    "@formily/antd-v5": "1.x",
     "vitest": "^0.32.0",
     "@ant-design/icons": "^4.8.0",
     "react-i18next": "^11.15.1",
@@ -30,22 +31,5 @@
     "@nocobase/utils": "0.10.1-alpha.1",
     "@testing-library/react": "^14.0.0",
     "lodash": "^4.17.21"
-<<<<<<< HEAD
-  },
-  "dependencies": {
-    "@ant-design/plots": "^1.2.5"
-  },
-  "peerDependencies": {
-    "@formily/antd-v5": "1.x",
-    "antd": "5.x",
-    "dayjs": "^1.11.7",
-    "react-error-boundary": "^4.0.4"
-  },
-  "displayName": "Data Visualization",
-  "displayName.zh-CN": "数据可视化",
-  "description": "Provides business intelligence and data visualization features",
-  "description.zh-CN": "提供BI面板和数据可视化功能"
-=======
   }
->>>>>>> 2cb1203a
 }