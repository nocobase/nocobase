{
  "name": "@nocobase/plugin-data-visualization",
<<<<<<< HEAD
  "version": "0.10.0-alpha.5",
  "displayName": "Data Visualization",
  "displayName.zh-CN": "数据可视化",
  "description": "Provides business intelligence and data visualization features",
  "description.zh-CN": "提供BI面板和数据可视化功能",
=======
  "version": "0.10.1-alpha.1",
>>>>>>> 6496c65f
  "main": "lib/server/index.js",
  "dependencies": {
    "classnames": "^2.3.1",
    "@ant-design/plots": "^1.2.5",
    "react-error-boundary": "^4.0.4"
  },
  "devDependencies": {
<<<<<<< HEAD
    "react": "^18.2.0",
    "antd": "^4.24.8",
    "vitest": "^0.32.0",
    "@ant-design/icons": "^4.8.0",
    "react-i18next": "^11.15.1",
    "@formily/antd": "2.2.26",
    "@formily/core": "2.2.26",
    "@formily/react": "2.2.26",
    "@formily/shared": "2.2.26",
    "@nocobase/actions": "0.10.0-alpha.5",
    "@nocobase/cache": "0.10.0-alpha.5",
    "@nocobase/database": "0.10.0-alpha.5",
    "@nocobase/client": "0.10.0-alpha.5",
    "@nocobase/server": "0.10.0-alpha.5",
    "@nocobase/test": "0.10.0-alpha.5",
    "@nocobase/utils": "0.10.0-alpha.5",
=======
    "@nocobase/actions": "0.10.1-alpha.1",
    "@nocobase/cache": "0.10.1-alpha.1",
    "@nocobase/server": "0.10.1-alpha.1",
    "@nocobase/test": "0.10.1-alpha.1",
>>>>>>> 6496c65f
    "@testing-library/react": "^14.0.0",
    "lodash": "^4.17.21"
  }
}<|MERGE_RESOLUTION|>--- conflicted
+++ resolved
@@ -1,14 +1,10 @@
 {
   "name": "@nocobase/plugin-data-visualization",
-<<<<<<< HEAD
-  "version": "0.10.0-alpha.5",
+  "version": "0.10.1-alpha.1",
   "displayName": "Data Visualization",
   "displayName.zh-CN": "数据可视化",
   "description": "Provides business intelligence and data visualization features",
   "description.zh-CN": "提供BI面板和数据可视化功能",
-=======
-  "version": "0.10.1-alpha.1",
->>>>>>> 6496c65f
   "main": "lib/server/index.js",
   "dependencies": {
     "classnames": "^2.3.1",
@@ -16,7 +12,6 @@
     "react-error-boundary": "^4.0.4"
   },
   "devDependencies": {
-<<<<<<< HEAD
     "react": "^18.2.0",
     "antd": "^4.24.8",
     "vitest": "^0.32.0",
@@ -26,19 +21,13 @@
     "@formily/core": "2.2.26",
     "@formily/react": "2.2.26",
     "@formily/shared": "2.2.26",
-    "@nocobase/actions": "0.10.0-alpha.5",
-    "@nocobase/cache": "0.10.0-alpha.5",
-    "@nocobase/database": "0.10.0-alpha.5",
-    "@nocobase/client": "0.10.0-alpha.5",
-    "@nocobase/server": "0.10.0-alpha.5",
-    "@nocobase/test": "0.10.0-alpha.5",
-    "@nocobase/utils": "0.10.0-alpha.5",
-=======
     "@nocobase/actions": "0.10.1-alpha.1",
     "@nocobase/cache": "0.10.1-alpha.1",
+    "@nocobase/database": "0.10.1-alpha.1",
+    "@nocobase/client": "0.10.1-alpha.1",
     "@nocobase/server": "0.10.1-alpha.1",
     "@nocobase/test": "0.10.1-alpha.1",
->>>>>>> 6496c65f
+    "@nocobase/utils": "0.10.1-alpha.1",
     "@testing-library/react": "^14.0.0",
     "lodash": "^4.17.21"
   }
