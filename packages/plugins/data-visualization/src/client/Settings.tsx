import { CheckOutlined } from '@ant-design/icons';
<<<<<<< HEAD
import { css } from '@emotion/css';
import { Form, FormItem } from '@formily/antd-v5';
=======
import { Form, FormItem } from '@formily/antd';
import { css } from '@nocobase/client';
>>>>>>> 2cb1203a
import { Button, Card } from 'antd';
import cls from 'classnames';
import React, { useContext } from 'react';
import { useChartsTranslation } from './locale';
import { ChartLibraryContext, useToggleChartLibrary } from './renderer';

export const Settings = () => {
  const { t } = useChartsTranslation();
  const libraries = useContext(ChartLibraryContext);
  const { toggle } = useToggleChartLibrary();
  const list = Object.entries(libraries).map(([library, { enabled }]) => {
    return (
      <Button
        key={library}
        icon={enabled ? <CheckOutlined /> : ''}
        className={cls(
          css`
            margin: 8px 8px 8px 0;
          `,
          enabled
            ? css`
                color: #40a9ff;
                border-color: #40a9ff;
              `
            : '',
        )}
        onClick={() => toggle(library)}
      >
        {library}
      </Button>
    );
  });
  return (
    <Card>
      <Form layout="vertical">
        <FormItem label={t('Enabled Chart Library')}>{list}</FormItem>
      </Form>
    </Card>
  );
};<|MERGE_RESOLUTION|>--- conflicted
+++ resolved
@@ -1,11 +1,6 @@
 import { CheckOutlined } from '@ant-design/icons';
-<<<<<<< HEAD
-import { css } from '@emotion/css';
 import { Form, FormItem } from '@formily/antd-v5';
-=======
-import { Form, FormItem } from '@formily/antd';
 import { css } from '@nocobase/client';
->>>>>>> 2cb1203a
 import { Button, Card } from 'antd';
 import cls from 'classnames';
 import React, { useContext } from 'react';
