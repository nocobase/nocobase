{
  "name": "@nocobase/plugin-ui-schema-storage",
  "version": "0.7.5-alpha.1",
  "main": "lib/index.js",
  "license": "Apache-2.0",
  "licenses": [
    {
      "type": "Apache-2.0",
      "url": "http://www.apache.org/licenses/LICENSE-2.0"
    }
  ],
  "devDependencies": {
    "@formily/json-schema": "2.0.20",
<<<<<<< HEAD
    "@nocobase/test": "0.7.4-alpha.7",
    "@nocobase/cache": "0.7.4-alpha.7"
=======
    "@nocobase/test": "0.7.5-alpha.1"
>>>>>>> 1c0842e6
  },
  "gitHead": "b17d1ecae5dd0b9d4e7170dcf9663bb225598990"
}<|MERGE_RESOLUTION|>--- conflicted
+++ resolved
@@ -11,12 +11,7 @@
   ],
   "devDependencies": {
     "@formily/json-schema": "2.0.20",
-<<<<<<< HEAD
-    "@nocobase/test": "0.7.4-alpha.7",
-    "@nocobase/cache": "0.7.4-alpha.7"
-=======
     "@nocobase/test": "0.7.5-alpha.1"
->>>>>>> 1c0842e6
   },
   "gitHead": "b17d1ecae5dd0b9d4e7170dcf9663bb225598990"
 }