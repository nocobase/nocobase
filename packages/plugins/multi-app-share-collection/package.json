{
  "name": "@nocobase/plugin-multi-app-share-collection",
  "displayName": "multi app share collection",
  "displayName.zh-CN": "多应用数据共享",
  "description": "multi app share collection",
  "description.zh-CN": "多应用数据共享",
<<<<<<< HEAD
  "version": "0.10.0-alpha.5",
  "main": "./lib/server/index.js",
  "files": [
    "lib",
    "src",
    "README.md",
    "README.zh-CN.md",
    "CHANGELOG.md",
    "server.js",
    "server.d.ts",
    "client.js",
    "client.d.ts"
  ],
  "devDependencies": {
    "react": "18.x",
    "antd": "^4.24.8",
    "react-i18next": "^11.15.1",
    "@formily/react": "2.2.26",
    "@nocobase/utils": "0.10.0-alpha.5",
    "@nocobase/database": "0.10.0-alpha.5",
    "@nocobase/client": "0.10.0-alpha.5",
    "@nocobase/server": "0.10.0-alpha.5",
    "@nocobase/test": "0.10.0-alpha.5",
    "@nocobase/plugin-collection-manager": "0.10.0-alpha.5",
    "@nocobase/plugin-error-handler": "0.10.0-alpha.5",
    "@nocobase/plugin-users": "0.10.0-alpha.5",
    "@nocobase/plugin-multi-app-manager": "0.10.0-alpha.5"
=======
  "version": "0.10.1-alpha.1",
  "main": "lib/server/index.js",
  "devDependencies": {
    "@nocobase/client": "0.10.1-alpha.1",
    "@nocobase/plugin-multi-app-manager": "0.10.1-alpha.1",
    "@nocobase/server": "0.10.1-alpha.1",
    "@nocobase/test": "0.10.1-alpha.1"
>>>>>>> 6496c65f
  }
}<|MERGE_RESOLUTION|>--- conflicted
+++ resolved
@@ -4,8 +4,7 @@
   "displayName.zh-CN": "多应用数据共享",
   "description": "multi app share collection",
   "description.zh-CN": "多应用数据共享",
-<<<<<<< HEAD
-  "version": "0.10.0-alpha.5",
+  "version": "0.10.1-alpha.1",
   "main": "./lib/server/index.js",
   "files": [
     "lib",
@@ -23,23 +22,14 @@
     "antd": "^4.24.8",
     "react-i18next": "^11.15.1",
     "@formily/react": "2.2.26",
-    "@nocobase/utils": "0.10.0-alpha.5",
-    "@nocobase/database": "0.10.0-alpha.5",
-    "@nocobase/client": "0.10.0-alpha.5",
-    "@nocobase/server": "0.10.0-alpha.5",
-    "@nocobase/test": "0.10.0-alpha.5",
-    "@nocobase/plugin-collection-manager": "0.10.0-alpha.5",
-    "@nocobase/plugin-error-handler": "0.10.0-alpha.5",
-    "@nocobase/plugin-users": "0.10.0-alpha.5",
-    "@nocobase/plugin-multi-app-manager": "0.10.0-alpha.5"
-=======
-  "version": "0.10.1-alpha.1",
-  "main": "lib/server/index.js",
-  "devDependencies": {
+    "@nocobase/utils": "0.10.1-alpha.1",
+    "@nocobase/database": "0.10.1-alpha.1",
     "@nocobase/client": "0.10.1-alpha.1",
-    "@nocobase/plugin-multi-app-manager": "0.10.1-alpha.1",
     "@nocobase/server": "0.10.1-alpha.1",
-    "@nocobase/test": "0.10.1-alpha.1"
->>>>>>> 6496c65f
+    "@nocobase/test": "0.10.1-alpha.1",
+    "@nocobase/plugin-collection-manager": "0.10.1-alpha.1",
+    "@nocobase/plugin-error-handler": "0.10.1-alpha.1",
+    "@nocobase/plugin-users": "0.10.1-alpha.1",
+    "@nocobase/plugin-multi-app-manager": "0.10.1-alpha.1"
   }
 }