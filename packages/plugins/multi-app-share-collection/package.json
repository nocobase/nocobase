--- conflicted
+++ resolved
@@ -1,18 +1,10 @@
 {
   "name": "@nocobase/plugin-multi-app-share-collection",
-<<<<<<< HEAD
   "displayName": "Multi-app share collection",
   "displayName.zh-CN": "多应用数据表共享",
   "description": "",
   "description.zh-CN": "",
-  "version": "0.13.0-alpha.9",
-=======
-  "displayName": "multi app share collection",
-  "displayName.zh-CN": "多应用数据共享",
-  "description": "multi app share collection",
-  "description.zh-CN": "多应用数据共享",
   "version": "0.13.0-alpha.10",
->>>>>>> fec17d56
   "main": "./dist/server/index.js",
   "devDependencies": {
     "@formily/react": "2.x",
