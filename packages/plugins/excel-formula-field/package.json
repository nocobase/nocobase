{
  "name": "@nocobase/plugin-excel-formula-field",
  "version": "0.11.1-alpha.5",
  "description": "",
  "license": "AGPL-3.0",
  "main": "./dist/server/index.js",
  "files": [
    "dist",
    "src",
    "README.md",
    "README.zh-CN.md",
    "CHANGELOG.md",
    "server.js",
    "server.d.ts",
    "client.js",
    "client.d.ts"
  ],
  "devDependencies": {
<<<<<<< HEAD
    "@formily/react": "2.2.26",
    "@formulajs/formulajs": "^4.2.0",
    "@nocobase/client": "0.11.1-alpha.3",
    "@nocobase/database": "0.11.1-alpha.3",
    "@nocobase/server": "0.11.1-alpha.3",
    "@nocobase/test": "0.11.1-alpha.3",
=======
    "@formily/react": "^2.2.27",
    "@nocobase/client": "0.11.1-alpha.5",
    "@nocobase/database": "0.11.1-alpha.5",
    "@nocobase/server": "0.11.1-alpha.5",
    "@nocobase/test": "0.11.1-alpha.5",
>>>>>>> baca86e4
    "react": "^18.2.0",
    "react-i18next": "^11.15.1"
  }
}<|MERGE_RESOLUTION|>--- conflicted
+++ resolved
@@ -16,20 +16,12 @@
     "client.d.ts"
   ],
   "devDependencies": {
-<<<<<<< HEAD
-    "@formily/react": "2.2.26",
+    "@formily/react": "2.2.27",
     "@formulajs/formulajs": "^4.2.0",
-    "@nocobase/client": "0.11.1-alpha.3",
-    "@nocobase/database": "0.11.1-alpha.3",
-    "@nocobase/server": "0.11.1-alpha.3",
-    "@nocobase/test": "0.11.1-alpha.3",
-=======
-    "@formily/react": "^2.2.27",
     "@nocobase/client": "0.11.1-alpha.5",
     "@nocobase/database": "0.11.1-alpha.5",
     "@nocobase/server": "0.11.1-alpha.5",
     "@nocobase/test": "0.11.1-alpha.5",
->>>>>>> baca86e4
     "react": "^18.2.0",
     "react-i18next": "^11.15.1"
   }
