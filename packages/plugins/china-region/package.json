--- conflicted
+++ resolved
@@ -19,24 +19,15 @@
   ],
   "license": "AGPL-3.0",
   "devDependencies": {
-<<<<<<< HEAD
-    "@formily/core": "2.2.26",
-    "@formily/react": "2.2.26",
-    "@nocobase/client": "0.11.1-alpha.3",
-    "@nocobase/database": "0.11.1-alpha.3",
-    "@nocobase/server": "0.11.1-alpha.3",
-    "@nocobase/test": "0.11.1-alpha.3",
+    "@formily/core": "2.2.27",
+    "@formily/react": "2.2.27",
+    "@nocobase/client": "0.11.1-alpha.5",
+    "@nocobase/database": "0.11.1-alpha.5",
+    "@nocobase/server": "0.11.1-alpha.5",
+    "@nocobase/test": "0.11.1-alpha.5",
     "@types/cross-spawn": "^6.0.2",
     "china-division": "^2.4.0",
     "cross-spawn": "^7.0.3"
-=======
-    "@formily/core": "^2.2.27",
-    "@formily/react": "^2.2.27",
-    "@nocobase/client": "0.11.1-alpha.5",
-    "@nocobase/database": "0.11.1-alpha.5",
-    "@nocobase/server": "0.11.1-alpha.5",
-    "@nocobase/test": "0.11.1-alpha.5"
->>>>>>> baca86e4
   },
   "gitHead": "ce588eefb0bfc50f7d5bbee575e0b5e843bf6644"
 }