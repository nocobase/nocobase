--- conflicted
+++ resolved
@@ -32,22 +32,14 @@
     "tar": "^6.1.13"
   },
   "devDependencies": {
-<<<<<<< HEAD
     "dayjs": "^1.11.8",
     "@koa/multer": "^3.0.2",
     "koa-send": "^5.0.1",
-    "@nocobase/client": "0.11.0-alpha.1",
-    "@nocobase/database": "0.11.0-alpha.1",
-    "@nocobase/server": "0.11.0-alpha.1",
-    "@nocobase/test": "0.11.0-alpha.1",
-    "@nocobase/utils": "0.11.0-alpha.1",
-=======
     "@nocobase/client": "0.11.1-alpha.1",
     "@nocobase/database": "0.11.1-alpha.1",
     "@nocobase/server": "0.11.1-alpha.1",
     "@nocobase/test": "0.11.1-alpha.1",
     "@nocobase/utils": "0.11.1-alpha.1",
->>>>>>> d0528cf1
     "antd": "^5.6.4",
     "react": "^18.2.0"
   }
