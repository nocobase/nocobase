--- conflicted
+++ resolved
@@ -23,35 +23,22 @@
     "url": "git+https://github.com/nocobase/nocobase.git",
     "directory": "packages/plugins/duplicator"
   },
-  "dependencies": {
-  },
   "devDependencies": {
+    "@koa/multer": "^3.0.2",
+    "@nocobase/client": "0.11.1-alpha.2",
+    "@nocobase/database": "0.11.1-alpha.2",
+    "@nocobase/server": "0.11.1-alpha.3",
+    "@nocobase/test": "0.11.1-alpha.2",
+    "@nocobase/utils": "0.11.1-alpha.2",
+    "@types/archiver": "^5.3.1",
+    "antd": "^5.6.4",
+    "archiver": "^5.3.1",
     "dayjs": "^1.11.8",
-    "@types/archiver": "^5.3.1",
-    "archiver": "^5.3.1",
     "decompress": "^4.2.1",
     "inquirer": "^8.0.0",
+    "koa-send": "^5.0.1",
     "mkdirp": "^1.0.4",
-<<<<<<< HEAD
-    "tar": "^6.1.13",
-    "@koa/multer": "^3.0.2",
-    "koa-send": "^5.0.1",
-    "@nocobase/client": "0.11.1-alpha.2",
-    "@nocobase/database": "0.11.1-alpha.2",
-    "@nocobase/server": "0.11.1-alpha.2",
-    "@nocobase/test": "0.11.1-alpha.2",
-    "@nocobase/utils": "0.11.1-alpha.2",
-=======
+    "react": "^18.2.0",
     "tar": "^6.1.13"
-  },
-  "devDependencies": {
-    "@nocobase/client": "0.11.1-alpha.3",
-    "@nocobase/database": "0.11.1-alpha.3",
-    "@nocobase/server": "0.11.1-alpha.3",
-    "@nocobase/test": "0.11.1-alpha.3",
-    "@nocobase/utils": "0.11.1-alpha.3",
->>>>>>> 840254f5
-    "antd": "^5.6.4",
-    "react": "^18.2.0"
   }
 }