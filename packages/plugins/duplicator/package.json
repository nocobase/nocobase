{
  "name": "@nocobase/plugin-duplicator",
  "displayName": "duplicator",
  "displayName.zh-CN": "NocoBase应用备份与还原",
  "description": "Backup and Restore Plugin for NocoBase applications, used for scenarios such as application replication, migration, and upgrade.",
  "description.zh-CN": "NocoBase 应用的备份与还原插件，可用于应用的复制、迁移、升级等场景。",
  "version": "0.11.1-alpha.5",
  "license": "AGPL-3.0",
  "main": "./dist/server/index.js",
  "files": [
    "dist",
    "src",
    "README.md",
    "README.zh-CN.md",
    "CHANGELOG.md",
    "server.js",
    "server.d.ts",
    "client.js",
    "client.d.ts"
  ],
  "repository": {
    "type": "git",
    "url": "git+https://github.com/nocobase/nocobase.git",
    "directory": "packages/plugins/duplicator"
  },
  "devDependencies": {
    "@koa/multer": "^3.0.2",
    "@nocobase/client": "0.11.1-alpha.3",
    "@nocobase/database": "0.11.1-alpha.3",
    "@nocobase/server": "0.11.1-alpha.3",
    "@nocobase/test": "0.11.1-alpha.3",
    "@nocobase/utils": "0.11.1-alpha.3",
    "@types/archiver": "^5.3.1",
    "antd": "^5.6.4",
    "archiver": "^5.3.1",
    "dayjs": "^1.11.8",
    "decompress": "^4.2.1",
    "inquirer": "^8.0.0",
    "koa-send": "^5.0.1",
    "mkdirp": "^1.0.4",
    "react": "^18.2.0",
    "tar": "^6.1.13"
<<<<<<< HEAD
=======
  },
  "devDependencies": {
    "@nocobase/client": "0.11.1-alpha.5",
    "@nocobase/database": "0.11.1-alpha.5",
    "@nocobase/server": "0.11.1-alpha.5",
    "@nocobase/test": "0.11.1-alpha.5",
    "@nocobase/utils": "0.11.1-alpha.5",
    "antd": "^5.6.4",
    "react": "^18.2.0"
>>>>>>> baca86e4
  }
}<|MERGE_RESOLUTION|>--- conflicted
+++ resolved
@@ -25,11 +25,11 @@
   },
   "devDependencies": {
     "@koa/multer": "^3.0.2",
-    "@nocobase/client": "0.11.1-alpha.3",
-    "@nocobase/database": "0.11.1-alpha.3",
-    "@nocobase/server": "0.11.1-alpha.3",
-    "@nocobase/test": "0.11.1-alpha.3",
-    "@nocobase/utils": "0.11.1-alpha.3",
+    "@nocobase/client": "0.11.1-alpha.5",
+    "@nocobase/database": "0.11.1-alpha.5",
+    "@nocobase/server": "0.11.1-alpha.5",
+    "@nocobase/test": "0.11.1-alpha.5",
+    "@nocobase/utils": "0.11.1-alpha.5",
     "@types/archiver": "^5.3.1",
     "antd": "^5.6.4",
     "archiver": "^5.3.1",
@@ -40,17 +40,5 @@
     "mkdirp": "^1.0.4",
     "react": "^18.2.0",
     "tar": "^6.1.13"
-<<<<<<< HEAD
-=======
-  },
-  "devDependencies": {
-    "@nocobase/client": "0.11.1-alpha.5",
-    "@nocobase/database": "0.11.1-alpha.5",
-    "@nocobase/server": "0.11.1-alpha.5",
-    "@nocobase/test": "0.11.1-alpha.5",
-    "@nocobase/utils": "0.11.1-alpha.5",
-    "antd": "^5.6.4",
-    "react": "^18.2.0"
->>>>>>> baca86e4
   }
 }