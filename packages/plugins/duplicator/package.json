{
  "name": "@nocobase/plugin-duplicator",
  "displayName": "duplicator",
  "displayName.zh-CN": "NocoBase应用备份与还原",
  "description": "Backup and Restore Plugin for NocoBase applications, used for scenarios such as application replication, migration, and upgrade.",
  "description.zh-CN": "NocoBase 应用的备份与还原插件，可用于应用的复制、迁移、升级等场景。",
  "version": "0.11.1-alpha.2",
  "license": "AGPL-3.0",
  "main": "./lib/server/index.js",
  "files": [
    "lib",
    "src",
    "README.md",
    "README.zh-CN.md",
    "CHANGELOG.md",
    "server.js",
    "server.d.ts",
    "client.js",
    "client.d.ts"
  ],
  "repository": {
    "type": "git",
    "url": "git+https://github.com/nocobase/nocobase.git",
    "directory": "packages/plugins/duplicator"
  },
  "dependencies": {
  },
  "devDependencies": {
    "dayjs": "^1.11.8",
    "@types/archiver": "^5.3.1",
    "archiver": "^5.3.1",
    "decompress": "^4.2.1",
    "inquirer": "^8.0.0",
    "mkdirp": "^1.0.4",
<<<<<<< HEAD
    "tar": "^6.1.13",
    "@koa/multer": "^3.0.2",
    "koa-send": "^5.0.1",
    "@nocobase/client": "0.11.1-alpha.1",
    "@nocobase/database": "0.11.1-alpha.1",
    "@nocobase/server": "0.11.1-alpha.1",
    "@nocobase/test": "0.11.1-alpha.1",
    "@nocobase/utils": "0.11.1-alpha.1",
=======
    "tar": "^6.1.13"
  },
  "devDependencies": {
    "@nocobase/client": "0.11.1-alpha.2",
    "@nocobase/database": "0.11.1-alpha.2",
    "@nocobase/server": "0.11.1-alpha.2",
    "@nocobase/test": "0.11.1-alpha.2",
    "@nocobase/utils": "0.11.1-alpha.2",
>>>>>>> e5348d7e
    "antd": "^5.6.4",
    "react": "^18.2.0"
  }
}<|MERGE_RESOLUTION|>--- conflicted
+++ resolved
@@ -32,25 +32,14 @@
     "decompress": "^4.2.1",
     "inquirer": "^8.0.0",
     "mkdirp": "^1.0.4",
-<<<<<<< HEAD
     "tar": "^6.1.13",
     "@koa/multer": "^3.0.2",
     "koa-send": "^5.0.1",
-    "@nocobase/client": "0.11.1-alpha.1",
-    "@nocobase/database": "0.11.1-alpha.1",
-    "@nocobase/server": "0.11.1-alpha.1",
-    "@nocobase/test": "0.11.1-alpha.1",
-    "@nocobase/utils": "0.11.1-alpha.1",
-=======
-    "tar": "^6.1.13"
-  },
-  "devDependencies": {
     "@nocobase/client": "0.11.1-alpha.2",
     "@nocobase/database": "0.11.1-alpha.2",
     "@nocobase/server": "0.11.1-alpha.2",
     "@nocobase/test": "0.11.1-alpha.2",
     "@nocobase/utils": "0.11.1-alpha.2",
->>>>>>> e5348d7e
     "antd": "^5.6.4",
     "react": "^18.2.0"
   }
