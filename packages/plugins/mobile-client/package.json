--- conflicted
+++ resolved
@@ -18,12 +18,7 @@
   "description": "Provide mobile client access",
   "description.zh-CN": "提供移动端访问",
   "devDependencies": {
-<<<<<<< HEAD
-    "@emotion/css": "^11.7.1",
     "@formily/antd-v5": "^1.1.0-beta.4",
-=======
-    "@formily/antd": "2.2.26",
->>>>>>> 2cb1203a
     "@formily/react": "2.2.26",
     "@formily/shared": "2.2.26",
     "@nocobase/client": "0.10.1-alpha.1",
@@ -33,13 +28,8 @@
     "@nocobase/test": "0.10.1-alpha.1",
     "@types/react": "^17.0.0",
     "@types/react-dom": "^17.0.0",
-<<<<<<< HEAD
-    "classnames": "^2.3.1",
-=======
     "@ant-design/icons": "^4.8.0",
     "react-i18next": "^11.15.1",
-    "antd": "^4.24.8",
->>>>>>> 2cb1203a
     "react": "^18.0.0",
     "react-dom": "^18.0.0",
     "react-router-dom": "^6.11.2",
