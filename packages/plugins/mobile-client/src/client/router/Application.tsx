import { css, cx } from '@emotion/css';
<<<<<<< HEAD
import { ActionContextProvider, AdminProvider, RemoteSchemaComponent, useRoute, useViewport } from '@nocobase/client';
=======
import {
  ActionContextProvider,
  AdminProvider,
  RemoteSchemaComponent,
  useRoute,
  useSystemSettings,
  useViewport,
} from '@nocobase/client';
>>>>>>> 64070b81
import { DrawerProps, ModalProps } from 'antd';
import React, { useMemo } from 'react';
import { Outlet, useParams } from 'react-router-dom';
import { MobileCore } from '../core';
import { useInterfaceContext } from './InterfaceProvider';

const commonCSSVariables = css`
  --nb-spacing: 14px;
`;
const commonCSSOverride = css``;
const commonDesignerCSS = css`
  --nb-designer-top: 2px;
  --nb-designer-right: 2px;
  .nb-sortable-designer:hover {
    position: relative;
    > .general-schema-designer {
      display: block;
    }
  }
  .general-schema-designer {
    position: absolute;
    z-index: 999;
    top: 0;
    bottom: 0;
    left: 0;
    right: 0;
    display: none;
    border: 0;
    pointer-events: none;
    > .general-schema-designer-icons {
      position: absolute;
      top: var(--nb-designer-top);
      right: var(--nb-designer-right);
      line-height: 16px;
      pointer-events: all;
      .ant-space-item {
        background-color: #f18b62;
        color: #fff;
        line-height: 16px;
        width: 16px;
        padding-left: 1px;
      }
    }
  }
`;

const drawerProps: DrawerProps = {
  getContainer: '.nb-mobile-application',
  width: '90%',
  style: {
    position: 'absolute',
  },
};
const modalProps = {
  ...drawerProps,
  style: {
    maxWidth: 'calc(100% - 16px)',
  },
  maskStyle: {
    position: 'absolute',
  },
  wrapClassName: css`
    position: absolute;
  `,
};

const useMobileSchemaUid = () => {
  const ctx = useSystemSettings();
  return ctx?.data?.data?.options?.mobileSchemaUid;
};

const MApplication: React.FC = (props) => {
  const route = useRoute();
  const mobileSchemaUid = useMobileSchemaUid();
  console.log('mobileSchemaUid', mobileSchemaUid);
  const params = useParams<{ name: string }>();
  const interfaceContext = useInterfaceContext();
  const Provider = useMemo(() => {
    return interfaceContext ? React.Fragment : AdminProvider;
  }, [interfaceContext]);

  useViewport();

  return (
    <Provider>
      <MobileCore>
        <ActionContextProvider modalProps={modalProps as ModalProps} drawerProps={drawerProps}>
          <div
            className={cx(
              'nb-mobile-application',
              commonDesignerCSS,
              commonCSSVariables,
              commonCSSOverride,
              css`
                display: flex;
                flex-direction: column;
                width: 100%;
                height: 100%;
                position: relative;
                overflow: hidden;
              `,
            )}
          >
            {params.name && !params.name.startsWith('tab_') ? (
              <Outlet />
            ) : (
              <RemoteSchemaComponent key={mobileSchemaUid} uid={mobileSchemaUid}>
                {props.children}
              </RemoteSchemaComponent>
            )}
            <div id="nb-position-container"></div>
          </div>
        </ActionContextProvider>
      </MobileCore>
    </Provider>
  );
};

export default MApplication;<|MERGE_RESOLUTION|>--- conflicted
+++ resolved
@@ -1,16 +1,11 @@
 import { css, cx } from '@emotion/css';
-<<<<<<< HEAD
-import { ActionContextProvider, AdminProvider, RemoteSchemaComponent, useRoute, useViewport } from '@nocobase/client';
-=======
 import {
   ActionContextProvider,
   AdminProvider,
   RemoteSchemaComponent,
-  useRoute,
   useSystemSettings,
   useViewport,
 } from '@nocobase/client';
->>>>>>> 64070b81
 import { DrawerProps, ModalProps } from 'antd';
 import React, { useMemo } from 'react';
 import { Outlet, useParams } from 'react-router-dom';
@@ -83,9 +78,7 @@
 };
 
 const MApplication: React.FC = (props) => {
-  const route = useRoute();
   const mobileSchemaUid = useMobileSchemaUid();
-  console.log('mobileSchemaUid', mobileSchemaUid);
   const params = useParams<{ name: string }>();
   const interfaceContext = useInterfaceContext();
   const Provider = useMemo(() => {
