--- conflicted
+++ resolved
@@ -3,11 +3,7 @@
 import { ActionBarProvider, SortableItem, TabsContextProvider, useDesigner } from '@nocobase/client';
 import { TabsProps } from 'antd';
 import React, { useCallback, useMemo } from 'react';
-<<<<<<< HEAD
-import { createSearchParams, useLocation, useNavigate } from 'react-router-dom';
-=======
 import { useSearchParams } from 'react-router-dom';
->>>>>>> 64070b81
 import { countGridCol } from '../../helpers';
 import { PageDesigner } from './Page.Designer';
 
@@ -27,13 +23,7 @@
 const InternalPage: React.FC = (props) => {
   const Designer = useDesigner();
   const fieldSchema = useFieldSchema();
-<<<<<<< HEAD
-  const navigate = useNavigate();
-  const location = useLocation();
-  const query = new URLSearchParams(location.search);
-=======
   const [searchParams, setSearchParams] = useSearchParams();
->>>>>>> 64070b81
   const tabsSchema = fieldSchema.properties?.['tabs'];
   // Only support globalActions in page
   const onlyInPage = fieldSchema.root === fieldSchema.parent;
@@ -45,39 +35,17 @@
   } else if (tabsSchema.properties) {
     const schema = Object.values(tabsSchema.properties).sort((t1, t2) => t1['x-index'] - t2['x-index'])[0];
     if (schema) {
-<<<<<<< HEAD
-      navigate(
-        {
-          pathname: location.pathname,
-          search: createSearchParams([['tab', schema.name.toString()]]).toString(),
-        },
-        { replace: true },
-      );
-=======
       setTimeout(() => {
         setSearchParams([['tab', schema.name.toString()]]);
       });
->>>>>>> 64070b81
     }
   }
 
   const onTabsChange = useCallback<TabsProps['onChange']>(
     (key) => {
-<<<<<<< HEAD
-      navigate(
-        {
-          pathname: location.pathname,
-          search: createSearchParams([['tab', key]]).toString(),
-        },
-        { replace: true },
-      );
-    },
-    [navigate, location],
-=======
       setSearchParams([['tab', key]]);
     },
     [setSearchParams],
->>>>>>> 64070b81
   );
 
   const GlobalActionProvider = useMemo(() => {
