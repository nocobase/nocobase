import { css, cx } from '@emotion/css';
import { RecursionField, useFieldSchema } from '@formily/react';
import { ActionBarProvider, SortableItem, TabsContextProvider, useDesigner } from '@nocobase/client';
import { TabsProps } from 'antd';
import React, { useCallback, useMemo } from 'react';
import { useLocation, useNavigate, createSearchParams } from 'react-router-dom';
import { countGridCol } from '../../helpers';
import { PageDesigner } from './Page.Designer';

const globalActionCSS = css`
  #nb-position-container > & {
    height: 49px;
    border-top: 1px solid #f0f2f5;
    margin-bottom: 0px !important;
    padding: 0 var(--nb-spacing);
    align-items: center;
    overflow-x: auto;
    background: #ffffff;
    z-index: 100;
  }
`;

const InternalPage: React.FC = (props) => {
  const Designer = useDesigner();
  const fieldSchema = useFieldSchema();
  const navigate = useNavigate();
  const location = useLocation();
  const query = new URLSearchParams(location.search);
  const tabsSchema = fieldSchema.properties?.['tabs'];
  // Only support globalActions in page
  const onlyInPage = fieldSchema.root === fieldSchema.parent;
  let hasGlobalActions = false;
  if (!tabsSchema) {
    hasGlobalActions = countGridCol(fieldSchema.properties['grid'], 2) === 1;
  } else if (query.has('tab') && tabsSchema.properties?.[query.get('tab')]) {
    hasGlobalActions = countGridCol(tabsSchema.properties[query.get('tab')]?.properties?.['grid'], 2) === 1;
  } else if (tabsSchema.properties) {
    const schema = Object.values(tabsSchema.properties).sort((t1, t2) => t1['x-index'] - t2['x-index'])[0];
<<<<<<< HEAD
    setTimeout(() => {
      navigate(
        {
          pathname: location.pathname,
          search: createSearchParams([['tab', schema.name.toString()]]).toString(),
        },
        { replace: true },
      );
    });
=======
    if (schema) {
      history.replace({
        pathname: location.pathname,
        search: new URLSearchParams({
          tab: schema.name.toString(),
        }).toString(),
      });
    }
>>>>>>> 4ac01b28
  }

  const onTabsChange = useCallback<TabsProps['onChange']>(
    (key) => {
      navigate(
        {
          pathname: location.pathname,
          search: createSearchParams([['tab', key]]).toString(),
        },
        { replace: true },
      );
    },
    [navigate, location],
  );

  const GlobalActionProvider = useMemo(() => {
    if (hasGlobalActions) {
      return ActionBarProvider;
    }
    return (props) => <>{props.children}</>;
  }, [hasGlobalActions]);

  return (
    <GlobalActionProvider
      container={hasGlobalActions && onlyInPage ? document.getElementById('nb-position-container') : null}
      forceProps={{
        layout: 'one-column',
        className: globalActionCSS,
      }}
    >
      <SortableItem
        eid="nb-mobile-scroll-wrapper"
        className={cx(
          'nb-mobile-page',
          css`
            background: #f0f2f5;
            display: flex;
            flex-direction: column;
            width: 100%;
            height: 100%;
            overflow-x: hidden;
            overflow-y: auto;
            padding-bottom: var(--nb-spacing);
          `,
        )}
      >
        <Designer {...fieldSchema?.['x-designer-props']}></Designer>
        <div
          style={{
            paddingBottom: tabsSchema ? null : 'var(--nb-spacing)',
          }}
          className={cx(
            'nb-mobile-page-header',
            css`
              & > .ant-tabs > .ant-tabs-nav {
                background: #fff;
                padding: 0 var(--nb-spacing);
              }
              display: flex;
              flex-direction: column;
            `,
          )}
        >
          <RecursionField
            schema={fieldSchema}
            filterProperties={(s) => {
              return 'MHeader' === s['x-component'];
            }}
          ></RecursionField>
          <TabsContextProvider deep={false} activeKey={query.get('tab')} onChange={onTabsChange}>
            <RecursionField
              schema={fieldSchema}
              filterProperties={(s) => {
                return 'Tabs' === s['x-component'];
              }}
            ></RecursionField>
          </TabsContextProvider>
        </div>

        {!tabsSchema && (
          <RecursionField
            schema={fieldSchema}
            filterProperties={(s) => {
              return s['x-component'] !== 'MHeader';
            }}
          ></RecursionField>
        )}
      </SortableItem>
    </GlobalActionProvider>
  );
};

export const MPage = InternalPage as unknown as typeof InternalPage & {
  Designer: typeof PageDesigner;
};
MPage.Designer = PageDesigner;
MPage.displayName = 'MPage';<|MERGE_RESOLUTION|>--- conflicted
+++ resolved
@@ -3,7 +3,7 @@
 import { ActionBarProvider, SortableItem, TabsContextProvider, useDesigner } from '@nocobase/client';
 import { TabsProps } from 'antd';
 import React, { useCallback, useMemo } from 'react';
-import { useLocation, useNavigate, createSearchParams } from 'react-router-dom';
+import { createSearchParams, useLocation, useNavigate } from 'react-router-dom';
 import { countGridCol } from '../../helpers';
 import { PageDesigner } from './Page.Designer';
 
@@ -36,8 +36,7 @@
     hasGlobalActions = countGridCol(tabsSchema.properties[query.get('tab')]?.properties?.['grid'], 2) === 1;
   } else if (tabsSchema.properties) {
     const schema = Object.values(tabsSchema.properties).sort((t1, t2) => t1['x-index'] - t2['x-index'])[0];
-<<<<<<< HEAD
-    setTimeout(() => {
+    if (schema) {
       navigate(
         {
           pathname: location.pathname,
@@ -45,17 +44,7 @@
         },
         { replace: true },
       );
-    });
-=======
-    if (schema) {
-      history.replace({
-        pathname: location.pathname,
-        search: new URLSearchParams({
-          tab: schema.name.toString(),
-        }).toString(),
-      });
     }
->>>>>>> 4ac01b28
   }
 
   const onTabsChange = useCallback<TabsProps['onChange']>(
