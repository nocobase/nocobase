import { useFieldSchema } from '@formily/react';
import { css, cx, SchemaComponent, SortableItem, useDesigner } from '@nocobase/client';
import React, { useEffect } from 'react';
import { Navigate, useLocation, useNavigate, useParams } from 'react-router-dom';
import { ContainerDesigner } from './Container.Designer';

const findGrid = (schema, uid) => {
  return schema.reduceProperties((final, next) => {
    if (final) return final;
    if (next['x-component'] === 'MTabBar') {
      return findGrid(next, uid);
    }
    if (next['x-component'] === 'MTabBar.Item' && uid === next['x-uid']) {
      return next;
    }
  });
};

const TabContentComponent = () => {
  const { name } = useParams<{ name: string }>();
  const fieldSchema = useFieldSchema();
  if (!name) return <></>;
  const gridSchema = findGrid(fieldSchema.properties['tabBar'], name.replace('tab_', ''));
  if (!gridSchema) {
    return <Navigate replace to="../" />;
  }
  return <SchemaComponent schema={gridSchema} />;
};

const InternalContainer: React.FC = (props) => {
  const Designer = useDesigner();
  const fieldSchema = useFieldSchema();
  const navigate = useNavigate();
  const params = useParams<{ name: string }>();
  const location = useLocation();
  const tabBarSchema = fieldSchema?.properties?.['tabBar'];
  const tabBarCurrentFirstKey = tabBarSchema?.properties ? Object.keys(tabBarSchema.properties)[0] : null;
  let redirectToUid = null;
  if (tabBarCurrentFirstKey) {
    redirectToUid = tabBarSchema?.properties[tabBarCurrentFirstKey]?.['x-uid'];
  }
  useEffect(() => {
    if (redirectToUid && !params.name) {
      const locationPath = location.pathname.endsWith('/') ? location.pathname.slice(0, -1) : location.pathname;
      navigate(`${locationPath}/tab_${redirectToUid}`, { replace: true });
    }
<<<<<<< HEAD
    const locationPath = location.pathname.endsWith('/') ? location.pathname.slice(0, -1) : location.pathname;

    return [
      !params.name
        ? {
            type: 'redirect',
            to: `${locationPath}/tab_${redirectToUid}`,
            from: location.pathname,
          }
        : null,
      {
        type: 'route',
        path: location.pathname,
        component: TabContentComponent,
      },
    ].filter(Boolean) as any[];
  }, [redirectToUid, params.name, location.pathname]);
=======
  }, [location.pathname, navigate, params.name, redirectToUid]);
>>>>>>> 2cb1203a

  return (
    <SortableItem
      eid="nb-mobile-scroll-wrapper"
      className={cx(
        'nb-mobile-container',
        css`
          & > .general-schema-designer > .general-schema-designer-icons {
            right: unset;
            left: 2px;
          }
          background: var(--nb-box-bg);
          display: flex;
          flex-direction: column;
          width: 100%;
          height: 100%;
          overflow-y: scroll;
          position: initial !important;
        `,
      )}
    >
      <Designer></Designer>
      <div
        style={{
          paddingBottom: redirectToUid ? '50px' : '0px',
        }}
        className={cx('nb-mobile-container-content')}
      >
        {redirectToUid ? (
          <TabContentComponent />
        ) : (
          <SchemaComponent
            filterProperties={(schema) => {
              return schema['x-component'] !== 'MTabBar';
            }}
            schema={fieldSchema}
          />
        )}
      </div>
      <div
        className={cx(
          'nb-mobile-container-tab-bar',
          css`
            & > .general-schema-designer {
              --nb-designer-top: 20px;
            }
            position: absolute;
            background: #ffffff;
            width: 100%;
            bottom: 0;
            left: 0;
            z-index: 1000;
          `,
        )}
      >
        <SchemaComponent
          onlyRenderProperties
          filterProperties={(schema) => {
            return schema['x-component'] === 'MTabBar';
          }}
          schema={fieldSchema}
        ></SchemaComponent>
      </div>
    </SortableItem>
  );
};

export const MContainer = InternalContainer as unknown as typeof InternalContainer & {
  Designer: typeof ContainerDesigner;
};
MContainer.Designer = ContainerDesigner;
MContainer.displayName = 'MContainer';<|MERGE_RESOLUTION|>--- conflicted
+++ resolved
@@ -44,27 +44,7 @@
       const locationPath = location.pathname.endsWith('/') ? location.pathname.slice(0, -1) : location.pathname;
       navigate(`${locationPath}/tab_${redirectToUid}`, { replace: true });
     }
-<<<<<<< HEAD
-    const locationPath = location.pathname.endsWith('/') ? location.pathname.slice(0, -1) : location.pathname;
-
-    return [
-      !params.name
-        ? {
-            type: 'redirect',
-            to: `${locationPath}/tab_${redirectToUid}`,
-            from: location.pathname,
-          }
-        : null,
-      {
-        type: 'route',
-        path: location.pathname,
-        component: TabContentComponent,
-      },
-    ].filter(Boolean) as any[];
-  }, [redirectToUid, params.name, location.pathname]);
-=======
   }, [location.pathname, navigate, params.name, redirectToUid]);
->>>>>>> 2cb1203a
 
   return (
     <SortableItem
