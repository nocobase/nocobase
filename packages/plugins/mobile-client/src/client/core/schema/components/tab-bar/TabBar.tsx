--- conflicted
+++ resolved
@@ -1,7 +1,7 @@
 import { TabBar } from 'antd-mobile';
 import { TabBarItem } from './TabBar.Item';
-import React, { useCallback, useContext } from 'react';
-import { SchemaOptionsContext, useFieldSchema } from '@formily/react';
+import React, { useCallback } from 'react';
+import { useFieldSchema } from '@formily/react';
 import {
   DndContext,
   Icon,
@@ -22,14 +22,8 @@
   const fieldSchema = useFieldSchema();
   const { designable } = useDesignable();
   const { t } = useTranslation();
-<<<<<<< HEAD
-  const options = useContext(SchemaOptionsContext);
-  const { insertBeforeEnd, dn } = useDesignable();
+  const { insertBeforeEnd } = useDesignable();
   const navigate = useNavigate();
-=======
-  const { insertBeforeEnd } = useDesignable();
-  const history = useHistory();
->>>>>>> 4ac01b28
   const params = useParams<{ name: string }>();
   const compile = useCompile();
 
