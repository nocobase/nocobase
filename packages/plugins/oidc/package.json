{
  "name": "@nocobase/plugin-oidc",
<<<<<<< HEAD
  "displayName": "OIDC (OpenID Connect) auth - SSO login",
  "displayName.zh-CN": "OIDC (OpenID Connect) 认证 - SSO 登录",
  "description": "OIDC (OpenID Connect) authentication for NocoBase",
  "description.zh-CN": "OIDC (OpenID Connect) authentication for NocoBase",
  "version": "0.13.0-alpha.7",
=======
  "displayName": "SSO login - OpenID Connect",
  "displayName.zh-CN": "SSO 登录 - OpenID Connect",
  "description": "Provides SAML authentication and authorization functionality for applications or authentication systems.",
  "description.zh-CN": "为应用程序或身份验证系统提供SAML认证和授权功能。",
  "version": "0.13.0-alpha.9",
>>>>>>> 0d465f4d
  "license": "AGPL-3.0",
  "main": "./dist/server/index.js",
  "devDependencies": {
    "@ant-design/icons": "5.x",
    "@formily/antd-v5": "1.x",
    "@formily/react": "2.x",
    "ahooks": "^3.7.2",
    "antd": "5.x",
    "nanoid": "3.3.4",
    "openid-client": "^5.4.2",
    "react": "18.x",
    "react-i18next": "^11.15.1"
  },
  "peerDependencies": {
    "@nocobase/actions": "0.x",
    "@nocobase/auth": "0.x",
    "@nocobase/client": "0.x",
    "@nocobase/database": "0.x",
    "@nocobase/server": "0.x",
    "@nocobase/test": "0.x"
  }
}<|MERGE_RESOLUTION|>--- conflicted
+++ resolved
@@ -1,18 +1,10 @@
 {
   "name": "@nocobase/plugin-oidc",
-<<<<<<< HEAD
   "displayName": "OIDC (OpenID Connect) auth - SSO login",
   "displayName.zh-CN": "OIDC (OpenID Connect) 认证 - SSO 登录",
   "description": "OIDC (OpenID Connect) authentication for NocoBase",
   "description.zh-CN": "OIDC (OpenID Connect) authentication for NocoBase",
-  "version": "0.13.0-alpha.7",
-=======
-  "displayName": "SSO login - OpenID Connect",
-  "displayName.zh-CN": "SSO 登录 - OpenID Connect",
-  "description": "Provides SAML authentication and authorization functionality for applications or authentication systems.",
-  "description.zh-CN": "为应用程序或身份验证系统提供SAML认证和授权功能。",
   "version": "0.13.0-alpha.9",
->>>>>>> 0d465f4d
   "license": "AGPL-3.0",
   "main": "./dist/server/index.js",
   "devDependencies": {
