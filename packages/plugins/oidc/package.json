--- conflicted
+++ resolved
@@ -19,7 +19,6 @@
     "client.d.ts"
   ],
   "devDependencies": {
-<<<<<<< HEAD
     "react": "18.x",
     "antd": "^4.24.8",
     "ahooks": "^3.7.2",
@@ -27,17 +26,12 @@
     "react-i18next": "^11.15.1",
     "@formily/react": "2.2.26",
     "@formily/antd": "2.2.26",
-    "@nocobase/client": "0.10.0-alpha.5",
-    "@nocobase/actions": "0.10.0-alpha.5",
-    "@nocobase/database": "0.10.0-alpha.5",
-    "@nocobase/auth": "0.10.0-alpha.5",
-    "@nocobase/server": "0.10.0-alpha.5",
-    "@nocobase/test": "0.10.0-alpha.5"
-=======
+    "@nocobase/client": "0.10.1-alpha.1",
+    "@nocobase/actions": "0.10.1-alpha.1",
+    "@nocobase/database": "0.10.1-alpha.1",
     "@nocobase/auth": "0.10.1-alpha.1",
     "@nocobase/server": "0.10.1-alpha.1",
     "@nocobase/test": "0.10.1-alpha.1"
->>>>>>> 6496c65f
   },
   "dependencies": {
     "nanoid": "3.3.4",
