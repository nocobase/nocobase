--- conflicted
+++ resolved
@@ -48,48 +48,16 @@
   };
 }
 
-<<<<<<< HEAD
-export async function attachmentCreate(ctx: Context, next: Next) {
-  const { attachementField } = ctx.action.params;
-
-  // NOTE:
-  // 1. 存储引擎选择依赖于字段定义
-  // 2. 上传参数中通过字段名找到字段配置对应的 storage
-  // 3. 未配置时按 storages 表的默认项
-  // 4. 插件初始化后应提示用户添加至少一个存储引擎并设为默认
-
-  const StorageRepo = ctx.db.getRepository('storages');
-  // 如果没有包含关联，则直接按默认文件上传至默认存储引擎
-  const storage = await StorageRepo.findOne({
-    filter: attachementField ? { name: ctx.db.getFieldByPath(attachementField).options.storage } : { default: true }
-  });
-
-  // 传递已取得的存储引擎，避免重查
-  ctx.storage = storage;
-
-  await multipart(ctx, async () => {
-    const values = getFileData(ctx);
-
-    const attachment = await storage.createAttachment(values, { context: ctx });
-
-    ctx.body = attachment;
-
-    await next();
-  });
-}
-
-=======
->>>>>>> f4cee959
 export async function templateCollectionCreate(ctx: Context, next: Next) {
   const { resourceName, actionName } = ctx.action;
-  const { sourceField } = ctx.action.params;
+  const { attachmentField } = ctx.action.params;
   const collection = ctx.db.getCollection(resourceName);
 
   if (collection?.options?.template !== 'file' || !['upload', 'create'].includes(actionName)) {
     return next();
   }
 
-  const storageName = ctx.db.getFieldByPath(sourceField)?.options?.storage || collection.options.storage;
+  const storageName = ctx.db.getFieldByPath(attachmentField)?.options?.storage || collection.options.storage;
   const StorageRepo = ctx.db.getRepository('storages');
   const storage = await StorageRepo.findOne({ filter: storageName ? { name: storageName } : { default: true } });
 
