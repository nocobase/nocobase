import { Plugin } from '@nocobase/server';
import { resolve } from 'path';
import { action as uploadAction, middleware as uploadMiddleware } from './actions/upload';
import { STORAGE_TYPE_LOCAL } from './constants';
import { getStorageConfig } from './storages';

export default class PluginFileManager extends Plugin {
  storageType() {
    return process.env.DEFAULT_STORAGE_TYPE;
  }

  async install() {
    const defaultStorageConfig = getStorageConfig(this.storageType());
    if (defaultStorageConfig) {
      const Storage = this.db.getCollection('storages');
      await Storage.repository.create({
        values: {
          ...defaultStorageConfig.defaults(),
          type: this.storageType(),
          default: true,
        },
      });
    }
  }

  async load() {
    await this.importCollections(resolve(__dirname, './collections'));

    this.app.acl.registerSnippet({
      name: `pm.${this.name}.storages`,
      actions: ['storages:*'],
    });

    this.app.acl.allow('attachments', 'upload', 'loggedIn');

    // 暂时中间件只能通过 use 加进来
    this.app.resourcer.use(uploadMiddleware);
    this.app.resourcer.registerActionHandler('upload', uploadAction);

    if (process.env.APP_ENV !== 'production') {
      await getStorageConfig(STORAGE_TYPE_LOCAL).middleware(this.app);
    }

<<<<<<< HEAD

    const defaultStorageName = getStorageConfig(this.storageType()).defaults().name;

    this.app.acl.addFixedParams('storages', 'destroy', () => {
      return {
        filter: { 'name.$ne': defaultStorageName },
      };
    });

    const ownMerger = () => {
      return {
        filter: {
          createdById: '{{ctx.state.currentUser.id}}',
        },
      };
    };

    this.app.acl.addFixedParams('attachments', 'update', ownMerger);
    this.app.acl.addFixedParams('attachments', 'create', ownMerger);
    this.app.acl.addFixedParams('attachments', 'destroy', ownMerger);
=======
    this.app.acl.allow('attachments', 'upload', 'loggedIn');
>>>>>>> 6b0ed79f
  }
}<|MERGE_RESOLUTION|>--- conflicted
+++ resolved
@@ -41,8 +41,6 @@
       await getStorageConfig(STORAGE_TYPE_LOCAL).middleware(this.app);
     }
 
-<<<<<<< HEAD
-
     const defaultStorageName = getStorageConfig(this.storageType()).defaults().name;
 
     this.app.acl.addFixedParams('storages', 'destroy', () => {
@@ -62,8 +60,5 @@
     this.app.acl.addFixedParams('attachments', 'update', ownMerger);
     this.app.acl.addFixedParams('attachments', 'create', ownMerger);
     this.app.acl.addFixedParams('attachments', 'destroy', ownMerger);
-=======
-    this.app.acl.allow('attachments', 'upload', 'loggedIn');
->>>>>>> 6b0ed79f
   }
 }