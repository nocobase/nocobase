{
  "name": "@nocobase/plugin-sms-auth",
  "displayName": "SMS auth",
<<<<<<< HEAD
  "displayName.zh-CN": "短信认证",
  "description": "SMS authentication for NocoBase",
  "description.zh-CN": "SMS authentication for NocoBase",
  "version": "0.13.0-alpha.9",
=======
  "displayName.zh-CN": "短信登录",
  "description": "SMS authentication function",
  "description.zh-CN": "提供短信登录认证功能",
  "version": "0.13.0-alpha.10",
>>>>>>> fec17d56
  "main": "./dist/server/index.js",
  "devDependencies": {
    "@formily/react": "2.x",
    "antd": "5.x",
    "react": "18.x",
    "react-i18next": "^11.15.1"
  },
  "peerDependencies": {
    "@nocobase/actions": "0.x",
    "@nocobase/auth": "0.x",
    "@nocobase/client": "0.x",
    "@nocobase/database": "0.x",
    "@nocobase/plugin-auth": "0.x",
    "@nocobase/plugin-verification": "0.x",
    "@nocobase/server": "0.x",
    "@nocobase/test": "0.x"
  }
}<|MERGE_RESOLUTION|>--- conflicted
+++ resolved
@@ -1,17 +1,10 @@
 {
   "name": "@nocobase/plugin-sms-auth",
   "displayName": "SMS auth",
-<<<<<<< HEAD
   "displayName.zh-CN": "短信认证",
   "description": "SMS authentication for NocoBase",
   "description.zh-CN": "SMS authentication for NocoBase",
-  "version": "0.13.0-alpha.9",
-=======
-  "displayName.zh-CN": "短信登录",
-  "description": "SMS authentication function",
-  "description.zh-CN": "提供短信登录认证功能",
   "version": "0.13.0-alpha.10",
->>>>>>> fec17d56
   "main": "./dist/server/index.js",
   "devDependencies": {
     "@formily/react": "2.x",
