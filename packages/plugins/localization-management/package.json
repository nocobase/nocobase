{
  "name": "@nocobase/plugin-localization-management",
  "version": "0.11.1-alpha.2",
  "main": "lib/server/index.js",
  "devDependencies": {
<<<<<<< HEAD
    "deepmerge": "^4.3.1",
    "@nocobase/cache": "0.11.1-alpha.1",
    "@nocobase/client": "0.11.1-alpha.1",
    "@nocobase/database": "0.11.1-alpha.1",
    "@nocobase/plugin-client": "0.11.1-alpha.1",
    "@nocobase/plugin-ui-schema-storage": "0.11.1-alpha.1",
    "@nocobase/server": "0.11.1-alpha.1",
    "@nocobase/test": "0.11.1-alpha.1"
=======
    "@nocobase/cache": "0.11.1-alpha.2",
    "@nocobase/client": "0.11.1-alpha.2",
    "@nocobase/database": "0.11.1-alpha.2",
    "@nocobase/plugin-client": "0.11.1-alpha.2",
    "@nocobase/plugin-ui-schema-storage": "0.11.1-alpha.2",
    "@nocobase/server": "0.11.1-alpha.2",
    "@nocobase/test": "0.11.1-alpha.2"
>>>>>>> e5348d7e
  },
  "dependencies": {
  },
  "displayName": "Localization management",
  "displayName.zh-CN": "多语言管理",
  "description": "Allows to manage localization resources of the application.",
  "description.zh-CN": "支持管理应用程序的多语言资源。"
}<|MERGE_RESOLUTION|>--- conflicted
+++ resolved
@@ -3,16 +3,7 @@
   "version": "0.11.1-alpha.2",
   "main": "lib/server/index.js",
   "devDependencies": {
-<<<<<<< HEAD
     "deepmerge": "^4.3.1",
-    "@nocobase/cache": "0.11.1-alpha.1",
-    "@nocobase/client": "0.11.1-alpha.1",
-    "@nocobase/database": "0.11.1-alpha.1",
-    "@nocobase/plugin-client": "0.11.1-alpha.1",
-    "@nocobase/plugin-ui-schema-storage": "0.11.1-alpha.1",
-    "@nocobase/server": "0.11.1-alpha.1",
-    "@nocobase/test": "0.11.1-alpha.1"
-=======
     "@nocobase/cache": "0.11.1-alpha.2",
     "@nocobase/client": "0.11.1-alpha.2",
     "@nocobase/database": "0.11.1-alpha.2",
@@ -20,7 +11,6 @@
     "@nocobase/plugin-ui-schema-storage": "0.11.1-alpha.2",
     "@nocobase/server": "0.11.1-alpha.2",
     "@nocobase/test": "0.11.1-alpha.2"
->>>>>>> e5348d7e
   },
   "dependencies": {
   },
