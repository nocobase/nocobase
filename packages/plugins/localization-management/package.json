{
  "name": "@nocobase/plugin-localization-management",
<<<<<<< HEAD
  "version": "0.11.1-alpha.3",
  "main": "dist/server/index.js",
  "devDependencies": {
    "@nocobase/cache": "0.11.1-alpha.3",
    "@nocobase/client": "0.11.1-alpha.3",
    "@nocobase/database": "0.11.1-alpha.3",
    "@nocobase/plugin-client": "0.11.1-alpha.3",
    "@nocobase/plugin-ui-schema-storage": "0.11.1-alpha.3",
    "@nocobase/server": "0.11.1-alpha.3",
    "@nocobase/test": "0.11.1-alpha.3",
=======
  "version": "0.11.1-alpha.5",
  "main": "lib/server/index.js",
  "devDependencies": {
    "@nocobase/cache": "0.11.1-alpha.5",
    "@nocobase/client": "0.11.1-alpha.5",
    "@nocobase/database": "0.11.1-alpha.5",
    "@nocobase/plugin-client": "0.11.1-alpha.5",
    "@nocobase/plugin-ui-schema-storage": "0.11.1-alpha.5",
    "@nocobase/server": "0.11.1-alpha.5",
    "@nocobase/test": "0.11.1-alpha.5"
  },
  "dependencies": {
>>>>>>> baca86e4
    "deepmerge": "^4.3.1"
  },
  "displayName": "Localization management",
  "displayName.zh-CN": "多语言管理",
  "description": "Allows to manage localization resources of the application.",
  "description.zh-CN": "支持管理应用程序的多语言资源。"
}<|MERGE_RESOLUTION|>--- conflicted
+++ resolved
@@ -1,19 +1,7 @@
 {
   "name": "@nocobase/plugin-localization-management",
-<<<<<<< HEAD
-  "version": "0.11.1-alpha.3",
+  "version": "0.11.1-alpha.5",
   "main": "dist/server/index.js",
-  "devDependencies": {
-    "@nocobase/cache": "0.11.1-alpha.3",
-    "@nocobase/client": "0.11.1-alpha.3",
-    "@nocobase/database": "0.11.1-alpha.3",
-    "@nocobase/plugin-client": "0.11.1-alpha.3",
-    "@nocobase/plugin-ui-schema-storage": "0.11.1-alpha.3",
-    "@nocobase/server": "0.11.1-alpha.3",
-    "@nocobase/test": "0.11.1-alpha.3",
-=======
-  "version": "0.11.1-alpha.5",
-  "main": "lib/server/index.js",
   "devDependencies": {
     "@nocobase/cache": "0.11.1-alpha.5",
     "@nocobase/client": "0.11.1-alpha.5",
@@ -21,10 +9,7 @@
     "@nocobase/plugin-client": "0.11.1-alpha.5",
     "@nocobase/plugin-ui-schema-storage": "0.11.1-alpha.5",
     "@nocobase/server": "0.11.1-alpha.5",
-    "@nocobase/test": "0.11.1-alpha.5"
-  },
-  "dependencies": {
->>>>>>> baca86e4
+    "@nocobase/test": "0.11.1-alpha.5",
     "deepmerge": "^4.3.1"
   },
   "displayName": "Localization management",
