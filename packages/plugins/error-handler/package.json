--- conflicted
+++ resolved
@@ -23,15 +23,11 @@
   "devDependencies": {
     "supertest": "^6.1.6",
     "@formily/json-schema": "2.2.26",
-<<<<<<< HEAD
-    "@nocobase/utils": "0.10.0-alpha.5",
-    "@nocobase/database": "0.10.0-alpha.5",
-    "@nocobase/test": "0.10.0-alpha.5",
-    "@nocobase/client": "0.10.0-alpha.5",
-    "@nocobase/server": "0.10.0-alpha.5"
-=======
+    "@nocobase/utils": "0.10.1-alpha.1",
+    "@nocobase/database": "0.10.1-alpha.1",
+    "@nocobase/test": "0.10.1-alpha.1",
+    "@nocobase/client": "0.10.1-alpha.1",
     "@nocobase/server": "0.10.1-alpha.1"
->>>>>>> 6496c65f
   },
   "repository": {
     "type": "git",
