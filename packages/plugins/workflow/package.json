{
  "name": "@nocobase/plugin-workflow",
  "version": "0.9.3-alpha.1",
  "description": "",
  "license": "AGPL-3.0",
  "main": "./lib/index.js",
  "types": "./lib/index.d.ts",
  "dependencies": {
<<<<<<< HEAD
    "@nocobase/actions": "0.9.2-alpha.4",
    "@nocobase/client": "0.9.2-alpha.4",
    "@nocobase/database": "0.9.2-alpha.4",
    "@nocobase/evaluators": "0.9.2-alpha.4",
    "@nocobase/logger": "0.9.2-alpha.4",
    "@nocobase/resourcer": "0.9.2-alpha.4",
    "@nocobase/server": "0.9.2-alpha.4",
    "@nocobase/utils": "0.9.2-alpha.4",
    "antd": "^4.24.8",
=======
    "@nocobase/actions": "0.9.3-alpha.1",
    "@nocobase/client": "0.9.3-alpha.1",
    "@nocobase/database": "0.9.3-alpha.1",
    "@nocobase/evaluators": "0.9.3-alpha.1",
    "@nocobase/logger": "0.9.3-alpha.1",
    "@nocobase/resourcer": "0.9.3-alpha.1",
    "@nocobase/server": "0.9.3-alpha.1",
    "@nocobase/utils": "0.9.3-alpha.1",
    "antd": "4.22.8",
>>>>>>> eccfac56
    "axios": "^0.27.2",
    "classnames": "^2.3.1",
    "cron-parser": "4.4.0",
    "lru-cache": "8.0.5",
    "moment": "^2.29.2",
    "react-js-cron": "^3.1.0"
  },
  "devDependencies": {
    "@nocobase/plugin-formula-field": "0.9.3-alpha.1",
    "@nocobase/test": "0.9.3-alpha.1",
    "@types/ejs": "^3.1.1"
  },
  "gitHead": "ce588eefb0bfc50f7d5bbee575e0b5e843bf6644"
}<|MERGE_RESOLUTION|>--- conflicted
+++ resolved
@@ -6,7 +6,6 @@
   "main": "./lib/index.js",
   "types": "./lib/index.d.ts",
   "dependencies": {
-<<<<<<< HEAD
     "@nocobase/actions": "0.9.2-alpha.4",
     "@nocobase/client": "0.9.2-alpha.4",
     "@nocobase/database": "0.9.2-alpha.4",
@@ -16,17 +15,6 @@
     "@nocobase/server": "0.9.2-alpha.4",
     "@nocobase/utils": "0.9.2-alpha.4",
     "antd": "^4.24.8",
-=======
-    "@nocobase/actions": "0.9.3-alpha.1",
-    "@nocobase/client": "0.9.3-alpha.1",
-    "@nocobase/database": "0.9.3-alpha.1",
-    "@nocobase/evaluators": "0.9.3-alpha.1",
-    "@nocobase/logger": "0.9.3-alpha.1",
-    "@nocobase/resourcer": "0.9.3-alpha.1",
-    "@nocobase/server": "0.9.3-alpha.1",
-    "@nocobase/utils": "0.9.3-alpha.1",
-    "antd": "4.22.8",
->>>>>>> eccfac56
     "axios": "^0.27.2",
     "classnames": "^2.3.1",
     "cron-parser": "4.4.0",
