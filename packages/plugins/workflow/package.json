{
  "name": "@nocobase/plugin-workflow",
  "displayName": "Workflow",
  "displayName.zh-CN": "工作流",
  "description": "A powerful workflow plugin designed to support business process management and automation.",
  "description.zh-CN": "工作流插件，为业务流程管理和自动化提供支持。",
  "version": "0.11.0-alpha.1",
  "license": "AGPL-3.0",
  "main": "./lib/server/index.js",
  "files": [
    "lib",
    "src",
    "README.md",
    "README.zh-CN.md",
    "CHANGELOG.md",
    "server.js",
    "server.d.ts",
    "client.js",
    "client.d.ts"
  ],
  "dependencies": {
    "lodash": "4.17.21",
    "@emotion/css": "^11.7.1",
    "classnames": "^2.3.1",
    "cron-parser": "4.4.0",
<<<<<<< HEAD
    "react-js-cron": "^3.1.0"
  },
  "devDependencies": {
    "axios": "^0.27.2",
    "lru-cache": "8.0.5",
    "winston": "^3.8.2",
    "dayjs": "^1.11.8",
    "sequelize": "^6.26.0",
=======
    "lru-cache": "8.0.5",
    "react-js-cron": "^3.1.0"
  },
  "peerDependencies": {
>>>>>>> d587599c
    "@ant-design/icons": "^5.1.4",
    "@formily/antd-v5": "1.1.0-beta.4",
    "@formily/core": "2.2.26",
    "@formily/react": "2.2.26",
    "@nocobase/actions": "0.11.0-alpha.1",
    "@nocobase/client": "0.11.0-alpha.1",
    "@nocobase/database": "0.11.0-alpha.1",
    "@nocobase/evaluators": "0.11.0-alpha.1",
    "@nocobase/logger": "0.11.0-alpha.1",
    "@nocobase/plugin-users": "0.11.0-alpha.1",
    "@nocobase/resourcer": "0.11.0-alpha.1",
    "@nocobase/server": "0.11.0-alpha.1",
    "@nocobase/utils": "0.11.0-alpha.1",
    "antd": "^5.6.4",
    "react": "18.x",
    "react-i18next": "^11.15.1",
    "react-router-dom": "^6.11.2",
    "sequelize": "^6.26.0",
    "winston": "^3.8.2"
  },
  "devDependencies": {
    "@nocobase/test": "0.11.0-alpha.1",
    "@types/ejs": "^3.1.1"
  },
  "gitHead": "ce588eefb0bfc50f7d5bbee575e0b5e843bf6644"
}<|MERGE_RESOLUTION|>--- conflicted
+++ resolved
@@ -23,21 +23,11 @@
     "@emotion/css": "^11.7.1",
     "classnames": "^2.3.1",
     "cron-parser": "4.4.0",
-<<<<<<< HEAD
-    "react-js-cron": "^3.1.0"
-  },
-  "devDependencies": {
-    "axios": "^0.27.2",
-    "lru-cache": "8.0.5",
-    "winston": "^3.8.2",
-    "dayjs": "^1.11.8",
-    "sequelize": "^6.26.0",
-=======
-    "lru-cache": "8.0.5",
     "react-js-cron": "^3.1.0"
   },
   "peerDependencies": {
->>>>>>> d587599c
+    "dayjs": "^1.11.8",
+    "axios": "^0.26.1",
     "@ant-design/icons": "^5.1.4",
     "@formily/antd-v5": "1.1.0-beta.4",
     "@formily/core": "2.2.26",
@@ -59,6 +49,7 @@
     "winston": "^3.8.2"
   },
   "devDependencies": {
+    "lru-cache": "8.0.5",
     "@nocobase/test": "0.11.0-alpha.1",
     "@types/ejs": "^3.1.1"
   },
