import { Application } from '@nocobase/server';
import Database from '@nocobase/database';
import { getApp, sleep } from '..';
import { EXECUTION_STATUS, JOB_STATUS } from '../../constants';

describe('workflow > instructions > delay', () => {
  let app: Application;
  let db: Database;
  let PostRepo;
  let WorkflowModel;
  let workflow;

  beforeEach(async () => {
    app = await getApp();

    db = app.db;

    WorkflowModel = db.getCollection('workflows').model;
    PostRepo = db.getCollection('posts').repository;

    workflow = await WorkflowModel.create({
      enabled: true,
      type: 'collection',
      config: {
        mode: 1,
        collection: 'posts',
      },
    });
  });

  afterEach(() => app.stop());

  describe('runtime', () => {
    it('delay to resolved', async () => {
      const n1 = await workflow.createNode({
        type: 'delay',
        config: {
          duration: 2000,
          endStatus: JOB_STATUS.RESOLVED,
        },
      });

      const post = await PostRepo.create({ values: { title: 't1' } });

      await sleep(500);

      const [e1] = await workflow.getExecutions();
      expect(e1.status).toEqual(EXECUTION_STATUS.STARTED);
      const [j1] = await e1.getJobs();
      expect(j1.status).toBe(JOB_STATUS.PENDING);

      await sleep(2000);

      const [e2] = await workflow.getExecutions();
      expect(e2.status).toEqual(EXECUTION_STATUS.RESOLVED);
      const [j2] = await e2.getJobs();
      expect(j2.status).toBe(JOB_STATUS.RESOLVED);
    });

    it('delay to reject', async () => {
      const n1 = await workflow.createNode({
        type: 'delay',
        config: {
          duration: 2000,
<<<<<<< HEAD
          endStatus: JOB_STATUS.FAILED
        }
=======
          endStatus: JOB_STATUS.REJECTED,
        },
>>>>>>> 50a4da84
      });

      const post = await PostRepo.create({ values: { title: 't1' } });

      await sleep(500);

      const [e1] = await workflow.getExecutions();
      expect(e1.status).toEqual(EXECUTION_STATUS.STARTED);
      const [j1] = await e1.getJobs();
      expect(j1.status).toBe(JOB_STATUS.PENDING);

      await sleep(2000);

      const [e2] = await workflow.getExecutions();
      expect(e2.status).toEqual(EXECUTION_STATUS.FAILED);
      const [j2] = await e2.getJobs();
      expect(j2.status).toBe(JOB_STATUS.FAILED);
    });

    it('delay to resolve and rollback in downstream node', async () => {
      const n1 = await workflow.createNode({
        type: 'delay',
        config: {
          duration: 2000,
          endStatus: JOB_STATUS.RESOLVED,
        },
      });
      const n2 = await workflow.createNode({
        type: 'create',
        config: {
          collection: 'comment',
          params: {
            values: {
              status: 'should be number but use string to raise an error',
            },
          },
        },
        upstreamId: n1.id,
      });
      await n1.setDownstream(n2);

      const post = await PostRepo.create({ values: { title: 't1' } });

      await sleep(500);

      const [e1] = await workflow.getExecutions();
      expect(e1.status).toEqual(EXECUTION_STATUS.STARTED);
      const [j1] = await e1.getJobs();
      expect(j1.status).toBe(JOB_STATUS.PENDING);

      await sleep(2000);

      const [e2] = await workflow.getExecutions();
      expect(e2.status).toEqual(EXECUTION_STATUS.ERROR);
      const [j2, j3] = await e2.getJobs({ order: [['id', 'ASC']] });
      expect(j2.status).toBe(JOB_STATUS.RESOLVED);
      expect(j3.status).toBe(JOB_STATUS.ERROR);
    });
  });

  describe('app lifecycle', () => {
    beforeEach(async () => {
      await workflow.createNode({
        type: 'delay',
        config: {
          duration: 2000,
          endStatus: JOB_STATUS.RESOLVED,
        },
      });
    });

    it('restart app should trigger delayed job', async () => {
      const post = await PostRepo.create({ values: { title: 't1' } });

      await sleep(500);

      const [e1] = await workflow.getExecutions();
      expect(e1.status).toEqual(EXECUTION_STATUS.STARTED);
      const [j1] = await e1.getJobs();
      expect(j1.status).toBe(JOB_STATUS.PENDING);

      await app.stop();
      await sleep(500);

      await app.start();
      await sleep(2000);

      const [e2] = await workflow.getExecutions();
      expect(e2.status).toEqual(EXECUTION_STATUS.RESOLVED);
      const [j2] = await e2.getJobs();
      expect(j2.status).toBe(JOB_STATUS.RESOLVED);
    });

    it('restart app should trigger missed delayed job', async () => {
      const post = await PostRepo.create({ values: { title: 't1' } });

      await sleep(500);

      const [e1] = await workflow.getExecutions();
      expect(e1.status).toEqual(EXECUTION_STATUS.STARTED);
      const [j1] = await e1.getJobs();
      expect(j1.status).toBe(JOB_STATUS.PENDING);

      await app.stop();
      await sleep(2000);

      await app.start();
      await sleep(500);

      const [e2] = await workflow.getExecutions();
      expect(e2.status).toEqual(EXECUTION_STATUS.RESOLVED);
      const [j2] = await e2.getJobs();
      expect(j2.status).toBe(JOB_STATUS.RESOLVED);
    });
  });
});<|MERGE_RESOLUTION|>--- conflicted
+++ resolved
@@ -62,13 +62,8 @@
         type: 'delay',
         config: {
           duration: 2000,
-<<<<<<< HEAD
           endStatus: JOB_STATUS.FAILED
         }
-=======
-          endStatus: JOB_STATUS.REJECTED,
-        },
->>>>>>> 50a4da84
       });
 
       const post = await PostRepo.create({ values: { title: 't1' } });
