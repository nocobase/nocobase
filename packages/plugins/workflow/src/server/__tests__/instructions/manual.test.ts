--- conflicted
+++ resolved
@@ -571,15 +571,9 @@
         config: {
           assignees: [users[0].id, users[1].id],
           forms: {
-<<<<<<< HEAD
             f1: { actions: [JOB_STATUS.RESOLVED] }
           }
         }
-=======
-            f1: { actions: [JOB_STATUS.RESOLVED] },
-          },
-        },
->>>>>>> 2c75aa72
       });
 
       const n2 = await workflow.createNode({
