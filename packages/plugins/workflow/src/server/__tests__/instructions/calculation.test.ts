--- conflicted
+++ resolved
@@ -48,11 +48,7 @@
 
       const [execution] = await workflow.getExecutions();
       const [job] = await execution.getJobs();
-<<<<<<< HEAD
-      expect(job.status).toBe(JOB_STATUS.REJECTED);
-=======
       expect(job.status).toBe(JOB_STATUS.ERROR);
->>>>>>> 6abbdc10
       expect(job.result.startsWith('SyntaxError: ')).toBe(true);
     });
 
@@ -152,11 +148,7 @@
 
       const [execution] = await workflow.getExecutions();
       const [job] = await execution.getJobs();
-<<<<<<< HEAD
-      expect(job.status).toBe(JOB_STATUS.REJECTED);
-=======
       expect(job.status).toBe(JOB_STATUS.ERROR);
->>>>>>> 6abbdc10
     });
 
     it('text', async () => {
