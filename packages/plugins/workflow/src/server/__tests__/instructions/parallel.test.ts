--- conflicted
+++ resolved
@@ -387,22 +387,13 @@
       const [e1] = await workflow.getExecutions();
       expect(e1.status).toBe(EXECUTION_STATUS.STARTED);
 
-<<<<<<< HEAD
-      const [pending] = await execution.getJobs({ where: { nodeId: n2.id } });
-=======
       const [pending] = await e1.getJobs({ where: { nodeId: n2.id } });
->>>>>>> 6abbdc10
       pending.set({
         status: JOB_STATUS.RESOLVED,
         result: 123
       });
-<<<<<<< HEAD
-      pending.execution = execution;
-      await plugin.resume(pending);
-=======
       pending.execution = e1;
       plugin.resume(pending);
->>>>>>> 6abbdc10
 
       await sleep(500);
 
