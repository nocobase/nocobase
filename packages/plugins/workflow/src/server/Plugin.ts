import path from 'path';

import { Op } from '@nocobase/database';
import { Plugin } from '@nocobase/server';
import { Registry } from '@nocobase/utils';

import initActions from './actions';
import calculators from './calculators';
import { EXECUTION_STATUS } from './constants';
import extensions from './extensions';
import initInstructions, { Instruction } from './instructions';
import ExecutionModel from './models/Execution';
import JobModel from './models/Job';
import WorkflowModel from './models/Workflow';
import Processor from './Processor';
import initTriggers, { Trigger } from './triggers';

type Pending = [ExecutionModel, JobModel?];
export default class WorkflowPlugin extends Plugin {
  instructions: Registry<Instruction> = new Registry();
  triggers: Registry<Trigger> = new Registry();
  calculators = calculators;
  extensions = extensions;
  executing: ExecutionModel | null = null;
  pending: Pending[] = [];
  events: [WorkflowModel, any, { context?: any }][] = [];

  onBeforeSave = async (instance: WorkflowModel, options) => {
    const Model = <typeof WorkflowModel>instance.constructor;

    if (instance.enabled) {
      instance.set('current', true);
    } else if (!instance.current) {
      const count = await Model.count({
        where: {
          key: instance.key,
        },
        transaction: options.transaction,
      });
      if (!count) {
        instance.set('current', true);
      }
    }

    if (!instance.changed('enabled') || !instance.enabled) {
      return;
    }

    const previous = await Model.findOne({
      where: {
        key: instance.key,
        current: true,
        id: {
          [Op.ne]: instance.id,
        },
      },
      transaction: options.transaction,
    });

    if (previous) {
      // NOTE: set to `null` but not `false` will not violate the unique index
      await previous.update(
        { enabled: false, current: null },
        {
          transaction: options.transaction,
          hooks: false,
        },
      );

      this.toggle(previous, false);
    }
  };

  async load() {
    const { db, options } = this;

    await db.import({
      directory: path.resolve(__dirname, 'collections'),
    });

    this.app.acl.registerSnippet({
      name: `pm.${this.name}.workflows`,
      actions: [
        'workflows:*',
        'workflows.nodes:*',
        'executions:list',
        'executions:get',
        'flow_nodes:update',
        'flow_nodes:destroy',
      ],
    });

    this.app.acl.allow('users_jobs', ['list', 'get', 'submit'], 'loggedIn');

    this.db.addMigrations({
      namespace: 'workflow',
      directory: path.resolve(__dirname, 'migrations'),
      context: {
        plugin: this,
      },
    });

    initActions(this);
    initTriggers(this, options.triggers);
    initInstructions(this, options.instructions);

    db.on('workflows.beforeSave', this.onBeforeSave);
    db.on('workflows.afterSave', (model: WorkflowModel) => this.toggle(model));
    db.on('workflows.afterDestroy', (model: WorkflowModel) => this.toggle(model, false));

    this.app.on('afterLoad', async () => {
      this.extensions.reduce((promise, extend) => promise.then(() => extend(this)), Promise.resolve());
    });

    // [Life Cycle]:
    //   * load all workflows in db
    //   * add all hooks for enabled workflows
    //   * add hooks for create/update[enabled]/delete workflow to add/remove specific hooks
    this.app.on('beforeStart', async () => {
      const collection = db.getCollection('workflows');
      const workflows = await collection.repository.find({
        filter: { enabled: true },
      });

      workflows.forEach((workflow: WorkflowModel) => {
        this.toggle(workflow);
      });

      // check for not started executions
      this.dispatch();
    });

    this.app.on('beforeStop', async () => {
      const collection = db.getCollection('workflows');
      const workflows = await collection.repository.find({
        filter: { enabled: true },
      });

      workflows.forEach((workflow: WorkflowModel) => {
        this.toggle(workflow, false);
      });
    });
  }

  toggle(workflow: WorkflowModel, enable?: boolean) {
    const type = workflow.get('type');
    const trigger = this.triggers.get(type);
    if (typeof enable !== 'undefined' ? enable : workflow.get('enabled')) {
      // NOTE: remove previous listener if config updated
      const prev = workflow.previous();
      if (prev.config) {
        trigger.off({ ...workflow.get(), ...prev });
      }
      trigger.on(workflow);
    } else {
      trigger.off(workflow);
    }
  }

  public trigger(workflow: WorkflowModel, context: Object, options: { context?: any } = {}): void {
    // `null` means not to trigger
    if (context == null) {
      return;
    }

    this.events.push([workflow, context, options]);

    this.app.logger.debug(`[Workflow] new event triggered, now events: ${this.events.length}`);

    if (this.events.length > 1) {
      return;
    }

    // NOTE: no await for quick return
    setTimeout(this.prepare);
  }

  private prepare = async () => {
    const event = this.events.shift();
    if (!event) {
      return;
    }
    const [workflow, context, options] = event;

    let valid = true;
    if (options.context?.executionId) {
      // NOTE: no transaction here for read-uncommitted execution
      const existed = await workflow.countExecutions({
        where: {
          id: options.context.executionId,
        },
      });

      if (existed) {
<<<<<<< HEAD
        console.warn(
          `workflow ${workflow.id} has already been triggered in same execution (${options.context.executionId}), and newly triggering will be skipped.`,
        );
        return;
      }
    }

    const execution = await this.db.sequelize.transaction(async (transaction) => {
      const execution = await workflow.createExecution(
        {
=======
        this.app.logger.warn(`[Workflow] workflow ${workflow.id} has already been triggered in same execution (${options.context.executionId}), and newly triggering will be skipped.`);
        valid = false;
      }
    }

    if (valid) {
      const execution = await this.db.sequelize.transaction(async transaction => {
        const execution = await workflow.createExecution({
>>>>>>> 322194f2
          context,
          key: workflow.key,
          status: EXECUTION_STATUS.CREATED,
          useTransaction: workflow.useTransaction,
<<<<<<< HEAD
        },
        { transaction },
      );

      const executed = await workflow.countExecutions({ transaction });

      // NOTE: not to trigger afterUpdate hook here
      await workflow.update({ executed }, { transaction, hooks: false });

      const allExecuted = await (<typeof ExecutionModel>execution.constructor).count({
        where: {
          key: workflow.key,
        },
        transaction,
      });
      await (<typeof WorkflowModel>workflow.constructor).update(
        {
          allExecuted,
        },
        {
          where: {
            key: workflow.key,
          },
          individualHooks: true,
          transaction,
        },
      );

      execution.workflow = workflow;
=======
        }, { transaction });

        const executed = await workflow.countExecutions({ transaction });

        // NOTE: not to trigger afterUpdate hook here
        await workflow.update({ executed }, { transaction, hooks: false });

        const allExecuted = await (<typeof ExecutionModel>execution.constructor).count({
          where: {
            key: workflow.key
          },
          transaction
        });
        await (<typeof WorkflowModel>workflow.constructor).update({
          allExecuted
        }, {
          where: {
            key: workflow.key
          },
          individualHooks: true,
          transaction
        });

        execution.workflow = workflow;

        return execution;
      });
>>>>>>> 322194f2

      this.app.logger.debug(`[Workflow] execution of workflow ${workflow.id} created as ${execution.id}`);

      // NOTE: cache first execution for most cases
      if (!this.executing && !this.pending.length) {
        this.pending.push([execution]);
      }
    }

    if (this.events.length) {
      await this.prepare();
    } else {
      this.dispatch();
    }
  };

  public async resume(job) {
    if (!job.execution) {
      job.execution = await job.getExecution();
    }

    this.pending.push([job.execution, job]);
    this.dispatch();
  }

  private async dispatch() {
    if (this.executing) {
      return;
    }

    let next: Pending | null = null;
    // resuming has high priority
    if (this.pending.length) {
      next = this.pending.shift() as Pending;
    } else {
      const execution = (await this.db.getRepository('executions').findOne({
        filter: {
          status: EXECUTION_STATUS.CREATED,
        },
        sort: 'createdAt',
      })) as ExecutionModel;
      if (execution) {
        next = [execution];
      }
    }
    if (next) {
      this.process(...next);
    }
  }

  private async process(execution: ExecutionModel, job?: JobModel) {
    this.executing = execution;

    if (execution.status === EXECUTION_STATUS.CREATED) {
      await execution.update({ status: EXECUTION_STATUS.STARTED });
    }

    const processor = this.createProcessor(execution);

    this.app.logger.info(`[Workflow] execution ${execution.id} ${job ? 'resuming' : 'starting'} ...`);

    try {
      await (job ? processor.resume(job) : processor.start());
    } catch (err) {
      this.app.logger.error(`[Workflow] ${err.message}`, err);
    }

    this.executing = null;

    this.dispatch();
  }

  private createProcessor(execution: ExecutionModel, options = {}): Processor {
    return new Processor(execution, { ...options, plugin: this });
  }
}<|MERGE_RESOLUTION|>--- conflicted
+++ resolved
@@ -15,6 +15,7 @@
 import Processor from './Processor';
 import initTriggers, { Trigger } from './triggers';
 
+
 type Pending = [ExecutionModel, JobModel?];
 export default class WorkflowPlugin extends Plugin {
   instructions: Registry<Instruction> = new Registry();
@@ -33,9 +34,9 @@
     } else if (!instance.current) {
       const count = await Model.count({
         where: {
-          key: instance.key,
+          key: instance.key
         },
-        transaction: options.transaction,
+        transaction: options.transaction
       });
       if (!count) {
         instance.set('current', true);
@@ -51,21 +52,18 @@
         key: instance.key,
         current: true,
         id: {
-          [Op.ne]: instance.id,
-        },
+          [Op.ne]: instance.id
+        }
       },
-      transaction: options.transaction,
+      transaction: options.transaction
     });
 
     if (previous) {
       // NOTE: set to `null` but not `false` will not violate the unique index
-      await previous.update(
-        { enabled: false, current: null },
-        {
-          transaction: options.transaction,
-          hooks: false,
-        },
-      );
+      await previous.update({ enabled: false, current: null }, {
+        transaction: options.transaction,
+        hooks: false
+      });
 
       this.toggle(previous, false);
     }
@@ -73,10 +71,6 @@
 
   async load() {
     const { db, options } = this;
-
-    await db.import({
-      directory: path.resolve(__dirname, 'collections'),
-    });
 
     this.app.acl.registerSnippet({
       name: `pm.${this.name}.workflows`,
@@ -92,6 +86,10 @@
 
     this.app.acl.allow('users_jobs', ['list', 'get', 'submit'], 'loggedIn');
 
+    await db.import({
+      directory: path.resolve(__dirname, 'collections'),
+    });
+
     this.db.addMigrations({
       namespace: 'workflow',
       directory: path.resolve(__dirname, 'migrations'),
@@ -187,23 +185,11 @@
       // NOTE: no transaction here for read-uncommitted execution
       const existed = await workflow.countExecutions({
         where: {
-          id: options.context.executionId,
-        },
+          id: options.context.executionId
+        }
       });
 
       if (existed) {
-<<<<<<< HEAD
-        console.warn(
-          `workflow ${workflow.id} has already been triggered in same execution (${options.context.executionId}), and newly triggering will be skipped.`,
-        );
-        return;
-      }
-    }
-
-    const execution = await this.db.sequelize.transaction(async (transaction) => {
-      const execution = await workflow.createExecution(
-        {
-=======
         this.app.logger.warn(`[Workflow] workflow ${workflow.id} has already been triggered in same execution (${options.context.executionId}), and newly triggering will be skipped.`);
         valid = false;
       }
@@ -212,42 +198,10 @@
     if (valid) {
       const execution = await this.db.sequelize.transaction(async transaction => {
         const execution = await workflow.createExecution({
->>>>>>> 322194f2
           context,
           key: workflow.key,
           status: EXECUTION_STATUS.CREATED,
           useTransaction: workflow.useTransaction,
-<<<<<<< HEAD
-        },
-        { transaction },
-      );
-
-      const executed = await workflow.countExecutions({ transaction });
-
-      // NOTE: not to trigger afterUpdate hook here
-      await workflow.update({ executed }, { transaction, hooks: false });
-
-      const allExecuted = await (<typeof ExecutionModel>execution.constructor).count({
-        where: {
-          key: workflow.key,
-        },
-        transaction,
-      });
-      await (<typeof WorkflowModel>workflow.constructor).update(
-        {
-          allExecuted,
-        },
-        {
-          where: {
-            key: workflow.key,
-          },
-          individualHooks: true,
-          transaction,
-        },
-      );
-
-      execution.workflow = workflow;
-=======
         }, { transaction });
 
         const executed = await workflow.countExecutions({ transaction });
@@ -275,7 +229,6 @@
 
         return execution;
       });
->>>>>>> 322194f2
 
       this.app.logger.debug(`[Workflow] execution of workflow ${workflow.id} created as ${execution.id}`);
 
@@ -290,7 +243,7 @@
     } else {
       this.dispatch();
     }
-  };
+  }
 
   public async resume(job) {
     if (!job.execution) {
@@ -311,16 +264,16 @@
     if (this.pending.length) {
       next = this.pending.shift() as Pending;
     } else {
-      const execution = (await this.db.getRepository('executions').findOne({
+      const execution = await this.db.getRepository('executions').findOne({
         filter: {
-          status: EXECUTION_STATUS.CREATED,
+          status: EXECUTION_STATUS.CREATED
         },
-        sort: 'createdAt',
-      })) as ExecutionModel;
+        sort: 'createdAt'
+      }) as ExecutionModel;
       if (execution) {
         next = [execution];
       }
-    }
+    };
     if (next) {
       this.process(...next);
     }
