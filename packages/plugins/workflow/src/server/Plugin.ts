--- conflicted
+++ resolved
@@ -200,7 +200,6 @@
     }
 
     if (valid) {
-<<<<<<< HEAD
       const execution = await this.db.sequelize.transaction(async transaction => {
         const execution = await workflow.createExecution({
           context,
@@ -208,18 +207,6 @@
           status: EXECUTION_STATUS.QUEUEING,
           useTransaction: workflow.useTransaction,
         }, { transaction });
-=======
-      const execution = await this.db.sequelize.transaction(async (transaction) => {
-        const execution = await workflow.createExecution(
-          {
-            context,
-            key: workflow.key,
-            status: EXECUTION_STATUS.CREATED,
-            useTransaction: workflow.useTransaction,
-          },
-          { transaction },
-        );
->>>>>>> 50a4da84
 
         const executed = await workflow.countExecutions({ transaction });
 
@@ -286,11 +273,7 @@
     } else {
       const execution = (await this.db.getRepository('executions').findOne({
         filter: {
-<<<<<<< HEAD
           status: EXECUTION_STATUS.QUEUEING
-=======
-          status: EXECUTION_STATUS.CREATED,
->>>>>>> 50a4da84
         },
         sort: 'createdAt',
       })) as ExecutionModel;
