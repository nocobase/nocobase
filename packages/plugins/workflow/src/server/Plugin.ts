--- conflicted
+++ resolved
@@ -1,6 +1,6 @@
 import path from 'path';
 
-import { Op } from '@nocobase/database';
+import { Op, Transactionable } from '@nocobase/database';
 import { Plugin } from '@nocobase/server';
 import { Registry } from '@nocobase/utils';
 
@@ -15,6 +15,7 @@
 import initTriggers, { Trigger } from './triggers';
 import JobModel from './models/Job';
 
+
 type Pending = [ExecutionModel, JobModel?];
 export default class WorkflowPlugin extends Plugin {
   instructions: Registry<Instruction> = new Registry();
@@ -33,9 +34,9 @@
     } else if (!instance.current) {
       const count = await Model.count({
         where: {
-          key: instance.key,
+          key: instance.key
         },
-        transaction: options.transaction,
+        transaction: options.transaction
       });
       if (!count) {
         instance.set('current', true);
@@ -51,21 +52,18 @@
         key: instance.key,
         current: true,
         id: {
-          [Op.ne]: instance.id,
-        },
+          [Op.ne]: instance.id
+        }
       },
-      transaction: options.transaction,
+      transaction: options.transaction
     });
 
     if (previous) {
       // NOTE: set to `null` but not `false` will not violate the unique index
-      await previous.update(
-        { enabled: false, current: null },
-        {
-          transaction: options.transaction,
-          hooks: false,
-        },
-      );
+      await previous.update({ enabled: false, current: null }, {
+        transaction: options.transaction,
+        hooks: false
+      });
 
       this.toggle(previous, false);
     }
@@ -74,7 +72,9 @@
   async load() {
     const { db, options } = this;
 
-    await this.importCollections(path.resolve(__dirname, './collections'));
+    await db.import({
+      directory: path.resolve(__dirname, 'collections'),
+    });
 
     this.db.addMigrations({
       namespace: 'workflow',
@@ -171,23 +171,11 @@
       // NOTE: no transaction here for read-uncommitted execution
       const existed = await workflow.countExecutions({
         where: {
-          id: options.context.executionId,
-        },
+          id: options.context.executionId
+        }
       });
 
       if (existed) {
-<<<<<<< HEAD
-        console.warn(
-          `workflow ${workflow.id} has already been triggered in same execution (${options.context.executionId}), and newly triggering will be skipped.`,
-        );
-        return;
-      }
-    }
-
-    const execution = await this.db.sequelize.transaction(async (transaction) => {
-      const execution = await workflow.createExecution(
-        {
-=======
         this.app.logger.warn(`[Workflow] workflow ${workflow.id} has already been triggered in same execution (${options.context.executionId}), and newly triggering will be skipped.`);
         valid = false;
       }
@@ -196,42 +184,10 @@
     if (valid) {
       const execution = await this.db.sequelize.transaction(async transaction => {
         const execution = await workflow.createExecution({
->>>>>>> 322194f2
           context,
           key: workflow.key,
           status: EXECUTION_STATUS.CREATED,
           useTransaction: workflow.useTransaction,
-<<<<<<< HEAD
-        },
-        { transaction },
-      );
-
-      const executed = await workflow.countExecutions({ transaction });
-
-      // NOTE: not to trigger afterUpdate hook here
-      await workflow.update({ executed }, { transaction, hooks: false });
-
-      const allExecuted = await (<typeof ExecutionModel>execution.constructor).count({
-        where: {
-          key: workflow.key,
-        },
-        transaction,
-      });
-      await (<typeof WorkflowModel>workflow.constructor).update(
-        {
-          allExecuted,
-        },
-        {
-          where: {
-            key: workflow.key,
-          },
-          individualHooks: true,
-          transaction,
-        },
-      );
-
-      execution.workflow = workflow;
-=======
         }, { transaction });
 
         const executed = await workflow.countExecutions({ transaction });
@@ -259,7 +215,6 @@
 
         return execution;
       });
->>>>>>> 322194f2
 
       this.app.logger.debug(`[Workflow] execution of workflow ${workflow.id} created as ${execution.id}`);
 
@@ -274,7 +229,7 @@
     } else {
       this.dispatch();
     }
-  };
+  }
 
   public async resume(job) {
     if (!job.execution) {
@@ -295,16 +250,16 @@
     if (this.pending.length) {
       next = this.pending.shift() as Pending;
     } else {
-      const execution = (await this.db.getRepository('executions').findOne({
+      const execution = await this.db.getRepository('executions').findOne({
         filter: {
-          status: EXECUTION_STATUS.CREATED,
+          status: EXECUTION_STATUS.CREATED
         },
-        sort: 'createdAt',
-      })) as ExecutionModel;
+        sort: 'createdAt'
+      }) as ExecutionModel;
       if (execution) {
         next = [execution];
       }
-    }
+    };
     if (next) {
       this.process(...next);
     }
