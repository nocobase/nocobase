import path from 'path';

import { Op } from '@nocobase/database';
import { Plugin } from '@nocobase/server';
import { Registry } from '@nocobase/utils';

import initActions from './actions';
import initCalculationEngines from './calculators';
import type { Evaluator } from './calculators';
import { EXECUTION_STATUS } from './constants';
import initInstructions, { Instruction } from './instructions';
import ExecutionModel from './models/Execution';
import JobModel from './models/Job';
import WorkflowModel from './models/Workflow';
import Processor from './Processor';
import initTriggers, { Trigger } from './triggers';
import initFunctions from './functions';
<<<<<<< HEAD
=======

>>>>>>> 6abbdc10

type Pending = [ExecutionModel, JobModel?];
export default class WorkflowPlugin extends Plugin {
  instructions: Registry<Instruction> = new Registry();
  triggers: Registry<Trigger> = new Registry();
  calculators: Registry<Evaluator> = new Registry();
  functions: Registry<Function> = new Registry();
  executing: ExecutionModel | null = null;
  pending: Pending[] = [];
  events: [WorkflowModel, any, { context?: any }][] = [];

  onBeforeSave = async (instance: WorkflowModel, options) => {
    const Model = <typeof WorkflowModel>instance.constructor;

    if (instance.enabled) {
      instance.set('current', true);
    } else if (!instance.current) {
      const count = await Model.count({
        where: {
          key: instance.key,
        },
        transaction: options.transaction,
      });
      if (!count) {
        instance.set('current', true);
      }
    }

    if (!instance.changed('enabled') || !instance.enabled) {
      return;
    }

    const previous = await Model.findOne({
      where: {
        key: instance.key,
        current: true,
        id: {
          [Op.ne]: instance.id,
        },
      },
      transaction: options.transaction,
    });

    if (previous) {
      // NOTE: set to `null` but not `false` will not violate the unique index
      await previous.update(
        { enabled: false, current: null },
        {
          transaction: options.transaction,
          hooks: false,
        },
      );

      this.toggle(previous, false);
    }
  };

  async load() {
    const { db, options } = this;

    initActions(this);
    initTriggers(this, options.triggers);
    initInstructions(this, options.instructions);
    initCalculationEngines(this);
    initFunctions(this, options.functions);


    this.app.acl.registerSnippet({
      name: `pm.${this.name}.workflows`,
      actions: [
        'workflows:*',
        'workflows.nodes:*',
        'executions:list',
        'executions:get',
        'flow_nodes:update',
        'flow_nodes:destroy',
      ],
    });

    this.app.acl.allow('users_jobs', ['list', 'get', 'submit'], 'loggedIn');

    await db.import({
      directory: path.resolve(__dirname, 'collections'),
    });

    this.db.addMigrations({
      namespace: 'workflow',
      directory: path.resolve(__dirname, 'migrations'),
      context: {
        plugin: this,
      },
    });

    db.on('workflows.beforeSave', this.onBeforeSave);
    db.on('workflows.afterSave', (model: WorkflowModel) => this.toggle(model));
    db.on('workflows.afterDestroy', (model: WorkflowModel) => this.toggle(model, false));

    // [Life Cycle]:
    //   * load all workflows in db
    //   * add all hooks for enabled workflows
    //   * add hooks for create/update[enabled]/delete workflow to add/remove specific hooks
    this.app.on('beforeStart', async () => {
      const collection = db.getCollection('workflows');
      const workflows = await collection.repository.find({
        filter: { enabled: true },
      });

      workflows.forEach((workflow: WorkflowModel) => {
        this.toggle(workflow);
      });

      // check for not started executions
      this.dispatch();
    });

    this.app.on('beforeStop', async () => {
      const collection = db.getCollection('workflows');
      const workflows = await collection.repository.find({
        filter: { enabled: true },
      });

      workflows.forEach((workflow: WorkflowModel) => {
        this.toggle(workflow, false);
      });
    });
  }

  toggle(workflow: WorkflowModel, enable?: boolean) {
    const type = workflow.get('type');
    const trigger = this.triggers.get(type);
    if (typeof enable !== 'undefined' ? enable : workflow.get('enabled')) {
      // NOTE: remove previous listener if config updated
      const prev = workflow.previous();
      if (prev.config) {
        trigger.off({ ...workflow.get(), ...prev });
      }
      trigger.on(workflow);
    } else {
      trigger.off(workflow);
    }
  }

  public trigger(workflow: WorkflowModel, context: Object, options: { context?: any } = {}): void {
    // `null` means not to trigger
    if (context == null) {
      return;
    }

    this.events.push([workflow, context, options]);

    this.app.logger.debug(`[Workflow] new event triggered, now events: ${this.events.length}`);

    if (this.events.length > 1) {
      return;
    }

    // NOTE: no await for quick return
    setTimeout(this.prepare);
  }

  private prepare = async () => {
    const event = this.events.shift();
    if (!event) {
      return;
    }
    const [workflow, context, options] = event;

    let valid = true;
    if (options.context?.executionId) {
      // NOTE: no transaction here for read-uncommitted execution
      const existed = await workflow.countExecutions({
        where: {
          id: options.context.executionId,
        },
      });

      if (existed) {
        this.app.logger.warn(
          `[Workflow] workflow ${workflow.id} has already been triggered in same execution (${options.context.executionId}), and newly triggering will be skipped.`,
        );
        valid = false;
      }
    }

    if (valid) {
<<<<<<< HEAD
      const execution = await this.db.sequelize.transaction(async (transaction) => {
        const execution = await workflow.createExecution(
          {
            context,
            key: workflow.key,
            status: EXECUTION_STATUS.CREATED,
            useTransaction: workflow.useTransaction,
          },
          { transaction },
        );
=======
      const execution = await this.db.sequelize.transaction(async transaction => {
        const execution = await workflow.createExecution({
          context,
          key: workflow.key,
          status: EXECUTION_STATUS.QUEUEING,
          useTransaction: workflow.useTransaction,
        }, { transaction });
>>>>>>> 6abbdc10

        const executed = await workflow.countExecutions({ transaction });

        // NOTE: not to trigger afterUpdate hook here
        await workflow.update({ executed }, { transaction, hooks: false });

        const allExecuted = await (<typeof ExecutionModel>execution.constructor).count({
          where: {
            key: workflow.key,
          },
          transaction,
        });
        await (<typeof WorkflowModel>workflow.constructor).update(
          {
            allExecuted,
          },
          {
            where: {
              key: workflow.key,
            },
            individualHooks: true,
            transaction,
          },
        );

        execution.workflow = workflow;

        return execution;
      });

      this.app.logger.debug(`[Workflow] execution of workflow ${workflow.id} created as ${execution.id}`);

      // NOTE: cache first execution for most cases
      if (!this.executing && !this.pending.length) {
        this.pending.push([execution]);
      }
    }

    if (this.events.length) {
      await this.prepare();
    } else {
      this.dispatch();
    }
  };

  public async resume(job) {
    if (!job.execution) {
      job.execution = await job.getExecution();
    }

    this.pending.push([job.execution, job]);
    this.dispatch();
  }

  private async dispatch() {
    if (this.executing) {
      return;
    }

    let next: Pending | null = null;
    // resuming has high priority
    if (this.pending.length) {
      next = this.pending.shift() as Pending;
    } else {
      const execution = (await this.db.getRepository('executions').findOne({
        filter: {
<<<<<<< HEAD
          status: EXECUTION_STATUS.CREATED,
=======
          status: EXECUTION_STATUS.QUEUEING
>>>>>>> 6abbdc10
        },
        sort: 'createdAt',
      })) as ExecutionModel;
      if (execution) {
        next = [execution];
      }
    }
    if (next) {
      this.process(...next);
    }
  }

  private async process(execution: ExecutionModel, job?: JobModel) {
    this.executing = execution;

    if (execution.status === EXECUTION_STATUS.QUEUEING) {
      await execution.update({ status: EXECUTION_STATUS.STARTED });
    }

    const processor = this.createProcessor(execution);

    this.app.logger.info(`[Workflow] execution ${execution.id} ${job ? 'resuming' : 'starting'}...`);

    try {
      await (job ? processor.resume(job) : processor.start());
    } catch (err) {
      this.app.logger.error(`[Workflow] ${err.message}`, err);
    }

    this.executing = null;

    this.dispatch();
  }

  public createProcessor(execution: ExecutionModel, options = {}): Processor {
    return new Processor(execution, { ...options, plugin: this });
  }
}<|MERGE_RESOLUTION|>--- conflicted
+++ resolved
@@ -15,10 +15,6 @@
 import Processor from './Processor';
 import initTriggers, { Trigger } from './triggers';
 import initFunctions from './functions';
-<<<<<<< HEAD
-=======
-
->>>>>>> 6abbdc10
 
 type Pending = [ExecutionModel, JobModel?];
 export default class WorkflowPlugin extends Plugin {
@@ -204,18 +200,6 @@
     }
 
     if (valid) {
-<<<<<<< HEAD
-      const execution = await this.db.sequelize.transaction(async (transaction) => {
-        const execution = await workflow.createExecution(
-          {
-            context,
-            key: workflow.key,
-            status: EXECUTION_STATUS.CREATED,
-            useTransaction: workflow.useTransaction,
-          },
-          { transaction },
-        );
-=======
       const execution = await this.db.sequelize.transaction(async transaction => {
         const execution = await workflow.createExecution({
           context,
@@ -223,7 +207,6 @@
           status: EXECUTION_STATUS.QUEUEING,
           useTransaction: workflow.useTransaction,
         }, { transaction });
->>>>>>> 6abbdc10
 
         const executed = await workflow.countExecutions({ transaction });
 
@@ -290,11 +273,7 @@
     } else {
       const execution = (await this.db.getRepository('executions').findOne({
         filter: {
-<<<<<<< HEAD
-          status: EXECUTION_STATUS.CREATED,
-=======
           status: EXECUTION_STATUS.QUEUEING
->>>>>>> 6abbdc10
         },
         sort: 'createdAt',
       })) as ExecutionModel;
