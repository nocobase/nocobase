--- conflicted
+++ resolved
@@ -1,48 +1,19 @@
-<<<<<<< HEAD
-
-import { get } from "lodash";
-
-=======
->>>>>>> 4fbad75e
 import { Evaluator, Processor } from '..';
 import { JOB_STATUS } from "../constants";
 import FlowNodeModel from "../models/FlowNode";
 import { Instruction } from ".";
 
-<<<<<<< HEAD
-function logicCalculate(calculation, evaluator, processor) {
-=======
 function logicCalculate(calculation, evaluator, scope) {
->>>>>>> 4fbad75e
   if (!calculation) {
     return true;
   }
 
-<<<<<<< HEAD
-  const type = typeof calculation;
-  switch (type) {
-    case 'string':
-      const scope = processor.getScope();
-      const exp = calculation.trim().replace(/\{\{\s*([^{}]+)\.?\s*\}\}/g, (_, v) => {
-        const item = get(scope, v);
-        return typeof item === 'function' ? item() : item;
-      });
-
-      return evaluator(exp);
-    case 'object':
-      const method = calculation.group.type === 'and' ? 'every' : 'some';
-      return calculation.group.calculations[method](item => logicCalculate(item, evaluator, processor));
-  }
-
-  return true;
-=======
   if (typeof calculation === 'object' && calculation.group) {
     const method = calculation.group.type === 'and' ? 'every' : 'some';
     return calculation.group.calculations[method](item => logicCalculate(item, evaluator, scope));
   }
 
   return evaluator(calculation, scope);
->>>>>>> 4fbad75e
 }
 
 
@@ -50,11 +21,7 @@
   async run(node: FlowNodeModel, prevJob, processor: Processor) {
     // TODO(optimize): loading of jobs could be reduced and turned into incrementally in processor
     // const jobs = await processor.getJobs();
-<<<<<<< HEAD
-    const { engine = 'math.js', calculation, rejectOnFalse } = node.config || {};
-=======
     const { engine = 'basic', calculation, rejectOnFalse } = node.config || {};
->>>>>>> 4fbad75e
     const evaluator = <Evaluator | undefined>processor.options.plugin.calculators.get(engine);
     if (!evaluator) {
       return {
@@ -63,18 +30,11 @@
       }
     }
 
-<<<<<<< HEAD
-    let result = true;
-
-    try {
-      result = logicCalculate(calculation, evaluator, processor);
-=======
     const scope = processor.getScope();
     let result = true;
 
     try {
       result = logicCalculate(processor.getParsedValue(calculation), evaluator, scope);
->>>>>>> 4fbad75e
     } catch (e) {
       return {
         result: e.toString(),
