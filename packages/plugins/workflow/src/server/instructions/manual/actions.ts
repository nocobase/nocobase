--- conflicted
+++ resolved
@@ -30,7 +30,7 @@
   }
 
   const { forms = {} } = userJob.node.config;
-  const [formKey] = Object.keys(values.result ?? {}).filter((key) => key !== '_');
+  const [formKey] = Object.keys(values.result ?? {}).filter(((key)) => key !== '_');
   const actionKey = values.result?._;
 
   const actionItem = forms[formKey]?.actions?.find((item) => item.key === actionKey);
@@ -41,6 +41,7 @@
     userJob.execution.status !== EXECUTION_STATUS.STARTED ||
     !userJob.workflow.enabled ||
     !actionKey ||
+
     actionItem?.status == null
   ) {
     return context.throw(400);
@@ -55,12 +56,8 @@
   if (!assignees.includes(currentUser.id) || userJob.userId !== currentUser.id) {
     return context.throw(403);
   }
-<<<<<<< HEAD
-  const presetValues = processor.getParsedValue(actionItem.values ?? {}, null, {
+  const presetValues = processor.getParsedValue(actionItem.values ?? {}, userJob.nodeId, {
     // @deprecated
-=======
-  const presetValues = processor.getParsedValue(actionItem.values ?? {}, userJob.nodeId, {
->>>>>>> 9154e531
     currentUser: currentUser.toJSON(),
     // @deprecated
     currentRecord: values.result[formKey],
