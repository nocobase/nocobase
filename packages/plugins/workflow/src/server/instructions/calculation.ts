--- conflicted
+++ resolved
@@ -17,21 +17,10 @@
     const { engine, expression = '' } = <CalculationConfig>node.config || {};
     const evaluator = <Evaluator | undefined>processor.options.plugin.calculators.get(engine);
     const scope = processor.getScope();
-<<<<<<< HEAD
-    const exp = expression.trim().replace(/\{\{\s*([^{}]+)\.?\s*\}\}/g, (_, v) => {
-      const item = get(scope, v);
-      return typeof item === 'function' ? item() : item;
-    });
-
-    try {
-      const result = evaluator && exp
-        ? evaluator(exp)
-=======
 
     try {
       const result = evaluator && expression
         ? evaluator(expression, scope)
->>>>>>> 4fbad75e
         : null;
       return {
         result,
