--- conflicted
+++ resolved
@@ -33,11 +33,7 @@
     } catch (e) {
       return {
         result: e.toString(),
-<<<<<<< HEAD
-        status: JOB_STATUS.REJECTED
-=======
         status: JOB_STATUS.ERROR
->>>>>>> 6abbdc10
       }
     }
   }
