--- conflicted
+++ resolved
@@ -74,14 +74,6 @@
   },
   trigger(workflow, now) {
     const { startsOn, endsOn, repeat } = workflow.config;
-<<<<<<< HEAD
-    if (startsOn) {
-      const startTime = Math.floor(Date.parse(startsOn) / 1000) * 1000;
-      if (typeof repeat === 'number') {
-        if (Math.round(date.getTime() - startTime) % repeat) {
-          return;
-        }
-=======
     const timestamp = now.getTime();
     // NOTE: align to second start
     const startTime = parseDateWithoutMs(startsOn);
@@ -106,7 +98,6 @@
     } else {
       if (startTime !== timestamp) {
         return;
->>>>>>> f67afba9
       }
     }
 
@@ -383,15 +374,8 @@
 
 export default class ScheduleTrigger extends Trigger {
   static CacheRules = [
-<<<<<<< HEAD
-    ({ config, allExecuted }) => config.limit ? allExecuted < config.limit : true,
-    ({ config, executed }) => !executed || config.repeat != null,
-    ({ config }) => ['repeat', 'startsOn'].some(key => config[key]),
-    nextInCycle,
-=======
     ({ config, allExecuted }) => (config.limit ? allExecuted < config.limit : true) && config.startsOn,
     matchNext,
->>>>>>> f67afba9
     function(workflow, now) {
       const { mode } = workflow.config;
       const modeHandlers = ScheduleModes.get(mode);
@@ -400,13 +384,7 @@
   ];
 
   static TriggerRules = [
-<<<<<<< HEAD
-    ({ config, allExecuted }) => config.limit ? allExecuted < config.limit : true,
-    ({ config, executed }) => !executed || config.repeat != null,
-    ({ config }) => ['repeat', 'startsOn'].some(key => config[key]),
-=======
     ({ config, allExecuted }) => (config.limit ? allExecuted < config.limit : true) && config.startsOn,
->>>>>>> f67afba9
     function (workflow, now) {
       return matchNext.call(this, workflow, now, 0);
     }
