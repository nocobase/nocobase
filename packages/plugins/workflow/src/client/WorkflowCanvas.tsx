--- conflicted
+++ resolved
@@ -195,14 +195,9 @@
               items: [
                 { key: 'history', label: lang('Execution history'), disabled: !workflow.allExecuted },
                 { key: 'revision', label: lang('Copy to new version'), disabled: !revisionable },
-<<<<<<< HEAD
-              ],
-              onClick: onMenuCommand
-=======
                 { key: 'delete', label: t('Delete') },
               ],
               onClick: onMenuCommand,
->>>>>>> 16444ae6
             }}
           >
             <Button type="text" icon={<EllipsisOutlined />} />
