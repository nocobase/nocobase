import { SchemaInitializerItemOptions, useCollectionDataSource, useCollectionManager, useCompile } from '@nocobase/client';
import { CollectionBlockInitializer } from '../components/CollectionBlockInitializer';
import { FieldsSelect } from '../components/FieldsSelect';
import { NAMESPACE, lang } from '../locale';
import { appends, collection, filter } from '../schemas/collection';
import { getCollectionFieldOptions } from '../variable';

const COLLECTION_TRIGGER_MODE = {
  CREATED: 1,
  UPDATED: 2,
  SAVED: 3,
  DELETED: 4,
};

const collectionModeOptions = [
  { label: `{{t("After record added", { ns: "${NAMESPACE}" })}}`, value: COLLECTION_TRIGGER_MODE.CREATED },
  { label: `{{t("After record updated", { ns: "${NAMESPACE}" })}}`, value: COLLECTION_TRIGGER_MODE.UPDATED },
  { label: `{{t("After record added or updated", { ns: "${NAMESPACE}" })}}`, value: COLLECTION_TRIGGER_MODE.SAVED },
  { label: `{{t("After record deleted", { ns: "${NAMESPACE}" })}}`, value: COLLECTION_TRIGGER_MODE.DELETED },
];

export default {
  title: `{{t("Collection event", { ns: "${NAMESPACE}" })}}`,
  type: 'collection',
  fieldset: {
    collection: {
      ...collection,
      ['x-reactions']: [
        ...collection['x-reactions'],
        {
          target: 'changed',
          effects: ['onFieldValueChange'],
          fulfill: {
            state: {
              value: [],
            },
          },
        },
        {
          target: 'condition',
          effects: ['onFieldValueChange'],
          fulfill: {
            state: {
              value: null,
            },
          },
        },
        {
          target: 'appends',
          effects: ['onFieldValueChange'],
          fulfill: {
            state: {
              value: [],
            },
          },
        },
      ],
    },
    mode: {
      type: 'number',
      title: `{{t("Trigger on", { ns: "${NAMESPACE}" })}}`,
      'x-decorator': 'FormItem',
      'x-component': 'Select',
      'x-component-props': {
        dropdownMatchSelectWidth: false,
        options: collectionModeOptions,
        placeholder: `{{t("Trigger on", { ns: "${NAMESPACE}" })}}`,
      },
      required: true,
      'x-reactions': [
        {
          dependencies: ['collection'],
          fulfill: {
            state: {
              visible: '{{!!$deps[0]}}',
            },
          },
        },
      ],
    },
    changed: {
      type: 'array',
      title: `{{t("Changed fields", { ns: "${NAMESPACE}" })}}`,
      description: `{{t("Triggered only if one of the selected fields changes. If unselected, it means that it will be triggered when any field changes. When record is added or deleted, any field is considered to have been changed.", { ns: "${NAMESPACE}" })}}`,
      'x-decorator': 'FormItem',
      'x-component': 'FieldsSelect',
      'x-component-props': {
        className: 'full-width',
        mode: 'multiple',
        placeholder: '{{t("Select field")}}',
        filter(field) {
          return (
            !field.hidden &&
            (field.uiSchema ? !field.uiSchema['x-read-pretty'] : true) &&
            !['linkTo', 'hasOne', 'hasMany', 'belongsToMany'].includes(field.type)
          );
        },
      },
      'x-reactions': [
        {
          dependencies: ['collection', 'mode'],
          fulfill: {
            state: {
              visible: `{{!!$deps[0] && ($deps[1] & ${COLLECTION_TRIGGER_MODE.UPDATED})}}`,
            },
          },
        },
      ],
    },
    condition: {
      ...filter,
      title: `{{t("Only triggers when match conditions", { ns: "${NAMESPACE}" })}}`,
      'x-component-props': {
        useProps: filter['x-component-props'].useProps,
      },
      'x-reactions': [
        {
          dependencies: ['collection'],
          fulfill: {
            state: {
              visible: '{{!!$deps[0]}}',
            },
          },
        },
      ],
    },
    appends: {
      ...appends,
      'x-reactions': [
        ...appends['x-reactions'],
        {
          dependencies: ['mode'],
          fulfill: {
            state: {
              visible: `{{!($deps[0] & ${COLLECTION_TRIGGER_MODE.DELETED})}}`,
            },
          },
        },
      ],
    },
  },
  scope: {
    useCollectionDataSource,
  },
  components: {
    FieldsSelect,
  },
  useVariables(config, options) {
    const compile = useCompile();
    const { getCollectionFields } = useCollectionManager();
    const rootFields = [
      {
        collectionName: config.collection,
        name: 'data',
        type: 'hasOne',
        target: config.collection,
        uiSchema: {
          title: lang('Trigger data'),
        },
      },
    ];
<<<<<<< HEAD
    const depth = config.appends?.length
      ? config.appends.reduce((max, item) => Math.max(max, item.split('.').length), 1) + 1
      : 1;
    const result = useCollectionFieldOptions({
      ...options,
      fields: rootFields,
      depth: options?.depth ?? depth,
=======
    // const depth = config.appends?.length
    //   ? config.appends.reduce((max, item) => Math.max(max, item.split('.').length), 1) + 1
    //   : 1;
    const result = getCollectionFieldOptions({
      // depth,
      ...options,
      fields: rootFields,
      appends: ['data', ...(config.appends?.map((item) => `data.${item}`) || [])],
      compile,
      getCollectionFields,
>>>>>>> c9b72691
    });
    return result;
  },
  useInitializers(config): SchemaInitializerItemOptions | null {
    if (!config.collection) {
      return null;
    }

    return {
      type: 'item',
      key: 'triggerData',
      title: `{{t("Trigger data", { ns: "${NAMESPACE}" })}}`,
      component: CollectionBlockInitializer,
      collection: config.collection,
      dataSource: '{{$context.data}}',
    };
  },
  initializers: {},
};<|MERGE_RESOLUTION|>--- conflicted
+++ resolved
@@ -159,15 +159,6 @@
         },
       },
     ];
-<<<<<<< HEAD
-    const depth = config.appends?.length
-      ? config.appends.reduce((max, item) => Math.max(max, item.split('.').length), 1) + 1
-      : 1;
-    const result = useCollectionFieldOptions({
-      ...options,
-      fields: rootFields,
-      depth: options?.depth ?? depth,
-=======
     // const depth = config.appends?.length
     //   ? config.appends.reduce((max, item) => Math.max(max, item.split('.').length), 1) + 1
     //   : 1;
@@ -178,7 +169,6 @@
       appends: ['data', ...(config.appends?.map((item) => `data.${item}`) || [])],
       compile,
       getCollectionFields,
->>>>>>> c9b72691
     });
     return result;
   },
