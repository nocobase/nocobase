import { onFieldValueChange } from '@formily/core';
<<<<<<< HEAD
import { useForm, useFormEffects, ISchema } from '@formily/react';
import { css } from '@emotion/css';

import { SchemaComponent } from '@nocobase/client';

=======
import { useForm, useFormEffects } from '@formily/react';
import { css, SchemaComponent } from '@nocobase/client';
import React, { useState } from 'react';
import { NAMESPACE } from '../../locale';
>>>>>>> c20c68cc
import { appends, collection } from '../../schemas/collection';
import { SCHEDULE_MODE } from './constants';
import { EndsByField } from './EndsByField';
import { OnField } from './OnField';
import { RepeatField } from './RepeatField';

const ModeFieldsets = {
  [SCHEDULE_MODE.STATIC]: {
    startsOn: {
      type: 'datetime',
      title: `{{t("Starts on", { ns: "${NAMESPACE}" })}}`,
      'x-decorator': 'FormItem',
      'x-component': 'DatePicker',
      'x-component-props': {
        showTime: true,
      },
      required: true,
    },
    repeat: {
      type: 'string',
      title: `{{t("Repeat mode", { ns: "${NAMESPACE}" })}}`,
      'x-decorator': 'FormItem',
      'x-component': 'RepeatField',
      'x-reactions': [
        {
          target: 'endsOn',
          fulfill: {
            state: {
              visible: '{{!!$self.value}}',
            },
          },
        },
        {
          target: 'limit',
          fulfill: {
            state: {
              visible: '{{!!$self.value}}',
            },
          },
        },
      ],
    },
    endsOn: {
      type: 'datetime',
      title: `{{t("Ends on", { ns: "${NAMESPACE}" })}}`,
      'x-decorator': 'FormItem',
      'x-component': 'DatePicker',
      'x-component-props': {
        showTime: true,
      },
    },
    limit: {
      type: 'number',
      title: `{{t("Repeat limit", { ns: "${NAMESPACE}" })}}`,
      'x-decorator': 'FormItem',
      'x-component': 'InputNumber',
      'x-component-props': {
        placeholder: `{{t("No limit", { ns: "${NAMESPACE}" })}}`,
        min: 0,
      },
    },
  },
  [SCHEDULE_MODE.COLLECTION_FIELD]: {
    collection: {
      ...collection,
      'x-reactions': [
        ...collection['x-reactions'],
        {
          // only full path works
          target: 'startsOn',
          fulfill: {
            state: {
              visible: '{{!!$self.value}}',
            },
          },
        },
      ],
    },
    startsOn: {
      type: 'object',
      title: `{{t("Starts on", { ns: "${NAMESPACE}" })}}`,
      'x-decorator': 'FormItem',
      'x-component': 'OnField',
      'x-reactions': [
        {
          target: 'repeat',
          fulfill: {
            state: {
              visible: '{{!!$self.value}}',
            },
          },
        },
      ],
      required: true,
    },
    repeat: {
      type: 'string',
      title: `{{t("Repeat mode", { ns: "${NAMESPACE}" })}}`,
      'x-decorator': 'FormItem',
      'x-component': 'RepeatField',
      'x-reactions': [
        {
          target: 'endsOn',
          fulfill: {
            state: {
              visible: '{{!!$self.value}}',
            },
          },
        },
        {
          target: 'limit',
          fulfill: {
            state: {
              visible: '{{!!$self.value}}',
            },
          },
        },
      ],
    },
    endsOn: {
      type: 'object',
      title: `{{t("Ends on", { ns: "${NAMESPACE}" })}}`,
      'x-decorator': 'FormItem',
      'x-component': 'EndsByField',
    },
    limit: {
      type: 'number',
      title: `{{t("Repeat limit", { ns: "${NAMESPACE}" })}}`,
      'x-decorator': 'FormItem',
      'x-component': 'InputNumber',
      'x-component-props': {
        placeholder: `{{t("No limit", { ns: "${NAMESPACE}" })}}`,
        min: 0,
      },
    },
    appends: {
      ...appends,
      'x-reactions': [
        {
          dependencies: ['mode', 'collection'],
          fulfill: {
            state: {
              visible: `{{$deps[0] === ${SCHEDULE_MODE.COLLECTION_FIELD} && $deps[1]}}`,
            },
          },
        },
      ],
    },
  },
};

const scheduleModeOptions = [
  { value: SCHEDULE_MODE.STATIC, label: `{{t("Based on certain date", { ns: "${NAMESPACE}" })}}` },
  {
    value: SCHEDULE_MODE.COLLECTION_FIELD,
    label: `{{t("Based on date field of collection", { ns: "${NAMESPACE}" })}}`,
  },
];

export const ScheduleConfig = () => {
  const { values = {}, clearFormGraph } = useForm();
  const [mode, setMode] = useState(values.mode);
  useFormEffects(() => {
    onFieldValueChange('mode', (field) => {
      setMode(field.value);
      clearFormGraph('collection');
      clearFormGraph('startsOn');
      clearFormGraph('repeat');
      clearFormGraph('endsOn');
      clearFormGraph('limit');
    });
  });

  return (
    <>
      <SchemaComponent
        schema={{
          type: 'number',
          title: `{{t("Trigger mode", { ns: "${NAMESPACE}" })}}`,
          name: 'mode',
          'x-decorator': 'FormItem',
          'x-component': 'Radio.Group',
          'x-component-props': {
            options: scheduleModeOptions,
          },
          required: true,
          default: SCHEDULE_MODE.STATIC,
        }}
      />
      <SchemaComponent
        schema={
          {
            type: 'void',
            properties: {
              [`mode-${mode}`]: {
                type: 'void',
                'x-component': 'fieldset',
                'x-component-props': {
                  className: css`
                    .ant-input-number {
                      width: 4em;
                    }

                    .ant-picker {
                      width: auto;
                    }
                  `,
                },
                properties: ModeFieldsets[mode],
              },
            },
          } as ISchema
        }
        components={{
          OnField,
          RepeatField,
          EndsByField,
        }}
      />
    </>
  );
};<|MERGE_RESOLUTION|>--- conflicted
+++ resolved
@@ -1,16 +1,8 @@
 import { onFieldValueChange } from '@formily/core';
-<<<<<<< HEAD
 import { useForm, useFormEffects, ISchema } from '@formily/react';
-import { css } from '@emotion/css';
-
-import { SchemaComponent } from '@nocobase/client';
-
-=======
-import { useForm, useFormEffects } from '@formily/react';
 import { css, SchemaComponent } from '@nocobase/client';
 import React, { useState } from 'react';
 import { NAMESPACE } from '../../locale';
->>>>>>> c20c68cc
 import { appends, collection } from '../../schemas/collection';
 import { SCHEDULE_MODE } from './constants';
 import { EndsByField } from './EndsByField';
