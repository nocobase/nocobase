import { InfoOutlined } from '@ant-design/icons';
import { createForm } from '@formily/core';
import { ISchema, useForm } from '@formily/react';
import {
  ActionContextProvider,
  SchemaComponent,
  SchemaInitializerItemOptions,
  css,
  cx,
  useAPIClient,
  useActionContext,
  useCompile,
  useResourceActionContext,
} from '@nocobase/client';
import { Registry } from '@nocobase/utils/client';
import { Alert, Button, Input, Tag, message } from 'antd';
import React, { useEffect, useMemo, useState } from 'react';
import { useFlowContext } from '../FlowContext';
import { NAMESPACE, lang } from '../locale';
import useStyles from '../style';
import { VariableOptions } from '../variable';
import collection from './collection';
import schedule from './schedule/';

function useUpdateConfigAction() {
  const form = useForm();
  const api = useAPIClient();
  const { workflow } = useFlowContext() ?? {};
  const ctx = useActionContext();
  const { refresh } = useResourceActionContext();
  return {
    async run() {
      if (workflow.executed) {
        message.error(lang('Trigger in executed workflow cannot be modified'));
        return;
      }
      await form.submit();
      await api.resource('workflows').update?.({
        filterByTk: workflow.id,
        values: {
          config: form.values,
        },
      });
      ctx.setVisible(false);
      refresh();
    },
  };
}

export interface Trigger {
  title: string;
  type: string;
  // group: string;
  useVariables?(config: any, options?): VariableOptions;
  fieldset: { [key: string]: ISchema };
  view?: ISchema;
  scope?: { [key: string]: any };
  components?: { [key: string]: any };
  useInitializers?(config): SchemaInitializerItemOptions | null;
  initializers?: any;
}

export const triggers = new Registry<Trigger>();

triggers.register(collection.type, collection);
triggers.register(schedule.type, schedule);

function TriggerExecution() {
  const compile = useCompile();
  const { workflow, execution } = useFlowContext();
  const { styles } = useStyles();

  if (!execution) {
    return null;
  }

  const trigger = triggers.get(workflow.type);

  return (
    <SchemaComponent
      schema={{
        type: 'void',
        name: 'execution',
        'x-component': 'Action',
        'x-component-props': {
          title: <InfoOutlined />,
          shape: 'circle',
<<<<<<< HEAD
          className: styles.nodeJobButtonClass,
=======
          size: 'small',
          className: nodeJobButtonClass,
>>>>>>> 01db49a0
          type: 'primary',
        },
        properties: {
          [execution.id]: {
            type: 'void',
            'x-decorator': 'Form',
            'x-decorator-props': {
              initialValue: execution,
            },
            'x-component': 'Action.Modal',
            title: (
              <div className={cx(styles.nodeTitleClass)}>
                <Tag>{compile(trigger.title)}</Tag>
                <strong>{workflow.title}</strong>
                <span className="workflow-node-id">#{execution.id}</span>
              </div>
            ),
            properties: {
              createdAt: {
                type: 'string',
                title: `{{t("Triggered at", { ns: "${NAMESPACE}" })}}`,
                'x-decorator': 'FormItem',
                'x-component': 'DatePicker',
                'x-component-props': {
                  showTime: true,
                },
                'x-read-pretty': true,
              },
              context: {
                type: 'object',
                title: `{{t("Trigger variables", { ns: "${NAMESPACE}" })}}`,
                'x-decorator': 'FormItem',
                'x-component': 'Input.JSON',
                'x-component-props': {
                  className: css`
                    padding: 1em;
                    background-color: #eee;
                  `,
                },
                'x-read-pretty': true,
              },
            },
          },
        },
      }}
    />
  );
}

export const TriggerConfig = () => {
  const api = useAPIClient();
  const compile = useCompile();
  const { workflow, refresh } = useFlowContext();
  const [editingTitle, setEditingTitle] = useState<string>('');
  const [editingConfig, setEditingConfig] = useState(false);
  const { styles } = useStyles();
  let typeTitle = '';
  useEffect(() => {
    if (workflow) {
      setEditingTitle(workflow.title ?? typeTitle);
    }
  }, [workflow]);

  const form = useMemo(
    () =>
      createForm({
        initialValues: workflow?.config,
        values: workflow?.config,
        disabled: workflow?.executed,
      }),
    [workflow],
  );

  if (!workflow || !workflow.type) {
    return null;
  }
  const { title, type, executed } = workflow;
  const trigger = triggers.get(type);
  const { fieldset, scope, components } = trigger;
  typeTitle = trigger.title;
  const detailText = executed ? '{{t("View")}}' : '{{t("Configure")}}';
  const titleText = `${lang('Trigger')}: ${compile(typeTitle)}`;

  async function onChangeTitle(next) {
    const t = next || typeTitle;
    setEditingTitle(t);
    if (t === title) {
      return;
    }
    await api.resource('workflows').update?.({
      filterByTk: workflow.id,
      values: {
        title: t,
      },
    });
    refresh();
  }

  function onOpenDrawer(ev) {
    if (ev.target === ev.currentTarget) {
      setEditingConfig(true);
      return;
    }
    const whiteSet = new Set(['workflow-node-meta', 'workflow-node-config-button', 'ant-input-disabled']);
    for (let el = ev.target; el && el !== ev.currentTarget; el = el.parentNode) {
      if ((Array.from(el.classList ?? []) as string[]).some((name: string) => whiteSet.has(name))) {
        setEditingConfig(true);
        ev.stopPropagation();
        return;
      }
    }
  }

  return (
    <div className={cx(styles.nodeCardClass)} onClick={onOpenDrawer}>
      <div className={cx(styles.nodeMetaClass, 'workflow-node-meta')}>
        <Tag color="gold">{titleText}</Tag>
      </div>
      <div>
        <Input.TextArea
          value={editingTitle}
          onChange={(ev) => setEditingTitle(ev.target.value)}
          onBlur={(ev) => onChangeTitle(ev.target.value)}
          autoSize
        />
      </div>
      <TriggerExecution />
      <ActionContextProvider value={{ visible: editingConfig, setVisible: setEditingConfig }}>
        <SchemaComponent
          schema={{
            name: `workflow-trigger-${workflow.id}`,
            type: 'void',
            properties: {
              config: {
                type: 'void',
                'x-content': detailText,
                'x-component': Button,
                'x-component-props': {
                  type: 'link',
                  className: 'workflow-node-config-button',
                },
              },
              drawer: {
                type: 'void',
                title: titleText,
                'x-component': 'Action.Drawer',
                'x-decorator': 'FormV2',
                'x-decorator-props': {
                  form,
                },
                properties: {
                  ...(executed
                    ? {
                        alert: {
                          'x-component': Alert,
                          'x-component-props': {
                            type: 'warning',
                            showIcon: true,
                            message: `{{t("Trigger in executed workflow cannot be modified", { ns: "${NAMESPACE}" })}}`,
                            className: css`
                              width: 100%;
                              font-size: 85%;
                              margin-bottom: 2em;
                            `,
                          },
                        },
                      }
                    : {}),
                  fieldset: {
                    type: 'void',
                    'x-component': 'fieldset',
                    'x-component-props': {
                      className: css`
                        .ant-select:not(.full-width) {
                          width: auto;
                          min-width: 6em;
                        }
                      `,
                    },
                    properties: fieldset,
                  },
                  actions: {
                    ...(executed
                      ? {}
                      : {
                          type: 'void',
                          'x-component': 'Action.Drawer.Footer',
                          properties: {
                            cancel: {
                              title: '{{t("Cancel")}}',
                              'x-component': 'Action',
                              'x-component-props': {
                                useAction: '{{ cm.useCancelAction }}',
                              },
                            },
                            submit: {
                              title: '{{t("Submit")}}',
                              'x-component': 'Action',
                              'x-component-props': {
                                type: 'primary',
                                useAction: useUpdateConfigAction,
                              },
                            },
                          },
                        }),
                  },
                },
              },
            },
          }}
          scope={scope}
          components={components}
        />
      </ActionContextProvider>
    </div>
  );
};

export function useTrigger() {
  const { workflow } = useFlowContext();
  return triggers.get(workflow.type);
}<|MERGE_RESOLUTION|>--- conflicted
+++ resolved
@@ -85,12 +85,8 @@
         'x-component-props': {
           title: <InfoOutlined />,
           shape: 'circle',
-<<<<<<< HEAD
+          size: 'small',
           className: styles.nodeJobButtonClass,
-=======
-          size: 'small',
-          className: nodeJobButtonClass,
->>>>>>> 01db49a0
           type: 'primary',
         },
         properties: {
