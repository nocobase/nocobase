--- conflicted
+++ resolved
@@ -40,11 +40,7 @@
     CollectionFieldset,
     FieldsSelect,
   },
-<<<<<<< HEAD
-  getOptions(config, options) {
-=======
-  useVariables({ config }, types) {
->>>>>>> 238af440
+  useVariables({ config }, options) {
     return useCollectionFieldOptions({
       collection: config.collection,
       ...options,
