import { ArrowUpOutlined } from '@ant-design/icons';
import { css, cx, useCompile } from '@nocobase/client';
import React from 'react';
import { NodeDefaultView } from '.';
import { Branch } from '../Branch';
import { useFlowContext } from '../FlowContext';
import { NAMESPACE, lang } from '../locale';
<<<<<<< HEAD
import { addButtonClass, branchBlockClass, branchClass, nodeSubtreeClass } from '../style';
import { VariableOption, defaultFieldNames, nodesOptions, triggerOptions, useWorkflowVariableOptions } from '../variable';
=======
import useStyles from '../style';
import { VariableOption, nodesOptions, triggerOptions, useWorkflowVariableOptions } from '../variable';
>>>>>>> 4812cc56

function findOption(options: VariableOption[], paths: string[]) {
  let opts = options;
  let option = null;
  for (let i = 0; i < paths.length; i++) {
    const path = paths[i];
    const current = opts.find((item) => item.value === path);
    if (!current) {
      break;
    }
    option = current;
    if (current.children) {
      opts = current.children;
    }
  }
  return option;
}

export default {
  title: `{{t("Loop", { ns: "${NAMESPACE}" })}}`,
  type: 'loop',
  group: 'control',
  description: `{{t("By using a loop node, you can perform the same operation on multiple sets of data. The source of these sets can be either multiple records from a query node or multiple associated records of a single record. Loop node can also be used for iterating a certain number of times or for looping through each character in a string. However, excessive looping may cause performance issues, so use with caution.", { ns: "${NAMESPACE}" })}}`,
  fieldset: {
    target: {
      type: 'string',
      title: `{{t("Loop target", { ns: "${NAMESPACE}" })}}`,
      description: `{{t("A single number will be treated as a loop count, a single string will be treated as an array of characters, and other non-array values will be converted to arrays. The loop node ends when the loop count is reached, or when the array loop is completed. You can also add condition nodes to the loop to terminate it.", { ns: "${NAMESPACE}" })}}`,
      'x-decorator': 'FormItem',
      'x-component': 'Variable.Input',
      'x-component-props': {
        scope: '{{useWorkflowVariableOptions()}}',
        changeOnSelect: true,
        useTypedConstant: ['string', 'number', 'null'],
        className: css`
          width: 100%;

          .variable {
            flex: 1;
          }

          .ant-input.null-value {
            width: 100%;
          }
        `,
      },
      required: true,
    },
  },
  view: {},
  component: function Component({ data }) {
    const { nodes } = useFlowContext();
    const { styles } = useStyles();
    const entry = nodes.find((node) => node.upstreamId === data.id && node.branchIndex != null);

    return (
      <NodeDefaultView data={data}>
        <div className={cx(styles.nodeSubtreeClass)}>
          <div
            className={cx(
              styles.branchBlockClass,
              css`
                padding-left: 20em;
              `,
            )}
          >
            <Branch from={data} entry={entry} branchIndex={entry?.branchIndex ?? 0} />

            <div className={cx(styles.branchClass)}>
              <div className="workflow-branch-lines" />
              <div className={cx(styles.addButtonClass, styles.loopLineClass)}>
                <ArrowUpOutlined />
              </div>
            </div>
          </div>
          <div
            className={css`
              position: relative;
              height: 2em;
            `}
          />
        </div>
      </NodeDefaultView>
    );
  },
  scope: {
    useWorkflowVariableOptions,
  },
  components: {},
  useScopeVariables(node, options) {
    const compile = useCompile();
    const { target } = node.config;
    if (!target) {
      return null;
    }

    const { fieldNames = defaultFieldNames } = options;

    // const { workflow } = useFlowContext();
    // const current = useNodeContext();
    // const upstreams = useAvailableUpstreams(current);
    // find target data model by path described in `config.target`
    // 1. get options from $context/$jobsMapByNodeId
    // 2. route to sub-options and use as loop target options
    let targetOption: VariableOption = { key: 'item', [fieldNames.value]: 'item', [fieldNames.label]: lang('Loop target') };

    if (typeof target === 'string' && target.startsWith('{{') && target.endsWith('}}')) {
      const paths = target
        .slice(2, -2)
        .split('.')
        .map((path) => path.trim());

      const targetOptions = [nodesOptions, triggerOptions].map((item: any) => {
        const opts = item.useOptions(options).filter(Boolean);
        return {
          [fieldNames.label]: compile(item.title),
          [fieldNames.value]: item.value,
          key: item.value,
          [fieldNames.children]: opts,
          disabled: opts && !opts.length,
        };
      });

      const found = findOption(targetOptions, paths);

      targetOption = Object.assign({ ...targetOption }, found, targetOption);
    }

    return [
      targetOption,
      { key: 'index', [fieldNames.value]: 'index', [fieldNames.label]: lang('Loop index') },
      { key: 'length', [fieldNames.value]: 'length', [fieldNames.label]: lang('Loop length') },
    ];
  },
};<|MERGE_RESOLUTION|>--- conflicted
+++ resolved
@@ -5,13 +5,8 @@
 import { Branch } from '../Branch';
 import { useFlowContext } from '../FlowContext';
 import { NAMESPACE, lang } from '../locale';
-<<<<<<< HEAD
-import { addButtonClass, branchBlockClass, branchClass, nodeSubtreeClass } from '../style';
+import useStyles from '../style';
 import { VariableOption, defaultFieldNames, nodesOptions, triggerOptions, useWorkflowVariableOptions } from '../variable';
-=======
-import useStyles from '../style';
-import { VariableOption, nodesOptions, triggerOptions, useWorkflowVariableOptions } from '../variable';
->>>>>>> 4812cc56
 
 function findOption(options: VariableOption[], paths: string[]) {
   let opts = options;
@@ -69,7 +64,7 @@
 
     return (
       <NodeDefaultView data={data}>
-        <div className={cx(styles.nodeSubtreeClass)}>
+        <div className={styles.nodeSubtreeClass}>
           <div
             className={cx(
               styles.branchBlockClass,
@@ -80,7 +75,7 @@
           >
             <Branch from={data} entry={entry} branchIndex={entry?.branchIndex ?? 0} />
 
-            <div className={cx(styles.branchClass)}>
+            <div className={styles.branchClass}>
               <div className="workflow-branch-lines" />
               <div className={cx(styles.addButtonClass, styles.loopLineClass)}>
                 <ArrowUpOutlined />
