import { ArrowUpOutlined } from '@ant-design/icons';
<<<<<<< HEAD
import { css, cx } from '@emotion/css';
import { useCompile } from '@nocobase/client';
=======
import { css, cx, useCompile } from '@nocobase/client';
>>>>>>> 2cb1203a
import React from 'react';
import { NodeDefaultView } from '.';
import { Branch } from '../Branch';
import { useFlowContext } from '../FlowContext';
<<<<<<< HEAD
import { NAMESPACE, lang } from '../locale';
import { addButtonClass, branchBlockClass, branchClass, nodeSubtreeClass } from '../style';
import { VariableOption, nodesOptions, triggerOptions, useWorkflowVariableOptions } from '../variable';
=======
import { lang, NAMESPACE } from '../locale';
import { addButtonClass, branchBlockClass, branchClass, nodeSubtreeClass } from '../style';
import { nodesOptions, triggerOptions, useWorkflowVariableOptions, VariableOption } from '../variable';
>>>>>>> 2cb1203a

function findOption(options: VariableOption[], paths: string[]) {
  let current = options;
  for (let i = 0; i < paths.length; i++) {
    const path = paths[i];
    const option = current.find((item) => item.value === path);
    if (!option) {
      return null;
    }
    if (option.children) {
      current = option.children;
    }
  }
  return current;
}

export default {
  title: `{{t("Loop", { ns: "${NAMESPACE}" })}}`,
  type: 'loop',
  group: 'control',
  description: `{{t("By using a loop node, you can perform the same operation on multiple sets of data. The source of these sets can be either multiple records from a query node or multiple associated records of a single record. Loop node can also be used for iterating a certain number of times or for looping through each character in a string. However, excessive looping may cause performance issues, so use with caution.", { ns: "${NAMESPACE}" })}}`,
  fieldset: {
    target: {
      type: 'string',
      title: `{{t("Loop target", { ns: "${NAMESPACE}" })}}`,
      description: `{{t("A single number will be treated as a loop count, a single string will be treated as an array of characters, and other non-array values will be converted to arrays. The loop node ends when the loop count is reached, or when the array loop is completed. You can also add condition nodes to the loop to terminate it.", { ns: "${NAMESPACE}" })}}`,
      'x-decorator': 'FormItem',
      'x-component': 'Variable.Input',
      'x-component-props': {
        scope: '{{useWorkflowVariableOptions()}}',
        changeOnSelect: true,
        useTypedConstant: ['string', 'number', 'null'],
        className: css`
          width: 100%;

          .variable {
            flex: 1;
          }

          .ant-input.null-value {
            width: 100%;
          }
        `,
      },
      required: true,
    },
  },
  view: {},
  component: function Component({ data }) {
    const { nodes } = useFlowContext();
    const entry = nodes.find((node) => node.upstreamId === data.id && node.branchIndex != null);

    return (
      <NodeDefaultView data={data}>
        <div className={cx(nodeSubtreeClass)}>
          <div
            className={cx(
              branchBlockClass,
              css`
                padding-left: 20em;
              `,
            )}
          >
            <Branch from={data} entry={entry} branchIndex={entry?.branchIndex ?? 0} />

            <div className={cx(branchClass)}>
              <div className="workflow-branch-lines" />
              <div
                className={cx(
                  addButtonClass,
                  css`
                    display: flex;
                    justify-content: center;
                    align-items: center;
                    position: absolute;
                    top: 50%;
                    transform: translateY(-50%);
                    width: 2em;
                    height: 6em;
                  `,
                )}
              >
                <ArrowUpOutlined
                  className={css`
                    background-color: var(--nb-box-bg);
                  `}
                />
              </div>
            </div>
          </div>
          <div
            className={css`
              position: relative;
              height: 2em;
            `}
          />
        </div>
      </NodeDefaultView>
    );
  },
  scope: {
    useWorkflowVariableOptions,
  },
  components: {},
  useScopeVariables(node, options) {
    const compile = useCompile();
    const { target } = node.config;
    if (!target) {
      return null;
    }

    // const { workflow } = useFlowContext();
    // const current = useNodeContext();
    // const upstreams = useAvailableUpstreams(current);
    // find target data model by path described in `config.target`
    // 1. get options from $context/$jobsMapByNodeId
    // 2. route to sub-options and use as loop target options
    const targetOption: VariableOption = { key: 'item', value: 'item', label: lang('Loop target') };

    if (typeof target === 'string' && target.startsWith('{{') && target.endsWith('}}')) {
      const paths = target
        .slice(2, -2)
        .split('.')
        .map((path) => path.trim());

      const targetOptions = [nodesOptions, triggerOptions].map((item: any) => {
        const opts = typeof item.useOptions === 'function' ? item.useOptions(options).filter(Boolean) : null;
        return {
          label: compile(item.title),
          value: item.value,
          key: item.value,
          children: compile(opts),
          disabled: opts && !opts.length,
        };
      });

      targetOption.children = findOption(targetOptions, paths);
    }

    return [
      targetOption,
      { key: 'index', value: 'index', label: lang('Loop index') },
      { key: 'length', value: 'length', label: lang('Loop length') },
    ];
  },
};<|MERGE_RESOLUTION|>--- conflicted
+++ resolved
@@ -1,23 +1,12 @@
 import { ArrowUpOutlined } from '@ant-design/icons';
-<<<<<<< HEAD
-import { css, cx } from '@emotion/css';
-import { useCompile } from '@nocobase/client';
-=======
 import { css, cx, useCompile } from '@nocobase/client';
->>>>>>> 2cb1203a
 import React from 'react';
 import { NodeDefaultView } from '.';
 import { Branch } from '../Branch';
 import { useFlowContext } from '../FlowContext';
-<<<<<<< HEAD
 import { NAMESPACE, lang } from '../locale';
 import { addButtonClass, branchBlockClass, branchClass, nodeSubtreeClass } from '../style';
 import { VariableOption, nodesOptions, triggerOptions, useWorkflowVariableOptions } from '../variable';
-=======
-import { lang, NAMESPACE } from '../locale';
-import { addButtonClass, branchBlockClass, branchClass, nodeSubtreeClass } from '../style';
-import { nodesOptions, triggerOptions, useWorkflowVariableOptions, VariableOption } from '../variable';
->>>>>>> 2cb1203a
 
 function findOption(options: VariableOption[], paths: string[]) {
   let current = options;
