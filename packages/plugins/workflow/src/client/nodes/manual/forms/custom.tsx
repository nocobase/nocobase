--- conflicted
+++ resolved
@@ -1,16 +1,9 @@
-<<<<<<< HEAD
 import React, { useContext, useMemo, useState } from 'react';
 
 import { ArrayTable } from '@formily/antd-v5';
 import { Field, createForm } from '@formily/core';
 import { useField, useFieldSchema, useForm } from '@formily/react';
-import { cloneDeep, set } from 'lodash';
-
-=======
-import { ArrayTable } from '@formily/antd';
-import { createForm, Field } from '@formily/core';
-import { useField, useFieldSchema, useForm } from '@formily/react';
->>>>>>> 2cb1203a
+
 import {
   ActionContextProvider,
   CollectionContext,
@@ -25,13 +18,9 @@
   useRecord,
 } from '@nocobase/client';
 import { lodash, merge, uid } from '@nocobase/utils/client';
-import React, { useContext, useMemo, useState } from 'react';
+import React from 'react';
 import { JOB_STATUS } from '../../../constants';
-<<<<<<< HEAD
 import { NAMESPACE, lang } from '../../../locale';
-=======
-import { lang, NAMESPACE } from '../../../locale';
->>>>>>> 2cb1203a
 import { ManualFormType } from '../SchemaConfig';
 import { findSchema } from '../utils';
 
