--- conflicted
+++ resolved
@@ -1,4 +1,3 @@
-<<<<<<< HEAD
 import { css } from '@emotion/css';
 import { observer, useField, useFieldSchema, useForm } from '@formily/react';
 import { dayjs } from '@nocobase/utils/client';
@@ -7,12 +6,6 @@
 
 import {
   CollectionManagerProvider,
-=======
-import { observer, useField, useFieldSchema, useForm } from '@formily/react';
-import {
-  CollectionManagerProvider,
-  css,
->>>>>>> 2cb1203a
   FormBlockContext,
   SchemaComponent,
   SchemaComponentContext,
@@ -25,20 +18,11 @@
   useRecord,
   useTableBlockContext,
 } from '@nocobase/client';
-<<<<<<< HEAD
 import { uid } from '@nocobase/utils/client';
-
+import React from 'react';
 import { instructions, useAvailableUpstreams } from '..';
 import { FlowContext, useFlowContext } from '../../FlowContext';
 import { JobStatusOptions, JobStatusOptionsMap } from '../../constants';
-=======
-import { dayjs, uid } from '@nocobase/utils/client';
-import { Spin, Tag } from 'antd';
-import React, { createContext, useContext, useEffect, useState } from 'react';
-import { instructions, useAvailableUpstreams } from '..';
-import { JobStatusOptions, JobStatusOptionsMap } from '../../constants';
-import { FlowContext, useFlowContext } from '../../FlowContext';
->>>>>>> 2cb1203a
 import { NAMESPACE } from '../../locale';
 import { linkNodes } from '../../utils';
 import { DetailsBlockProvider } from './DetailsBlockProvider';
@@ -550,11 +534,7 @@
               margin-right: 0.5em;
             `,
           },
-<<<<<<< HEAD
           'x-content': dayjs(updatedAt).format('YYYY-MM-DD HH:mm:ss'),
-=======
-        'x-content': dayjs(updatedAt).format('YYYY-MM-DD HH:mm:ss'),
->>>>>>> 2cb1203a
         },
         status: {
           type: 'void',
