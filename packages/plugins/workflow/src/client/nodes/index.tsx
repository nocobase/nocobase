--- conflicted
+++ resolved
@@ -2,14 +2,14 @@
 import { css, cx } from '@emotion/css';
 import { ISchema, useForm } from '@formily/react';
 import {
-    ActionContextProvider,
-    SchemaComponent,
-    SchemaInitializerItemOptions,
-    useAPIClient,
-    useActionContext,
-    useCompile,
-    useRequest,
-    useResourceActionContext,
+  ActionContextProvider,
+  SchemaComponent,
+  SchemaInitializerItemOptions,
+  useAPIClient,
+  useActionContext,
+  useCompile,
+  useRequest,
+  useResourceActionContext,
 } from '@nocobase/client';
 import { Registry, parse, str2moment } from '@nocobase/utils/client';
 import { Alert, Button, Dropdown, Input, Modal, Tag, message } from 'antd';
@@ -21,7 +21,7 @@
 import { JobStatusOptionsMap } from '../constants';
 import { NAMESPACE, lang } from '../locale';
 import { nodeBlockClass, nodeCardClass, nodeClass, nodeJobButtonClass, nodeMetaClass } from '../style';
-import { VariableOptions } from '../variable';
+import { VariableOption, VariableOptions } from '../variable';
 import aggregate from './aggregate';
 import calculation from './calculation';
 import condition from './condition';
@@ -33,12 +33,7 @@
 import parallel from './parallel';
 import query from './query';
 import request from './request';
-<<<<<<< HEAD
 import update from './update';
-=======
-import { VariableOption, VariableOptions } from '../variable';
-import { NodeDescription } from '../components/NodeDescription';
->>>>>>> dc91d44c
 
 export interface Instruction {
   title: string;
