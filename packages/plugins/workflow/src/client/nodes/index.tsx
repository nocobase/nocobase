--- conflicted
+++ resolved
@@ -38,14 +38,8 @@
 import { NodeDescription } from '../components/NodeDescription';
 import { JobStatusOptionsMap } from '../constants';
 import { NAMESPACE, lang } from '../locale';
-<<<<<<< HEAD
-import { VariableOptions } from '../variable';
+import { VariableOption, VariableOptions } from '../variable';
 import request from './request';
-=======
-import request from './request';
-import { VariableOption, VariableOptions } from '../variable';
-import { NodeDescription } from '../components/NodeDescription';
->>>>>>> dc91d44c
 
 export interface Instruction {
   title: string;
