import React from "react";
import { css, cx } from "@emotion/css";
import { Button, Select } from "antd";
import { CloseCircleOutlined } from '@ant-design/icons';
import { Trans, useTranslation } from "react-i18next";

import { Registry } from "@nocobase/utils/client";

import { NodeDefaultView } from ".";
import { Branch } from "../Branch";
import { useFlowContext } from '../FlowContext';
import { branchBlockClass, nodeSubtreeClass } from "../style";
<<<<<<< HEAD
import { NAMESPACE } from "../locale";
import { useWorkflowVariableOptions } from "../variable";
import { VariableTextArea } from "../components/VariableTextArea";
import { calculationEngines, renderReference } from "./calculation/engines";
import { RadioWithTooltip } from "../components/RadioWithTooltip";
=======
import { lang, NAMESPACE } from "../locale";
import { useWorkflowVariableOptions } from "../variable";
import { VariableTextArea } from "../components/VariableTextArea";
import { VariableInput } from "../components/VariableInput";
import { RadioWithTooltip, RadioWithTooltipOption } from "../components/RadioWithTooltip";
import { calculationEngines, renderReference } from "./calculation/engines";
import { useCompile } from "@nocobase/client";

interface Calculator {
  name: string;
  type: 'boolean' | 'number' | 'string' | 'date' | 'unknown' | 'null' | 'array';
  group: string;
}

export const calculators = new Registry<Calculator>();

calculators.register('equal', {
  name: '=',
  type: 'boolean',
  group: 'boolean',
});
calculators.register('notEqual', {
  name: '≠',
  type: 'boolean',
  group: 'boolean',
});
calculators.register('gt', {
  name: '>',
  type: 'boolean',
  group: 'boolean',
});
calculators.register('gte', {
  name: '≥',
  type: 'boolean',
  group: 'boolean',
});
calculators.register('lt', {
  name: '<',
  type: 'boolean',
  group: 'boolean',
});
calculators.register('lte', {
  name: '≤',
  type: 'boolean',
  group: 'boolean',
});

calculators.register('add', {
  name: '+',
  type: 'number',
  group: 'number',
});
calculators.register('minus', {
  name: '-',
  type: 'number',
  group: 'number',
});
calculators.register('multiple', {
  name: '*',
  type: 'number',
  group: 'number',
});
calculators.register('divide', {
  name: '/',
  type: 'number',
  group: 'number',
});
calculators.register('mod', {
  name: '%',
  type: 'number',
  group: 'number',
});

calculators.register('includes', {
  name: '{{t("contains")}}',
  type: 'boolean',
  group: 'string'
});
calculators.register('notIncludes', {
  name: '{{t("does not contain")}}',
  type: 'boolean',
  group: 'string'
});
calculators.register('startsWith', {
  name: '{{t("starts with")}}',
  type: 'boolean',
  group: 'string'
});
calculators.register('notStartsWith', {
  name: '{{t("not starts with")}}',
  type: 'boolean',
  group: 'string'
});
calculators.register('endsWith', {
  name: '{{t("ends with")}}',
  type: 'boolean',
  group: 'string'
});
calculators.register('notEndsWith', {
  name: '{{t("not ends with")}}',
  type: 'boolean',
  group: 'string'
});
calculators.register('concat', {
  name: `{{t("concat", { ns: "${NAMESPACE}" })}}`,
  type: 'string',
  group: 'string'
});

const calculatorGroups = [
  {
    value: 'boolean',
    title: '{{t("Comparision")}}',
  },
  {
    value: 'number',
    title: `{{t("Arithmetic calculation", { ns: "${NAMESPACE}" })}}`,
  },
  {
    value: 'string',
    title: `{{t("String operation", { ns: "${NAMESPACE}" })}}`,
  },
  {
    value: 'date',
    title: `{{t("Date", { ns: "${NAMESPACE}" })}}`,
  }
];
>>>>>>> 4fbad75e

function getGroupCalculators(group) {
  return Array.from(calculators.getEntities()).filter(([key, value]) => value.group  === group);
}

export function Calculation({ calculator, operands = [], onChange }) {
  const compile = useCompile();
  const options = useWorkflowVariableOptions();
  return (
    <fieldset className={css`
      display: flex;
      gap: .5em;
      align-items: center;
      flex-wrap: wrap;
    `}>
      <VariableInput
        value={operands[0]}
        onChange={(v => onChange({ calculator, operands: [v, operands[1]] }))}
        scope={options}
      />
      <Select
        value={calculator}
        onChange={v => onChange({ operands, calculator: v })}
        placeholder={lang('Calculator')}
      >
        {calculatorGroups.filter(group => Boolean(getGroupCalculators(group.value).length)).map(group => (
          <Select.OptGroup key={group.value} label={compile(group.title)}>
            {getGroupCalculators(group.value).map(([value, { name }]) => (
              <Select.Option key={value} value={value}>{compile(name)}</Select.Option>
            ))}
          </Select.OptGroup>
        ))}
      </Select>
      <VariableInput
        value={operands[1]}
        onChange={(v => onChange({ calculator, operands: [operands[0], v] }))}
        scope={options}
      />
    </fieldset>
  );
}


function CalculationItem({ value, onChange, onRemove }) {
<<<<<<< HEAD
  const scope = useWorkflowVariableOptions();
=======
  if (!value) {
    return null;
  }

  const { calculator, operands = [] } = value;
>>>>>>> 4fbad75e

  return (
    <div className={css`
      display: flex;
      position: relative;
      margin: .5em 0;
    `}>
      {value.group
        ? (
          <CalculationGroup
            value={value.group}
            onChange={group => onChange({ ...value, group })}
          />
        )
        : (
          <VariableTextArea value={value} onChange={onChange} scope={scope} />
        )
      }
      <Button onClick={onRemove} type="link" icon={<CloseCircleOutlined />} />
    </div>
  );
}

function CalculationGroup({ value, onChange }) {
  const { t } = useTranslation();
  const { type = 'and', calculations = [] } = value;

  function onAddSingle() {
    onChange({
      ...value,
      calculations: [...calculations, '']
    });
  }

  function onAddGroup() {
    onChange({
      ...value,
      calculations: [...calculations, { group: { type: 'and', calculations: [] } }]
    });
  }

  function onRemove(i: number) {
    calculations.splice(i, 1);
    onChange({ ...value, calculations: [...calculations] });
  }

  function onItemChange(i: number, v) {
    calculations.splice(i, 1, v);

    onChange({ ...value, calculations: [...calculations] });
  }

  return (
    <div className={cx('node-type-condition-group', css`
      position: relative;
      width: 100%;
      .node-type-condition-group{
        padding: .5em 1em;
        border: 1px dashed #ddd;
      }
      + button{
        position: absolute;
        right: 0;
      }
    `)}>
      <div className={css`
        display: flex;
        align-items: center;
        gap: .5em;
<<<<<<< HEAD
=======
        .ant-select{
          width: auto;
          min-width: 6em;
        }
>>>>>>> 4fbad75e
      `}>
        <Trans>
          {'Meet '}
          <Select value={type} onChange={t => onChange({ ...value, type: t })}>
            <Select.Option value="and">All</Select.Option>
            <Select.Option value="or">Any</Select.Option>
          </Select>
          {' conditions in the group'}
        </Trans>
      </div>
      <div className="calculation-items">
        {calculations.map((calculation, i) => (
          <CalculationItem
            key={`${calculation.calculator}_${i}`}
            value={calculation}
            onChange={onItemChange.bind(this, i)}
            onRemove={() => onRemove(i)}
          />
        ))}
      </div>
      <div className={css`
        button{
          padding: 0;
          &:not(:last-child){
            margin-right: 1em;
          }
        }
      `} >
        <Button type="link" onClick={onAddSingle}>{t('Add condition')}</Button>
        <Button type="link" onClick={onAddGroup}>{t('Add condition group')}</Button>
      </div>
    </div>
  );
}

function CalculationConfig({ value, onChange }) {
  const rule = value && Object.keys(value).length
    ? value
    : { group: { type: 'and', calculations: [] } };
  return (
    <CalculationGroup value={rule.group} onChange={group => onChange({ ...rule, group })} />
  );
}

export default {
  title: `{{t("Condition", { ns: "${NAMESPACE}" })}}`,
  type: 'condition',
  group: 'control',
  fieldset: {
    'config.rejectOnFalse': {
      type: 'boolean',
      name: 'config.rejectOnFalse',
      title: `{{t("Mode", { ns: "${NAMESPACE}" })}}`,
      'x-decorator': 'FormItem',
      'x-component': 'Radio.Group',
      'x-component-props': {
        disabled: true,
      },
      enum: [
        {
          value: true,
          label: `{{t('Continue when "Yes"', { ns: "${NAMESPACE}" })}}`
        },
        {
          value: false,
          label: `{{t('Branch into "Yes" and "No"', { ns: "${NAMESPACE}" })}}`
        }
      ],
    },
    'config.engine': {
      type: 'string',
      title: `{{t("Calculation engine", { ns: "${NAMESPACE}" })}}`,
      name: 'config.engine',
      'x-decorator': 'FormItem',
      'x-component': 'RadioWithTooltip',
      'x-component-props': {
<<<<<<< HEAD
        options: Array.from(calculationEngines.getEntities()).reduce((result, [value, options]) => result.concat({ value, ...options }), []),
      },
      required: true,
      default: 'math.js',
=======
        options: [
          ['basic', { label: `{{t("Basic", { ns: "${NAMESPACE}" })}}` }],
          ...Array.from(calculationEngines.getEntities())
        ].reduce((result: RadioWithTooltipOption[], [value, options]: any) => result.concat({ value, ...options }), []),
      },
      required: true,
      default: 'basic',
>>>>>>> 4fbad75e
    },
    'config.calculation': {
      type: 'string',
      name: 'config.calculation',
<<<<<<< HEAD
      title: `{{t("Condition expressions", { ns: "${NAMESPACE}" })}}`,
=======
      title: `{{t("Condition", { ns: "${NAMESPACE}" })}}`,
>>>>>>> 4fbad75e
      'x-decorator': 'FormItem',
      'x-component': 'CalculationConfig',
      'x-reactions': {
        dependencies: ['config.engine'],
        fulfill: {
<<<<<<< HEAD
=======
          state: {
            visible: '{{$deps[0] === "basic"}}'
          }
        }
      },
      required: true
    },
    'config.expression': {
      type: 'string',
      title: `{{t("Condition expression", { ns: "${NAMESPACE}" })}}`,
      name: 'config.expression',
      'x-decorator': 'FormItem',
      'x-component': 'VariableTextArea',
      'x-component-props': {
        scope: '{{useWorkflowVariableOptions}}'
      },
      ['x-validator'](value, rules, { form }) {
        const { values } = form;
        const { evaluate } = calculationEngines.get(values.config.engine);
        const exp = value.trim().replace(/\{\{([^{}]+)\}\}/g, '1');
        try {
          evaluate(exp);
          return '';
        } catch (e) {
          return lang('Expression syntax error');
        }
      },
      'x-reactions': {
        dependencies: ['config.engine'],
        fulfill: {
          state: {
            visible: '{{$deps[0] !== "basic"}}'
          },
>>>>>>> 4fbad75e
          schema: {
            description: '{{renderReference($deps[0])}}',
          }
        }
      },
      required: true
    }
  },
  view: {

  },
  options: [
    { label: `{{t('Continue when "Yes"', { ns: "${NAMESPACE}" })}}`, key: 'rejectOnFalse', value: { rejectOnFalse: true } },
    { label: `{{t('Branch into "Yes" and "No"', { ns: "${NAMESPACE}" })}}`, key: 'branch', value: { rejectOnFalse: false } }
  ],
  render(data) {
    const { t } = useTranslation();
    const { nodes } = useFlowContext();
    const { id, config: { rejectOnFalse } } = data;
    const trueEntry = nodes.find(item => item.upstreamId === id && item.branchIndex === 1);
    const falseEntry = nodes.find(item => item.upstreamId === id && item.branchIndex === 0);
    return (
      <NodeDefaultView data={data}>
        {rejectOnFalse ? null : (
          <div className={cx(nodeSubtreeClass)}>
            <div
              className={cx(branchBlockClass, css`
                > * > .workflow-branch-lines{
                  > button{
                    display: none;
                  }
                }
              `)}
            >
              <Branch from={data} entry={falseEntry} branchIndex={0}/>
              <Branch from={data} entry={trueEntry} branchIndex={1} />
            </div>
            <div
              className={css`
                position: relative;
                height: 2em;
                overflow: visible;

                > span{
                  position: absolute;
                  top: calc(1.5em - 1px);
                  line-height: 1em;
                  color: #999;
                  background-color: #f0f2f5;
                  padding: 1px;
                }
              `}
            >
              <span className={css`right: 4em;`}>{t('No')}</span>
              <span className={css`left: 4em;`}>{t('Yes')}</span>
            </div>
          </div>
        )}
      </NodeDefaultView>
    )
  },
  scope: {
<<<<<<< HEAD
    renderReference
  },
  components: {
    CalculationConfig,
=======
    renderReference,
    useWorkflowVariableOptions
  },
  components: {
    CalculationConfig,
    VariableTextArea,
>>>>>>> 4fbad75e
    RadioWithTooltip
  }
};<|MERGE_RESOLUTION|>--- conflicted
+++ resolved
@@ -10,13 +10,6 @@
 import { Branch } from "../Branch";
 import { useFlowContext } from '../FlowContext';
 import { branchBlockClass, nodeSubtreeClass } from "../style";
-<<<<<<< HEAD
-import { NAMESPACE } from "../locale";
-import { useWorkflowVariableOptions } from "../variable";
-import { VariableTextArea } from "../components/VariableTextArea";
-import { calculationEngines, renderReference } from "./calculation/engines";
-import { RadioWithTooltip } from "../components/RadioWithTooltip";
-=======
 import { lang, NAMESPACE } from "../locale";
 import { useWorkflowVariableOptions } from "../variable";
 import { VariableTextArea } from "../components/VariableTextArea";
@@ -144,7 +137,6 @@
     title: `{{t("Date", { ns: "${NAMESPACE}" })}}`,
   }
 ];
->>>>>>> 4fbad75e
 
 function getGroupCalculators(group) {
   return Array.from(calculators.getEntities()).filter(([key, value]) => value.group  === group);
@@ -189,15 +181,11 @@
 
 
 function CalculationItem({ value, onChange, onRemove }) {
-<<<<<<< HEAD
-  const scope = useWorkflowVariableOptions();
-=======
   if (!value) {
     return null;
   }
 
   const { calculator, operands = [] } = value;
->>>>>>> 4fbad75e
 
   return (
     <div className={css`
@@ -267,13 +255,10 @@
         display: flex;
         align-items: center;
         gap: .5em;
-<<<<<<< HEAD
-=======
         .ant-select{
           width: auto;
           min-width: 6em;
         }
->>>>>>> 4fbad75e
       `}>
         <Trans>
           {'Meet '}
@@ -350,12 +335,6 @@
       'x-decorator': 'FormItem',
       'x-component': 'RadioWithTooltip',
       'x-component-props': {
-<<<<<<< HEAD
-        options: Array.from(calculationEngines.getEntities()).reduce((result, [value, options]) => result.concat({ value, ...options }), []),
-      },
-      required: true,
-      default: 'math.js',
-=======
         options: [
           ['basic', { label: `{{t("Basic", { ns: "${NAMESPACE}" })}}` }],
           ...Array.from(calculationEngines.getEntities())
@@ -363,23 +342,16 @@
       },
       required: true,
       default: 'basic',
->>>>>>> 4fbad75e
     },
     'config.calculation': {
       type: 'string',
       name: 'config.calculation',
-<<<<<<< HEAD
-      title: `{{t("Condition expressions", { ns: "${NAMESPACE}" })}}`,
-=======
       title: `{{t("Condition", { ns: "${NAMESPACE}" })}}`,
->>>>>>> 4fbad75e
       'x-decorator': 'FormItem',
       'x-component': 'CalculationConfig',
       'x-reactions': {
         dependencies: ['config.engine'],
         fulfill: {
-<<<<<<< HEAD
-=======
           state: {
             visible: '{{$deps[0] === "basic"}}'
           }
@@ -413,7 +385,6 @@
           state: {
             visible: '{{$deps[0] !== "basic"}}'
           },
->>>>>>> 4fbad75e
           schema: {
             description: '{{renderReference($deps[0])}}',
           }
@@ -476,19 +447,12 @@
     )
   },
   scope: {
-<<<<<<< HEAD
-    renderReference
-  },
-  components: {
-    CalculationConfig,
-=======
     renderReference,
     useWorkflowVariableOptions
   },
   components: {
     CalculationConfig,
     VariableTextArea,
->>>>>>> 4fbad75e
     RadioWithTooltip
   }
 };