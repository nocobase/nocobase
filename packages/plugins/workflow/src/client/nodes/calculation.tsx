--- conflicted
+++ resolved
@@ -1,26 +1,15 @@
-<<<<<<< HEAD
-import { css } from '@emotion/css';
 import { FormItem, FormLayout } from '@formily/antd-v5';
-import { SchemaInitializerItemOptions, Variable, useCollectionManager } from '@nocobase/client';
-=======
-import { FormItem, FormLayout } from '@formily/antd';
-import { css, SchemaInitializerItemOptions, useCollectionManager, Variable } from '@nocobase/client';
->>>>>>> 2cb1203a
+import { SchemaInitializerItemOptions, Variable, css, useCollectionManager } from '@nocobase/client';
 import { Evaluator, evaluators, getOptions } from '@nocobase/evaluators/client';
 import { parse } from '@nocobase/utils/client';
 import { Radio } from 'antd';
 import React from 'react';
 import { useTranslation } from 'react-i18next';
+import { useFlowContext } from '../FlowContext';
 import { RadioWithTooltip } from '../components/RadioWithTooltip';
 import { ValueBlock } from '../components/ValueBlock';
 import { renderEngineReference } from '../components/renderEngineReference';
-<<<<<<< HEAD
 import { NAMESPACE, lang } from '../locale';
-=======
-import { ValueBlock } from '../components/ValueBlock';
-import { useFlowContext } from '../FlowContext';
-import { lang, NAMESPACE } from '../locale';
->>>>>>> 2cb1203a
 import { BaseTypeSets, useWorkflowVariableOptions } from '../variable';
 
 function useDynamicExpressionCollectionFieldMatcher(field): boolean {
