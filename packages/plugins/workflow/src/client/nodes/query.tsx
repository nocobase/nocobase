import { SchemaInitializerItemOptions, useCollectionDataSource } from '@nocobase/client';

import { appends, collection, filter } from '../schemas/collection';
import { NAMESPACE } from '../locale';
import { CollectionBlockInitializer } from '../components/CollectionBlockInitializer';
import { CollectionFieldInitializers } from '../components/CollectionFieldInitializers';
import { FilterDynamicComponent } from '../components/FilterDynamicComponent';
import { useCollectionFieldOptions } from '../variable';
import { FieldsSelect } from '../components/FieldsSelect';

export default {
  title: `{{t("Query record", { ns: "${NAMESPACE}" })}}`,
  type: 'query',
  group: 'collection',
  fieldset: {
    collection,
    multiple: {
      type: 'boolean',
      title: `{{t("Multiple records", { ns: "${NAMESPACE}" })}}`,
      'x-decorator': 'FormItem',
      'x-component': 'Checkbox',
    },
    params: {
      type: 'object',
      properties: {
        filter,
        appends,
      },
    },
    failOnEmpty: {
      type: 'boolean',
      title: `{{t("Fail on no data", { ns: "${NAMESPACE}" })}}`,
      'x-decorator': 'FormItem',
      'x-component': 'Checkbox',
    },
  },
  view: {},
  scope: {
    useCollectionDataSource,
  },
  components: {
    FilterDynamicComponent,
    FieldsSelect,
  },
<<<<<<< HEAD
  getOptions(config, options) {
    const result = useCollectionFieldOptions({
=======
  useVariables({ config }, types) {
    return useCollectionFieldOptions({
>>>>>>> 238af440
      collection: config.collection,
      ...options,
      depth: options?.depth ?? config.params?.appends?.length ? 1 : 0,
    });

    return result?.length ? result : null;
  },
  useInitializers(node): SchemaInitializerItemOptions | null {
    if (!node.config.collection) {
      return null;
    }

    return {
      type: 'item',
      title: node.title ?? `#${node.id}`,
      component: CollectionBlockInitializer,
      collection: node.config.collection,
      dataSource: `{{$jobsMapByNodeId.${node.id}}}`,
    };
  },
  initializers: {
    CollectionFieldInitializers,
  },
};<|MERGE_RESOLUTION|>--- conflicted
+++ resolved
@@ -42,13 +42,8 @@
     FilterDynamicComponent,
     FieldsSelect,
   },
-<<<<<<< HEAD
-  getOptions(config, options) {
+  useVariables({ config }, options) {
     const result = useCollectionFieldOptions({
-=======
-  useVariables({ config }, types) {
-    return useCollectionFieldOptions({
->>>>>>> 238af440
       collection: config.collection,
       ...options,
       depth: options?.depth ?? config.params?.appends?.length ? 1 : 0,
