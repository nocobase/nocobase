--- conflicted
+++ resolved
@@ -237,19 +237,23 @@
       .workflow-node-config-button {
         padding: 0;
       }
+
+      &:hover {
+        box-shadow: 0 0.25em 0.5em rgba(0, 0, 0, 0.25);
+
+        .workflow-node-remove-button {
+          opacity: 1;
+        }
+      }
     `,
 
     nodeJobButtonClass: css`
       display: flex;
       position: absolute;
-      top: 1.25em;
-      right: 1.25em;
-      width: 1.25rem;
-      height: 1.25rem;
-      min-width: 1.25rem;
+      top: calc(1em - 1px);
+      right: 1em;
       justify-content: center;
       align-items: center;
-      font-size: 0.8em;
       color: ${token.colorText};
 
       &[type='button'] {
@@ -262,8 +266,9 @@
 
       .ant-tag {
         padding: 0;
-        width: 100%;
-        line-height: 18px;
+        width: ${token.sizeLG}px;
+        height: ${token.sizeLG}px;
+        line-height: ${token.sizeLG}px;
         margin-right: 0;
         border-radius: 50%;
         text-align: center;
@@ -310,7 +315,6 @@
           visibility: hidden;
         }
       }
-<<<<<<< HEAD
     `,
 
     conditionClass: css`
@@ -340,91 +344,4 @@
   };
 });
 
-export default useStyles;
-=======
-    }
-  }
-
-  .workflow-node-config-button {
-    padding: 0;
-  }
-
-  &:hover {
-    box-shadow: 0 0.25em 0.5em rgba(0, 0, 0, 0.25);
-
-    .workflow-node-remove-button {
-      opacity: 1;
-    }
-  }
-`;
-
-export const nodeJobButtonClass = css`
-  display: flex;
-  position: absolute;
-  top: calc(1em - 1px);
-  right: 1em;
-  justify-content: center;
-  align-items: center;
-  color: #fff;
-
-  &[type='button'] {
-    border: none;
-  }
-
-  &.inner {
-    position: static;
-  }
-
-  .ant-tag {
-    padding: 0;
-    width: 24px;
-    height: 24px;
-    line-height: 22px;
-    margin-right: 0;
-    border-radius: 50%;
-    text-align: center;
-  }
-`;
-
-export const nodeHeaderClass = css`
-  position: relative;
-`;
-
-export const nodeMetaClass = css`
-  margin-bottom: 0.5em;
-
-  .workflow-node-id {
-    color: #999;
-
-    &:before {
-      content: '#';
-    }
-  }
-`;
-
-export const nodeTitleClass = css`
-  display: flex;
-  align-items: center;
-  font-weight: normal;
-  .workflow-node-id {
-    color: #999;
-  }
-`;
-
-export const nodeSubtreeClass = css`
-  display: flex;
-  flex-direction: column-reverse;
-  align-items: center;
-`;
-
-export const addButtonClass = css`
-  flex-shrink: 0;
-  padding: 2em 0;
-
-  > .ant-btn {
-    &:disabled {
-      visibility: hidden;
-    }
-  }
-`;
->>>>>>> 01db49a0
+export default useStyles;