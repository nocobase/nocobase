import { useCollectionManager, useCompile } from '@nocobase/client';
import { useFlowContext } from './FlowContext';
import { NAMESPACE } from './locale';
import { instructions, useAvailableUpstreams, useNodeContext, useUpstreamScopes } from './nodes';
import { triggers } from './triggers';

export type VariableOption = {
  key?: string;
  value: string;
  label: string;
  children?: VariableOptions;
};

export type VariableOptions = VariableOption[] | null;

<<<<<<< HEAD
export const nodesOptions = {
  label: `{{t("Node result", { ns: "${NAMESPACE}" })}}`,
  value: '$jobsMapByNodeId',
  useOptions(options) {
    const current = useNodeContext();
    const upstreams = useAvailableUpstreams(current);
    const result: VariableOption[] = [];
    upstreams.forEach((node) => {
      const instruction = instructions.get(node.type);
      const subOptions = instruction.getOptions?.(node.config, options);
      if (subOptions) {
        result.push({
          key: node.id.toString(),
          value: node.id.toString(),
          label: node.title ?? `#${node.id}`,
          children: subOptions,
        });
      }
    });
    return result;
  },
};

export const triggerOptions = {
  label: `{{t("Trigger variables", { ns: "${NAMESPACE}" })}}`,
  value: '$context',
  useOptions(options) {
    const { workflow } = useFlowContext();
    const trigger = triggers.get(workflow.type);
    return trigger?.getOptions?.(workflow.config, options) ?? null;
  },
};

const VariableTypes = [
=======
export const VariableTypes = [
  {
    title: `{{t("Scope variables", { ns: "${NAMESPACE}" })}}`,
    value: '$scopes',
    useOptions(current, types) {
      const scopes = useUpstreamScopes(current);
      const options: VariableOption[] = [];
      scopes.forEach((node) => {
        const instruction = instructions.get(node.type);
        const subOptions = instruction.useScopeVariables?.(node, types);
        if (subOptions) {
          options.push({
            key: node.id.toString(),
            value: node.id.toString(),
            label: node.title ?? `#${node.id}`,
            children: subOptions,
          });
        }
      });
      return options;
    },
  },
>>>>>>> 238af440
  {
    title: `{{t("Node result", { ns: "${NAMESPACE}" })}}`,
    value: '$jobsMapByNodeId',
    useOptions(current, types) {
      const upstreams = useAvailableUpstreams(current);
      const options: VariableOption[] = [];
      upstreams.forEach((node) => {
        const instruction = instructions.get(node.type);
        const subOptions = instruction.useVariables?.(node, types);
        if (subOptions) {
          options.push({
            key: node.id.toString(),
            value: node.id.toString(),
            label: node.title ?? `#${node.id}`,
            children: subOptions,
          });
        }
      });
      return options;
    },
  },
  {
    title: `{{t("Trigger variables", { ns: "${NAMESPACE}" })}}`,
    value: '$context',
    useOptions(current, types) {
      const { workflow } = useFlowContext();
      const trigger = triggers.get(workflow.type);
      return trigger?.getOptions?.(workflow.config, types) ?? null;
    },
  },
  {
    title: `{{t("System variables", { ns: "${NAMESPACE}" })}}`,
    value: '$system',
    useOptions(current, types) {
      return [
        ...(!types || types.includes('date')
          ? [
              {
                key: 'now',
                value: 'now',
                label: `{{t("System time")}}`,
              },
            ]
          : []),
      ];
    },
  },
];

export const BaseTypeSets = {
  boolean: new Set(['checkbox']),
  number: new Set(['number', 'percent']),
  string: new Set([
    'input',
    'password',
    'email',
    'phone',
    'select',
    'radioGroup',
    'text',
    'markdown',
    'richText',
    'expression',
    'time',
  ]),
  date: new Set(['date', 'createdAt', 'updatedAt']),
};

// { type: 'reference', options: { collection: 'users', multiple: false } }
// { type: 'reference', options: { collection: 'attachments', multiple: false } }
// { type: 'reference', options: { collection: 'myExpressions', entity: false } }

function matchFieldType(field, type, depth): boolean {
  const inputType = typeof type;
  if (inputType === 'string') {
    return BaseTypeSets[type]?.has(field.interface);
  }

  if (inputType === 'object' && type.type === 'reference') {
    if (isAssociationField(field)) {
      return (
        type.options?.entity && (field.collectionName === type.options?.collection || type.options?.collection === '*')
      );
    } else if (field.isForeignKey) {
      return (
        (field.collectionName === type.options?.collection && field.name === 'id') ||
        field.target === type.options?.collection
      );
    } else {
      return false;
    }
  }

  if (inputType === 'function') {
    return type(field, depth);
  }

  return false;
}

function isAssociationField(field): boolean {
  return ['belongsTo', 'hasOne', 'hasMany', 'belongsToMany'].includes(field.type);
}

export function filterTypedFields(fields, types, depth = 1) {
  if (!types) {
    return fields;
  }
  return fields.filter((field) => {
    if (
      isAssociationField(field) &&
      depth &&
      filterTypedFields(useNormalizedFields(field.target), types, depth - 1).length
    ) {
      return true;
    }
    return types.some((type) => matchFieldType(field, type, depth));
  });
}

export function useWorkflowVariableOptions(types?) {
  const compile = useCompile();
  const current = useNodeContext();
  const options = VariableTypes.map((item: any) => {
    const opts = typeof item.useOptions === 'function' ? item.useOptions(current, types).filter(Boolean) : null;
    return {
      label: compile(item.title),
      value: item.value,
      key: item.value,
      children: compile(opts),
      disabled: opts && !opts.length,
    };
  });
  return options;
}

function useNormalizedFields(collectionName) {
  const compile = useCompile();
  const { getCollectionFields } = useCollectionManager();
  const fields = getCollectionFields(collectionName);
  const foreignKeyFields: any[] = [];
  const otherFields: any[] = [];
  fields.forEach((field) => {
    if (field.isForeignKey) {
      foreignKeyFields.push(field);
    } else {
      otherFields.push(field);
    }
  });
  for (let i = otherFields.length - 1; i >= 0; i--) {
    const field = otherFields[i];
    if (field.type === 'belongsTo') {
      const foreignKeyField = foreignKeyFields.find((f) => f.name === field.foreignKey);
      if (foreignKeyField) {
        otherFields.splice(i, 0, {
          ...field,
          ...foreignKeyField,
          uiSchema: {
            ...field.uiSchema,
            title: field.uiSchema?.title ? `${compile(field.uiSchema?.title)} ID` : foreignKeyField.name,
          },
        });
      } else {
        otherFields.splice(i, 0, {
          ...field,
          name: field.foreignKey,
          type: 'bigInt',
          isForeignKey: true,
          interface: field.interface,
          uiSchema: {
            ...field.uiSchema,
            title: field.uiSchema?.title ? `${compile(field.uiSchema?.title)} ID` : field.name,
          },
        });
      }
    } else if (field.type === 'context' && field.collectionName === 'users') {
      const belongsToField =
        otherFields.find((f) => f.type === 'belongsTo' && f.target === 'users' && f.foreignKey === field.name) ?? {};
      otherFields.splice(i, 0, {
        ...field,
        type: field.dataType,
        interface: belongsToField.interface,
        uiSchema: {
          ...belongsToField.uiSchema,
          title: belongsToField.uiSchema?.title ? `${compile(belongsToField.uiSchema?.title)} ID` : field.name,
        },
      });
    }
  }

  return otherFields.filter((field) => field.interface && !field.hidden);
}

export function useCollectionFieldOptions(options): VariableOption[] {
  const { fields, collection, types, depth = 1 } = options;
  const compile = useCompile();
  const normalizedFields = useNormalizedFields(collection);
  const computedFields = fields ?? normalizedFields;
  const result: VariableOption[] = filterTypedFields(computedFields, types, depth)
    .filter((field) => !isAssociationField(field) || depth)
    .map((field) => {
      const label = compile(field.uiSchema?.title || field.name);
      return {
        label,
        key: field.name,
        value: field.name,
        children:
          isAssociationField(field) && depth
            ? useCollectionFieldOptions({ collection: field.target, types, depth: depth - 1 })
            : null,
        field,
      };
    });

  return result;
}<|MERGE_RESOLUTION|>--- conflicted
+++ resolved
@@ -13,7 +13,6 @@
 
 export type VariableOptions = VariableOption[] | null;
 
-<<<<<<< HEAD
 export const nodesOptions = {
   label: `{{t("Node result", { ns: "${NAMESPACE}" })}}`,
   value: '$jobsMapByNodeId',
@@ -23,7 +22,7 @@
     const result: VariableOption[] = [];
     upstreams.forEach((node) => {
       const instruction = instructions.get(node.type);
-      const subOptions = instruction.getOptions?.(node.config, options);
+      const subOptions = instruction.useVariables?.(node.config, options);
       if (subOptions) {
         result.push({
           key: node.id.toString(),
@@ -48,8 +47,6 @@
 };
 
 const VariableTypes = [
-=======
-export const VariableTypes = [
   {
     title: `{{t("Scope variables", { ns: "${NAMESPACE}" })}}`,
     value: '$scopes',
@@ -71,7 +68,6 @@
       return options;
     },
   },
->>>>>>> 238af440
   {
     title: `{{t("Node result", { ns: "${NAMESPACE}" })}}`,
     value: '$jobsMapByNodeId',
