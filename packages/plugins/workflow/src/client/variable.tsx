import { useCollectionManager, useCompile } from '@nocobase/client';
import { useFlowContext } from './FlowContext';
import { NAMESPACE, lang } from './locale';
import { instructions, useAvailableUpstreams, useNodeContext, useUpstreamScopes } from './nodes';
import { triggers } from './triggers';

export type VariableOption = {
  key?: string;
  value: string;
  label: string;
  children?: VariableOptions;
};

export type VariableOptions = VariableOption[] | null;

export const nodesOptions = {
  label: `{{t("Node result", { ns: "${NAMESPACE}" })}}`,
  value: '$jobsMapByNodeId',
  useOptions(options) {
    const current = useNodeContext();
    const upstreams = useAvailableUpstreams(current);
    const result: VariableOption[] = [];
    upstreams.forEach((node) => {
      const instruction = instructions.get(node.type);
      const subOptions = instruction.useVariables?.(node, options);
      if (subOptions) {
        result.push({
          key: node.id.toString(),
          value: node.id.toString(),
          label: node.title ?? `#${node.id}`,
          children: subOptions,
        });
      }
    });
    return result;
  },
};

export const triggerOptions = {
  label: `{{t("Trigger variables", { ns: "${NAMESPACE}" })}}`,
  value: '$context',
  useOptions(options) {
    const { workflow } = useFlowContext();
    const trigger = triggers.get(workflow.type);
    return trigger?.useVariables?.(workflow.config, options) ?? null;
  },
};

export const scopeOptions = {
  label: `{{t("Scope variables", { ns: "${NAMESPACE}" })}}`,
  value: '$scopes',
  useOptions(options) {
    const current = useNodeContext();
    const scopes = useUpstreamScopes(current);
    const result: VariableOption[] = [];
    scopes.forEach((node) => {
      const instruction = instructions.get(node.type);
      const subOptions = instruction.useScopeVariables?.(node, options);
      if (subOptions) {
        result.push({
          key: node.id.toString(),
          value: node.id.toString(),
          label: node.title ?? `#${node.id}`,
          children: subOptions,
        });
      }
    });
    return result;
  },
};

export const systemOptions = {
  label: `{{t("System variables", { ns: "${NAMESPACE}" })}}`,
  value: '$system',
  useOptions({ types }) {
    return [
      ...(!types || types.includes('date')
        ? [
            {
              key: 'now',
              value: 'now',
              label: lang('System time'),
            },
          ]
        : []),
    ];
  },
};

export const BaseTypeSets = {
  boolean: new Set(['checkbox']),
  number: new Set(['number', 'percent']),
  string: new Set([
    'input',
    'password',
    'email',
    'phone',
    'select',
    'radioGroup',
    'text',
    'markdown',
    'richText',
    'expression',
    'time',
  ]),
  date: new Set(['date', 'createdAt', 'updatedAt']),
};

// { type: 'reference', options: { collection: 'users', multiple: false } }
// { type: 'reference', options: { collection: 'attachments', multiple: false } }
// { type: 'reference', options: { collection: 'myExpressions', entity: false } }

function matchFieldType(field, type, appends): boolean {
  const inputType = typeof type;
  if (inputType === 'string') {
    return BaseTypeSets[type]?.has(field.interface);
  }

  if (inputType === 'object' && type.type === 'reference') {
    if (isAssociationField(field)) {
      return (
        type.options?.entity && (field.collectionName === type.options?.collection || type.options?.collection === '*')
      );
    } else if (field.isForeignKey) {
      return (
        (field.collectionName === type.options?.collection && field.name === 'id') ||
        field.target === type.options?.collection
      );
    } else {
      return false;
    }
  }

  if (inputType === 'function') {
    return type(field, appends);
  }

  return false;
}

function isAssociationField(field): boolean {
  return ['belongsTo', 'hasOne', 'hasMany', 'belongsToMany'].includes(field.type);
}

function getNextAppends(field, appends: string[]) {
  const fieldPrefix = `${field.name}.`;
  return appends.filter((item) => item.startsWith(fieldPrefix)).map((item) => item.replace(fieldPrefix, ''));
}

function filterTypedFields({ fields, types, appends, compile, getCollectionFields }) {
  return fields.filter((field) => {
    const match = types?.length ? types.some((type) => matchFieldType(field, type, appends)) : true;
    if (isAssociationField(field)) {
      const nextAppends = getNextAppends(field, appends);
      const included = appends.includes(field.name);
      if (match) {
        return included;
      } else {
        return (
          (nextAppends.length || included) &&
          filterTypedFields({
            fields: getNormalizedFields(field.target, { compile, getCollectionFields }),
            types,
            // depth: depth - 1,
            appends: nextAppends,
            compile,
            getCollectionFields,
          }).length
        );
      }
    } else {
      return match;
    }
  });
}

export function useWorkflowVariableOptions(options = {}) {
  const compile = useCompile();
  const result = [scopeOptions, nodesOptions, triggerOptions, systemOptions].map((item: any) => {
    const opts = item.useOptions(options).filter(Boolean);
    return {
      label: compile(item.label),
      value: item.value,
      key: item.value,
      children: opts,
      disabled: opts && !opts.length,
    };
  });

  return result;
}

function getNormalizedFields(collectionName, { compile, getCollectionFields }) {
  const fields = getCollectionFields(collectionName);
  const foreignKeyFields: any[] = [];
  const otherFields: any[] = [];
  fields.forEach((field) => {
    if (field.isForeignKey) {
      foreignKeyFields.push(field);
    } else {
      otherFields.push(field);
    }
  });
  for (let i = otherFields.length - 1; i >= 0; i--) {
    const field = otherFields[i];
    if (field.type === 'belongsTo') {
      const foreignKeyField = foreignKeyFields.find((f) => f.name === field.foreignKey);
      if (foreignKeyField) {
        otherFields.splice(i, 0, {
          ...field,
          ...foreignKeyField,
          uiSchema: {
            ...field.uiSchema,
            title: field.uiSchema?.title ? `${compile(field.uiSchema?.title)} ID` : foreignKeyField.name,
          },
        });
      } else {
        otherFields.splice(i, 0, {
          ...field,
          name: field.foreignKey,
          type: 'bigInt',
          isForeignKey: true,
          interface: field.interface,
          uiSchema: {
            ...field.uiSchema,
            title: field.uiSchema?.title ? `${compile(field.uiSchema?.title)} ID` : field.name,
          },
        });
      }
    } else if (field.type === 'context' && field.collectionName === 'users') {
      const belongsToField =
        otherFields.find((f) => f.type === 'belongsTo' && f.target === 'users' && f.foreignKey === field.name) ?? {};
      otherFields.splice(i, 0, {
        ...field,
        type: field.dataType,
        interface: belongsToField.interface,
        uiSchema: {
          ...belongsToField.uiSchema,
          title: belongsToField.uiSchema?.title ? `${compile(belongsToField.uiSchema?.title)} ID` : field.name,
        },
      });
    }
  }

  return otherFields.filter((field) => field.interface && !field.hidden);
}

<<<<<<< HEAD
export function useCollectionFieldOptions(options): VariableOption[] {
  const { fields, collection, types, depth = 1, sourceKey } = options;
  const compile = useCompile();
  const normalizedFields = useNormalizedFields(collection);
  const computedFields = fields ?? normalizedFields;
  const result: VariableOption[] = filterTypedFields(computedFields, types, depth)
    .filter((field) => {
      return !isAssociationField(field) || (depth && (!sourceKey || field.reverseKey !== sourceKey));
    })
    .map((field) => {
      const label = compile(field.uiSchema?.title || field.name);
      return {
        label,
        key: field.name,
        value: field.name,
        children:
          isAssociationField(field) && depth
            ? useCollectionFieldOptions({ sourceKey: field.key, collection: field.target, types, depth: depth - 1 })
            : null,
        field,
      };
    });
=======
async function loadChildren(option) {
  const result = getCollectionFieldOptions({
    collection: option.field.target,
    types: option.types,
    appends: getNextAppends(option.field, option.appends),
    sourceKey: option.field.key,
    compile: this.compile,
    getCollectionFields: this.getCollectionFields,
  });
  if (result.length) {
    option.children = result;
  } else {
    option.isLeaf = true;
    option.loadChildren = null;
    const matchingType = option.types?.some((type) => matchFieldType(option.field, type, 0));
    if (!matchingType) {
      option.disabled = true;
    }
  }
}

export function getCollectionFieldOptions(options): VariableOption[] {
  const { fields, collection, types, appends = [], compile, getCollectionFields } = options;
  const normalizedFields = getNormalizedFields(collection, { compile, getCollectionFields });
  const computedFields = fields ?? normalizedFields;
  const boundLoadChildren = loadChildren.bind({ compile, getCollectionFields });

  const result: VariableOption[] = filterTypedFields({
    fields: computedFields,
    types,
    // depth,
    appends,
    compile,
    getCollectionFields,
  }).map((field) => {
    const label = compile(field.uiSchema?.title || field.name);
    const nextAppends = getNextAppends(field, appends);
    // TODO: no matching fields in next appends should consider isLeaf as true
    const isLeaf = !isAssociationField(field) || (!nextAppends.length && !appends.includes(field.name));
    return {
      label,
      key: field.name,
      value: field.name,
      isLeaf,
      loadChildren: isLeaf ? null : boundLoadChildren,
      field,
      // depth,
      appends,
      types,
    };
  });
>>>>>>> c9b72691

  return result;
}<|MERGE_RESOLUTION|>--- conflicted
+++ resolved
@@ -245,30 +245,6 @@
   return otherFields.filter((field) => field.interface && !field.hidden);
 }
 
-<<<<<<< HEAD
-export function useCollectionFieldOptions(options): VariableOption[] {
-  const { fields, collection, types, depth = 1, sourceKey } = options;
-  const compile = useCompile();
-  const normalizedFields = useNormalizedFields(collection);
-  const computedFields = fields ?? normalizedFields;
-  const result: VariableOption[] = filterTypedFields(computedFields, types, depth)
-    .filter((field) => {
-      return !isAssociationField(field) || (depth && (!sourceKey || field.reverseKey !== sourceKey));
-    })
-    .map((field) => {
-      const label = compile(field.uiSchema?.title || field.name);
-      return {
-        label,
-        key: field.name,
-        value: field.name,
-        children:
-          isAssociationField(field) && depth
-            ? useCollectionFieldOptions({ sourceKey: field.key, collection: field.target, types, depth: depth - 1 })
-            : null,
-        field,
-      };
-    });
-=======
 async function loadChildren(option) {
   const result = getCollectionFieldOptions({
     collection: option.field.target,
@@ -320,7 +296,6 @@
       types,
     };
   });
->>>>>>> c9b72691
 
   return result;
 }