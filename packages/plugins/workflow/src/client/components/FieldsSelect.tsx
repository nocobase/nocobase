import { observer, useForm } from '@formily/react';
import { Select } from 'antd';
import React from 'react';

import { useCollectionManager, useCompile } from '@nocobase/client';

function defaultFilter() {
  return true;
}

export const FieldsSelect = observer(
  (props: any) => {
    const { filter = defaultFilter, ...others } = props;
    const compile = useCompile();
    const { getCollectionFields } = useCollectionManager();
    const { values } = useForm();
    const fields = getCollectionFields(values?.collection);

    return (
      <Select
<<<<<<< HEAD
        dropdownMatchSelectWidth={false}
=======
        className="full-width"
        popupMatchSelectWidth={false}
>>>>>>> c20c68cc
        {...others}
        options={fields.filter(filter).map((field) => ({
          label: compile(field.uiSchema?.title),
          value: field.name,
        }))}
      />
    );
  },
  { displayName: 'FieldsSelect' },
);<|MERGE_RESOLUTION|>--- conflicted
+++ resolved
@@ -18,12 +18,8 @@
 
     return (
       <Select
-<<<<<<< HEAD
-        dropdownMatchSelectWidth={false}
-=======
         className="full-width"
         popupMatchSelectWidth={false}
->>>>>>> c20c68cc
         {...others}
         options={fields.filter(filter).map((field) => ({
           label: compile(field.uiSchema?.title),
