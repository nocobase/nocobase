--- conflicted
+++ resolved
@@ -22,11 +22,7 @@
 export const ExecutionStatusOptions = [
   { value: EXECUTION_STATUS.QUEUEING, label: `{{t("Queueing", { ns: "${NAMESPACE}" })}}`, color: 'blue' },
   { value: EXECUTION_STATUS.STARTED, label: `{{t("On going", { ns: "${NAMESPACE}" })}}`, color: 'gold' },
-<<<<<<< HEAD
-  { value: EXECUTION_STATUS.RESOLVED, label: `{{t("Succeeded", { ns: "${NAMESPACE}" })}}`, color: 'green' },
-=======
   { value: EXECUTION_STATUS.RESOLVED, label: `{{t("Resolved", { ns: "${NAMESPACE}" })}}`, color: 'green' },
->>>>>>> 4fbad75e
   { value: EXECUTION_STATUS.FAILED, label: `{{t("Failed", { ns: "${NAMESPACE}" })}}`, color: 'red' },
   { value: EXECUTION_STATUS.ERROR, label: `{{t("Error", { ns: "${NAMESPACE}" })}}`, color: 'red' },
   { value: EXECUTION_STATUS.ABORTED, label: `{{t("Aborted", { ns: "${NAMESPACE}" })}}`, color: 'red' },
@@ -48,11 +44,7 @@
 
 export const JobStatusOptions = [
   { value: JOB_STATUS.PENDING, label: `{{t("Pending", { ns: "${NAMESPACE}" })}}`, color: 'gold', icon: <ClockCircleOutlined /> },
-<<<<<<< HEAD
-  { value: JOB_STATUS.RESOLVED, label: `{{t("Succeeded", { ns: "${NAMESPACE}" })}}`, color: 'green', icon: <CheckOutlined /> },
-=======
   { value: JOB_STATUS.RESOLVED, label: `{{t("Resolved", { ns: "${NAMESPACE}" })}}`, color: 'green', icon: <CheckOutlined /> },
->>>>>>> 4fbad75e
   { value: JOB_STATUS.FAILED, label: `{{t("Failed", { ns: "${NAMESPACE}" })}}`, color: 'red', icon: <ExclamationOutlined /> },
   { value: JOB_STATUS.ERROR, label: `{{t("Error", { ns: "${NAMESPACE}" })}}`, color: 'red', icon: <CloseOutlined /> },
   { value: JOB_STATUS.ABORTED, label: `{{t("Aborted", { ns: "${NAMESPACE}" })}}`, color: 'red', icon: <MinusOutlined rotate={90} /> },
