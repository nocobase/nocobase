--- conflicted
+++ resolved
@@ -4,10 +4,7 @@
   ClockCircleOutlined,
   CheckOutlined,
   MinusOutlined,
-<<<<<<< HEAD
-=======
   ExclamationOutlined,
->>>>>>> 6abbdc10
 } from '@ant-design/icons';
 import { NAMESPACE } from './locale';
 
@@ -48,16 +45,11 @@
 export const JobStatusOptions = [
   { value: JOB_STATUS.PENDING, label: `{{t("Pending", { ns: "${NAMESPACE}" })}}`, color: 'gold', icon: <ClockCircleOutlined /> },
   { value: JOB_STATUS.RESOLVED, label: `{{t("Succeeded", { ns: "${NAMESPACE}" })}}`, color: 'green', icon: <CheckOutlined /> },
-<<<<<<< HEAD
-  { value: JOB_STATUS.REJECTED, label: `{{t("Failed", { ns: "${NAMESPACE}" })}}`, color: 'red', icon: <CloseOutlined /> },
-  { value: JOB_STATUS.CANCELED, label: `{{t("Canceled", { ns: "${NAMESPACE}" })}}`, color: 'volcano', icon: <MinusOutlined /> }
-=======
   { value: JOB_STATUS.FAILED, label: `{{t("Failed", { ns: "${NAMESPACE}" })}}`, color: 'red', icon: <ExclamationOutlined /> },
   { value: JOB_STATUS.ERROR, label: `{{t("Error", { ns: "${NAMESPACE}" })}}`, color: 'red', icon: <CloseOutlined /> },
   { value: JOB_STATUS.ABORTED, label: `{{t("Aborted", { ns: "${NAMESPACE}" })}}`, color: 'red', icon: <MinusOutlined rotate={90} /> },
   { value: JOB_STATUS.CANCELED, label: `{{t("Canceled", { ns: "${NAMESPACE}" })}}`, color: 'volcano', icon: <MinusOutlined rotate={45} /> },
   { value: JOB_STATUS.REJECTED, label: `{{t("Rejected", { ns: "${NAMESPACE}" })}}`, color: 'volcano', icon: <MinusOutlined /> },
->>>>>>> 6abbdc10
 ];
 
 export const JobStatusOptionsMap = JobStatusOptions.reduce((map, option) => Object.assign(map, { [option.value]: option }), {});