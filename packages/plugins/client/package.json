{
  "name": "@nocobase/plugin-client",
  "displayName": "client",
  "displayName.zh-CN": "客户端",
  "description": "client",
  "description.zh-CN": "客户端。",
  "version": "0.11.1-alpha.2",
  "main": "./lib/server/index.js",
  "files": [
    "lib",
    "src",
    "README.md",
    "README.zh-CN.md",
    "CHANGELOG.md",
    "server.js",
    "server.d.ts",
    "client.js",
    "client.d.ts"
  ],
  "license": "AGPL-3.0",
  "dependencies": {
  },
  "devDependencies": {
    "antd": "^5.6.4",
    "cronstrue": "^2.11.0",
    "koa-send": "^5.0.1",
<<<<<<< HEAD
    "koa-static": "^5.0.0",
    "@nocobase/client": "0.11.1-alpha.1",
    "@nocobase/database": "0.11.1-alpha.1",
    "@nocobase/server": "0.11.1-alpha.1",
    "@nocobase/test": "0.11.1-alpha.1",
    "@nocobase/utils": "0.11.1-alpha.1"
=======
    "koa-static": "^5.0.0"
  },
  "devDependencies": {
    "@nocobase/client": "0.11.1-alpha.2",
    "@nocobase/database": "0.11.1-alpha.2",
    "@nocobase/server": "0.11.1-alpha.2",
    "@nocobase/test": "0.11.1-alpha.2",
    "@nocobase/utils": "0.11.1-alpha.2"
>>>>>>> e5348d7e
  },
  "gitHead": "ce588eefb0bfc50f7d5bbee575e0b5e843bf6644"
}<|MERGE_RESOLUTION|>--- conflicted
+++ resolved
@@ -24,23 +24,12 @@
     "antd": "^5.6.4",
     "cronstrue": "^2.11.0",
     "koa-send": "^5.0.1",
-<<<<<<< HEAD
     "koa-static": "^5.0.0",
-    "@nocobase/client": "0.11.1-alpha.1",
-    "@nocobase/database": "0.11.1-alpha.1",
-    "@nocobase/server": "0.11.1-alpha.1",
-    "@nocobase/test": "0.11.1-alpha.1",
-    "@nocobase/utils": "0.11.1-alpha.1"
-=======
-    "koa-static": "^5.0.0"
-  },
-  "devDependencies": {
     "@nocobase/client": "0.11.1-alpha.2",
     "@nocobase/database": "0.11.1-alpha.2",
     "@nocobase/server": "0.11.1-alpha.2",
     "@nocobase/test": "0.11.1-alpha.2",
     "@nocobase/utils": "0.11.1-alpha.2"
->>>>>>> e5348d7e
   },
   "gitHead": "ce588eefb0bfc50f7d5bbee575e0b5e843bf6644"
 }