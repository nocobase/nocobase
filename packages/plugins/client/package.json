{
  "name": "@nocobase/plugin-client",
  "displayName": "WEB client",
  "displayName.zh-CN": "WEB 客户端",
<<<<<<< HEAD
  "description": "Provides a client interface for the NocoBase server",
  "description.zh-CN": "为 NocoBase 服务端提供客户端界面",
  "version": "0.13.0-alpha.9",
=======
  "description": "",
  "description.zh-CN": "",
  "version": "0.13.0-alpha.10",
>>>>>>> fec17d56
  "main": "./dist/server/index.js",
  "license": "AGPL-3.0",
  "devDependencies": {
    "antd": "5.x",
    "cronstrue": "^2.11.0",
    "koa-send": "^5.0.1",
    "koa-static": "^5.0.0"
  },
  "peerDependencies": {
    "@nocobase/client": "0.x",
    "@nocobase/database": "0.x",
    "@nocobase/server": "0.x",
    "@nocobase/test": "0.x",
    "@nocobase/utils": "0.x"
  },
  "gitHead": "ce588eefb0bfc50f7d5bbee575e0b5e843bf6644"
}<|MERGE_RESOLUTION|>--- conflicted
+++ resolved
@@ -2,15 +2,9 @@
   "name": "@nocobase/plugin-client",
   "displayName": "WEB client",
   "displayName.zh-CN": "WEB 客户端",
-<<<<<<< HEAD
   "description": "Provides a client interface for the NocoBase server",
   "description.zh-CN": "为 NocoBase 服务端提供客户端界面",
-  "version": "0.13.0-alpha.9",
-=======
-  "description": "",
-  "description.zh-CN": "",
   "version": "0.13.0-alpha.10",
->>>>>>> fec17d56
   "main": "./dist/server/index.js",
   "license": "AGPL-3.0",
   "devDependencies": {
