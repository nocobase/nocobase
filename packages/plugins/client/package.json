{
  "name": "@nocobase/plugin-client",
  "displayName": "client",
  "displayName.zh-CN": "客户端",
  "description": "client",
  "description.zh-CN": "客户端。",
<<<<<<< HEAD
  "version": "0.10.0-alpha.5",
  "main": "./lib/server/index.js",
  "files": [
    "lib",
    "src",
    "README.md",
    "README.zh-CN.md",
    "CHANGELOG.md",
    "server.js",
    "server.d.ts",
    "client.js",
    "client.d.ts"
  ],
  "license": "AGPL-3.0",
  "dependencies": {
    "cronstrue": "^2.11.0",
    "antd": "^4.24.8",
    "koa-send": "^5.0.1",
    "koa-static": "^5.0.0"
  },
  "devDependencies": {
    "@nocobase/utils": "0.10.0-alpha.5",
    "@nocobase/database": "0.10.0-alpha.5",
    "@nocobase/server": "0.10.0-alpha.5",
    "@nocobase/client": "0.10.0-alpha.5",
    "@nocobase/test": "0.10.0-alpha.5"
=======
  "version": "0.10.1-alpha.1",
  "main": "lib/index.js",
  "license": "AGPL-3.0",
  "dependencies": {
    "@nocobase/server": "0.10.1-alpha.1"
  },
  "devDependencies": {
    "@nocobase/test": "0.10.1-alpha.1"
>>>>>>> 6496c65f
  },
  "gitHead": "ce588eefb0bfc50f7d5bbee575e0b5e843bf6644"
}<|MERGE_RESOLUTION|>--- conflicted
+++ resolved
@@ -4,8 +4,7 @@
   "displayName.zh-CN": "客户端",
   "description": "client",
   "description.zh-CN": "客户端。",
-<<<<<<< HEAD
-  "version": "0.10.0-alpha.5",
+  "version": "0.10.1-alpha.1",
   "main": "./lib/server/index.js",
   "files": [
     "lib",
@@ -26,21 +25,11 @@
     "koa-static": "^5.0.0"
   },
   "devDependencies": {
-    "@nocobase/utils": "0.10.0-alpha.5",
-    "@nocobase/database": "0.10.0-alpha.5",
-    "@nocobase/server": "0.10.0-alpha.5",
-    "@nocobase/client": "0.10.0-alpha.5",
-    "@nocobase/test": "0.10.0-alpha.5"
-=======
-  "version": "0.10.1-alpha.1",
-  "main": "lib/index.js",
-  "license": "AGPL-3.0",
-  "dependencies": {
-    "@nocobase/server": "0.10.1-alpha.1"
-  },
-  "devDependencies": {
+    "@nocobase/utils": "0.10.1-alpha.1",
+    "@nocobase/database": "0.10.1-alpha.1",
+    "@nocobase/server": "0.10.1-alpha.1",
+    "@nocobase/client": "0.10.1-alpha.1",
     "@nocobase/test": "0.10.1-alpha.1"
->>>>>>> 6496c65f
   },
   "gitHead": "ce588eefb0bfc50f7d5bbee575e0b5e843bf6644"
 }