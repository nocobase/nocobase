--- conflicted
+++ resolved
@@ -7,19 +7,12 @@
   "version": "0.10.0-alpha.5",
   "main": "lib/index.js",
   "license": "AGPL-3.0",
-<<<<<<< HEAD
-  "dependencies": {},
-  "devDependencies": {
-    "@nocobase/client": "0.10.0-alpha.4",
-    "@nocobase/server": "0.10.0-alpha.4",
-    "@nocobase/test": "0.10.0-alpha.4"
-=======
   "dependencies": {
     "@nocobase/server": "0.10.0-alpha.5"
   },
   "devDependencies": {
+    "@nocobase/client": "0.10.0-alpha.5",
     "@nocobase/test": "0.10.0-alpha.5"
->>>>>>> 6cfd5861
   },
   "gitHead": "ce588eefb0bfc50f7d5bbee575e0b5e843bf6644"
 }