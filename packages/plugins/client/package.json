{
  "name": "@nocobase/plugin-client",
<<<<<<< HEAD
  "version": "0.7.7-alpha.1",
=======
  "version": "0.8.0-alpha.1",
>>>>>>> f67afba9
  "main": "lib/index.js",
  "license": "Apache-2.0",
  "licenses": [
    {
      "type": "Apache-2.0",
      "url": "http://www.apache.org/licenses/LICENSE-2.0"
    }
  ],
  "dependencies": {
<<<<<<< HEAD
    "@nocobase/server": "0.7.7-alpha.1"
  },
  "devDependencies": {
    "@nocobase/test": "0.7.7-alpha.1"
=======
    "@nocobase/server": "0.8.0-alpha.1"
  },
  "devDependencies": {
    "@nocobase/test": "0.8.0-alpha.1"
>>>>>>> f67afba9
  },
  "gitHead": "b17d1ecae5dd0b9d4e7170dcf9663bb225598990"
}<|MERGE_RESOLUTION|>--- conflicted
+++ resolved
@@ -1,10 +1,6 @@
 {
   "name": "@nocobase/plugin-client",
-<<<<<<< HEAD
-  "version": "0.7.7-alpha.1",
-=======
   "version": "0.8.0-alpha.1",
->>>>>>> f67afba9
   "main": "lib/index.js",
   "license": "Apache-2.0",
   "licenses": [
@@ -14,17 +10,10 @@
     }
   ],
   "dependencies": {
-<<<<<<< HEAD
-    "@nocobase/server": "0.7.7-alpha.1"
-  },
-  "devDependencies": {
-    "@nocobase/test": "0.7.7-alpha.1"
-=======
     "@nocobase/server": "0.8.0-alpha.1"
   },
   "devDependencies": {
     "@nocobase/test": "0.8.0-alpha.1"
->>>>>>> f67afba9
   },
   "gitHead": "b17d1ecae5dd0b9d4e7170dcf9663bb225598990"
 }