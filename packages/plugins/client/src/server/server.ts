--- conflicted
+++ resolved
@@ -1,9 +1,4 @@
-<<<<<<< HEAD
-import { Plugin, PluginManager, getPackageClientStaticUrl } from '@nocobase/server';
-import lodash from 'lodash';
-=======
 import { Plugin, PluginManager } from '@nocobase/server';
->>>>>>> 840254f5
 import fs from 'fs';
 import send from 'koa-send';
 import serve from 'koa-static';
@@ -127,10 +122,6 @@
       actions: ['app:reboot', 'app:clearCache'],
     });
     const dialect = this.app.db.sequelize.getDialect();
-<<<<<<< HEAD
-    const locales = require('./locale');
-=======
->>>>>>> 840254f5
     const restartMark = resolve(process.cwd(), 'storage', 'restart');
     this.app.on('beforeStart', async () => {
       if (fs.existsSync(restartMark)) {
@@ -176,20 +167,15 @@
             },
           });
           ctx.body = items
-            .map((item) => {
+            .filter((item) => {
               try {
                 const packageName = PluginManager.getPackageName(item.name);
                 require.resolve(`${packageName}/client`);
-                return {
-                  ...item.toJSON(),
-                  packageName,
-                  url: getPackageClientStaticUrl(packageName, 'index'),
-                };
-              } catch {
-                return false;
-              }
+                return true;
+              } catch (error) {}
+              return false;
             })
-            .filter(Boolean);
+            .map((item) => item.name);
           await next();
         },
         async clearCache(ctx, next) {
