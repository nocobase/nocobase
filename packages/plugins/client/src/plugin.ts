--- conflicted
+++ resolved
@@ -1,7 +1,7 @@
 import { Plugin } from '@nocobase/server';
 import send from 'koa-send';
 import serve from 'koa-static';
-import { isAbsolute, resolve } from 'path';
+import { resolve } from 'path';
 
 export class ClientPlugin extends Plugin {
   async beforeLoad() {
@@ -18,23 +18,8 @@
   }
 
   async load() {
-<<<<<<< HEAD
-    this.app.acl.use(
-      skip({
-        resourceName: 'app',
-        actionName: 'getLang',
-      }),
-    );
-    this.app.acl.use(
-      skip({
-        resourceName: 'app',
-        actionName: 'getInfo',
-      }),
-    );
-=======
     this.app.acl.allow('app', 'getLang');
     this.app.acl.allow('plugins', 'getPinned', 'loggedIn');
->>>>>>> 439d7a4f
     this.app.resource({
       name: 'app',
       actions: {
@@ -59,10 +44,6 @@
         },
       },
     });
-<<<<<<< HEAD
-    let root = this.options.dist || `./packages/app/client/dist`;
-    if (!isAbsolute(root)) {
-=======
     this.app.resource({
       name: 'plugins',
       actions: {
@@ -83,7 +64,6 @@
     });
     let root = this.options.dist;
     if (root && !root.startsWith('/')) {
->>>>>>> 439d7a4f
       root = resolve(process.cwd(), root);
     }
     this.app.middleware.unshift(async (ctx, next) => {
