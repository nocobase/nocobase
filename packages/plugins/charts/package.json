{
  "name": "@nocobase/plugin-charts",
  "displayName": "charts",
  "displayName.zh-CN": "图表",
  "description": "Out-of-the-box, feature-rich chart plugins.",
  "description.zh-CN": "开箱即用、丰富的报表。",
<<<<<<< HEAD
  "version": "0.11.1-alpha.2",
  "main": "./dist/server/index.js",
=======
  "version": "0.11.1-alpha.3",
  "main": "./lib/server/index.js",
>>>>>>> 840254f5
  "files": [
    "dist",
    "src",
    "README.md",
    "README.zh-CN.md",
    "CHANGELOG.md",
    "server.js",
    "server.d.ts",
    "client.js",
    "client.d.ts"
  ],
  "dependencies": {
  },
  "devDependencies": {
    "json5": "^2.2.3",
    "@ant-design/icons": "^5.1.4",
    "@formily/antd-v5": "1.1.0-beta.4",
    "@formily/core": "2.2.26",
    "@formily/react": "2.2.26",
    "@formily/shared": "2.2.26",
    "@nocobase/client": "0.11.1-alpha.3",
    "@nocobase/database": "0.11.1-alpha.3",
    "@nocobase/server": "0.11.1-alpha.3",
    "@nocobase/test": "0.11.1-alpha.3",
    "@nocobase/utils": "0.11.1-alpha.3",
    "antd": "^5.6.4",
    "react": "^18.2.0",
    "react-i18next": "^11.15.1",
    "react-router-dom": "^6.11.2"
  }
}<|MERGE_RESOLUTION|>--- conflicted
+++ resolved
@@ -4,13 +4,8 @@
   "displayName.zh-CN": "图表",
   "description": "Out-of-the-box, feature-rich chart plugins.",
   "description.zh-CN": "开箱即用、丰富的报表。",
-<<<<<<< HEAD
-  "version": "0.11.1-alpha.2",
+  "version": "0.11.1-alpha.3",
   "main": "./dist/server/index.js",
-=======
-  "version": "0.11.1-alpha.3",
-  "main": "./lib/server/index.js",
->>>>>>> 840254f5
   "files": [
     "dist",
     "src",
@@ -22,21 +17,19 @@
     "client.js",
     "client.d.ts"
   ],
-  "dependencies": {
-  },
   "devDependencies": {
-    "json5": "^2.2.3",
     "@ant-design/icons": "^5.1.4",
     "@formily/antd-v5": "1.1.0-beta.4",
     "@formily/core": "2.2.26",
     "@formily/react": "2.2.26",
     "@formily/shared": "2.2.26",
-    "@nocobase/client": "0.11.1-alpha.3",
-    "@nocobase/database": "0.11.1-alpha.3",
+    "@nocobase/client": "0.11.1-alpha.2",
+    "@nocobase/database": "0.11.1-alpha.2",
     "@nocobase/server": "0.11.1-alpha.3",
-    "@nocobase/test": "0.11.1-alpha.3",
-    "@nocobase/utils": "0.11.1-alpha.3",
+    "@nocobase/test": "0.11.1-alpha.2",
+    "@nocobase/utils": "0.11.1-alpha.2",
     "antd": "^5.6.4",
+    "json5": "^2.2.3",
     "react": "^18.2.0",
     "react-i18next": "^11.15.1",
     "react-router-dom": "^6.11.2"
