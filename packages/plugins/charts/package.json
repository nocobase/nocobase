--- conflicted
+++ resolved
@@ -4,13 +4,8 @@
   "displayName.zh-CN": "图表",
   "description": "Out-of-the-box, feature-rich chart plugins.",
   "description.zh-CN": "开箱即用、丰富的报表。",
-<<<<<<< HEAD
-  "version": "0.11.1-alpha.3",
+  "version": "0.11.1-alpha.5",
   "main": "./dist/server/index.js",
-=======
-  "version": "0.11.1-alpha.5",
-  "main": "./lib/server/index.js",
->>>>>>> baca86e4
   "files": [
     "dist",
     "src",
