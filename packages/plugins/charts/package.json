--- conflicted
+++ resolved
@@ -4,8 +4,7 @@
   "displayName.zh-CN": "图表",
   "description": "Out-of-the-box, feature-rich chart plugins.",
   "description.zh-CN": "开箱即用、丰富的报表。",
-<<<<<<< HEAD
-  "version": "0.10.0-alpha.5",
+  "version": "0.10.1-alpha.1",
   "main": "./lib/server/index.js",
   "files": [
     "lib",
@@ -31,21 +30,10 @@
     "@formily/react": "2.2.26",
     "@formily/antd": "2.2.26",
     "@formily/shared": "2.2.26",
-    "@nocobase/database": "0.10.0-alpha.5",
-    "@nocobase/utils": "0.10.0-alpha.5",
-    "@nocobase/client": "0.10.0-alpha.5",
-    "@nocobase/server": "0.10.0-alpha.5",
-    "@nocobase/test": "0.10.0-alpha.5"
-=======
-  "version": "0.10.1-alpha.1",
-  "main": "lib/server/index.js",
-  "devDependencies": {
+    "@nocobase/database": "0.10.1-alpha.1",
+    "@nocobase/utils": "0.10.1-alpha.1",
     "@nocobase/client": "0.10.1-alpha.1",
     "@nocobase/server": "0.10.1-alpha.1",
     "@nocobase/test": "0.10.1-alpha.1"
-  },
-  "dependencies": {
-    "json5": "^2.2.3"
->>>>>>> 6496c65f
   }
 }