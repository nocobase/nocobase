--- conflicted
+++ resolved
@@ -1,28 +1,14 @@
-<<<<<<< HEAD
-import { css } from '@emotion/css';
 import { FormDialog, FormLayout } from '@formily/antd-v5';
-=======
-import { FormDialog, FormLayout } from '@formily/antd';
->>>>>>> 2cb1203a
 import { Field } from '@formily/core';
 import { RecursionField, Schema, SchemaOptionsContext, observer, useField, useForm } from '@formily/react';
 import {
-<<<<<<< HEAD
-    APIClientProvider,
-    FormProvider,
-    SchemaComponent,
-    SchemaComponentOptions,
-    useAPIClient,
-    useCompile,
-=======
   APIClientProvider,
-  css,
   FormProvider,
   SchemaComponent,
   SchemaComponentOptions,
+  css,
   useAPIClient,
   useCompile,
->>>>>>> 2cb1203a
 } from '@nocobase/client';
 import { Card } from 'antd';
 import JSON5 from 'json5';
