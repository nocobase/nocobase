--- conflicted
+++ resolved
@@ -10,11 +10,9 @@
 } from '@nocobase/client';
 import React, { useContext, useEffect, useState } from 'react';
 import { useChartQueryMetadataContext } from './ChartQueryMetadataProvider';
-<<<<<<< HEAD
 import { getQueryTypeSchema } from './settings/queryTypes';
-=======
 import { lang } from './locale';
->>>>>>> 38a848aa
+
 
 export interface ChartQueryMetadata {
   id: number;
@@ -81,7 +79,6 @@
   useEffect(() => {
     const chartQueryMetadata = ctx.data;
     if (chartQueryMetadata && Array.isArray(chartQueryMetadata)) {
-<<<<<<< HEAD
       setItems(
         [
           // {
@@ -116,15 +113,6 @@
           ...chartQueryMetadata,
         ].filter(Boolean),
       );
-=======
-      setItems([
-        {
-          type: 'itemGroup',
-          title: lang('Select query data'),
-          children: chartQueryMetadata,
-        },
-      ]);
->>>>>>> 38a848aa
     }
   }, []);
   return (
