--- conflicted
+++ resolved
@@ -1,39 +1,22 @@
-<<<<<<< HEAD
-import React from 'react';
-=======
 import { ISchema, useField, useFieldSchema } from '@formily/react';
 import { isValid, uid } from '@formily/shared';
->>>>>>> b333938e
 import {
   ActionDesigner,
-<<<<<<< HEAD
-  useSchemaToolbar,
-  useDesignable,
-  useCompile,
-=======
   DefaultValueProvider,
   FlagProvider,
   SchemaSettings,
   SchemaSettingsActionModalItem,
->>>>>>> b333938e
   SchemaSettingsItemGroup,
   SchemaSettingsItemType,
   SchemaSettingsModalItem,
   SchemaSettingsSelectItem,
-<<<<<<< HEAD
   AssignedFieldValues,
-} from '@nocobase/client';
-import { isValid } from '@formily/shared';
-import { useTranslation } from 'react-i18next';
-import { useFieldSchema, ISchema } from '@formily/react';
-=======
   useCompile,
   useDesignable,
   useSchemaToolbar,
 } from '@nocobase/client';
+import { useTranslation } from 'react-i18next';
 import React, { useCallback, useEffect, useState } from 'react';
-import { useTranslation } from 'react-i18next';
->>>>>>> b333938e
 
 const MenuGroup = (props) => {
   const fieldSchema = useFieldSchema();
@@ -165,24 +148,14 @@
           );
           return isUpdateModePopupAction;
         },
-<<<<<<< HEAD
-        {
-          name: 'assignFieldValues',
-          Component: AssignedFieldValues,
-          // useVisible() {
-          //   const fieldSchema = useFieldSchema();
-          //   return isValid(fieldSchema?.['x-action-settings']?.assignedValues);
-          // },
-=======
       },
       {
         name: 'assignFieldValues',
         Component: AssignedFieldValues,
-        useVisible() {
-          const fieldSchema = useFieldSchema();
-          return isValid(fieldSchema?.['x-action-settings']?.assignedValues);
->>>>>>> b333938e
-        },
+        // useVisible() {
+        //   const fieldSchema = useFieldSchema();
+        //   return isValid(fieldSchema?.['x-action-settings']?.assignedValues);
+        // },
       },
       {
         name: 'afterSuccess',
