--- conflicted
+++ resolved
@@ -20,15 +20,12 @@
   RefreshDataBlockRequest,
   useAfterSuccessOptions,
   useGlobalVariable,
-<<<<<<< HEAD
+  BlocksSelector,
+  usePlugin,
   SchemaSettingsLinkageRules,
   useCollectionManager_deprecated,
   useDataBlockProps,
   useCollection_deprecated,
-=======
-  BlocksSelector,
-  usePlugin,
->>>>>>> 3e2abe3d
 } from '@nocobase/client';
 import { useTranslation } from 'react-i18next';
 import React from 'react';
