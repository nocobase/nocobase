--- conflicted
+++ resolved
@@ -4,22 +4,12 @@
   isVariable,
   transformVariableValue,
   useBlockRequestContext,
-  useCollection,
+  useCollection_deprecated,
   useCompile,
-<<<<<<< HEAD
   useLocalVariables,
-  useRecord,
+  useRecord_deprecated,
   useTableBlockContext,
   useVariables,
-=======
-  useRecord_deprecated,
-  useVariables,
-  useCollection_deprecated,
-  useLocalVariables,
-  isVariable,
-  transformVariableValue,
-  TableFieldResource,
->>>>>>> 18686fa0
 } from '@nocobase/client';
 import { isURL } from '@nocobase/utils/client';
 import { App, message } from 'antd';
@@ -41,15 +31,9 @@
   const actionField: any = useField();
   const { modal } = App.useApp();
   const variables = useVariables();
-<<<<<<< HEAD
-  const record = useRecord();
-  const { name, getField } = useCollection();
-  const localVariables = useLocalVariables();
-=======
   const record = useRecord_deprecated();
   const { name, getField } = useCollection_deprecated();
-  const localVariables = useLocalVariables({ currentRecord: { __parent: record, __collectionName: name } });
->>>>>>> 18686fa0
+  const localVariables = useLocalVariables();
 
   return {
     async onClick() {
