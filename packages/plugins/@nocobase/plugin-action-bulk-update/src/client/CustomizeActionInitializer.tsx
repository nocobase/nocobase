--- conflicted
+++ resolved
@@ -1,14 +1,7 @@
 import { BlockInitializer, useSchemaInitializerItem } from '@nocobase/client';
 import React from 'react';
-<<<<<<< HEAD
-import { BlockInitializer, useCollection_deprecated, useSchemaInitializerItem } from '@nocobase/client';
 
 export const CustomizeActionInitializer = () => {
-  const collection = useCollection_deprecated();
-=======
-
-export const CustomizeActionInitializer = () => {
->>>>>>> b333938e
   const itemConfig = useSchemaInitializerItem();
   return <BlockInitializer {...itemConfig} item={itemConfig} />;
 };