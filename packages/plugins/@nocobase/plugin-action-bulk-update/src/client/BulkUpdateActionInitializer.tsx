import { BlockInitializer, useSchemaInitializerItem } from '@nocobase/client';
import React from 'react';

export const BulkUpdateActionInitializer = () => {
  const itemConfig = useSchemaInitializerItem();
  const schema = {
    type: 'void',
    title: '{{ t("Bulk update") }}',
    'x-component': 'Action',
    'x-use-component-props': 'useCustomizeBulkUpdateActionProps',
    'x-align': 'right',
    'x-acl-action': 'update',
    'x-decorator': 'ACLActionProvider',
    'x-acl-action-props': {
      skipScopeCheck: true,
    },
    'x-action': 'customize:bulkUpdate',
    'x-toolbar': 'ActionSchemaToolbar',
    'x-settings': 'actionSettings:bulkUpdate',
    'x-action-settings': {
      assignedValues: {},
      updateMode: 'selected',
      onSuccess: {
        manualClose: true,
        redirecting: false,
        successMessage: '{{t("Updated successfully")}}',
      },
    },
    'x-component-props': {
      icon: 'EditOutlined',
<<<<<<< HEAD
      useProps: '{{ useCustomizeBulkUpdateActionProps }}',
      refreshDataBlockRequest: true,
=======
>>>>>>> 6fd456fa
    },
  };
  return <BlockInitializer {...itemConfig} schema={schema} item={itemConfig} />;
};<|MERGE_RESOLUTION|>--- conflicted
+++ resolved
@@ -28,11 +28,7 @@
     },
     'x-component-props': {
       icon: 'EditOutlined',
-<<<<<<< HEAD
-      useProps: '{{ useCustomizeBulkUpdateActionProps }}',
       refreshDataBlockRequest: true,
-=======
->>>>>>> 6fd456fa
     },
   };
   return <BlockInitializer {...itemConfig} schema={schema} item={itemConfig} />;
