import { css, cx } from '@emotion/css';
import { FormItem, FormLayout } from '@formily/antd-v5';
import { Field, onFieldValueChange } from '@formily/core';
import { Schema, SchemaOptionsContext, observer, useField, useFieldSchema, useForm } from '@formily/react';
import { uid } from '@formily/shared';
import {
  ACLCollectionFieldProvider,
  BlockItem,
  CollectionFieldProvider,
  CollectionManagerProvider,
  CollectionProvider,
<<<<<<< HEAD
  DEFAULT_DATA_SOURCE_KEY,
=======
  CompatibleSchemaInitializer,
>>>>>>> 03235298
  FormDialog,
  HTMLEncode,
  SchemaComponent,
  SchemaComponentOptions,
  SchemaInitializerItem,
  gridRowColWrap,
  useCollectionManager_deprecated,
  useDataSourceManager,
  useDesignable,
  useGlobalTheme,
  useSchemaInitializerItem,
} from '@nocobase/client';
import { useMemoizedFn } from 'ahooks';
import { Alert, ConfigProvider, Typography } from 'antd';
import React, { memo, useCallback, useContext, useMemo } from 'react';
import { ErrorBoundary } from 'react-error-boundary';
import { useChartData, useChartFilter, useChartFilterSourceFields, useFieldComponents } from '../hooks/filter';
import { lang, useChartsTranslation } from '../locale';
import { getPropsSchemaByComponent } from './utils';
const { Paragraph, Text } = Typography;

const FieldComponentProps: React.FC = observer(
  (props) => {
    const form = useForm();
    const schema = getPropsSchemaByComponent(form.values.component);
    return schema ? <SchemaComponent schema={schema} {...props} /> : null;
  },
  { displayName: 'FieldComponentProps' },
);

const ErrorFallback = ({ error }) => {
  return (
    <Paragraph copyable>
      <Text type="danger" style={{ whiteSpace: 'pre-line', textAlign: 'center', padding: '5px' }}>
        {error.message}
      </Text>
    </Paragraph>
  );
};

export const ChartFilterFormItem = observer(
  (props: any) => {
    const { t } = useChartsTranslation();
    const field = useField<Field>();
    const schema = useFieldSchema();
    const showTitle = schema['x-decorator-props']?.showTitle ?? true;
    const extra = useMemo(() => {
      return typeof field.description === 'string' ? (
        <div
          dangerouslySetInnerHTML={{
            __html: HTMLEncode(field.description).split('\n').join('<br/>'),
          }}
        />
      ) : (
        field.description
      );
    }, [field.description]);
    const className = useMemo(() => {
      return cx(
        css`
          & .ant-space {
            flex-wrap: wrap;
          }
        `,
        {
          [css`
            > .ant-formily-item-label {
              display: none;
            }
          `]: showTitle === false,
        },
      );
    }, [showTitle]);
    const dataSource = schema?.['x-data-source'] || DEFAULT_DATA_SOURCE_KEY;
    const collectionField = schema?.['x-collection-field'] || '';
    const [collection] = collectionField.split('.');
    const { getIsChartCollectionExists } = useChartData();
    const exists = (schema.name as string).startsWith('custom.') || getIsChartCollectionExists(dataSource, collection);

    return (
      <CollectionManagerProvider dataSource={dataSource}>
        <CollectionProvider name={collection} allowNull={!collection}>
          <CollectionFieldProvider name={schema.name} allowNull={!schema['x-collection-field']}>
            <ACLCollectionFieldProvider>
              <BlockItem className={'nb-form-item'}>
                {exists ? (
                  <ErrorBoundary onError={(err) => console.log(err)} FallbackComponent={ErrorFallback}>
                    <FormItem className={className} {...props} extra={extra} />
                  </ErrorBoundary>
                ) : (
                  <div style={{ color: '#ccc', marginBottom: '10px' }}>
                    {t('The chart using the collection of this field have been deleted. Please  remove this field.')}
                  </div>
                )}
              </BlockItem>
            </ACLCollectionFieldProvider>
          </CollectionFieldProvider>
        </CollectionProvider>
      </CollectionManagerProvider>
    );
  },
  { displayName: 'ChartFilterFormItem' },
);

export const ChartFilterCustomItemInitializer: React.FC<{
  insert?: any;
}> = memo((props) => {
  const { locale } = useContext(ConfigProvider.ConfigContext);
  const { t: lang } = useChartsTranslation();
  const t = useMemoizedFn(lang);
  const { scope, components } = useContext(SchemaOptionsContext);
  const { theme } = useGlobalTheme();
  const { insert } = props;
  const itemConfig = useSchemaInitializerItem();
  const { getCollectionJoinField, getInterface } = useCollectionManager_deprecated();
  const sourceFields = useChartFilterSourceFields();
  const { options: fieldComponents, values: fieldComponentValues } = useFieldComponents();
  const handleClick = useCallback(async () => {
    const values = await FormDialog(
      t('Add custom field'),
      () => (
        <SchemaComponentOptions
          scope={{ ...scope, useChartFilterSourceFields }}
          components={{ ...components, FieldComponentProps }}
        >
          <FormLayout layout={'vertical'}>
            <Alert
              type="info"
              message={t('To filter with custom fields, use "Current filter" variables in the chart configuration.')}
              style={{ marginBottom: 16 }}
            />
            <ConfigProvider locale={locale}>
              <SchemaComponent
                schema={{
                  properties: {
                    name: {
                      type: 'string',
                      required: true,
                    },
                    title: {
                      type: 'string',
                      title: t('Field title'),
                      'x-component': 'Input',
                      'x-decorator': 'FormItem',
                      required: true,
                    },
                    source: {
                      type: 'string',
                      title: t('Field source'),
                      'x-decorator': 'FormItem',
                      'x-component': 'Cascader',
                      enum: sourceFields,
                      description: t('Select a source field to use metadata of the field'),
                    },
                    component: {
                      type: 'string',
                      title: t('Field component'),
                      'x-component': 'Select',
                      'x-decorator': 'FormItem',
                      required: true,
                      enum: fieldComponents,
                    },
                    props: {
                      type: 'object',
                      title: t('Component properties'),
                      'x-component': 'FieldComponentProps',
                    },
                  },
                }}
              />
            </ConfigProvider>
          </FormLayout>
        </SchemaComponentOptions>
      ),
      theme,
    ).open({
      values: {
        name: `f_${uid()}`,
      },
      effects() {
        onFieldValueChange('source', (field) => {
          const name = field.value?.join('.');
          const props = getCollectionJoinField(name);
          if (!props) {
            return;
          }
          const uiSchema = props.uiSchema || {};
          let fieldComponent: string;
          if (fieldComponentValues.includes(uiSchema['x-component'])) {
            fieldComponent = uiSchema['x-component'];
            const fieldComponentProps = uiSchema['x-component-props'] || {};
            if (uiSchema.enum) {
              fieldComponentProps.options = uiSchema.enum;
            }
            const componentProps = field.query('.props').take() as Field;
            componentProps.setValue(fieldComponentProps);
          } else if (fieldComponentValues.includes(props.interface)) {
            fieldComponent = props.interface;
          }
          if (!fieldComponent) {
            return;
          }
          const component = field.query('.component').take() as Field;
          component.setValue(fieldComponent);
        });
      },
    });
    const { name, title, component, props } = values;
    const defaultSchema = getInterface(component)?.default?.uiSchema || {};
    insert(
      gridRowColWrap({
        'x-component': component,
        ...defaultSchema,
        type: 'string',
        title: title,
        name: `custom.${name}`,
        required: false,
        'x-designer': 'ChartFilterItemDesigner',
        'x-decorator': 'ChartFilterFormItem',
        'x-component-props': {
          ...(defaultSchema['x-component-props'] || {}),
          ...props,
        },
      }),
    );
    // eslint-disable-next-line react-hooks/exhaustive-deps
  }, [theme]);
  return <SchemaInitializerItem {...itemConfig} {...props} onClick={handleClick} />;
});
ChartFilterCustomItemInitializer.displayName = 'ChartFilterCustomItemInitializer';

/**
 * @deprecated
 */
export const chartFilterItemInitializers_deprecated = new CompatibleSchemaInitializer({
  name: 'ChartFilterItemInitializers',
  'data-testid': 'configure-fields-button-of-chart-filter-item',
  wrap: gridRowColWrap,
  icon: 'SettingOutlined',
  title: '{{ t("Configure fields") }}',
  items: [
    {
      type: 'itemGroup',
      name: 'displayFields',
      title: '{{ t("Display fields") }}',
      useChildren: () => {
        const { t } = useChartsTranslation();
        const { chartCollections, showDataSource } = useChartData();
        const { getChartFilterFields } = useChartFilter();
        const dm = useDataSourceManager();
        const fim = dm.collectionFieldInterfaceManager;

        return useMemo(() => {
          return chartCollections.map(
            ({ dataSource, collection: name }: { dataSource: string; collection: string }) => {
              const ds = dm.getDataSource(dataSource);
              const cm = ds.collectionManager;
              const collection = cm.getCollection(name);
              const fields = getChartFilterFields({ dataSource, collection, cm, fim });
              return {
                name: collection.key,
                type: 'subMenu',
                title: showDataSource
                  ? `${Schema.compile(ds.displayName, { t })} / ${Schema.compile(collection.title, { t })}`
                  : collection.title,
                children: fields,
              };
            },
          );
        }, [chartCollections, showDataSource]);
      },
    },
    {
      name: 'divider',
      type: 'divider',
    },
    {
      name: 'custom',
      type: 'item',
      title: lang('Custom'),
      Component: () => {
        const { insertAdjacent } = useDesignable();
        return <ChartFilterCustomItemInitializer insert={(s: Schema) => insertAdjacent('beforeEnd', s)} />;
      },
    },
  ],
});

export const chartFilterItemInitializers = new CompatibleSchemaInitializer(
  {
    name: 'chartFilterForm:configureFields',
    'data-testid': 'configure-fields-button-of-chart-filter-item',
    wrap: gridRowColWrap,
    icon: 'SettingOutlined',
    title: '{{ t("Configure fields") }}',
    items: [
      {
        type: 'itemGroup',
        name: 'displayFields',
        title: '{{ t("Display fields") }}',
        useChildren: () => {
          const { getCollection } = useCollectionManager_deprecated();
          const { getChartCollections } = useChartData();
          const { getChartFilterFields } = useChartFilter();
          const collections = getChartCollections();

          return useMemo(() => {
            return collections.map((name: any) => {
              const collection = getCollection(name);
              const fields = getChartFilterFields(collection);
              return {
                name: collection.key,
                type: 'subMenu',
                title: collection.title,
                children: fields,
              };
            });
          }, [collections]);
        },
      },
      {
        name: 'divider',
        type: 'divider',
      },
      {
        name: 'custom',
        type: 'item',
        title: lang('Custom'),
        Component: () => {
          const { insertAdjacent } = useDesignable();
          return <ChartFilterCustomItemInitializer insert={(s: Schema) => insertAdjacent('beforeEnd', s)} />;
        },
      },
    ],
  },
  chartFilterItemInitializers_deprecated,
);<|MERGE_RESOLUTION|>--- conflicted
+++ resolved
@@ -9,11 +9,8 @@
   CollectionFieldProvider,
   CollectionManagerProvider,
   CollectionProvider,
-<<<<<<< HEAD
   DEFAULT_DATA_SOURCE_KEY,
-=======
   CompatibleSchemaInitializer,
->>>>>>> 03235298
   FormDialog,
   HTMLEncode,
   SchemaComponent,
@@ -92,7 +89,6 @@
     const [collection] = collectionField.split('.');
     const { getIsChartCollectionExists } = useChartData();
     const exists = (schema.name as string).startsWith('custom.') || getIsChartCollectionExists(dataSource, collection);
-
     return (
       <CollectionManagerProvider dataSource={dataSource}>
         <CollectionProvider name={collection} allowNull={!collection}>
@@ -245,11 +241,8 @@
 });
 ChartFilterCustomItemInitializer.displayName = 'ChartFilterCustomItemInitializer';
 
-/**
- * @deprecated
- */
-export const chartFilterItemInitializers_deprecated = new CompatibleSchemaInitializer({
-  name: 'ChartFilterItemInitializers',
+const filterItemInitializers = {
+  name: 'chartFilterForm:configureFields',
   'data-testid': 'configure-fields-button-of-chart-filter-item',
   wrap: gridRowColWrap,
   icon: 'SettingOutlined',
@@ -300,54 +293,17 @@
       },
     },
   ],
+};
+
+/**
+ * @deprecated
+ */
+export const chartFilterItemInitializers_deprecated = new CompatibleSchemaInitializer({
+  ...filterItemInitializers,
+  name: 'ChartFilterItemInitializers',
 });
 
 export const chartFilterItemInitializers = new CompatibleSchemaInitializer(
-  {
-    name: 'chartFilterForm:configureFields',
-    'data-testid': 'configure-fields-button-of-chart-filter-item',
-    wrap: gridRowColWrap,
-    icon: 'SettingOutlined',
-    title: '{{ t("Configure fields") }}',
-    items: [
-      {
-        type: 'itemGroup',
-        name: 'displayFields',
-        title: '{{ t("Display fields") }}',
-        useChildren: () => {
-          const { getCollection } = useCollectionManager_deprecated();
-          const { getChartCollections } = useChartData();
-          const { getChartFilterFields } = useChartFilter();
-          const collections = getChartCollections();
-
-          return useMemo(() => {
-            return collections.map((name: any) => {
-              const collection = getCollection(name);
-              const fields = getChartFilterFields(collection);
-              return {
-                name: collection.key,
-                type: 'subMenu',
-                title: collection.title,
-                children: fields,
-              };
-            });
-          }, [collections]);
-        },
-      },
-      {
-        name: 'divider',
-        type: 'divider',
-      },
-      {
-        name: 'custom',
-        type: 'item',
-        title: lang('Custom'),
-        Component: () => {
-          const { insertAdjacent } = useDesignable();
-          return <ChartFilterCustomItemInitializer insert={(s: Schema) => insertAdjacent('beforeEnd', s)} />;
-        },
-      },
-    ],
-  },
+  filterItemInitializers,
   chartFilterItemInitializers_deprecated,
 );