/**
 * This file is part of the NocoBase (R) project.
 * Copyright (c) 2020-2024 NocoBase Co., Ltd.
 * Authors: NocoBase Team.
 *
 * This project is dual-licensed under AGPL-3.0 and NocoBase Commercial License.
 * For more information, please refer to: https://www.nocobase.com/agreement.
 */

import {
  Collection,
  CollectionFieldInterfaceManager,
  CollectionFieldOptions,
  CollectionManager,
  SchemaInitializerItemType,
  i18n,
  useActionContext,
  useCollectionManager_deprecated,
  useDataSourceManager,
  useVariables,
} from '@nocobase/client';
import { useCallback, useContext, useMemo } from 'react';
import { ChartDataContext } from '../block/ChartDataProvider';
import { Schema } from '@formily/react';
import { useChartsTranslation } from '../locale';
import { ChartFilterContext } from '../filter/FilterProvider';
import { useMemoizedFn } from 'ahooks';
import { flatten, parse, unflatten } from '@nocobase/utils/client';
import lodash from 'lodash';
import { getFormulaComponent, getValuesByPath } from '../utils';
import deepmerge from 'deepmerge';
import { findSchema, getFilterFieldPrefix, parseFilterFieldName } from '../filter/utils';
import _ from 'lodash';

export const useCustomFieldInterface = () => {
  const { getInterface } = useCollectionManager_deprecated();
  return {
    getSchemaByInterface: (fieldInterface: string) => {
      const interfaceConfig = getInterface(fieldInterface);
      const defaultSchema = interfaceConfig?.default.uiSchema;
      const schema = {
        ...defaultSchema,
      };
      switch (fieldInterface) {
        case 'datetime':
          return {
            ...schema,
            'x-component-props': {
              ...defaultSchema['x-component-props'],
              showTime: true,
            },
          };
        default:
          return {
            ...schema,
            'x-component-props': {
              ...defaultSchema['x-component-props'],
            },
          };
      }
    },
  };
};

export const useChartData = () => {
  const { charts } = useContext(ChartDataContext);

  const chartCollections: {
    [dataSource: string]: string[];
  } = useMemo(() => {
    return Object.values(charts)
      .filter((chart) => chart)
      .reduce((mp, chart) => {
        const { dataSource, collection } = chart;
        if (mp[dataSource]?.includes(collection)) {
          return mp;
        }
        mp[dataSource] = [...(mp[dataSource] || []), collection];
        return mp;
      }, {});
  }, [charts]);

  const showDataSource = useMemo(() => {
    return Object.keys(chartCollections).length > 1;
  }, [chartCollections]);

  const getIsChartCollectionExists = useCallback(
    (dataSource: string, collection: string) => {
      return chartCollections[dataSource]?.includes(collection) || false;
    },
    [chartCollections],
  );

  return {
    chartCollections,
    showDataSource,
    getIsChartCollectionExists,
  };
};

export const useChartFilter = () => {
  const dm = useDataSourceManager();
  const { charts } = useContext(ChartDataContext);
  const { fieldSchema } = useActionContext();
  const action = fieldSchema?.['x-action'];
  const { fields: fieldProps, form } = useContext(ChartFilterContext);
  const variables = useVariables();

  const getChartFilterFields = ({
    dataSource,
    collection,
    cm,
    fim,
  }: {
    dataSource: string;
    collection: Collection;
    cm: CollectionManager;
    fim: CollectionFieldInterfaceManager;
  }) => {
    const fields = cm.getCollectionFields(collection.name);
    const field2item = (field: any, title: string, name: string, fieldName: string) => {
      const fieldTitle = field.uiSchema?.title || field.name;
      const interfaceConfig = fim.getFieldInterface(field.interface);
      const defaultOperator = interfaceConfig?.filterable?.operators?.[0];
      const targetCollection = cm.getCollection(field.target);
      title = title ? `${title} / ${fieldTitle}` : fieldTitle;
      let schema = {
        type: 'string',
        title,
        name: `${name}.${field.name}`,
        required: false,
        'x-designer': 'ChartFilterItemDesigner',
        'x-component': 'CollectionField',
        'x-decorator': 'ChartFilterFormItem',
        'x-data-source': dataSource,
        'x-collection-field': `${fieldName}.${field.name}`,
        'x-component-props': {
          ...field.uiSchema?.['x-component-props'],
          'filter-operator': defaultOperator,
        },
      };
      if (field.interface === 'formula') {
        const component = getFormulaComponent(field.dataType) || 'Input';
        schema = {
          ...schema,
          'x-component': component,
        };
      }
      if (['oho', 'o2m'].includes(field.interface)) {
        _.set(schema, 'x-component-props.useOriginalFilter', true);
      }
      const resultItem: SchemaInitializerItemType = {
        key: `${name}.${field.name}`,
        name: field.name,
        type: 'item',
        title: field?.uiSchema?.title || field.name,
        Component: 'CollectionFieldInitializer',
        find: findSchema,
        remove: (schema, cb) => {
          cb(schema, {
            breakRemoveOn: {
              'x-component': 'Grid',
            },
          });
        },
        schemaInitialize: (s: any) => {
          interfaceConfig?.schemaInitialize?.(s, {
            field,
            block: 'FilterForm',
            readPretty: form.readPretty,
            action,
            targetCollection,
          });
        },
        schema,
      };

      return resultItem;
    };

    const children2item = (child: any, title: string, name: string, fieldName: string) => {
      const childTitle = child.uiSchema?.title || child.name;
      title = title ? `${title} / ${childTitle}` : childTitle;
      const defaultOperator = child.operators[0];
      let schema = {
        type: 'string',
        name: `${name}.${child.name}`,
        required: false,
        'x-designer': 'ChartFilterItemDesigner',
        'x-decorator': 'ChartFilterFormItem',
        'x-data-source': dataSource,
        'x-collection-field': `${fieldName}.${child.name}`,
        ...child.schema,
        title,
        'x-component-props': {
          'filter-operator': defaultOperator,
        },
      };
      if (defaultOperator?.noValue) {
        schema = {
          ...schema,
          'x-component': 'ChartFilterCheckbox',
          'x-component-props': {
            ...schema['x-component-props'],
            content: Schema.compile(defaultOperator.label, { t: i18n.t }),
          },
        };
      }
      const resultItem: SchemaInitializerItemType = {
        key: `${name}.${child.name}`,
        name: child.name,
        type: 'item',
        title: child.title || child.name,
        Component: 'CollectionFieldInitializer',
        find: findSchema,
        remove: (schema, cb) => {
          cb(schema, {
            breakRemoveOn: {
              'x-component': 'Grid',
            },
          });
        },
        schema,
      };

      return resultItem;
    };

    const field2option = (
      field: any,
      depth: number,
      title: string,
      name: string,
      fieldName: string,
    ): SchemaInitializerItemType => {
      if (!field.interface || field.isForeignKey) {
        return;
      }
      const fieldInterface = fim.getFieldInterface(field.interface);
      if (!fieldInterface?.filterable) {
        return;
      }
      const { nested, children } = fieldInterface.filterable;
      const fieldTitle = field.uiSchema?.title || field.name;
      const item = field2item(field, title, name, fieldName);
      if (field.target && depth > 2) {
        return;
      }
      title = title ? `${title} / ${fieldTitle}` : fieldTitle;
      if (children?.length && !['chinaRegion', 'createdBy', 'updatedBy', 'attachment'].includes(field.interface)) {
        const items = children.map((child: any) =>
          children2item(child, title, `${name}.${field.name}`, `${fieldName}.${field.name}`),
        );
        return {
          key: `${name}.${field.name}`,
          name: field.name,
          type: 'subMenu',
          title: field?.uiSchema?.title || field.name,
          children: items,
        };
      }
      if (!depth || depth > 2) {
        return item;
      }
      if (nested) {
        const targetFields = cm.getCollectionFields(field.target);
        const items = targetFields.map((targetField) =>
          field2option(targetField, depth + 1, '', `${name}.${field.name}`, `${fieldName}.${field.name}`),
        );
        return {
          key: `${name}.${field.name}`,
          name: field.name,
          type: 'subMenu',
          title: field?.uiSchema?.title || field.name,
          children: items.filter(Boolean),
        };
      }
      return item;
    };

    const options: SchemaInitializerItemType[] = [];
    const associationOptions = [];
    fields.forEach((field) => {
      const fieldInterface = field.interface;
      const option = field2option(field, 0, '', getFilterFieldPrefix(dataSource, collection.name), collection.name);
      if (option) {
        options.push(option);
      }
      if (['m2o'].includes(fieldInterface)) {
        const option = field2option(field, 1, '', getFilterFieldPrefix(dataSource, collection.name), collection.name);
        if (option) {
          associationOptions.push(option);
        }
      }
    });
    if (associationOptions.length) {
      options.push(
        {
          name: 'divider',
          type: 'divider',
        },
        {
          name: 'displayAssociationFields',
          type: 'itemGroup',
          title: i18n.t('Display association fields'),
          children: associationOptions,
        },
      );
    }
    return options;
  };

  const getFilter = () => {
    const values = form?.values || {};
    const filter = {};
    Object.entries(fieldProps)
      .filter(([_, props]) => props)
      .forEach(([name, props]) => {
        const { operator } = props || {};
        const { dataSource, fieldName: _fieldName } = parseFilterFieldName(name);
        let fieldName = _fieldName;
        const ds = dm.getDataSource(dataSource);
        const cm = ds.collectionManager;
        const field = cm.getCollectionField(fieldName);
        if (field?.target) {
          const tk = field.targetKey || 'id';
          fieldName = `${fieldName}.${tk}`;
          name = `${name}.${tk}`;
        }
        const [collection, ...fields] = fieldName.split('.');
        const value = getValuesByPath(values, name);
        const op = operator?.value || '$eq';
        if (collection !== 'custom') {
          const key = getFilterFieldPrefix(dataSource, collection);
          filter[key] = filter[key] || { $and: [] };
          const condition = {};
          lodash.set(condition, fields.join('.'), { [op]: value });
          filter[key].$and.push(condition);
        } else {
          filter[collection] = filter[collection] || {};
          filter[collection][`$nFilter.${fields.join('.')}`] = value;
        }
      });
    return filter;
  };

  const hasFilter = (chart: { dataSource: string; collection: string; query: any }, filterValues: any) => {
    if (!chart) {
      return false;
    }
    const { dataSource, collection, query } = chart;
    const { parameters } = parse(query.filter || '');
    return (
      filterValues[getFilterFieldPrefix(dataSource, collection)] ||
      (filterValues['custom'] &&
        parameters?.find(({ key }: { key: string }) => lodash.has(filterValues['custom'], key)))
    );
  };

  const appendFilter = (chart: { dataSource: string; collection: string; query: any }, filterValues: any) => {
    const { dataSource, collection, query } = chart;
    let newQuery = { ...query };
    const originFilter = { ...(newQuery.filter || {}) };
    let filter = {};
    const parsed = parse(originFilter);
    const { parameters } = parsed;
    if (filterValues['custom'] && parameters?.find((param: { key: string }) => filterValues['custom'][param.key])) {
      filter = parsed(filterValues['custom']);
    }
    filter = deepmerge(originFilter, filter);
    newQuery = {
      ...newQuery,
      filter: {
        $and: [filter, filterValues[getFilterFieldPrefix(dataSource, collection)]],
      },
    };
    return newQuery;
  };

  const filter = async () => {
    const filterValues = getFilter();
    const requests = Object.values(charts)
      .filter((chart) => hasFilter(chart, filterValues))
      .map((chart) => async () => {
        const { dataSource, service, collection } = chart;
        await service.runAsync(dataSource, collection, appendFilter(chart, filterValues), true);
      });
    await Promise.all(requests.map((request) => request()));
  };

  const refresh = async () => {
    const requests = Object.values(charts)
      .filter((chart) => {
        return chart;
      })
      .map((chart) => async () => {
        const { service, dataSource, collection, query } = chart;
        await service.runAsync(dataSource, collection, query, true);
      });
    await Promise.all(requests.map((request) => request()));
  };

  const getTranslatedTitle = useMemoizedFn((title: string) => {
    return title
      .split(' / ')
      .map((item: string) => i18n.t(Schema.compile(item, { t: i18n.t })))
      .join(' / ');
  });

  const parseFilter = useCallback(
    async (filterValue: any) => {
      const flat = flatten(filterValue, {
        breakOn({ key }) {
          return key.startsWith('$') && key !== '$and' && key !== '$or';
        },
        transformValue(value) {
          if (!(typeof value === 'string' && value.startsWith('{{$') && value?.endsWith('}}'))) {
            return value;
          }
<<<<<<< HEAD
          if (['$user', '$date', '$nDate', '$nRole'].some((n) => value.includes(n))) {
=======
          if (['$user', '$date', '$nDate', '$nRole', '$nFilter'].some((n) => value.includes(n))) {
>>>>>>> 362a8380
            return value;
          }
          const result = variables?.parseVariable(value);
          return result;
        },
      });
      await Promise.all(
        Object.keys(flat).map(async (key) => {
          flat[key] = await flat[key];
          if (flat[key] === undefined) {
            delete flat[key];
          }
          return flat[key];
        }),
      );
      const result = unflatten(flat);
      return result;
    },
    [variables],
  );

  return {
    filter,
    refresh,
    getChartFilterFields,
    getFilter,
    hasFilter,
    appendFilter,
    getTranslatedTitle,
    parseFilter,
  };
};

export const useFilterVariable = () => {
  const { t: trans } = useChartsTranslation();
  const t = useMemoizedFn(trans);
  const { enabled, fields } = useContext(ChartFilterContext);
  const options = Object.entries(fields)
    .filter(([name, value]) => name.startsWith('custom.') && value)
    .map(([name, { title }]) => {
      const value = name.replace(/^custom\./, '');
      return {
        key: value,
        value,
        label: title,
      };
    });
  const result = useMemo(
    () => ({
      label: t('Current filter'),
      value: '$nFilter',
      key: '$nFilter',
      children: options,
    }),
    [options, t],
  );

  if (!enabled || !options.length) return null;

  return result;
};

export const useChartFilterSourceFields = () => {
  const { t } = useChartsTranslation();
  const { chartCollections } = useChartData();
  const dm = useDataSourceManager();
  const fim = dm.collectionFieldInterfaceManager;

  const { values } = useFieldComponents();
  const field2option = (cm: CollectionManager, field: any, depth: number) => {
    if (!field.interface) {
      return;
    }
    const fieldInterface = fim.getFieldInterface(field.interface);
    if (!fieldInterface?.filterable) {
      return;
    }
    const { nested } = fieldInterface.filterable;
    const item = {
      value: field.name,
      label: t(field?.uiSchema?.title || field.name),
    };
    if (field.target && depth > 2) {
      return;
    }
    if (depth > 2) {
      return item;
    }
    if (nested) {
      const targetFields = cm.getCollectionFields(field.target);
      const items = targetFields.map((targetField) => field2option(cm, targetField, depth + 1));
      return {
        value: field.name,
        label: t(field?.uiSchema?.title || field.name),
        children: items.filter((item: any) => item),
      };
    }
    if (!values.includes(field.uiSchema?.['x-component']) && !values.includes(field.interface)) {
      return;
    }
    return item;
  };

  return useMemo(() => {
    const options = Object.entries(chartCollections).map(([dataSource, collections]) => {
      const ds = dm.getDataSource(dataSource);
      return {
        value: dataSource,
        label: Schema.compile(ds.displayName, { t }),
        children: collections.map((name: string) => {
          const cm = ds.collectionManager;
          const collection = cm.getCollection(name);
          const fields = cm.getCollectionFields(name);
          const children = fields.map((field) => field2option(cm, field, 1)).filter((item) => item);
          return {
            value: name,
            label: Schema.compile(collection.title, { t }),
            children,
          };
        }),
      };
    });

    return options;
  }, [chartCollections]);
};

export const useFieldComponents = () => {
  const { t } = useChartsTranslation();
  const options = [
    { label: t('Input'), value: 'Input' },
    { label: t('Number'), value: 'InputNumber' },
    { label: t('Date'), value: 'DatePicker' },
    { label: t('Date range'), value: 'DatePicker.RangePicker' },
    { label: t('Time'), value: 'TimePicker' },
    { label: t('Time range'), value: 'TimePicker.RangePicker' },
    { label: t('Select'), value: 'Select' },
    { label: t('Radio group'), value: 'Radio.Group' },
    { label: t('Checkbox group'), value: 'Checkbox.Group' },
    // { label: t('China region'), value: 'chinaRegion' },
  ];
  return {
    options,
    values: options.map((option) => option.value),
  };
};

export const useCollectionJoinFieldTitle = (dataSource: string, name: string) => {
  const { t } = useChartsTranslation();
  const dm = useDataSourceManager();
  const { showDataSource } = useChartData();

  return useMemo(() => {
    const ds = dm.getDataSource(dataSource);
    if (!ds) {
      return;
    }
    const cm = ds.collectionManager;
    if (!name) {
      return;
    }
    const { fieldName } = parseFilterFieldName(name);
    const [collectionName, ...fieldNames] = fieldName.split('.');
    if (!fieldNames?.length) {
      return;
    }
    const collection = cm.getCollection(collectionName);
    let cName: any = collectionName;
    let field: any;
    let title = Schema.compile(collection?.title, { t });
    while (cName && fieldNames.length > 0) {
      const fileName = fieldNames.shift();
      field = cm.getCollectionField(`${cName}.${fileName}`);
      const fieldTitle = field?.uiSchema?.title || field?.name;
      if (fieldTitle) {
        title += ` / ${Schema.compile(fieldTitle, { t })}`;
      }
      if (field?.target) {
        cName = field.target;
      } else {
        cName = null;
      }
    }
    return showDataSource ? `${Schema.compile(ds.displayName, { t })} > ${title}` : title;
  }, [name, dataSource, showDataSource]);
};<|MERGE_RESOLUTION|>--- conflicted
+++ resolved
@@ -417,11 +417,7 @@
           if (!(typeof value === 'string' && value.startsWith('{{$') && value?.endsWith('}}'))) {
             return value;
           }
-<<<<<<< HEAD
-          if (['$user', '$date', '$nDate', '$nRole'].some((n) => value.includes(n))) {
-=======
           if (['$user', '$date', '$nDate', '$nRole', '$nFilter'].some((n) => value.includes(n))) {
->>>>>>> 362a8380
             return value;
           }
           const result = variables?.parseVariable(value);
