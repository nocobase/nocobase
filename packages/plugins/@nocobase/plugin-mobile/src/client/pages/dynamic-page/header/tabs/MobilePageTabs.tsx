/**
 * This file is part of the NocoBase (R) project.
 * Copyright (c) 2020-2024 NocoBase Co., Ltd.
 * Authors: NocoBase Team.
 *
 * This project is dual-licensed under AGPL-3.0 and NocoBase Commercial License.
 * For more information, please refer to: https://www.nocobase.com/agreement.
 */

import { Space, Tabs, TabsProps } from 'antd-mobile';
import React, { FC, useCallback } from 'react';
import { Navigate, useNavigate, useParams } from 'react-router-dom';

import { DndContext, DndContextProps, Icon, SortableItem, useCompile } from '@nocobase/client';
import { useTranslation } from 'react-i18next';
import { useMobileRoutes } from '../../../../mobile-providers';
import { useMobilePage } from '../../context';
import { MobilePageTabInitializer } from './initializer';
import { MobilePageTabsSettings } from './settings';
import { useStyles } from './styles';
import { useRouteTranslation } from '../../../../locale';

export const MobilePageTabs: FC = () => {
  const { activeTabBarItem, resource, refresh } = useMobileRoutes();
  const { displayTabs: _displayTabs } = useMobilePage();
  const displayTabs = activeTabBarItem?.enableTabs === undefined ? _displayTabs : activeTabBarItem.enableTabs;
  const { t } = useRouteTranslation();

  const compile = useCompile();
  const { t } = useTranslation();

  const navigate = useNavigate();
  const { componentCls, hashId } = useStyles();
  const { tabSchemaUid } = useParams<{ tabSchemaUid: string }>();
  const [activeKey, setActiveKey] = React.useState<string>(() => {
    return tabSchemaUid || activeTabBarItem?.children?.[0]?.schemaUid;
  });
  const handleChange: TabsProps['onChange'] = (schemaUid) => {
    setActiveKey(schemaUid);
    navigate(`/${activeTabBarItem.type}/${activeTabBarItem.schemaUid}/tabs/${schemaUid}`);
  };

  const handleDragEnd: DndContextProps['onDragEnd'] = useCallback(
    async (event) => {
      const { active, over } = event;
      const activeId = active?.id;
      const overId = over?.id;

      if (!activeId || !overId || activeId === overId) {
        return;
      }
      await resource.move({ sourceId: activeId, targetId: overId, sortField: 'sort' });
      await refresh();
    },
    [resource, refresh],
  );

  if (!activeTabBarItem) return <Navigate replace to="/" />;
  if (!displayTabs) return null;

  return (
    <div className={`${componentCls} ${hashId}`} data-testid="mobile-page-tabs">
      <DndContext onDragEnd={handleDragEnd}>
        <Tabs activeKey={activeKey} onChange={handleChange} className="nb-mobile-page-tabs-list">
          {activeTabBarItem.children?.map((item) => {
            if (item.hideInMenu) return null;
            const title = item.title ? compile(item.title) : t('Unnamed');
            return (
              <Tabs.Tab
                data-testid={`mobile-page-tabs-${title}`}
                title={
                  <SortableItem id={item.id as any}>
                    <MobilePageTabsSettings tab={item} />
                    {item.icon ? (
                      <Space>
                        <Icon type={item.icon} />
<<<<<<< HEAD
                        {t(compile(item.title))}
                      </Space>
                    ) : (
                      t(compile(item.title))
=======
                        {title}
                      </Space>
                    ) : (
                      title
>>>>>>> 96a966a3
                    )}
                  </SortableItem>
                }
                key={String(item.schemaUid)}
              ></Tabs.Tab>
            );
          })}
        </Tabs>
      </DndContext>
      <div>
        <MobilePageTabInitializer />
      </div>
    </div>
  );
};<|MERGE_RESOLUTION|>--- conflicted
+++ resolved
@@ -24,8 +24,7 @@
   const { activeTabBarItem, resource, refresh } = useMobileRoutes();
   const { displayTabs: _displayTabs } = useMobilePage();
   const displayTabs = activeTabBarItem?.enableTabs === undefined ? _displayTabs : activeTabBarItem.enableTabs;
-  const { t } = useRouteTranslation();
-
+  const { t: routeT } = useRouteTranslation();
   const compile = useCompile();
   const { t } = useTranslation();
 
@@ -64,7 +63,7 @@
         <Tabs activeKey={activeKey} onChange={handleChange} className="nb-mobile-page-tabs-list">
           {activeTabBarItem.children?.map((item) => {
             if (item.hideInMenu) return null;
-            const title = item.title ? compile(item.title) : t('Unnamed');
+            const title = item.title ? routeT(compile(item.title)) : t('Unnamed');
             return (
               <Tabs.Tab
                 data-testid={`mobile-page-tabs-${title}`}
@@ -74,17 +73,10 @@
                     {item.icon ? (
                       <Space>
                         <Icon type={item.icon} />
-<<<<<<< HEAD
-                        {t(compile(item.title))}
-                      </Space>
-                    ) : (
-                      t(compile(item.title))
-=======
                         {title}
                       </Space>
                     ) : (
                       title
->>>>>>> 96a966a3
                     )}
                   </SortableItem>
                 }
