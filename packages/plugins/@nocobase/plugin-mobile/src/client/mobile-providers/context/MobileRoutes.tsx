--- conflicted
+++ resolved
@@ -27,11 +27,8 @@
   children?: MobileRouteItem[];
 }
 
-<<<<<<< HEAD
-=======
 export const MobileRoutesContext = createContext<MobileRoutesContextValue>(null);
 
->>>>>>> fb40563e
 export interface MobileRoutesContextValue {
   routeList?: MobileRouteItem[];
   refresh: () => Promise<any>;
