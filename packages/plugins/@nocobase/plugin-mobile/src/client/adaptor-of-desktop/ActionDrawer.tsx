--- conflicted
+++ resolved
@@ -22,13 +22,8 @@
   const field = useField();
   const { visible, setVisible } = useActionContext();
   const { popupContainerRef, visiblePopup } = usePopupContainer(visible);
-<<<<<<< HEAD
   const { componentCls, hashId } = useMobileActionDrawerStyle();
-  const { basicZIndex } = useBasicZIndex();
-=======
-  const { styles } = useMobileActionDrawerStyle();
   const parentZIndex = useZIndexContext();
->>>>>>> f6fd8152
 
   // this schema need to add padding in the content area of the popup
   const isSpecialSchema = isChangePasswordSchema(fieldSchema) || isEditProfileSchema(fieldSchema);
