{
  "name": "@nocobase/plugin-multi-app-share-collection",
  "displayName": "Multi-app share collection",
  "displayName.zh-CN": "多应用数据表共享",
  "description": "",
  "description.zh-CN": "",
<<<<<<< HEAD
  "version": "1.0.1-alpha.1",
=======
  "version": "1.2.6-alpha",
>>>>>>> 362a8380
  "main": "./dist/server/index.js",
  "devDependencies": {
    "@formily/react": "2.x",
    "antd": "5.x",
    "react": "18.x",
    "react-i18next": "^11.15.1"
  },
  "peerDependencies": {
    "@nocobase/client": "1.x",
    "@nocobase/database": "1.x",
    "@nocobase/plugin-data-source-main": "1.x",
    "@nocobase/plugin-error-handler": "1.x",
    "@nocobase/plugin-multi-app-manager": "1.x",
    "@nocobase/plugin-users": "1.x",
    "@nocobase/server": "1.x",
    "@nocobase/test": "1.x",
    "@nocobase/utils": "1.x"
  },
  "gitHead": "d0b4efe4be55f8c79a98a331d99d9f8cf99021a1",
  "keywords": [
    "System management"
  ]
}<|MERGE_RESOLUTION|>--- conflicted
+++ resolved
@@ -4,11 +4,7 @@
   "displayName.zh-CN": "多应用数据表共享",
   "description": "",
   "description.zh-CN": "",
-<<<<<<< HEAD
-  "version": "1.0.1-alpha.1",
-=======
   "version": "1.2.6-alpha",
->>>>>>> 362a8380
   "main": "./dist/server/index.js",
   "devDependencies": {
     "@formily/react": "2.x",
