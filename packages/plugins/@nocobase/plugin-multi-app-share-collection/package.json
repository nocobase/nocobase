--- conflicted
+++ resolved
@@ -1,12 +1,9 @@
 {
   "name": "@nocobase/plugin-multi-app-share-collection",
   "displayName": "Multi-app share collection",
-<<<<<<< HEAD
+  "displayName.ru-RU": "Совместное использование коллекций приложениями",
+  "displayName.zh-CN": "多应用数据表共享",
   "private": true,
-=======
-  "displayName.ru-RU": "Совместное использование коллекций приложениями",
->>>>>>> 23cca36b
-  "displayName.zh-CN": "多应用数据表共享",
   "description": "",
   "description.ru-RU": "Обеспечивает совместное использование коллекций между несколькими приложениями.",
   "description.zh-CN": "",
