{
  "name": "@nocobase/plugin-sample-custom-page",
<<<<<<< HEAD
  "version": "0.16.0-alpha.4",
=======
  "version": "0.16.0-alpha.5",
>>>>>>> 5b4f4dea
  "main": "./dist/server/index.js",
  "devDependencies": {
    "react": "^18.2.0"
  },
  "peerDependencies": {
    "@nocobase/client": "0.x",
    "@nocobase/server": "0.x",
    "@nocobase/test": "0.x"
  },
  "gitHead": "ce588eefb0bfc50f7d5bbee575e0b5e843bf6644"
}<|MERGE_RESOLUTION|>--- conflicted
+++ resolved
@@ -1,10 +1,6 @@
 {
   "name": "@nocobase/plugin-sample-custom-page",
-<<<<<<< HEAD
-  "version": "0.16.0-alpha.4",
-=======
   "version": "0.16.0-alpha.5",
->>>>>>> 5b4f4dea
   "main": "./dist/server/index.js",
   "devDependencies": {
     "react": "^18.2.0"
