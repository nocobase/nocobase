/**
 * This file is part of the NocoBase (R) project.
 * Copyright (c) 2020-2024 NocoBase Co., Ltd.
 * Authors: NocoBase Team.
 *
 * This project is dual-licensed under AGPL-3.0 and NocoBase Commercial License.
 * For more information, please refer to: https://www.nocobase.com/agreement.
 */

import PluginACLClient from '@nocobase/plugin-acl/client';
import PluginWorkflowClient from '@nocobase/plugin-workflow/client';
import { Plugin, lazy } from '@nocobase/client';
import { AIManager } from './manager/ai-manager';
import { openaiProviderOptions } from './llm-providers/openai';
import { deepseekProviderOptions } from './llm-providers/deepseek';
import { LLMInstruction } from './workflow/nodes/llm';
import { tval } from '@nocobase/utils/client';
import { namespace } from './locale';
import { googleGenAIProviderOptions } from './llm-providers/google-genai';
import { AIEmployeeTrigger } from './workflow/triggers/ai-employee';
import { PermissionsTab } from './ai-employees/permissions/PermissionsTab';
import { anthropicProviderOptions } from './llm-providers/anthropic';
import { AIEmployeeShortcutListModel, AIEmployeeShortcutModel } from './ai-employees/flow/models';
import { defineCollectionsTool } from './ai-employees/data-modeling/tools';
import { FlowModelsContext } from './ai-employees/context/flow-models';
import { formFillerTool } from './ai-employees/form-filler/tools';
import './ai-employees/flow/events';
import { aiEmployeesData } from './ai-employees/flow/context';
import { dashscopeProviderOptions } from './llm-providers/dashscope';
import { AIPluginFeatureManagerImpl } from './manager/ai-feature-manager';
const { AIEmployeesProvider } = lazy(() => import('./ai-employees/AIEmployeesProvider'), 'AIEmployeesProvider');
const { Employees } = lazy(() => import('./ai-employees/admin/Employees'), 'Employees');
const { LLMServices } = lazy(() => import('./llm-services/LLMServices'), 'LLMServices');
const { MessagesSettings } = lazy(() => import('./chat-settings/Messages'), 'MessagesSettings');
const { StructuredOutputSettings } = lazy(() => import('./chat-settings/StructuredOutput'), 'StructuredOutputSettings');
const { AdminSettings } = lazy(() => import('./admin-settings/AdminSettings'), 'AdminSettings');
const { Chat } = lazy(() => import('./llm-providers/components/Chat'), 'Chat');
const { ModelSelect } = lazy(() => import('./llm-providers/components/ModelSelect'), 'ModelSelect');
const { AIResourceContextCollector } = lazy(
  () => import('./ai-employees/1.x/selector/AIContextCollector'),
  'AIResourceContextCollector',
);

export class PluginAIClient extends Plugin {
  features = new AIPluginFeatureManagerImpl();
  aiManager = new AIManager();

  async afterAdd() {
    // await this.app.pm.add()
  }

  async beforeLoad() {}

  // You can get and modify the app instance here
  async load() {
    this.app.use(AIEmployeesProvider);

    this.app.addComponents({
      AIResourceContextCollector,
    });

    this.flowEngine.registerModels({
      AIEmployeeShortcutListModel,
      AIEmployeeShortcutModel,
    });

    this.addPluginSettings();
    this.setupAIFeatures();
    this.setupWorkflow();
  }

  addPluginSettings() {
    this.app.pluginSettingsManager.add('ai', {
      icon: 'TeamOutlined',
      title: tval('AI employees', { ns: namespace }),
      aclSnippet: 'pm.ai',
    });
    this.app.pluginSettingsManager.add('ai.employees', {
      icon: 'TeamOutlined',
      title: tval('AI employees', { ns: namespace }),
      aclSnippet: 'pm.ai.employees',
      Component: Employees,
    });
    this.app.pluginSettingsManager.add('ai.llm-services', {
      icon: 'LinkOutlined',
      title: tval('LLM services', { ns: namespace }),
      aclSnippet: 'pm.ai.llm-services',
      Component: LLMServices,
    });
    this.app.pluginSettingsManager.add('ai.settings', {
      icon: 'SettingOutlined',
      title: tval('Settings'),
      aclSnippet: 'pm.ai.settings',
      Component: AdminSettings,
    });

    const aclPlugin = this.app.pm.get(PluginACLClient);
    if (aclPlugin) {
      aclPlugin.settingsUI.addPermissionsTab(PermissionsTab);
    }
  }

  setupAIFeatures() {
    this.app.flowEngine.context.defineProperty(...aiEmployeesData);

    this.aiManager.registerLLMProvider('openai', openaiProviderOptions);
    this.aiManager.registerLLMProvider('deepseek', deepseekProviderOptions);
    this.aiManager.registerLLMProvider('google-genai', googleGenAIProviderOptions);
    this.aiManager.registerLLMProvider('anthropic', anthropicProviderOptions);
    this.aiManager.registerLLMProvider('dashscope', dashscopeProviderOptions);
    // this.aiManager.registerLLMProvider('tongyi', tongyiProviderOptions);
    this.aiManager.chatSettings.set('messages', {
      title: tval('Messages'),
      Component: MessagesSettings,
    });
    this.aiManager.chatSettings.set('structured-output', {
      title: tval('Structured output'),
      Component: StructuredOutputSettings,
    });

    this.aiManager.registerWorkContext('flow-model', FlowModelsContext);
    this.aiManager.registerTool(...defineCollectionsTool);
    this.aiManager.registerTool(...formFillerTool);
  }

  setupWorkflow() {
    const workflow = this.app.pm.get('workflow') as PluginWorkflowClient;
    workflow.registerTrigger('ai-employee', AIEmployeeTrigger);
    workflow.registerInstructionGroup('ai', { label: tval('AI', { ns: namespace }) });
    workflow.registerInstruction('llm', LLMInstruction);
    // workflow.registerInstruction('ai-employee', AIEmployeeInstruction);
  }
}

export default PluginAIClient;
export { ModelSelect, Chat };
<<<<<<< HEAD
export type { LLMProviderOptions } from './manager/ai-manager';
export * from './features';
=======
export type { LLMProviderOptions, ToolOptions } from './manager/ai-manager';
export type { ToolCall } from './ai-employees/types';
>>>>>>> fd2c56a3
<|MERGE_RESOLUTION|>--- conflicted
+++ resolved
@@ -134,10 +134,6 @@
 
 export default PluginAIClient;
 export { ModelSelect, Chat };
-<<<<<<< HEAD
-export type { LLMProviderOptions } from './manager/ai-manager';
-export * from './features';
-=======
 export type { LLMProviderOptions, ToolOptions } from './manager/ai-manager';
 export type { ToolCall } from './ai-employees/types';
->>>>>>> fd2c56a3
+export * from './features';