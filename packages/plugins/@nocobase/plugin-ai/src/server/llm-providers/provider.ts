--- conflicted
+++ resolved
@@ -164,15 +164,6 @@
       options,
     };
   }
-<<<<<<< HEAD
-
-  protected builtInTools(): any[] {
-    return [];
-  }
-
-  protected isToolConflict(): boolean {
-    return true;
-=======
   async testFlight(): Promise<{ status: 'success' | 'error'; code: number; message?: string }> {
     try {
       const result = await this.chatModel.invoke('hello');
@@ -188,7 +179,14 @@
       status: 'success',
       code: 0,
     };
->>>>>>> fcb9ee85
+  }
+
+  protected builtInTools(): any[] {
+    return [];
+  }
+
+  protected isToolConflict(): boolean {
+    return true;
   }
 }
 
