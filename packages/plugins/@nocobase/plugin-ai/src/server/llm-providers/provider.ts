/**
 * This file is part of the NocoBase (R) project.
 * Copyright (c) 2020-2024 NocoBase Co., Ltd.
 * Authors: NocoBase Team.
 *
 * This project is dual-licensed under AGPL-3.0 and NocoBase Commercial License.
 * For more information, please refer to: https://www.nocobase.com/agreement.
 */

import { BaseChatModel } from '@langchain/core/language_models/chat_models';
import axios from 'axios';
import { Model } from '@nocobase/database';
import { encodeFile, parseResponseMessage, stripToolCallTags } from '../utils';
import { PluginFileManagerServer } from '@nocobase/plugin-file-manager';
import { Application } from '@nocobase/server';
import { AIChatContext } from '../types/ai-chat-conversation.type';

export interface LLMProviderOptions {
  app: Application;
  serviceOptions?: Record<string, any>;
  modelOptions?: Record<string, any>;
}

export abstract class LLMProvider {
  app: Application;
  serviceOptions: Record<string, any>;
  modelOptions: Record<string, any>;
  chatModel: any;

<<<<<<< HEAD
  abstract createModel(): BaseChatModel | any;
=======
  abstract createModel(): any;
>>>>>>> a326b602

  get baseURL() {
    return null;
  }

  constructor(opts: LLMProviderOptions) {
    const { app, serviceOptions, modelOptions } = opts;
    this.app = app;
    this.serviceOptions = app.environment.renderJsonTemplate(serviceOptions);
    if (modelOptions) {
      this.modelOptions = modelOptions;
      this.chatModel = this.createModel();
    }
  }

  prepareChain(context: AIChatContext) {
    let chain = this.chatModel;
    if (context.tools?.length) {
      chain = chain.bindTools(context.tools);
    }
    if (context.structuredOutput) {
      const { schema, options } = this.getStructuredOutputOptions(context.structuredOutput) || {};
      if (schema) {
        chain = chain.withStructuredOutput(schema, options);
      }
    }
    return chain;
  }

  async invokeChat(context: AIChatContext, options?: any) {
    const chain = this.prepareChain(context);
    return chain.invoke(context.messages, options);
  }

  async stream(context: AIChatContext, options?: any) {
    const chain = this.prepareChain(context);
    return chain.stream(context.messages, options);
  }

  async listModels(): Promise<{
    models?: { id: string }[];
    code?: number;
    errMsg?: string;
  }> {
    const options = this.serviceOptions || {};
    const apiKey = options.apiKey;
    let baseURL = options.baseURL || this.baseURL;
    if (!baseURL) {
      return { code: 400, errMsg: 'baseURL is required' };
    }
    if (!apiKey) {
      return { code: 400, errMsg: 'API Key required' };
    }
    if (baseURL && baseURL.endsWith('/')) {
      baseURL = baseURL.slice(0, -1);
    }
    try {
      if (baseURL && baseURL.endsWith('/')) {
        baseURL = baseURL.slice(0, -1);
      }
      const res = await axios.get(`${baseURL}/models`, {
        headers: {
          Authorization: `Bearer ${apiKey}`,
        },
      });
      return { models: res?.data.data };
    } catch (e) {
      return { code: 500, errMsg: e.message };
    }
  }

  parseResponseMessage(message: Model) {
    return parseResponseMessage(message);
  }

  parseResponseChunk(chunk: any) {
    return stripToolCallTags(chunk);
  }

  async parseAttachment(attachment: any): Promise<any> {
    const fileManager = this.app.pm.get('file-manager') as PluginFileManagerServer;
    const url = await fileManager.getFileURL(attachment);
    const data = await encodeFile(decodeURIComponent(url));
    if (attachment.mimetype.startsWith('image/')) {
      return {
        type: 'image_url',
        image_url: {
          url: `data:image/${attachment.mimetype.split('/')[1]};base64,${data}`,
        },
      };
    } else {
      return {
        type: 'input_file',
        filename: attachment.filename,
        file_data: data,
      };
    }
  }

  getStructuredOutputOptions(structuredOutput: AIChatContext['structuredOutput']) {
    const { responseFormat } = this.modelOptions || {};
    const { schema, name, description, strict } = structuredOutput || {};
    if (!schema) {
      return;
    }
    const methods = {
      json_object: 'jsonMode',
      json_schema: 'jsonSchema',
    };
    const options = {
      includeRaw: true,
      name,
      method: methods[responseFormat],
    };
    if (strict) {
      options['strict'] = strict;
    }
    return {
      schema: {
        name,
        description,
        parameters: schema,
      },
      options,
    };
  }
}<|MERGE_RESOLUTION|>--- conflicted
+++ resolved
@@ -8,12 +8,12 @@
  */
 
 import { BaseChatModel } from '@langchain/core/language_models/chat_models';
-import axios from 'axios';
 import { Model } from '@nocobase/database';
-import { encodeFile, parseResponseMessage, stripToolCallTags } from '../utils';
 import { PluginFileManagerServer } from '@nocobase/plugin-file-manager';
 import { Application } from '@nocobase/server';
+import axios from 'axios';
 import { AIChatContext } from '../types/ai-chat-conversation.type';
+import { encodeFile, parseResponseMessage, stripToolCallTags } from '../utils';
 
 export interface LLMProviderOptions {
   app: Application;
@@ -27,11 +27,7 @@
   modelOptions: Record<string, any>;
   chatModel: any;
 
-<<<<<<< HEAD
   abstract createModel(): BaseChatModel | any;
-=======
-  abstract createModel(): any;
->>>>>>> a326b602
 
   get baseURL() {
     return null;
