/**
 * This file is part of the NocoBase (R) project.
 * Copyright (c) 2020-2024 NocoBase Co., Ltd.
 * Authors: NocoBase Team.
 *
 * This project is dual-licensed under AGPL-3.0 and NocoBase Commercial License.
 * For more information, please refer to: https://www.nocobase.com/agreement.
 */

export { default } from './plugin';
export { LLMProvider } from './llm-providers/provider';
export { LLMProviderMeta } from './manager/ai-manager';
<<<<<<< HEAD
export * from './features';
=======
export { ToolOptions } from './manager/tool-manager';
>>>>>>> fd2c56a3
<|MERGE_RESOLUTION|>--- conflicted
+++ resolved
@@ -10,8 +10,5 @@
 export { default } from './plugin';
 export { LLMProvider } from './llm-providers/provider';
 export { LLMProviderMeta } from './manager/ai-manager';
-<<<<<<< HEAD
-export * from './features';
-=======
 export { ToolOptions } from './manager/tool-manager';
->>>>>>> fd2c56a3
+export * from './features';