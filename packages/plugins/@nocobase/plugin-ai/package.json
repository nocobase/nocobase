--- conflicted
+++ resolved
@@ -1,18 +1,10 @@
 {
   "name": "@nocobase/plugin-ai",
-<<<<<<< HEAD
   "displayName": "AI employees",
   "displayName.zh-CN": "AI 员工",
   "description": "Support configuring AI employees for different roles. Empowered by LLMs and workflows to assist with daily business tasks.",
   "description.zh-CN": "支持配置不同岗位的 AI 员工，结合大语言模型 (LLM) 和工作流，辅助用户完成日常业务工作。",
-  "version": "1.8.0-alpha.5",
-=======
-  "displayName": "AI integration",
-  "displayName.zh-CN": "AI 集成",
-  "description": "Support integration with AI services, providing AI-related workflow nodes to enhance business processing capabilities.",
-  "description.zh-CN": "支持接入 AI 服务，提供 AI 相关的工作流节点，增强业务处理能力。",
   "version": "1.8.0-alpha.8",
->>>>>>> dd65e1fd
   "main": "dist/server/index.js",
   "peerDependencies": {
     "@nocobase/client": "1.x",
