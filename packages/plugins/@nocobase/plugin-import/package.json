--- conflicted
+++ resolved
@@ -4,11 +4,7 @@
   "displayName.zh-CN": "数据导入",
   "description": "Import data according to the excel template provided",
   "description.zh-CN": "根据提供的 excel 模板导入数据",
-<<<<<<< HEAD
-  "version": "0.15.0-alpha.3",
-=======
   "version": "0.15.0-alpha.4",
->>>>>>> 9c576547
   "license": "AGPL-3.0",
   "main": "./dist/server/index.js",
   "devDependencies": {
