--- conflicted
+++ resolved
@@ -2,11 +2,7 @@
   "name": "@nocobase/plugin-map",
   "displayName": "Block: Map",
   "displayName.zh-CN": "区块：地图",
-<<<<<<< HEAD
-  "version": "1.0.1-alpha.1",
-=======
   "version": "1.2.6-alpha",
->>>>>>> 362a8380
   "description": "Map block, support Gaode map and Google map, you can also extend more map types.",
   "description.zh-CN": "地图区块，支持高德地图和 Google 地图，你也可以扩展更多地图类型。",
   "license": "AGPL-3.0",
