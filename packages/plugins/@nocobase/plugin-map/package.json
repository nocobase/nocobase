{
  "name": "@nocobase/plugin-map",
  "displayName": "Map",
  "displayName.zh-CN": "地图",
<<<<<<< HEAD
  "version": "0.15.0-alpha.3",
=======
  "version": "0.15.0-alpha.4",
>>>>>>> 9c576547
  "description": "Provides map fields and blocks",
  "description.zh-CN": "提供地图字段和区块",
  "license": "AGPL-3.0",
  "main": "./dist/server/index.js",
  "devDependencies": {
    "@amap/amap-jsapi-loader": "^1.0.1",
    "@amap/amap-jsapi-types": "^0.0.10",
    "@ant-design/icons": "5.x",
    "@formily/antd-v5": "1.x",
    "@formily/core": "2.x",
    "@formily/react": "2.x",
    "@formily/shared": "2.x",
    "@googlemaps/js-api-loader": "^1.16.1",
    "@types/google.maps": "^3.53.4",
    "@types/react": "^17.0.0",
    "@types/react-dom": "^17.0.0",
    "ahooks": "^3.7.2",
    "antd": "5.x",
    "react": "18.x",
    "react-dom": "18.x",
    "react-i18next": "^11.15.1",
    "react-router-dom": "^6.11.2"
  },
  "peerDependencies": {
    "@nocobase/actions": "0.x",
    "@nocobase/client": "0.x",
    "@nocobase/database": "0.x",
    "@nocobase/server": "0.x",
    "@nocobase/test": "0.x",
    "@nocobase/utils": "0.x"
  }
}<|MERGE_RESOLUTION|>--- conflicted
+++ resolved
@@ -2,11 +2,7 @@
   "name": "@nocobase/plugin-map",
   "displayName": "Map",
   "displayName.zh-CN": "地图",
-<<<<<<< HEAD
-  "version": "0.15.0-alpha.3",
-=======
   "version": "0.15.0-alpha.4",
->>>>>>> 9c576547
   "description": "Provides map fields and blocks",
   "description.zh-CN": "提供地图字段和区块",
   "license": "AGPL-3.0",
