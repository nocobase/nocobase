/**
 * This file is part of the NocoBase (R) project.
 * Copyright (c) 2020-2024 NocoBase Co., Ltd.
 * Authors: NocoBase Team.
 *
 * This project is dual-licensed under AGPL-3.0 and NocoBase Commercial License.
 * For more information, please refer to: https://www.nocobase.com/agreement.
 */

<<<<<<< HEAD
import { useFieldSchema, useForm } from '@formily/react';
import { EllipsisWithTooltip, useCollection, useFieldTitle } from '@nocobase/client';
=======
import { useField, useFieldSchema, useForm } from '@formily/react';
import { EllipsisWithTooltip, useCollection_deprecated, useFieldTitle } from '@nocobase/client';
>>>>>>> 67e13730
import React from 'react';
import { MapComponent } from './MapComponent';

const ReadPretty = (props) => {
  const { value } = props;
  const fieldSchema = useFieldSchema();
  const collection = useCollection();
  const collectionField = collection.getField(fieldSchema.name);
  const mapType = props.mapType || collectionField?.uiSchema['x-component-props']?.mapType;
  const form = useForm();
  const field = useField();
  useFieldTitle();
  if (!form.readPretty || field.readPretty) {
    return (
      <div>
        <EllipsisWithTooltip ellipsis={true}>
          {value?.map?.((item) => (Array.isArray(item) ? `(${item.join(',')})` : item)).join(',')}
        </EllipsisWithTooltip>
      </div>
    );
  }

  return <MapComponent readonly mapType={mapType} {...props}></MapComponent>;
};

export default ReadPretty;<|MERGE_RESOLUTION|>--- conflicted
+++ resolved
@@ -7,13 +7,8 @@
  * For more information, please refer to: https://www.nocobase.com/agreement.
  */
 
-<<<<<<< HEAD
-import { useFieldSchema, useForm } from '@formily/react';
-import { EllipsisWithTooltip, useCollection, useFieldTitle } from '@nocobase/client';
-=======
 import { useField, useFieldSchema, useForm } from '@formily/react';
 import { EllipsisWithTooltip, useCollection_deprecated, useFieldTitle } from '@nocobase/client';
->>>>>>> 67e13730
 import React from 'react';
 import { MapComponent } from './MapComponent';
 
