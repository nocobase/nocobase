import { SchemaInitializer, useCollection } from '@nocobase/client';

// 表格操作配置
<<<<<<< HEAD
export const mapActionInitializers = new SchemaInitializer({
  name: 'MapActionInitializers',
  'data-testid': 'configure-actions-button-of-map-block',
=======
export const MapActionInitializers = {
>>>>>>> f771a476
  title: "{{t('Configure actions')}}",
  icon: 'SettingOutlined',
  style: {
    marginLeft: 8,
  },
  items: [
    {
      type: 'itemGroup',
      title: "{{t('Enable actions')}}",
      name: 'enable-actions',
      children: [
        {
          name: 'filter',
          title: "{{t('Filter')}}",
          Component: 'FilterActionInitializer',
          schema: {
            'x-align': 'left',
          },
        },
        {
          name: 'add-new',
          title: "{{t('Add new')}}",
          Component: 'CreateActionInitializer',
          schema: {
            'x-align': 'right',
            'x-decorator': 'ACLActionProvider',
            'x-acl-action-props': {
              skipScopeCheck: true,
            },
          },
          useVisible() {
            const collection = useCollection();
            return collection.template !== 'sql';
          },
        },
        {
          name: 'refresh',
          title: "{{t('Refresh')}}",
          Component: 'RefreshActionInitializer',
          schema: {
            'x-align': 'right',
          },
        },
      ],
    },
    {
      type: 'divider',
      useVisible() {
        const collection = useCollection();
        return collection.template !== 'sql';
      },
    },
    {
      type: 'subMenu',
      title: '{{t("Customize")}}',
      name: 'customize',
      children: [
        {
          name: 'bulk-update',
          title: '{{t("Bulk update")}}',
          Component: 'CustomizeActionInitializer',
          schema: {
            type: 'void',
            title: '{{ t("Bulk update") }}',
            'x-component': 'Action',
            'x-align': 'right',
            'x-acl-action': 'update',
            'x-decorator': 'ACLActionProvider',
            'x-acl-action-props': {
              skipScopeCheck: true,
            },
            'x-action': 'customize:bulkUpdate',
            'x-designer': 'Action.Designer',
            'x-action-settings': {
              assignedValues: {},
              updateMode: 'selected',
              onSuccess: {
                manualClose: true,
                redirecting: false,
                successMessage: '{{t("Updated successfully")}}',
              },
            },
            'x-component-props': {
              icon: 'EditOutlined',
              useProps: '{{ useCustomizeBulkUpdateActionProps }}',
            },
          },
        },
        {
          name: 'bulk-edit',
          title: '{{t("Bulk edit")}}',
          Component: 'CustomizeBulkEditActionInitializer',
          schema: {
            'x-align': 'right',
            'x-decorator': 'ACLActionProvider',
            'x-acl-action': 'update',
            'x-acl-action-props': {
              skipScopeCheck: true,
            },
          },
        },
      ],
      useVisible() {
        const collection = useCollection();
        return collection.template !== 'sql';
      },
    },
  ],
});<|MERGE_RESOLUTION|>--- conflicted
+++ resolved
@@ -1,13 +1,8 @@
 import { SchemaInitializer, useCollection } from '@nocobase/client';
 
 // 表格操作配置
-<<<<<<< HEAD
 export const mapActionInitializers = new SchemaInitializer({
   name: 'MapActionInitializers',
-  'data-testid': 'configure-actions-button-of-map-block',
-=======
-export const MapActionInitializers = {
->>>>>>> f771a476
   title: "{{t('Configure actions')}}",
   icon: 'SettingOutlined',
   style: {
