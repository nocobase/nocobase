import { SchemaInitializer, useCollection } from '@nocobase/client';

// 表格操作配置
export const mapActionInitializers = new SchemaInitializer({
  name: 'MapActionInitializers',
  title: "{{t('Configure actions')}}",
  icon: 'SettingOutlined',
  style: {
    marginLeft: 8,
  },
  items: [
    {
      type: 'itemGroup',
      title: "{{t('Enable actions')}}",
      name: 'enableActions',
      children: [
        {
          name: 'filter',
          title: "{{t('Filter')}}",
          Component: 'FilterActionInitializer',
          schema: {
            'x-align': 'left',
          },
        },
        {
          name: 'addNew',
          title: "{{t('Add new')}}",
          Component: 'CreateActionInitializer',
          schema: {
            'x-align': 'right',
            'x-decorator': 'ACLActionProvider',
            'x-acl-action-props': {
              skipScopeCheck: true,
            },
          },
          useVisible() {
            const collection = useCollection();
            return collection.template !== 'sql';
          },
        },
        {
          name: 'refresh',
          title: "{{t('Refresh')}}",
          Component: 'RefreshActionInitializer',
          schema: {
            'x-align': 'right',
          },
        },
      ],
    },
    {
      name: 'divider',
      type: 'divider',
      useVisible() {
        const collection = useCollection();
        return collection.template !== 'sql';
      },
    },
    {
      type: 'subMenu',
      title: '{{t("Customize")}}',
      name: 'customize',
      children: [
        {
<<<<<<< HEAD
          name: 'bulkUpdate',
          title: '{{t("Bulk update")}}',
          Component: 'CustomizeActionInitializer',
          schema: {
            type: 'void',
            title: '{{ t("Bulk update") }}',
            'x-component': 'Action',
            'x-align': 'right',
            'x-acl-action': 'update',
            'x-decorator': 'ACLActionProvider',
            'x-acl-action-props': {
              skipScopeCheck: true,
            },
            'x-action': 'customize:bulkUpdate',
            'x-designer': 'Action.Designer',
            'x-action-settings': {
              assignedValues: {},
              updateMode: 'selected',
              onSuccess: {
                manualClose: true,
                redirecting: false,
                successMessage: '{{t("Updated successfully")}}',
              },
            },
            'x-component-props': {
              icon: 'EditOutlined',
              useProps: '{{ useCustomizeBulkUpdateActionProps }}',
            },
=======
          name: 'bulkEdit',
          title: '{{t("Bulk edit")}}',
          Component: 'CustomizeBulkEditActionInitializer',
          schema: {
            'x-align': 'right',
            'x-decorator': 'ACLActionProvider',
            'x-acl-action': 'update',
            'x-acl-action-props': {
              skipScopeCheck: true,
            },
>>>>>>> 653d805b
          },
        },
      ],
      useVisible() {
        const collection = useCollection();
        return collection.template !== 'sql';
      },
    },
  ],
});<|MERGE_RESOLUTION|>--- conflicted
+++ resolved
@@ -60,52 +60,7 @@
       type: 'subMenu',
       title: '{{t("Customize")}}',
       name: 'customize',
-      children: [
-        {
-<<<<<<< HEAD
-          name: 'bulkUpdate',
-          title: '{{t("Bulk update")}}',
-          Component: 'CustomizeActionInitializer',
-          schema: {
-            type: 'void',
-            title: '{{ t("Bulk update") }}',
-            'x-component': 'Action',
-            'x-align': 'right',
-            'x-acl-action': 'update',
-            'x-decorator': 'ACLActionProvider',
-            'x-acl-action-props': {
-              skipScopeCheck: true,
-            },
-            'x-action': 'customize:bulkUpdate',
-            'x-designer': 'Action.Designer',
-            'x-action-settings': {
-              assignedValues: {},
-              updateMode: 'selected',
-              onSuccess: {
-                manualClose: true,
-                redirecting: false,
-                successMessage: '{{t("Updated successfully")}}',
-              },
-            },
-            'x-component-props': {
-              icon: 'EditOutlined',
-              useProps: '{{ useCustomizeBulkUpdateActionProps }}',
-            },
-=======
-          name: 'bulkEdit',
-          title: '{{t("Bulk edit")}}',
-          Component: 'CustomizeBulkEditActionInitializer',
-          schema: {
-            'x-align': 'right',
-            'x-decorator': 'ACLActionProvider',
-            'x-acl-action': 'update',
-            'x-acl-action-props': {
-              skipScopeCheck: true,
-            },
->>>>>>> 653d805b
-          },
-        },
-      ],
+      children: [],
       useVisible() {
         const collection = useCollection();
         return collection.template !== 'sql';
