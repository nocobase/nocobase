--- conflicted
+++ resolved
@@ -41,16 +41,12 @@
     appends.push(field[0]);
   }
   return (
-<<<<<<< HEAD
     <BlockProvider
-      data-testid="map-block"
+      name="map"
       {...props}
       runWhenParamsChanged
       params={{ ...params, appends, paginate: false, sort: uField.componentProps.lineSort }}
     >
-=======
-    <BlockProvider name="map" {...props} params={{ ...params, appends, paginate: false }}>
->>>>>>> 4ad13abf
       <InternalMapBlockProvider {...props} />
     </BlockProvider>
   );
