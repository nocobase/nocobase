--- conflicted
+++ resolved
@@ -41,15 +41,12 @@
     appends.push(field[0]);
   }
   return (
-<<<<<<< HEAD
     <BlockProvider
+      data-testid="map-block"
       {...props}
       runWhenParamsChanged
       params={{ ...params, appends, paginate: false, sort: uField.componentProps.lineSort }}
     >
-=======
-    <BlockProvider data-testid="map-block" {...props} params={{ ...params, appends, paginate: false }}>
->>>>>>> beb47930
       <InternalMapBlockProvider {...props} />
     </BlockProvider>
   );
