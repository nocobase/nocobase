{
  "name": "@nocobase/plugin-custom-request",
<<<<<<< HEAD
  "version": "0.16.0-alpha.4",
=======
  "version": "0.16.0-alpha.5",
>>>>>>> 5b4f4dea
  "main": "dist/server/index.js",
  "displayName": "Custom request",
  "displayName.zh-CN": "自定义请求",
  "description": "Custom request action",
  "description.zh-CN": "自定义请求操作",
  "devDependencies": {
    "@formily/react": "2.x",
    "@formily/shared": "2.x",
    "antd": "5.x",
    "lodash": "4.x",
    "react-i18next": "^11.15.1",
    "react-router-dom": "6.x"
  },
  "peerDependencies": {
    "@nocobase/client": "0.x",
    "@nocobase/server": "0.x",
    "@nocobase/test": "0.x"
  }
}<|MERGE_RESOLUTION|>--- conflicted
+++ resolved
@@ -1,10 +1,6 @@
 {
   "name": "@nocobase/plugin-custom-request",
-<<<<<<< HEAD
-  "version": "0.16.0-alpha.4",
-=======
   "version": "0.16.0-alpha.5",
->>>>>>> 5b4f4dea
   "main": "dist/server/index.js",
   "displayName": "Custom request",
   "displayName.zh-CN": "自定义请求",
