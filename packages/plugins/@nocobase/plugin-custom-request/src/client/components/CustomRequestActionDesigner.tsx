--- conflicted
+++ resolved
@@ -2,13 +2,8 @@
 import { ArrayItems } from '@formily/antd-v5';
 import {
   Action,
-<<<<<<< HEAD
-  SchemaSetting,
-  SchemaSettings,
-=======
   SchemaSettings,
   SchemaSettingsActionModalItem,
->>>>>>> 34e026ce
   actionSettingsItems,
   useCollection,
   useCurrentRoles,
@@ -108,11 +103,7 @@
   );
 }
 
-<<<<<<< HEAD
-export const customRequestActionSettings = new SchemaSetting({
-=======
 export const customRequestActionSettings = new SchemaSettings({
->>>>>>> 34e026ce
   name: 'CustomRequestActionSettings',
   items: [
     {
