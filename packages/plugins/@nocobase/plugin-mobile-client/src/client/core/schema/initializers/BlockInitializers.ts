import { SchemaInitializer, gridRowColWrap } from '@nocobase/client';
import { generateNTemplate } from '../../../locale';

<<<<<<< HEAD
export const mBlockInitializers = new SchemaInitializer({
  name: 'MBlockInitializers',
  'data-testid': 'add-block-button-in-mobile-page',
=======
// 页面里添加区块
export const MBlockInitializers = {
>>>>>>> f771a476
  title: '{{t("Add block")}}',
  icon: 'PlusOutlined',
  wrap: gridRowColWrap,
  items: [
    {
      name: 'data-blocks',
      type: 'itemGroup',
      title: '{{t("Data blocks")}}',
      children: [
        {
          name: 'grid-card',
          type: 'item',
          title: '{{t("Grid Card")}}',
          Component: 'GridCardBlockInitializer',
        },
        {
          name: 'table',
          title: '{{t("Table")}}',
          Component: 'TableBlockInitializer',
        },
        {
          name: 'form',
          title: '{{t("Form")}}',
          Component: 'FormBlockInitializer',
        },
        {
          name: 'details',
          title: '{{t("Details")}}',
          Component: 'DetailsBlockInitializer',
        },
        {
          name: 'calendar',
          title: '{{t("Calendar")}}',
          Component: 'CalendarBlockInitializer',
        },
        {
          name: 'map-block',
          title: generateNTemplate('Map'),
          Component: 'MapBlockInitializer',
        },
      ],
    },
    {
      mame: 'other-blocks',
      type: 'itemGroup',
      title: '{{t("Other blocks")}}',
      children: [
        {
          name: 'menu',
          title: generateNTemplate('Menu'),
          Component: 'MMenuBlockInitializer',
        },
        {
          name: 'markdown',
          title: '{{t("Markdown")}}',
          Component: 'MarkdownBlockInitializer',
        },
        {
          name: 'settings',
          title: generateNTemplate('Settings'),
          Component: 'MSettingsBlockInitializer',
        },
      ],
    },
  ],
});<|MERGE_RESOLUTION|>--- conflicted
+++ resolved
@@ -1,14 +1,8 @@
 import { SchemaInitializer, gridRowColWrap } from '@nocobase/client';
 import { generateNTemplate } from '../../../locale';
 
-<<<<<<< HEAD
 export const mBlockInitializers = new SchemaInitializer({
   name: 'MBlockInitializers',
-  'data-testid': 'add-block-button-in-mobile-page',
-=======
-// 页面里添加区块
-export const MBlockInitializers = {
->>>>>>> f771a476
   title: '{{t("Add block")}}',
   icon: 'PlusOutlined',
   wrap: gridRowColWrap,
