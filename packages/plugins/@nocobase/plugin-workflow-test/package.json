{
  "name": "@nocobase/plugin-workflow-test",
  "displayName": "Workflow: test kit",
  "displayName.zh-CN": "工作流：测试工具包",
<<<<<<< HEAD
  "version": "1.0.1-alpha.1",
=======
  "version": "1.2.6-alpha",
>>>>>>> 362a8380
  "license": "AGPL-3.0",
  "main": "dist/server/index.js",
  "types": "./dist/server/index.d.ts",
  "peerDependencies": {
    "@nocobase/database": "1.x",
    "@nocobase/server": "1.x",
    "@nocobase/test": "1.x"
  },
  "gitHead": "d0b4efe4be55f8c79a98a331d99d9f8cf99021a1"
}<|MERGE_RESOLUTION|>--- conflicted
+++ resolved
@@ -2,11 +2,7 @@
   "name": "@nocobase/plugin-workflow-test",
   "displayName": "Workflow: test kit",
   "displayName.zh-CN": "工作流：测试工具包",
-<<<<<<< HEAD
-  "version": "1.0.1-alpha.1",
-=======
   "version": "1.2.6-alpha",
->>>>>>> 362a8380
   "license": "AGPL-3.0",
   "main": "dist/server/index.js",
   "types": "./dist/server/index.d.ts",
