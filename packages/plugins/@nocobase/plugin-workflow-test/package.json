--- conflicted
+++ resolved
@@ -2,11 +2,7 @@
   "name": "@nocobase/plugin-workflow-test",
   "displayName": "Workflow: test kit",
   "displayName.zh-CN": "工作流：测试工具包",
-<<<<<<< HEAD
-  "version": "1.6.0-alpha.8",
-=======
   "version": "1.6.0-alpha.27",
->>>>>>> 32de5ffe
   "license": "AGPL-3.0",
   "main": "dist/server/index.js",
   "types": "./dist/server/index.d.ts",
