--- conflicted
+++ resolved
@@ -774,8 +774,5 @@
   SQLNode,
   ParallelBranchNode,
   ApprovalBranchModeNode,
-<<<<<<< HEAD
-=======
   CustomActionEventTriggerNode,
->>>>>>> 7b2d13aa
 };