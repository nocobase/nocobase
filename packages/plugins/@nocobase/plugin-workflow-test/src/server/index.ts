import path from 'path';

import { Plugin, ApplicationOptions } from '@nocobase/server';
import { MockServer, mockServer } from '@nocobase/test';

import instructions from './instructions';
import functions from './functions';

interface MockServerOptions extends ApplicationOptions {
  autoStart?: boolean;
  collectionsPath?: string;
  cleanDb?: boolean;
}

async function createMockServer({ autoStart, collectionsPath, cleanDb, ...options }: MockServerOptions) {
  const app = mockServer(options);

  if (cleanDb) {
    await app.cleanDb();
  }

  await app.load();

  if (collectionsPath) {
    await app.db.import({ directory: collectionsPath });
  }

  try {
    await app.db.sync();
  } catch (error) {
    console.error(error);
  }

  if (autoStart) {
    await app.start();
    // await app.runCommand('start', '--quickstart');
  }

  return app;
}

export function sleep(ms: number) {
  return new Promise((resolve) => {
    setTimeout(resolve, ms);
  });
}

export async function getApp({
  autoStart = true,
  cleanDb = true,
  plugins = [],
  ...options
}: MockServerOptions = {}): Promise<MockServer> {
  return createMockServer({
    ...options,
    autoStart,
    cleanDb,
    plugins: [
      [
        'workflow',
        {
          instructions,
          functions,
        },
      ],
      WorkflowTestPlugin,
      ...plugins,
    ],
  });
}

export default class WorkflowTestPlugin extends Plugin {
  async load() {
<<<<<<< HEAD
    await this.importCollections(path.resolve(__dirname, 'collections'));

    const workflow = this.app.getPlugin<any>('workflow');

    for (const [key, instruction] of Object.entries(instructions)) {
      workflow.instructions.register(key, instruction);
    }

    for (const [key, func] of Object.entries(functions)) {
      workflow.functions.register(key, func);
    }
=======
    await this.db.import({
      directory: path.resolve(__dirname, 'collections'),
    });
>>>>>>> 318b4334
  }
}<|MERGE_RESOLUTION|>--- conflicted
+++ resolved
@@ -71,22 +71,6 @@
 
 export default class WorkflowTestPlugin extends Plugin {
   async load() {
-<<<<<<< HEAD
     await this.importCollections(path.resolve(__dirname, 'collections'));
-
-    const workflow = this.app.getPlugin<any>('workflow');
-
-    for (const [key, instruction] of Object.entries(instructions)) {
-      workflow.instructions.register(key, instruction);
-    }
-
-    for (const [key, func] of Object.entries(functions)) {
-      workflow.functions.register(key, func);
-    }
-=======
-    await this.db.import({
-      directory: path.resolve(__dirname, 'collections'),
-    });
->>>>>>> 318b4334
   }
 }