{
  "name": "@nocobase/plugin-sample-ratelimit",
<<<<<<< HEAD
  "version": "0.15.0-alpha.3",
=======
  "version": "0.15.0-alpha.4",
>>>>>>> 9c576547
  "main": "./dist/server/index.js",
  "devDependencies": {
    "koa-ratelimit": "^5.0.1"
  },
  "peerDependencies": {
    "@nocobase/client": "0.x",
    "@nocobase/server": "0.x",
    "@nocobase/test": "0.x"
  },
  "gitHead": "ce588eefb0bfc50f7d5bbee575e0b5e843bf6644"
}<|MERGE_RESOLUTION|>--- conflicted
+++ resolved
@@ -1,10 +1,6 @@
 {
   "name": "@nocobase/plugin-sample-ratelimit",
-<<<<<<< HEAD
-  "version": "0.15.0-alpha.3",
-=======
   "version": "0.15.0-alpha.4",
->>>>>>> 9c576547
   "main": "./dist/server/index.js",
   "devDependencies": {
     "koa-ratelimit": "^5.0.1"
