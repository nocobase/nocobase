--- conflicted
+++ resolved
@@ -8,24 +8,10 @@
   const collectionsCollection = useCollectionsCollection();
 
   return (
-<<<<<<< HEAD
     <CollectionManagerProvider collections={[auditLogsCollection, auditChangesCollection, collectionsCollection]}>
-      <TableBlockProvider {...restProps}>{children}</TableBlockProvider>
+      <TableBlockProvider name="audit-logs" {...restProps}>
+        {children}
+      </TableBlockProvider>
     </CollectionManagerProvider>
-=======
-    <SchemaInitializerProvider
-      initializers={{
-        AuditLogsTableActionInitializers,
-        AuditLogsTableActionColumnInitializers,
-        AuditLogsTableColumnInitializers,
-      }}
-    >
-      <CollectionManagerProvider collections={[auditLogsCollection, auditChangesCollection, collectionsCollection]}>
-        <TableBlockProvider name="audit-logs" {...restProps}>
-          {children}
-        </TableBlockProvider>
-      </CollectionManagerProvider>
-    </SchemaInitializerProvider>
->>>>>>> f771a476
   );
 };