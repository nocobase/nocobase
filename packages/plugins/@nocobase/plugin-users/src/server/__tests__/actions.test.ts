--- conflicted
+++ resolved
@@ -23,11 +23,7 @@
     process.env.INIT_ROOT_PASSWORD = '123456';
     process.env.INIT_ROOT_NICKNAME = 'Test';
     app = await createMockServer({
-<<<<<<< HEAD
-      plugins: ['field-sort', 'auth', 'users', 'acl', 'data-source-manager', 'ui-schema-storage'],
-=======
-      plugins: ['field-sort', 'auth', 'users', 'acl', 'data-source-manager', 'system-settings'],
->>>>>>> f124edfc
+      plugins: ['field-sort', 'auth', 'users', 'acl', 'data-source-manager', 'system-settings', 'ui-schema-storage'],
     });
     db = app.db;
 
