import { Plugin, tval } from '@nocobase/client';
import { UsersManagement } from './UsersManagement';
import ACLPlugin from '@nocobase/plugin-acl/client';
import { RoleUsersManager } from './RoleUsersManager';

<<<<<<< HEAD
class UsersPlugin extends Plugin {
  async load() {
    this.app.pluginSettingsManager.add('organization', {
      title: tval('Organization', { ns: 'users' }),
      icon: 'TeamOutlined',
    });
    this.app.pluginSettingsManager.add('organization.users', {
      title: tval('Users'),
      icon: 'UserOutlined',
      Component: UsersManagement,
      aclSnippet: 'pm.orgnaization.users',
    });

    const acl = this.app.pm.get(ACLPlugin);
    acl.rolesManager.add('users', {
      title: tval('Users'),
      Component: RoleUsersManager,
    });
  }
=======
export class PluginUsersClient extends Plugin {
  async load() {}
>>>>>>> 11b93ddf
}

export default PluginUsersClient;<|MERGE_RESOLUTION|>--- conflicted
+++ resolved
@@ -3,7 +3,6 @@
 import ACLPlugin from '@nocobase/plugin-acl/client';
 import { RoleUsersManager } from './RoleUsersManager';
 
-<<<<<<< HEAD
 class UsersPlugin extends Plugin {
   async load() {
     this.app.pluginSettingsManager.add('organization', {
@@ -23,10 +22,6 @@
       Component: RoleUsersManager,
     });
   }
-=======
-export class PluginUsersClient extends Plugin {
-  async load() {}
->>>>>>> 11b93ddf
 }
 
 export default PluginUsersClient;