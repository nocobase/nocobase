--- conflicted
+++ resolved
@@ -2,13 +2,8 @@
   "name": "@nocobase/plugin-users",
   "displayName": "Users",
   "displayName.zh-CN": "用户",
-<<<<<<< HEAD
-  "description": "Provides basic user model and password-based user authentication methods.",
-  "description.zh-CN": "提供了基础的用户模型和基于密码的用户认证方式。",
-=======
   "description": "Provides a basic user model, as well as createdBy and updatedBy fields..",
   "description.zh-CN": "提供了基础的用户模型，以及创建人和最后更新人字段。",
->>>>>>> 9655b581
   "version": "0.19.0-alpha.8",
   "license": "AGPL-3.0",
   "main": "./dist/server/index.js",
