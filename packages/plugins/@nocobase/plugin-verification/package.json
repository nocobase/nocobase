{
  "name": "@nocobase/plugin-verification",
  "displayName": "Verification",
  "displayName.zh-CN": "验证码",
  "description": "verification setting.",
  "description.zh-CN": "验证码配置。",
<<<<<<< HEAD
  "version": "1.0.1-alpha.1",
=======
  "version": "1.2.6-alpha",
>>>>>>> 362a8380
  "license": "AGPL-3.0",
  "main": "./dist/server/index.js",
  "homepage": "https://docs.nocobase.com/handbook/verification",
  "homepage.zh-CN": "https://docs-cn.nocobase.com/handbook/verification",
  "devDependencies": {
    "@alicloud/dysmsapi20170525": "2.0.17",
    "@alicloud/openapi-client": "0.4.1",
    "@alicloud/tea-util": "1.4.4",
    "@formily/antd-v5": "1.x",
    "@formily/core": "2.x",
    "@formily/react": "2.x",
    "@formily/shared": "2.x",
    "antd": "5.x",
    "react": "18.x",
    "react-i18next": "^11.15.1",
    "tencentcloud-sdk-nodejs": "^4.0.525"
  },
  "peerDependencies": {
    "@nocobase/actions": "1.x",
    "@nocobase/client": "1.x",
    "@nocobase/database": "1.x",
    "@nocobase/resourcer": "1.x",
    "@nocobase/server": "1.x",
    "@nocobase/test": "1.x",
    "@nocobase/utils": "1.x"
  },
  "gitHead": "d0b4efe4be55f8c79a98a331d99d9f8cf99021a1",
  "keywords": [
    "Authentication"
  ]
}<|MERGE_RESOLUTION|>--- conflicted
+++ resolved
@@ -4,11 +4,7 @@
   "displayName.zh-CN": "验证码",
   "description": "verification setting.",
   "description.zh-CN": "验证码配置。",
-<<<<<<< HEAD
-  "version": "1.0.1-alpha.1",
-=======
   "version": "1.2.6-alpha",
->>>>>>> 362a8380
   "license": "AGPL-3.0",
   "main": "./dist/server/index.js",
   "homepage": "https://docs.nocobase.com/handbook/verification",
