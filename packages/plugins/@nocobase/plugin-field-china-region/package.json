{
  "name": "@nocobase/plugin-field-china-region",
<<<<<<< HEAD
  "version": "1.0.1-alpha.1",
=======
  "version": "1.2.6-alpha",
>>>>>>> 362a8380
  "displayName": "Administrative divisions of China",
  "displayName.zh-CN": "中国行政区划",
  "description": "Provides data and field type for administrative divisions of China.",
  "description.zh-CN": "提供中国行政区划数据和字段类型。",
  "main": "./dist/server/index.js",
  "homepage": "https://docs.nocobase.com/handbook/china-region",
  "homepage.zh-CN": "https://docs-cn.nocobase.com/handbook/china-region",
  "license": "AGPL-3.0",
  "devDependencies": {
    "@formily/core": "2.x",
    "@formily/react": "2.x",
    "@types/cross-spawn": "^6.0.2",
    "china-division": "^2.4.0",
    "cross-spawn": "^7.0.3"
  },
  "peerDependencies": {
    "@nocobase/client": "1.x",
    "@nocobase/database": "1.x",
    "@nocobase/server": "1.x",
    "@nocobase/test": "1.x"
  },
  "gitHead": "d0b4efe4be55f8c79a98a331d99d9f8cf99021a1",
  "keywords": [
    "Fields"
  ]
}<|MERGE_RESOLUTION|>--- conflicted
+++ resolved
@@ -1,10 +1,6 @@
 {
   "name": "@nocobase/plugin-field-china-region",
-<<<<<<< HEAD
-  "version": "1.0.1-alpha.1",
-=======
   "version": "1.2.6-alpha",
->>>>>>> 362a8380
   "displayName": "Administrative divisions of China",
   "displayName.zh-CN": "中国行政区划",
   "description": "Provides data and field type for administrative divisions of China.",
