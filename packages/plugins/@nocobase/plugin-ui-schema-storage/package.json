{
  "name": "@nocobase/plugin-ui-schema-storage",
  "displayName": "UI schema storage",
  "displayName.zh-CN": "UI schema 存储服务",
  "description": "Provides centralized UI schema storage service.",
  "description.zh-CN": "提供中心化的 UI schema 存储服务。",
<<<<<<< HEAD
  "version": "1.0.1-alpha.1",
=======
  "version": "1.2.6-alpha",
>>>>>>> 362a8380
  "license": "AGPL-3.0",
  "main": "./dist/server/index.js",
  "homepage": "https://docs.nocobase.com/handbook/ui-schema-storage",
  "homepage.zh-CN": "https://docs-cn.nocobase.com/handbook/ui-schema-storage",
  "devDependencies": {
    "@formily/json-schema": "2.x"
  },
  "peerDependencies": {
    "@nocobase/actions": "1.x",
    "@nocobase/cache": "1.x",
    "@nocobase/client": "1.x",
    "@nocobase/database": "1.x",
    "@nocobase/plugin-error-handler": "1.x",
    "@nocobase/plugin-users": "1.x",
    "@nocobase/resourcer": "1.x",
    "@nocobase/server": "1.x",
    "@nocobase/test": "1.x",
    "@nocobase/utils": "1.x"
  },
  "gitHead": "d0b4efe4be55f8c79a98a331d99d9f8cf99021a1",
  "keywords": [
    "System & security"
  ]
}<|MERGE_RESOLUTION|>--- conflicted
+++ resolved
@@ -4,11 +4,7 @@
   "displayName.zh-CN": "UI schema 存储服务",
   "description": "Provides centralized UI schema storage service.",
   "description.zh-CN": "提供中心化的 UI schema 存储服务。",
-<<<<<<< HEAD
-  "version": "1.0.1-alpha.1",
-=======
   "version": "1.2.6-alpha",
->>>>>>> 362a8380
   "license": "AGPL-3.0",
   "main": "./dist/server/index.js",
   "homepage": "https://docs.nocobase.com/handbook/ui-schema-storage",
