--- conflicted
+++ resolved
@@ -4,11 +4,7 @@
   "displayName.zh-CN": "UI schema 存储服务",
   "description": "Provides centralized UI schema storage service",
   "description.zh-CN": "提供中心化的 UI schema 存储服务",
-<<<<<<< HEAD
-  "version": "0.15.0-alpha.3",
-=======
   "version": "0.15.0-alpha.4",
->>>>>>> 9c576547
   "license": "AGPL-3.0",
   "main": "./dist/server/index.js",
   "devDependencies": {
