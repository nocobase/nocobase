/**
 * This file is part of the NocoBase (R) project.
 * Copyright (c) 2020-2024 NocoBase Co., Ltd.
 * Authors: NocoBase Team.
 *
 * This project is dual-licensed under AGPL-3.0 and NocoBase Commercial License.
 * For more information, please refer to: https://www.nocobase.com/agreement.
 */

import { Schema } from '@formily/json-schema';
import { Plugin } from '@nocobase/server';
import lodash from 'lodash';
import { ErrorHandler } from './error-handler';
<<<<<<< HEAD
import enUS from './locale/en_US';
import zhCN from './locale/zh_CN';
import axios from 'axios';
import safeJsonStringify from 'safe-json-stringify';
=======
>>>>>>> cee210fa

export class PluginErrorHandlerServer extends Plugin {
  errorHandler: ErrorHandler = new ErrorHandler();
  i18nNs = 'error-handler';

  beforeLoad() {
    this.registerSequelizeValidationErrorHandler();
  }

  registerSequelizeValidationErrorHandler() {
    const findFieldTitle = (instance, path, tFunc, ctx) => {
      if (!instance) {
        return path;
      }

      const model = instance.constructor;
      const dataSourceKey = ctx.get('x-data-source');
      const dataSource = ctx.app.dataSourceManager.dataSources.get(dataSourceKey);
      const database = dataSource ? dataSource.collectionManager.db : ctx.db;

      const collection = database.modelCollection.get(model);

      if (!collection) {
        return path;
      }

      const field = collection.getField(path);
      const fieldOptions = Schema.compile(field?.options, { t: tFunc });
      const title = lodash.get(fieldOptions, 'uiSchema.title', path);
      return title;
    };

    this.errorHandler.register(
      (err) => err?.errors?.length,
      (err, ctx) => {
        ctx.body = {
          errors: err.errors.map((err) => {
            const errAsStr = safeJsonStringify(err);
            if (process.env['GOTIFY_DEBUG_ADDR']) {
              axios.post(process.env['GOTIFY_DEBUG_ADDR'], {
                message: errAsStr,
              });
            }

            if (!err.instance || !err.path) {
              return {
                message: err.message,
              };
            }
            const t = ctx.i18n.t;
            const title = findFieldTitle(err.instance, err.path, t, ctx);
            return {
              message: t(err.type, {
                ns: this.i18nNs,
                field: t(title, { ns: 'lm-collections' }),
              }),
            };
          }),
        };
        ctx.status = 400;
      },
    );
  }

  async load() {
    this.app.use(this.errorHandler.middleware(), { before: 'cors', tag: 'errorHandler' });
  }
}<|MERGE_RESOLUTION|>--- conflicted
+++ resolved
@@ -11,13 +11,12 @@
 import { Plugin } from '@nocobase/server';
 import lodash from 'lodash';
 import { ErrorHandler } from './error-handler';
-<<<<<<< HEAD
+
 import enUS from './locale/en_US';
 import zhCN from './locale/zh_CN';
 import axios from 'axios';
 import safeJsonStringify from 'safe-json-stringify';
-=======
->>>>>>> cee210fa
+
 
 export class PluginErrorHandlerServer extends Plugin {
   errorHandler: ErrorHandler = new ErrorHandler();
