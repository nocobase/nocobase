{
  "name": "@nocobase/plugin-error-handler",
  "displayName": "Error handler",
  "displayName.zh-CN": "错误处理器",
  "description": "Handling application errors and exceptions.",
  "description.zh-CN": "处理应用程序中的错误和异常。",
<<<<<<< HEAD
  "version": "1.0.1-alpha.1",
=======
  "version": "1.2.6-alpha",
>>>>>>> 362a8380
  "license": "AGPL-3.0",
  "main": "./dist/server/index.js",
  "devDependencies": {
    "@formily/json-schema": "2.x",
    "supertest": "^6.1.6"
  },
  "peerDependencies": {
    "@nocobase/client": "1.x",
    "@nocobase/database": "1.x",
    "@nocobase/server": "1.x",
    "@nocobase/test": "1.x",
    "@nocobase/utils": "1.x"
  },
  "repository": {
    "type": "git",
    "url": "git+https://github.com/nocobase/nocobase.git",
    "directory": "packages/plugin-error-handler"
  },
  "gitHead": "d0b4efe4be55f8c79a98a331d99d9f8cf99021a1"
}<|MERGE_RESOLUTION|>--- conflicted
+++ resolved
@@ -4,11 +4,7 @@
   "displayName.zh-CN": "错误处理器",
   "description": "Handling application errors and exceptions.",
   "description.zh-CN": "处理应用程序中的错误和异常。",
-<<<<<<< HEAD
-  "version": "1.0.1-alpha.1",
-=======
   "version": "1.2.6-alpha",
->>>>>>> 362a8380
   "license": "AGPL-3.0",
   "main": "./dist/server/index.js",
   "devDependencies": {
