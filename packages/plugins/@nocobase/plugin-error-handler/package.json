--- conflicted
+++ resolved
@@ -4,11 +4,7 @@
   "displayName.zh-CN": "错误处理器",
   "description": "Handling application errors and exceptions",
   "description.zh-CN": "处理应用程序中的错误和异常",
-<<<<<<< HEAD
-  "version": "0.16.0-alpha.4",
-=======
   "version": "0.16.0-alpha.5",
->>>>>>> 5b4f4dea
   "license": "AGPL-3.0",
   "main": "./dist/server/index.js",
   "devDependencies": {
