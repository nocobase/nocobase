{
  "name": "@nocobase/plugin-error-handler",
  "displayName": "Error handler",
  "displayName.zh-CN": "错误处理器",
  "description": "Handling application errors and exceptions.",
  "description.zh-CN": "处理应用程序中的错误和异常。",
<<<<<<< HEAD
  "version": "1.6.0-alpha.8",
=======
  "version": "1.6.0-alpha.27",
>>>>>>> 32de5ffe
  "license": "AGPL-3.0",
  "main": "./dist/server/index.js",
  "devDependencies": {
    "@formily/json-schema": "2.x",
    "supertest": "^6.1.6"
  },
  "peerDependencies": {
    "@nocobase/client": "1.x",
    "@nocobase/database": "1.x",
    "@nocobase/server": "1.x",
    "@nocobase/test": "1.x",
    "@nocobase/utils": "1.x"
  },
  "repository": {
    "type": "git",
    "url": "git+https://github.com/nocobase/nocobase.git",
    "directory": "packages/plugin-error-handler"
  },
  "gitHead": "d0b4efe4be55f8c79a98a331d99d9f8cf99021a1"
}<|MERGE_RESOLUTION|>--- conflicted
+++ resolved
@@ -4,11 +4,7 @@
   "displayName.zh-CN": "错误处理器",
   "description": "Handling application errors and exceptions.",
   "description.zh-CN": "处理应用程序中的错误和异常。",
-<<<<<<< HEAD
-  "version": "1.6.0-alpha.8",
-=======
   "version": "1.6.0-alpha.27",
->>>>>>> 32de5ffe
   "license": "AGPL-3.0",
   "main": "./dist/server/index.js",
   "devDependencies": {
