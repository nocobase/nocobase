/**
 * This file is part of the NocoBase (R) project.
 * Copyright (c) 2020-2024 NocoBase Co., Ltd.
 * Authors: NocoBase Team.
 *
 * This project is dual-licensed under AGPL-3.0 and NocoBase Commercial License.
 * For more information, please refer to: https://www.nocobase.com/agreement.
 */

import { observer, useField } from '@formily/react';
<<<<<<< HEAD
import {
  useRequest,
  replaceVariableValue,
  useVariables,
  useLocalVariables,
  parseVariablesAndChangeParamsToQueryString,
} from '@nocobase/client';
=======
import { useRequest, useBlockHeight } from '@nocobase/client';
>>>>>>> 0b8f762d
import { Card, Spin } from 'antd';
import React, { useState, useEffect } from 'react';
import { useTranslation } from 'react-i18next';
import RIframe from 'react-iframe';
import type { IIframe } from 'react-iframe/types';
import { IframeDesigner } from './Iframe.Designer';

function isNumeric(str: string | undefined) {
  if (typeof str !== 'string') return false; // we only process strings!
  return (
    !isNaN(str as any) && // use type coercion to parse the _entirety_ of the string (`parseFloat` alone does not do this)...
    !isNaN(parseFloat(str))
  ); // ...and ensure strings of whitespace fail
}

export const Iframe: any = observer(
  (props: IIframe & { html?: string; htmlId?: number; mode: string; params?: any }) => {
    const { url, htmlId, mode = 'url', height, html, params, ...others } = props;
    const field = useField();
    const { t } = useTranslation();
<<<<<<< HEAD
    const variables = useVariables();
    const localVariables = useLocalVariables();
=======
    const targetHeight = useBlockHeight() || height;
>>>>>>> 0b8f762d
    const { loading, data: htmlContent } = useRequest<string>(
      {
        url: `iframeHtml:getHtml/${htmlId}`,
      },
      {
        refreshDeps: [htmlId, field.data],
        ready: mode === 'html' && !!htmlId,
      },
    );

    const [src, setSrc] = useState(null);

    useEffect(() => {
      const generateSrc = async () => {
        if (mode === 'html') {
          const targetHtmlContent = await replaceVariableValue(htmlContent, variables, localVariables);
          const encodedHtml = encodeURIComponent(targetHtmlContent);
          const dataUrl = 'data:text/html;charset=utf-8,' + encodedHtml;
          setSrc(dataUrl);
        } else {
          try {
            const tempUrl = await replaceVariableValue(url, variables, localVariables);
            const queryString = await parseVariablesAndChangeParamsToQueryString({
              searchParams: params,
              variables,
              localVariables,
              replaceVariableValue,
            });

            const targetUrl = `${tempUrl}${queryString ? `?${queryString}` : ``}`;
            setSrc(targetUrl);
          } catch (error) {
            console.error('Error fetching target URL:', error);
            // Handle error or set a fallback URL
            setSrc('fallback-url');
          }
        }
      };

      generateSrc();
    }, [htmlContent, mode, url, variables, localVariables, params]);
    if ((mode === 'url' && !url) || (mode === 'html' && !htmlId)) {
      return (
        <Card style={{ marginBottom: 24, height: isNumeric(targetHeight) ? `${targetHeight}px` : targetHeight }}>
          {t('Please fill in the iframe URL')}
        </Card>
      );
    }

    if (loading && !src) {
      return (
        <div
          style={{
            height: isNumeric(height) ? `${height}px` : height,
            marginBottom: '24px',
            border: 0,
          }}
        >
          <Spin />
        </div>
      );
    }

    return (
      <RIframe
        url={src}
        width="100%"
        display="block"
        position="relative"
        styles={{
          height: isNumeric(targetHeight) ? `${targetHeight}px` : targetHeight,
          marginBottom: '24px',
          border: 0,
        }}
        {...others}
      />
    );
  },
  { displayName: 'Iframe' },
);

Iframe.Designer = IframeDesigner;<|MERGE_RESOLUTION|>--- conflicted
+++ resolved
@@ -8,17 +8,14 @@
  */
 
 import { observer, useField } from '@formily/react';
-<<<<<<< HEAD
 import {
   useRequest,
+  useBlockHeight,
   replaceVariableValue,
   useVariables,
   useLocalVariables,
   parseVariablesAndChangeParamsToQueryString,
 } from '@nocobase/client';
-=======
-import { useRequest, useBlockHeight } from '@nocobase/client';
->>>>>>> 0b8f762d
 import { Card, Spin } from 'antd';
 import React, { useState, useEffect } from 'react';
 import { useTranslation } from 'react-i18next';
@@ -39,12 +36,9 @@
     const { url, htmlId, mode = 'url', height, html, params, ...others } = props;
     const field = useField();
     const { t } = useTranslation();
-<<<<<<< HEAD
+    const targetHeight = useBlockHeight() || height;
     const variables = useVariables();
     const localVariables = useLocalVariables();
-=======
-    const targetHeight = useBlockHeight() || height;
->>>>>>> 0b8f762d
     const { loading, data: htmlContent } = useRequest<string>(
       {
         url: `iframeHtml:getHtml/${htmlId}`,
