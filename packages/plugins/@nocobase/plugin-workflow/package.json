{
  "name": "@nocobase/plugin-workflow",
  "displayName": "Workflow",
  "displayName.zh-CN": "工作流",
  "description": "A powerful BPM tool that provides foundational support for business automation, with the capability to extend unlimited triggers and nodes.",
  "description.zh-CN": "一个强大的 BPM 工具，为业务自动化提供基础支持，并且可任意扩展更多的触发器和节点。",
  "version": "1.8.4",
  "license": "AGPL-3.0",
  "main": "./dist/server/index.js",
  "homepage": "https://docs.nocobase.com/handbook/workflow",
  "homepage.zh-CN": "https://docs-cn.nocobase.com/handbook/workflow",
<<<<<<< HEAD
=======
  "dependencies": {
    "@nocobase/plugin-workflow-test": "1.8.4"
  },
>>>>>>> 4f3b2b5e
  "devDependencies": {
    "@ant-design/icons": "5.x",
    "@formily/antd-v5": "1.x",
    "@formily/core": "2.x",
    "@formily/react": "2.x",
    "@nocobase/plugin-workflow-test": "1.8.3",
    "@types/ejs": "^3.1.1",
    "antd": "5.x",
    "classnames": "^2.3.1",
    "cron-parser": "4.4.0",
    "dayjs": "^1.11.8",
    "lodash": "4.17.21",
    "lru-cache": "8.0.5",
    "nodejs-snowflake": "2.0.1",
    "react": "18.x",
    "react-i18next": "^11.15.1",
    "react-js-cron": "^3.1.0",
    "react-router-dom": "^6.11.2",
    "sequelize": "^6.26.0",
    "tinybench": "4.x"
  },
  "peerDependencies": {
    "@nocobase/actions": "1.x",
    "@nocobase/client": "1.x",
    "@nocobase/database": "1.x",
    "@nocobase/evaluators": "1.x",
    "@nocobase/logger": "1.x",
    "@nocobase/plugin-data-source-main": "1.x",
    "@nocobase/plugin-error-handler": "1.x",
    "@nocobase/plugin-mobile": "1.x",
    "@nocobase/plugin-users": "1.x",
    "@nocobase/resourcer": "1.x",
    "@nocobase/server": "1.x",
    "@nocobase/test": "1.x",
    "@nocobase/utils": "1.x"
  },
  "gitHead": "d0b4efe4be55f8c79a98a331d99d9f8cf99021a1",
  "keywords": [
    "Workflow"
  ]
}<|MERGE_RESOLUTION|>--- conflicted
+++ resolved
@@ -9,18 +9,12 @@
   "main": "./dist/server/index.js",
   "homepage": "https://docs.nocobase.com/handbook/workflow",
   "homepage.zh-CN": "https://docs-cn.nocobase.com/handbook/workflow",
-<<<<<<< HEAD
-=======
-  "dependencies": {
-    "@nocobase/plugin-workflow-test": "1.8.4"
-  },
->>>>>>> 4f3b2b5e
   "devDependencies": {
     "@ant-design/icons": "5.x",
     "@formily/antd-v5": "1.x",
     "@formily/core": "2.x",
     "@formily/react": "2.x",
-    "@nocobase/plugin-workflow-test": "1.8.3",
+    "@nocobase/plugin-workflow-test": "1.x",
     "@types/ejs": "^3.1.1",
     "antd": "5.x",
     "classnames": "^2.3.1",
