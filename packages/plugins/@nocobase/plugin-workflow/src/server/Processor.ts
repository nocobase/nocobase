import { Model, Transaction, Transactionable } from '@nocobase/database';
import { appendArrayColumn } from '@nocobase/evaluators';
import { Logger } from '@nocobase/logger';
import { parse } from '@nocobase/utils';
import type Plugin from './Plugin';
import { EXECUTION_STATUS, JOB_STATUS } from './constants';
import { Runner } from './instructions';
import type { ExecutionModel, FlowNodeModel, JobModel } from './types';

export interface ProcessorOptions extends Transactionable {
  plugin: Plugin;
}

export default class Processor {
  static StatusMap = {
    [JOB_STATUS.PENDING]: EXECUTION_STATUS.STARTED,
    [JOB_STATUS.RESOLVED]: EXECUTION_STATUS.RESOLVED,
    [JOB_STATUS.FAILED]: EXECUTION_STATUS.FAILED,
    [JOB_STATUS.ERROR]: EXECUTION_STATUS.ERROR,
    [JOB_STATUS.ABORTED]: EXECUTION_STATUS.ABORTED,
    [JOB_STATUS.CANCELED]: EXECUTION_STATUS.CANCELED,
    [JOB_STATUS.REJECTED]: EXECUTION_STATUS.REJECTED,
    [JOB_STATUS.RETRY_NEEDED]: EXECUTION_STATUS.RETRY_NEEDED,
  };

  logger: Logger;

  nodes: FlowNodeModel[] = [];
  nodesMap = new Map<number, FlowNodeModel>();
  jobsMap = new Map<number, JobModel>();
  jobsMapByNodeKey: { [key: string]: any } = {};
  lastSavedJob: JobModel | null = null;

  constructor(
    public execution: ExecutionModel,
    public options: ProcessorOptions,
  ) {
    this.logger = options.plugin.getLogger(execution.workflowId);
  }

  // make dual linked nodes list then cache
  private makeNodes(nodes: FlowNodeModel[] = []) {
    this.nodes = nodes;

    nodes.forEach((node) => {
      this.nodesMap.set(node.id, node);
    });

    nodes.forEach((node) => {
      if (node.upstreamId) {
        node.upstream = this.nodesMap.get(node.upstreamId) as FlowNodeModel;
      }

      if (node.downstreamId) {
        node.downstream = this.nodesMap.get(node.downstreamId) as FlowNodeModel;
      }
    });
  }

  private makeJobs(jobs: Array<JobModel>) {
    jobs.forEach((job) => {
      this.jobsMap.set(job.id, job);

      const node = this.nodesMap.get(job.nodeId);
      this.jobsMapByNodeKey[node.key] = job.result;
    });
  }

  public async prepare() {
    const { execution } = this;
    if (!execution.workflow) {
      execution.workflow = await execution.getWorkflow();
    }

    const nodes = await execution.workflow.getNodes();

    this.makeNodes(nodes);

    const jobs = await execution.getJobs({
      order: [['id', 'ASC']],
    });

    this.makeJobs(jobs);
  }

  public async start() {
    const { execution } = this;
    if (execution.status !== EXECUTION_STATUS.STARTED) {
      throw new Error(`execution was ended with status ${execution.status} before, could not be started again`);
    }
    await this.prepare();
    if (this.nodes.length) {
      const head = this.nodes.find((item) => !item.upstream);
      await this.run(head, { result: execution.context });
    } else {
      await this.exit(JOB_STATUS.RESOLVED);
    }
  }

  public async resume(job: JobModel) {
    const { execution } = this;
    if (execution.status !== EXECUTION_STATUS.STARTED) {
      throw new Error(`execution was ended with status ${execution.status} before, could not be resumed`);
    }
    await this.prepare();
    const node = this.nodesMap.get(job.nodeId);
    await this.recall(node, job);
  }

  private async exec(instruction: Runner, node: FlowNodeModel, prevJob) {
    let job;
    try {
      // call instruction to get result and status
      this.logger.info(`execution (${this.execution.id}) run instruction [${node.type}] for node (${node.id})`);
      this.logger.debug(`config of node`, { data: node.config });
      job = await instruction(node, prevJob, this);
      if (!job) {
        return null;
      }
    } catch (err) {
      // for uncaught error, set to error
      this.logger.error(
        `execution (${this.execution.id}) run instruction [${node.type}] for node (${node.id}) failed: `,
        { error: err },
      );
      job = {
        result:
          err instanceof Error
            ? {
                message: err.message,
                stack:
                  process.env.NODE_ENV === 'production'
                    ? 'Error stack will not be shown under "production" environment, please check logs.'
                    : err.stack,
              }
            : err,
        status: JOB_STATUS.ERROR,
      };
      // if previous job is from resuming
      if (prevJob && prevJob.nodeId === node.id) {
        prevJob.set(job);
        job = prevJob;
      }
    }

    if (!(job instanceof Model)) {
      job.upstreamId = prevJob instanceof Model ? prevJob.get('id') : null;
      job.nodeId = node.id;
      job.nodeKey = node.key;
    }
    const savedJob = await this.saveJob(job);

    this.logger.info(
      `execution (${this.execution.id}) run instruction [${node.type}] for node (${node.id}) finished as status: ${savedJob.status}`,
    );
    this.logger.debug(`result of node`, { data: savedJob.result });

    if (savedJob.status === JOB_STATUS.RESOLVED && node.downstream) {
      // run next node
      this.logger.debug(`run next node (${node.downstreamId})`);
      return this.run(node.downstream, savedJob);
    }

    // all nodes in scope have been executed
    return this.end(node, savedJob);
  }

  public async run(node, input?) {
    const { instructions } = this.options.plugin;
    const instruction = instructions.get(node.type);
    if (typeof instruction.run !== 'function') {
      return Promise.reject(new Error('`run` should be implemented for customized execution of the node'));
    }

    return this.exec(instruction.run.bind(instruction), node, input);
  }

  // parent node should take over the control
  public async end(node, job: JobModel) {
    this.logger.debug(`branch ended at node (${node.id})`);
    const parentNode = this.findBranchParentNode(node);
    // no parent, means on main flow
    if (parentNode) {
      this.logger.debug(`not on main, recall to parent entry node (${node.id})})`);
      await this.recall(parentNode, job);
      return job;
    }

    // really done for all nodes
    // * should mark execution as done with last job status
    return this.exit(job.status);
  }

  async recall(node, job) {
    const { instructions } = this.options.plugin;
    const instruction = instructions.get(node.type);
    if (typeof instruction.resume !== 'function') {
      return Promise.reject(
        new Error(`"resume" method should be implemented for [${node.type}] instruction of node (#${node.id})`),
      );
    }

    return this.exec(instruction.resume.bind(instruction), node, job);
  }

  async exit(s?: number) {
    if (typeof s === 'number') {
      const status = (<typeof Processor>this.constructor).StatusMap[s] ?? Math.sign(s);
      await this.execution.update({ status });
    }
    this.logger.info(`execution (${this.execution.id}) exiting with status ${this.execution.status}`);
    return null;
  }

  // TODO(optimize)
  async saveJob(payload) {
    const { database } = <typeof ExecutionModel>this.execution.constructor;
    const { model } = database.getCollection('jobs');
    let job;
    if (payload instanceof model) {
      job = await payload.save();
    } else if (payload.id) {
      job = await model.findByPk(payload.id);
      await job.update(payload);
    } else {
      job = await model.create({
        ...payload,
        executionId: this.execution.id,
      });
    }
    this.jobsMap.set(job.id, job);

<<<<<<< HEAD
    const node = this.nodesMap.get(job.nodeId);
    this.jobsMapByNodeKey[node.key] = job.result;
    this.lastSavedJob = job;
=======
    this.jobsMapByNodeKey[job.nodeKey] = job.result;
>>>>>>> acabb9cb

    return job;
  }

  getBranches(node: FlowNodeModel): FlowNodeModel[] {
    return this.nodes
      .filter((item) => item.upstream === node && item.branchIndex !== null)
      .sort((a, b) => Number(a.branchIndex) - Number(b.branchIndex));
  }

  // find the first node in current branch
  findBranchStartNode(node: FlowNodeModel, parent?: FlowNodeModel): FlowNodeModel | null {
    for (let n = node; n; n = n.upstream) {
      if (!parent) {
        if (n.branchIndex !== null) {
          return n;
        }
      } else {
        if (n.upstream === parent) {
          return n;
        }
      }
    }
    return null;
  }

  // find the node start current branch
  findBranchParentNode(node: FlowNodeModel): FlowNodeModel | null {
    for (let n = node; n; n = n.upstream) {
      if (n.branchIndex !== null) {
        return n.upstream;
      }
    }
    return null;
  }

  findBranchEndNode(node: FlowNodeModel): FlowNodeModel | null {
    for (let n = node; n; n = n.downstream) {
      if (!n.downstream) {
        return n;
      }
    }
    return null;
  }

  findBranchParentJob(job: JobModel, node: FlowNodeModel): JobModel | null {
    for (let j: JobModel | undefined = job; j; j = this.jobsMap.get(j.upstreamId)) {
      if (j.nodeId === node.id) {
        return j;
      }
    }
    return null;
  }

  findBranchLastJob(node: FlowNodeModel, job: JobModel): JobModel | null {
    const allJobs = Array.from(this.jobsMap.values());
    const branchJobs = [];
    for (let n = this.findBranchEndNode(node); n && n !== node.upstream; n = n.upstream) {
      branchJobs.push(...allJobs.filter((item) => item.nodeId === n.id));
    }
    branchJobs.sort((a, b) => a.createdAt.getTime() - b.createdAt.getTime());
    for (let i = branchJobs.length - 1; i >= 0; i -= 1) {
      for (let j = branchJobs[i]; j && j.id !== job.id; j = this.jobsMap.get(j.upstreamId)) {
        if (j.upstreamId === job.id) {
          return branchJobs[i];
        }
      }
    }
    return null;
  }

  public getScope(sourceNodeId: number) {
    const node = this.nodesMap.get(sourceNodeId);
    const systemFns = {};
    const scope = {
      execution: this.execution,
      node,
    };
    for (const [name, fn] of this.options.plugin.functions.getEntities()) {
      systemFns[name] = fn.bind(scope);
    }

    const $scopes = {};
    for (let n = this.findBranchParentNode(node); n; n = this.findBranchParentNode(n)) {
      const instruction = this.options.plugin.instructions.get(n.type);
      if (typeof instruction.getScope === 'function') {
        $scopes[n.id] = $scopes[n.key] = instruction.getScope(n, this.jobsMapByNodeKey[n.key], this);
      }
    }

    return {
      $context: this.execution.context,
      $jobsMapByNodeKey: this.jobsMapByNodeKey,
      $system: systemFns,
      $scopes,
    };
  }

  public getParsedValue(value, sourceNodeId: number, additionalScope?: object) {
    const template = parse(value);
    const scope = Object.assign(this.getScope(sourceNodeId), additionalScope);
    template.parameters.forEach(({ key }) => {
      appendArrayColumn(scope, key);
    });
    return template(scope);
  }
}<|MERGE_RESOLUTION|>--- conflicted
+++ resolved
@@ -230,13 +230,8 @@
     }
     this.jobsMap.set(job.id, job);
 
-<<<<<<< HEAD
-    const node = this.nodesMap.get(job.nodeId);
-    this.jobsMapByNodeKey[node.key] = job.result;
     this.lastSavedJob = job;
-=======
     this.jobsMapByNodeKey[job.nodeKey] = job.result;
->>>>>>> acabb9cb
 
     return job;
   }
