--- conflicted
+++ resolved
@@ -68,19 +68,9 @@
   //   return !existed.length;
   // }
 
-<<<<<<< HEAD
-  validateContext(values) {
-    if (values?.mode == null) {
-      return {
-        mode: 'Mode is required',
-      };
-    }
-    const trigger = this.getTrigger(values.mode);
-=======
   validateContext(values, workflow: WorkflowModel) {
     const { mode } = workflow.config;
     const trigger = this.getTrigger(mode);
->>>>>>> 4f06ebcd
     if (!trigger) {
       return {
         mode: 'Mode in invalid',
