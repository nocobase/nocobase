--- conflicted
+++ resolved
@@ -6,8 +6,7 @@
 import { WorkflowLink } from './WorkflowLink';
 import OpenDrawer from './components/OpenDrawer';
 import { workflowSchema } from './schemas/workflows';
-<<<<<<< HEAD
-import { ExecutionStatusSelect } from './components/ExecutionStatusSelect';
+import { ExecutionStatusSelect, ExecutionStatusColumn } from './components/ExecutionStatus';
 import WorkflowPlugin, { RadioWithTooltip } from '.';
 import { onFieldChange } from '@formily/core';
 import { useField, useFormEffects } from '@formily/react';
@@ -47,10 +46,6 @@
 
   return <RadioWithTooltip {...props} />;
 }
-=======
-import { ExecutionStatusSelect, ExecutionStatusColumn } from './components/ExecutionStatus';
-import WorkflowPlugin from '.';
->>>>>>> fb11c82b
 
 export function WorkflowPane() {
   const ctx = useContext(SchemaComponentContext);
@@ -66,11 +61,8 @@
             ExecutionLink,
             OpenDrawer,
             ExecutionStatusSelect,
-<<<<<<< HEAD
             SyncOptionSelect,
-=======
             ExecutionStatusColumn,
->>>>>>> fb11c82b
           }}
           scope={{
             getTriggersOptions,
