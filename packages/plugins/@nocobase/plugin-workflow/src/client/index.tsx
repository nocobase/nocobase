--- conflicted
+++ resolved
@@ -13,7 +13,6 @@
 import { WorkflowPage } from './WorkflowPage';
 import { WorkflowPane, WorkflowProvider } from './WorkflowProvider';
 import { DynamicExpression } from './components/DynamicExpression';
-import { NAMESPACE } from './locale';
 import { instructions } from './nodes';
 import { addActionButton, addBlockButton } from './nodes/manual/SchemaConfig';
 import { WorkflowTodo } from './nodes/manual/WorkflowTodo';
@@ -34,8 +33,14 @@
     this.addScopes();
     this.addComponents();
     this.app.addProvider(WorkflowProvider);
-<<<<<<< HEAD
     this.addSchemaInitializers();
+
+    this.app.pluginSettingsManager.add(NAMESPACE, {
+      icon: 'PartitionOutlined',
+      title: `{{t("Workflow", { ns: "${NAMESPACE}" })}}`,
+      Component: WorkflowPane,
+      aclSnippet: 'pm.workflow.workflows',
+    });
   }
 
   addSchemaInitializers() {
@@ -48,13 +53,6 @@
       title: `{{t("Workflow todos", { ns: "${NAMESPACE}" })}}`,
       Component: 'WorkflowTodoBlockInitializer',
       icon: 'CheckSquareOutlined',
-=======
-    this.app.pluginSettingsManager.add(NAMESPACE, {
-      icon: 'PartitionOutlined',
-      title: `{{t("Workflow", { ns: "${NAMESPACE}" })}}`,
-      Component: WorkflowPane,
-      aclSnippet: 'pm.workflow.workflows',
->>>>>>> 4d4b7376
     });
   }
 
