--- conflicted
+++ resolved
@@ -2,16 +2,12 @@
 export * from './FlowContext';
 export * from './constants';
 export * from './nodes';
-<<<<<<< HEAD
 export { triggers, useTrigger, getTriggersOptions } from './triggers';
 export * from './variable';
 export * from './components';
 export * from './utils';
 export * from './hooks/useGetAriaLabelOfAddButton';
-=======
->>>>>>> 34e026ce
 export { default as useStyles } from './style';
-export { getTriggersOptions, triggers, useTrigger } from './triggers';
 export * from './variable';
 export { getCollectionFieldOptions, useWorkflowVariableOptions } from './variable';
 
@@ -21,23 +17,10 @@
 
 import { ExecutionPage } from './ExecutionPage';
 import { WorkflowPage } from './WorkflowPage';
-<<<<<<< HEAD
 import { WorkflowPane } from './WorkflowPane';
 import { triggers, getTriggersOptions } from './triggers';
 import { instructions } from './nodes';
 import { useTriggerWorkflowsActionProps } from './hooks/useTriggerWorkflowActionProps';
-=======
-import { WorkflowPane, WorkflowProvider } from './WorkflowProvider';
-import { DynamicExpression } from './components/DynamicExpression';
-import { instructions } from './nodes';
-import { addActionButton, addBlockButton } from './nodes/manual/SchemaConfig';
-import { WorkflowTodo } from './nodes/manual/WorkflowTodo';
-import { WorkflowTodoBlockInitializer } from './nodes/manual/WorkflowTodoBlockInitializer';
-import { addCustomFormField } from './nodes/manual/forms/custom';
-import { getTriggersOptions, triggers } from './triggers';
-import { useTriggerWorkflowsActionProps } from './triggers/form';
-import { NAMESPACE } from './locale';
->>>>>>> 34e026ce
 import { getWorkflowDetailPath, getWorkflowExecutionsPath } from './constant';
 import { NAMESPACE } from './locale';
 
@@ -50,30 +33,12 @@
     this.addRoutes();
     this.addScopes();
     this.addComponents();
-<<<<<<< HEAD
-=======
-    this.app.addProvider(WorkflowProvider);
-    this.addSchemaInitializers();
 
->>>>>>> 34e026ce
     this.app.pluginSettingsManager.add(NAMESPACE, {
       icon: 'PartitionOutlined',
       title: `{{t("Workflow", { ns: "${NAMESPACE}" })}}`,
       Component: WorkflowPane,
       aclSnippet: 'pm.workflow.workflows',
-    });
-  }
-
-  addSchemaInitializers() {
-    this.app.schemaInitializerManager.add(addBlockButton);
-    this.app.schemaInitializerManager.add(addActionButton);
-    this.app.schemaInitializerManager.add(addCustomFormField);
-
-    const blockInitializers = this.app.schemaInitializerManager.get('BlockInitializers');
-    blockInitializers.add('otherBlocks.workflowTodos', {
-      title: `{{t("Workflow todos", { ns: "${NAMESPACE}" })}}`,
-      Component: 'WorkflowTodoBlockInitializer',
-      icon: 'CheckSquareOutlined',
     });
   }
 
