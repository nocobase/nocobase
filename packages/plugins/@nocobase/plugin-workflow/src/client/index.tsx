/**
 * This file is part of the NocoBase (R) project.
 * Copyright (c) 2020-2024 NocoBase Co., Ltd.
 * Authors: NocoBase Team.
 *
 * This project is dual-licensed under AGPL-3.0 and NocoBase Commercial License.
 * For more information, please refer to: https://www.nocobase.com/agreement.
 */

import { PagePopups, Plugin, useCompile } from '@nocobase/client';
import { Registry } from '@nocobase/utils/client';

// import { ExecutionPage } from './ExecutionPage';
// import { WorkflowPage } from './WorkflowPage';
// import { WorkflowPane } from './WorkflowPane';
import { lazy } from '@nocobase/client';
const { ExecutionPage } = lazy(() => import('./ExecutionPage'), 'ExecutionPage');
const { WorkflowPage } = lazy(() => import('./WorkflowPage'), 'WorkflowPage');
const { WorkflowPane } = lazy(() => import('./WorkflowPane'), 'WorkflowPane');

import { Trigger } from './triggers';
import CollectionTrigger from './triggers/collection';
import ScheduleTrigger from './triggers/schedule';
import { Instruction } from './nodes';
import CalculationInstruction from './nodes/calculation';
import ConditionInstruction from './nodes/condition';
import EndInstruction from './nodes/end';
import QueryInstruction from './nodes/query';
import CreateInstruction from './nodes/create';
import UpdateInstruction from './nodes/update';
import DestroyInstruction from './nodes/destroy';
import { getWorkflowDetailPath, getWorkflowExecutionsPath } from './utils';
import { lang, NAMESPACE } from './locale';
import { VariableOption } from './variable';
import { WorkflowTasks, TasksProvider, TaskTypeOptions } from './WorkflowTasks';
import { BindWorkflowConfig } from './settings/BindWorkflowConfig';

const workflowConfigSettings = {
  Component: BindWorkflowConfig,
};
<<<<<<< HEAD
=======

type InstructionGroup = {
  key?: string;
  label: string;
};
>>>>>>> 5fbc7697

export default class PluginWorkflowClient extends Plugin {
  triggers = new Registry<Trigger>();
  instructions = new Registry<Instruction>();
  instructionGroups = new Registry<InstructionGroup>();
  systemVariables = new Registry<VariableOption>();

  taskTypes = new Registry<TaskTypeOptions>();

  useTriggersOptions = () => {
    const compile = useCompile();
    return Array.from(this.triggers.getEntities())
      .map(([value, { title, ...options }]) => ({
        value,
        label: compile(title),
        color: 'gold',
        options,
      }))
      .sort((a, b) => a.label.localeCompare(b.label));
  };

  useInstructionGroupOptions = () => {
    const compile = useCompile();
    return Array.from(this.instructionGroups.getEntities()).map(([key, { label }]) => ({
      key,
      label: compile(label),
    }));
  };

  isWorkflowSync(workflow) {
    return this.triggers.get(workflow.type)?.sync ?? workflow.sync;
  }

  registerTrigger(type: string, trigger: Trigger | { new (): Trigger }) {
    if (typeof trigger === 'function') {
      this.triggers.register(type, new trigger());
    } else if (trigger) {
      this.triggers.register(type, trigger);
    } else {
      throw new TypeError('invalid trigger type to register');
    }
  }

  registerInstruction(type: string, instruction: Instruction | { new (): Instruction }) {
    if (typeof instruction === 'function') {
      this.instructions.register(type, new instruction());
    } else if (instruction instanceof Instruction) {
      this.instructions.register(type, instruction);
    } else {
      throw new TypeError('invalid instruction type to register');
    }
  }

  registerInstructionGroup(key: string, group: InstructionGroup) {
    this.instructionGroups.register(key, group);
  }

  registerSystemVariable(option: VariableOption) {
    this.systemVariables.register(option.key, option);
  }

  registerTaskType(key: string, option: TaskTypeOptions) {
    this.taskTypes.register(key, option);
  }

  async load() {
    this.router.add('admin.workflow.workflows.id', {
      path: getWorkflowDetailPath(':id'),
      Component: WorkflowPage,
    });

    this.router.add('admin.workflow.executions.id', {
      path: getWorkflowExecutionsPath(':id'),
      Component: ExecutionPage,
    });

    this.router.add('admin.workflow.tasks', {
      path: '/admin/workflow/tasks/:taskType?',
      Component: WorkflowTasks,
    });

    this.router.add('admin.workflow.tasks.popup', {
      path: '/admin/workflow/tasks/:taskType/popups/*',
      Component: PagePopups,
    });

    this.app.pluginSettingsManager.add(NAMESPACE, {
      icon: 'PartitionOutlined',
      title: `{{t("Workflow", { ns: "${NAMESPACE}" })}}`,
      Component: WorkflowPane,
      aclSnippet: 'pm.workflow.workflows',
    });

    this.app.use(TasksProvider);

    this.app.schemaSettingsManager.addItem('actionSettings:submit', 'workflowConfig', workflowConfigSettings);
    this.app.schemaSettingsManager.addItem('actionSettings:createSubmit', 'workflowConfig', workflowConfigSettings);
    this.app.schemaSettingsManager.addItem('actionSettings:updateSubmit', 'workflowConfig', workflowConfigSettings);
    this.app.schemaSettingsManager.addItem('actionSettings:saveRecord', 'workflowConfig', workflowConfigSettings);
    this.app.schemaSettingsManager.addItem('actionSettings:updateRecord', 'workflowConfig', workflowConfigSettings);
    this.app.schemaSettingsManager.addItem('actionSettings:delete', 'workflowConfig', workflowConfigSettings);
    this.app.schemaSettingsManager.addItem('actionSettings:bulkEditSubmit', 'workflowConfig', workflowConfigSettings);
<<<<<<< HEAD
=======

    this.registerInstructionGroup('control', { key: 'control', label: `{{t("Control", { ns: "${NAMESPACE}" })}}` });
    this.registerInstructionGroup('calculation', {
      key: 'calculation',
      label: `{{t("Calculation", { ns: "${NAMESPACE}" })}}`,
    });
    this.registerInstructionGroup('collection', {
      key: 'collection',
      label: `{{t("Collection operations", { ns: "${NAMESPACE}" })}}`,
    });
    this.registerInstructionGroup('manual', { key: 'manual', label: `{{t("Manual", { ns: "${NAMESPACE}" })}}` });
    this.registerInstructionGroup('extended', {
      key: 'extended',
      label: `{{t("Extended types", { ns: "${NAMESPACE}" })}}`,
    });
>>>>>>> 5fbc7697

    this.registerTrigger('collection', CollectionTrigger);
    this.registerTrigger('schedule', ScheduleTrigger);

    this.registerInstruction('calculation', CalculationInstruction);
    this.registerInstruction('condition', ConditionInstruction);
    this.registerInstruction('end', EndInstruction);

    this.registerInstruction('query', QueryInstruction);
    this.registerInstruction('create', CreateInstruction);
    this.registerInstruction('update', UpdateInstruction);
    this.registerInstruction('destroy', DestroyInstruction);

    this.registerSystemVariable({
      key: 'now',
      label: `{{t("System time", { ns: "${NAMESPACE}" })}}`,
      value: 'now',
    });
  }
}

export * from './Branch';
export * from './FlowContext';
export * from './constants';
export * from './nodes';
export { Trigger, useTrigger } from './triggers';
export * from './variable';
export * from './components';
export * from './utils';
export * from './hooks';
export { default as useStyles } from './style';
export * from './variable';
export * from './ExecutionContextProvider';
export * from './settings/BindWorkflowConfig';<|MERGE_RESOLUTION|>--- conflicted
+++ resolved
@@ -18,34 +18,31 @@
 const { WorkflowPage } = lazy(() => import('./WorkflowPage'), 'WorkflowPage');
 const { WorkflowPane } = lazy(() => import('./WorkflowPane'), 'WorkflowPane');
 
+import { NAMESPACE } from './locale';
+import { Instruction } from './nodes';
+import CalculationInstruction from './nodes/calculation';
+import ConditionInstruction from './nodes/condition';
+import CreateInstruction from './nodes/create';
+import DestroyInstruction from './nodes/destroy';
+import EndInstruction from './nodes/end';
+import QueryInstruction from './nodes/query';
+import UpdateInstruction from './nodes/update';
+import { BindWorkflowConfig } from './settings/BindWorkflowConfig';
 import { Trigger } from './triggers';
 import CollectionTrigger from './triggers/collection';
 import ScheduleTrigger from './triggers/schedule';
-import { Instruction } from './nodes';
-import CalculationInstruction from './nodes/calculation';
-import ConditionInstruction from './nodes/condition';
-import EndInstruction from './nodes/end';
-import QueryInstruction from './nodes/query';
-import CreateInstruction from './nodes/create';
-import UpdateInstruction from './nodes/update';
-import DestroyInstruction from './nodes/destroy';
 import { getWorkflowDetailPath, getWorkflowExecutionsPath } from './utils';
-import { lang, NAMESPACE } from './locale';
 import { VariableOption } from './variable';
-import { WorkflowTasks, TasksProvider, TaskTypeOptions } from './WorkflowTasks';
-import { BindWorkflowConfig } from './settings/BindWorkflowConfig';
+import { TasksProvider, TaskTypeOptions, WorkflowTasks } from './WorkflowTasks';
 
 const workflowConfigSettings = {
   Component: BindWorkflowConfig,
 };
-<<<<<<< HEAD
-=======
 
 type InstructionGroup = {
   key?: string;
   label: string;
 };
->>>>>>> 5fbc7697
 
 export default class PluginWorkflowClient extends Plugin {
   triggers = new Registry<Trigger>();
@@ -79,7 +76,7 @@
     return this.triggers.get(workflow.type)?.sync ?? workflow.sync;
   }
 
-  registerTrigger(type: string, trigger: Trigger | { new (): Trigger }) {
+  registerTrigger(type: string, trigger: Trigger | { new(): Trigger }) {
     if (typeof trigger === 'function') {
       this.triggers.register(type, new trigger());
     } else if (trigger) {
@@ -89,7 +86,7 @@
     }
   }
 
-  registerInstruction(type: string, instruction: Instruction | { new (): Instruction }) {
+  registerInstruction(type: string, instruction: Instruction | { new(): Instruction }) {
     if (typeof instruction === 'function') {
       this.instructions.register(type, new instruction());
     } else if (instruction instanceof Instruction) {
@@ -148,8 +145,6 @@
     this.app.schemaSettingsManager.addItem('actionSettings:updateRecord', 'workflowConfig', workflowConfigSettings);
     this.app.schemaSettingsManager.addItem('actionSettings:delete', 'workflowConfig', workflowConfigSettings);
     this.app.schemaSettingsManager.addItem('actionSettings:bulkEditSubmit', 'workflowConfig', workflowConfigSettings);
-<<<<<<< HEAD
-=======
 
     this.registerInstructionGroup('control', { key: 'control', label: `{{t("Control", { ns: "${NAMESPACE}" })}}` });
     this.registerInstructionGroup('calculation', {
@@ -165,7 +160,6 @@
       key: 'extended',
       label: `{{t("Extended types", { ns: "${NAMESPACE}" })}}`,
     });
->>>>>>> 5fbc7697
 
     this.registerTrigger('collection', CollectionTrigger);
     this.registerTrigger('schedule', ScheduleTrigger);
@@ -188,15 +182,14 @@
 }
 
 export * from './Branch';
+export * from './components';
+export * from './constants';
+export * from './ExecutionContextProvider';
 export * from './FlowContext';
-export * from './constants';
+export * from './hooks';
 export * from './nodes';
+export * from './settings/BindWorkflowConfig';
+export { default as useStyles } from './style';
 export { Trigger, useTrigger } from './triggers';
+export * from './utils';
 export * from './variable';
-export * from './components';
-export * from './utils';
-export * from './hooks';
-export { default as useStyles } from './style';
-export * from './variable';
-export * from './ExecutionContextProvider';
-export * from './settings/BindWorkflowConfig';