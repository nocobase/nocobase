/**
 * This file is part of the NocoBase (R) project.
 * Copyright (c) 2020-2024 NocoBase Co., Ltd.
 * Authors: NocoBase Team.
 *
 * This project is dual-licensed under AGPL-3.0 and NocoBase Commercial License.
 * For more information, please refer to: https://www.nocobase.com/agreement.
 */

<<<<<<< HEAD
import React, { useCallback, useEffect, useMemo, useState } from 'react';
import { Trans, useTranslation } from 'react-i18next';
import { Link, useNavigate } from 'react-router-dom';
import { Alert, App, Breadcrumb, Button, Dropdown, Result, Spin, Switch, Tag, Tooltip } from 'antd';
=======
>>>>>>> 842a9bf4
import { DownOutlined, EllipsisOutlined, RightOutlined } from '@ant-design/icons';
import {
  ActionContextProvider,
  ResourceActionProvider,
  SchemaComponent,
  cx,
  useActionContext,
  useApp,
  useCancelAction,
  useDocumentTitle,
  useNavigateNoUpdate,
  useResourceActionContext,
  useResourceContext,
  useCompile,
  css,
  usePlugin,
} from '@nocobase/client';
<<<<<<< HEAD
import { dayjs } from '@nocobase/utils/client';
=======
import { str2moment } from '@nocobase/utils/client';
import { App, Breadcrumb, Button, Dropdown, Result, Spin, Switch, Tag, Tooltip, message } from 'antd';
import React, { useEffect, useState } from 'react';
import { useTranslation } from 'react-i18next';
import { Link, useNavigate } from 'react-router-dom';
>>>>>>> 842a9bf4

import { CanvasContent } from './CanvasContent';
import { ExecutionStatusColumn } from './components/ExecutionStatus';
import { ExecutionLink } from './ExecutionLink';
import { FlowContext, useFlowContext } from './FlowContext';
<<<<<<< HEAD
import { lang, NAMESPACE } from './locale';
import { executionSchema } from './schemas/executions';
import useStyles from './style';
import { linkNodes, getWorkflowDetailPath } from './utils';
import { ExecutionStatusColumn } from './components/ExecutionStatus';
import { Fieldset } from './components/Fieldset';
import { useRefreshActionProps } from './hooks/useRefreshActionProps';
import { useTrigger } from './triggers';
import { useField, useForm } from '@formily/react';
import { ExecutionStatusOptionsMap } from './constants';
import PluginWorkflowClient from '.';
import { NoticeType } from 'antd/es/message/interface';
=======
import { useRefreshActionProps } from './hooks/useRefreshActionProps';
import { lang } from './locale';
import { executionSchema } from './schemas/executions';
import useStyles from './style';
import { getWorkflowDetailPath, linkNodes } from './utils';
>>>>>>> 842a9bf4

function ExecutionResourceProvider({ request, filter = {}, ...others }) {
  const { workflow } = useFlowContext();
  const props = {
    ...others,
    request: {
      ...request,
      params: {
        ...request?.params,
        filter: {
          ...request?.params?.filter,
          key: workflow.key,
        },
      },
    },
  };

  return <ResourceActionProvider {...props} />;
}

<<<<<<< HEAD
function ExecutedStatusMessage({ data, option }) {
  const compile = useCompile();
  const statusText = compile(option.label);
  return (
    <Trans ns={NAMESPACE} values={{ statusText }}>
      {'Workflow executed, the result status is '}
      <Tag color={option.color}>{'{{statusText}}'}</Tag>
      <Link to={`/admin/workflow/executions/${data.id}`}>View the execution</Link>
    </Trans>
  );
}
=======
export function WorkflowCanvas() {
  const navigate = useNavigate();
  const { t } = useTranslation();
  const app = useApp();
  const { data, refresh, loading } = useResourceActionContext();
  const { resource } = useResourceContext();
  const { setTitle } = useDocumentTitle();
  const [visible, setVisible] = useState(false);
  const { styles } = useStyles();
  const { modal } = App.useApp();

  useEffect(() => {
    const { title } = data?.data ?? {};
    setTitle?.(`${lang('Workflow')}${title ? `: ${title}` : ''}`);
  }, [data?.data, setTitle]);
>>>>>>> 842a9bf4

function getExecutedStatusMessage({ id, status }) {
  const option = ExecutionStatusOptionsMap[status];
  if (!option) {
    return null;
  }
  return {
    type: 'info' as NoticeType,
    content: <ExecutedStatusMessage data={{ id }} option={option} />,
  };
}

function useExecuteConfirmAction() {
  const { workflow } = useFlowContext();
  const form = useForm();
  const { resource } = useResourceContext();
  const ctx = useActionContext();
  const navigate = useNavigateNoUpdate();
  const { message: messageApi } = App.useApp();
  const { autoRevision, ...values } = form.values;
  return {
    async run() {
      // Not executed, could choose to create new version (by default)
      // Executed, stay in current version, and refresh
      await form.submit();
      const {
        data: { data },
      } = await resource.execute({
        filterByTk: workflow.id,
        values,
        ...(!workflow.executed && autoRevision ? { autoRevision: 1 } : {}),
      });
      form.reset();
      ctx.setFormValueChanged(false);
      ctx.setVisible(false);
      messageApi?.open(getExecutedStatusMessage(data.execution));
      if (data.newVersionId) {
        navigate(`/admin/workflow/workflows/${data.newVersionId}`);
      }
    },
  };
}

function ActionDisabledProvider({ children }) {
  const field = useField<any>();
  const { workflow } = useFlowContext();
  const trigger = useTrigger();
  const valid = trigger.validate(workflow.config);
  let message = '';
  switch (true) {
    case !valid:
      message = lang('The trigger is not configured correctly, please check the trigger configuration.');
      break;
    case !trigger.triggerFieldset:
      message = lang('This type of trigger has not been supported to be executed manually.');
      break;
    default:
      break;
  }
  field.setPattern(message ? 'disabled' : 'editable');
  return message ? <Tooltip title={message}>{children}</Tooltip> : children;
}

function ExecuteActionButton() {
  const { workflow } = useFlowContext();
  const trigger = useTrigger();

  return (
    <SchemaComponent
      components={{
        Alert,
        Fieldset,
        ActionDisabledProvider,
        ...trigger.components,
      }}
      scope={{
        useCancelAction,
        useExecuteConfirmAction,
      }}
      schema={{
        name: `trigger-modal-${workflow.type}-${workflow.id}`,
        type: 'void',
        'x-decorator': 'ActionDisabledProvider',
        'x-component': 'Action',
        'x-component-props': {
          openSize: 'small',
        },
        title: `{{t('Execute manually', { ns: "${NAMESPACE}" })}}`,
        properties: {
          drawer: {
            type: 'void',
            'x-decorator': 'FormV2',
            'x-component': 'Action.Modal',
            title: `{{t('Execute manually', { ns: "${NAMESPACE}" })}}`,
            properties: {
              ...(Object.keys(trigger.triggerFieldset ?? {}).length
                ? {
                    alert: {
                      type: 'void',
                      'x-component': 'Alert',
                      'x-component-props': {
                        message: `{{t('Trigger variables need to be filled for executing.', { ns: "${NAMESPACE}" })}}`,
                        className: css`
                          margin-bottom: 1em;
                        `,
                      },
                    },
                  }
                : {
                    description: {
                      type: 'void',
                      'x-component': 'p',
                      'x-content': `{{t('This will perform all the actions configured in the workflow. Are you sure you want to continue?', { ns: "${NAMESPACE}" })}}`,
                    },
                  }),
              fieldset: {
                type: 'void',
                'x-decorator': 'FormItem',
                'x-component': 'Fieldset',
                title: `{{t('Trigger variables', { ns: "${NAMESPACE}" })}}`,
                properties: trigger.triggerFieldset,
              },
              ...(workflow.executed
                ? {}
                : {
                    autoRevision: {
                      type: 'boolean',
                      'x-decorator': 'FormItem',
                      'x-component': 'Checkbox',
                      'x-content': `{{t('Automatically create a new version after execution', { ns: "${NAMESPACE}" })}}`,
                      default: true,
                    },
                  }),
              footer: {
                type: 'void',
                'x-component': 'Action.Modal.Footer',
                properties: {
                  cancel: {
                    type: 'void',
                    title: `{{t('Cancel')}}`,
                    'x-component': 'Action',
                    'x-component-props': {
                      useAction: '{{useCancelAction}}',
                    },
                  },
                  submit: {
                    type: 'void',
                    title: `{{t('Confirm')}}`,
                    'x-component': 'Action',
                    'x-component-props': {
                      type: 'primary',
                      useAction: '{{useExecuteConfirmAction}}',
                    },
                  },
                },
              },
            },
          },
        },
      }}
    />
  );
}

function WorkflowMenu() {
  const { workflow, revisions } = useFlowContext();
  const [historyVisible, setHistoryVisible] = useState(false);
  const navigate = useNavigate();
  const { t } = useTranslation();
  const { modal } = App.useApp();
  const app = useApp();
  const { resource } = useResourceContext();
  const { message } = App.useApp();

  const onRevision = useCallback(async () => {
    const {
      data: { data: revision },
    } = await resource.revision({
      filterByTk: workflow.id,
      filter: {
        key: workflow.key,
      },
    });
    message.success(t('Operation succeeded'));

    navigate(`/admin/workflow/workflows/${revision.id}`);
  }, [resource, workflow.id, workflow.key, message, t, navigate]);

  const onDelete = useCallback(async () => {
    const content = workflow.current
      ? lang('Delete a main version will cause all other revisions to be deleted too.')
      : '';
    modal.confirm({
      title: t('Are you sure you want to delete it?'),
      content,
      async onOk() {
        await resource.destroy({
          filterByTk: workflow.id,
        });
        message.success(t('Operation succeeded'));

        navigate(
          workflow.current
            ? app.pluginSettingsManager.getRoutePath('workflow')
            : getWorkflowDetailPath(revisions.find((item) => item.current)?.id),
        );
      },
    });
  }, [workflow, modal, t, resource, message, navigate, app.pluginSettingsManager, revisions]);

  const onMenuCommand = useCallback(
    ({ key }) => {
      switch (key) {
        case 'history':
          setHistoryVisible(true);
          return;
        case 'revision':
          return onRevision();
        case 'delete':
          return onDelete();
        default:
          break;
      }
    },
    [onDelete, onRevision],
  );

  const revisionable =
    workflow.executed &&
    !revisions.find((item) => !item.executed && new Date(item.createdAt) > new Date(workflow.createdAt));

  return (
    <>
      <Dropdown
        menu={{
          items: [
            {
              key: 'key',
              label: `Key: ${workflow.key}`,
              disabled: true,
            },
            {
              type: 'divider',
            },
            {
              role: 'button',
              'aria-label': 'history',
              key: 'history',
              label: lang('Execution history'),
              disabled: !workflow.allExecuted,
            },
            {
              role: 'button',
              'aria-label': 'revision',
              key: 'revision',
              label: lang('Copy to new version'),
              disabled: !revisionable,
            },
            {
              type: 'divider',
            },
            { role: 'button', 'aria-label': 'delete', danger: true, key: 'delete', label: t('Delete') },
          ] as any[],
          onClick: onMenuCommand,
        }}
      >
        <Button aria-label="more" type="text" icon={<EllipsisOutlined />} />
      </Dropdown>
      <ActionContextProvider value={{ visible: historyVisible, setVisible: setHistoryVisible }}>
        <SchemaComponent
          schema={executionSchema}
          components={{
            ExecutionResourceProvider,
            ExecutionLink,
            ExecutionStatusColumn,
          }}
          scope={{
            useRefreshActionProps,
          }}
        />
      </ActionContextProvider>
    </>
  );
}

export function WorkflowCanvas() {
  const navigate = useNavigate();
  const app = useApp();
  const { data, refresh, loading } = useResourceActionContext();
  const { resource } = useResourceContext();
  const { setTitle } = useDocumentTitle();
  const { styles } = useStyles();
  const workflowPlugin = usePlugin(PluginWorkflowClient);

  const { nodes = [], revisions = [], ...workflow } = data?.data ?? {};
  linkNodes(nodes);

  useEffect(() => {
    const { title } = data?.data ?? {};
    setTitle?.(`${lang('Workflow')}${title ? `: ${title}` : ''}`);
  }, [data?.data, setTitle]);

  const onSwitchVersion = useCallback(
    ({ key }) => {
      if (key != workflow.id) {
        navigate(getWorkflowDetailPath(key));
      }
    },
    [workflow.id, navigate],
  );

  const onToggle = useCallback(
    async (value) => {
      await resource.update({
        filterByTk: workflow.id,
        values: {
          enabled: value,
        },
      });
      refresh();
    },
    [resource, workflow.id, refresh],
  );

  if (!data?.data) {
    if (loading) {
      return <Spin />;
    }
    return (
      <Result status="404" title="Not found" extra={<Button onClick={() => navigate(-1)}>{lang('Go back')}</Button>} />
    );
  }

  const entry = nodes.find((item) => !item.upstream);

  return (
    <FlowContext.Provider
      value={{
        workflow,
        revisions,
        nodes,
        refresh,
      }}
    >
      <div className="workflow-toolbar">
        <header>
          <Breadcrumb
            items={[
              { title: <Link to={app.pluginSettingsManager.getRoutePath('workflow')}>{lang('Workflow')}</Link> },
              {
                title: (
                  <Tooltip title={`Key: ${workflow.key}`}>
                    <strong>{workflow.title}</strong>
                  </Tooltip>
                ),
              },
            ]}
          />
          {workflow.sync ? (
            <Tag color="orange">{lang('Synchronously')}</Tag>
          ) : (
            <Tag color="cyan">{lang('Asynchronously')}</Tag>
          )}
        </header>
        <aside>
          <ExecuteActionButton />
          <Dropdown
            className="workflow-versions"
            trigger={['click']}
            menu={{
              onClick: onSwitchVersion,
              defaultSelectedKeys: [`${workflow.id}`],
              className: cx(styles.dropdownClass, styles.workflowVersionDropdownClass),
              items: revisions
                .sort((a, b) => b.id - a.id)
                .map((item, index) => ({
                  role: 'button',
                  'aria-label': `version-${index}`,
                  key: `${item.id}`,
                  icon: item.current ? <RightOutlined /> : null,
                  className: cx({
                    executed: item.executed,
                    unexecuted: !item.executed,
                    enabled: item.enabled,
                  }),
                  label: (
                    <>
                      <strong>{`#${item.id}`}</strong>
                      <time>{dayjs(item.createdAt).fromNow()}</time>
                    </>
                  ),
                })),
            }}
          >
            <Button type="text" aria-label="version">
              <label>{lang('Version')}</label>
              <span>{workflow?.id ? `#${workflow.id}` : null}</span>
              <DownOutlined />
            </Button>
          </Dropdown>
          <Switch
            checked={workflow.enabled}
            onChange={onToggle}
            checkedChildren={lang('On')}
            unCheckedChildren={lang('Off')}
          />
          <WorkflowMenu />
        </aside>
      </div>
      <CanvasContent entry={entry} />
    </FlowContext.Provider>
  );
}<|MERGE_RESOLUTION|>--- conflicted
+++ resolved
@@ -7,13 +7,10 @@
  * For more information, please refer to: https://www.nocobase.com/agreement.
  */
 
-<<<<<<< HEAD
 import React, { useCallback, useEffect, useMemo, useState } from 'react';
 import { Trans, useTranslation } from 'react-i18next';
 import { Link, useNavigate } from 'react-router-dom';
 import { Alert, App, Breadcrumb, Button, Dropdown, Result, Spin, Switch, Tag, Tooltip } from 'antd';
-=======
->>>>>>> 842a9bf4
 import { DownOutlined, EllipsisOutlined, RightOutlined } from '@ant-design/icons';
 import {
   ActionContextProvider,
@@ -31,26 +28,16 @@
   css,
   usePlugin,
 } from '@nocobase/client';
-<<<<<<< HEAD
 import { dayjs } from '@nocobase/utils/client';
-=======
-import { str2moment } from '@nocobase/utils/client';
-import { App, Breadcrumb, Button, Dropdown, Result, Spin, Switch, Tag, Tooltip, message } from 'antd';
-import React, { useEffect, useState } from 'react';
-import { useTranslation } from 'react-i18next';
-import { Link, useNavigate } from 'react-router-dom';
->>>>>>> 842a9bf4
 
 import { CanvasContent } from './CanvasContent';
 import { ExecutionStatusColumn } from './components/ExecutionStatus';
 import { ExecutionLink } from './ExecutionLink';
 import { FlowContext, useFlowContext } from './FlowContext';
-<<<<<<< HEAD
 import { lang, NAMESPACE } from './locale';
 import { executionSchema } from './schemas/executions';
 import useStyles from './style';
 import { linkNodes, getWorkflowDetailPath } from './utils';
-import { ExecutionStatusColumn } from './components/ExecutionStatus';
 import { Fieldset } from './components/Fieldset';
 import { useRefreshActionProps } from './hooks/useRefreshActionProps';
 import { useTrigger } from './triggers';
@@ -58,13 +45,6 @@
 import { ExecutionStatusOptionsMap } from './constants';
 import PluginWorkflowClient from '.';
 import { NoticeType } from 'antd/es/message/interface';
-=======
-import { useRefreshActionProps } from './hooks/useRefreshActionProps';
-import { lang } from './locale';
-import { executionSchema } from './schemas/executions';
-import useStyles from './style';
-import { getWorkflowDetailPath, linkNodes } from './utils';
->>>>>>> 842a9bf4
 
 function ExecutionResourceProvider({ request, filter = {}, ...others }) {
   const { workflow } = useFlowContext();
@@ -85,7 +65,6 @@
   return <ResourceActionProvider {...props} />;
 }
 
-<<<<<<< HEAD
 function ExecutedStatusMessage({ data, option }) {
   const compile = useCompile();
   const statusText = compile(option.label);
@@ -97,23 +76,6 @@
     </Trans>
   );
 }
-=======
-export function WorkflowCanvas() {
-  const navigate = useNavigate();
-  const { t } = useTranslation();
-  const app = useApp();
-  const { data, refresh, loading } = useResourceActionContext();
-  const { resource } = useResourceContext();
-  const { setTitle } = useDocumentTitle();
-  const [visible, setVisible] = useState(false);
-  const { styles } = useStyles();
-  const { modal } = App.useApp();
-
-  useEffect(() => {
-    const { title } = data?.data ?? {};
-    setTitle?.(`${lang('Workflow')}${title ? `: ${title}` : ''}`);
-  }, [data?.data, setTitle]);
->>>>>>> 842a9bf4
 
 function getExecutedStatusMessage({ id, status }) {
   const option = ExecutionStatusOptionsMap[status];
