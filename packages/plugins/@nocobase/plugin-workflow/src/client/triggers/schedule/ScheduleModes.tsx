--- conflicted
+++ resolved
@@ -83,9 +83,6 @@
           nullable: false,
           changeOnSelect: true,
           render(props) {
-<<<<<<< HEAD
-            return <DatePicker showTime placeholder={lang('Current time')} {...props} />;
-=======
             return (
               <DatePicker
                 showTime
@@ -94,7 +91,6 @@
                 value={dayjs(props.value || new Date())}
               />
             );
->>>>>>> 32de5ffe
           },
         },
       },
