--- conflicted
+++ resolved
@@ -2,12 +2,8 @@
 import { useTranslation } from 'react-i18next';
 import { Link } from 'react-router-dom';
 
-<<<<<<< HEAD
-import { useActionContext, useRecord } from '@nocobase/client';
 import { getWorkflowDetailPath } from './constant';
-=======
 import { useActionContext, useGetAriaLabelOfAction, useRecord } from '@nocobase/client';
->>>>>>> bafb03a2
 
 export const WorkflowLink = () => {
   const { t } = useTranslation();
@@ -16,11 +12,7 @@
   const { getAriaLabel } = useGetAriaLabelOfAction('Configure');
 
   return (
-<<<<<<< HEAD
-    <Link to={getWorkflowDetailPath(id)} onClick={() => setVisible(false)}>
-=======
-    <Link aria-label={getAriaLabel()} to={`/admin/settings/workflow/workflows/${id}`} onClick={() => setVisible(false)}>
->>>>>>> bafb03a2
+    <Link aria-label={getAriaLabel()} to={getWorkflowDetailPath(id)} onClick={() => setVisible(false)}>
       {t('Configure')}
     </Link>
   );
