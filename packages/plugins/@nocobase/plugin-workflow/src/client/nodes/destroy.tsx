--- conflicted
+++ resolved
@@ -3,12 +3,8 @@
 import { FilterDynamicComponent } from '../components/FilterDynamicComponent';
 import { collection, filter } from '../schemas/collection';
 import { isValidFilter } from '../utils';
-<<<<<<< HEAD
-import { NAMESPACE } from '../locale';
 import { Instruction } from '.';
-=======
 import { NAMESPACE, lang } from '../locale';
->>>>>>> 1fddf0bc
 
 export default class extends Instruction {
   title = '{{t("Delete record")}}';
