--- conflicted
+++ resolved
@@ -1,5 +1,5 @@
 import { PlusOutlined } from '@ant-design/icons';
-import { css, cx } from '@nocobase/client';
+import { css } from '@nocobase/client';
 import { Button, Tooltip } from 'antd';
 import React, { useState } from 'react';
 import { NodeDefaultView } from '.';
@@ -109,25 +109,13 @@
             `}
           >
             <Button
+              aria-label={getAriaLabel('add-branch')}
               icon={<PlusOutlined />}
               className={css`
-<<<<<<< HEAD
-                visibility: ${workflow.executed ? 'hidden' : 'visible'};
-              `}
-            >
-              <Button
-                aria-label={getAriaLabel('add-branch')}
-                icon={<PlusOutlined />}
-                className={css`
-                  position: absolute;
-                  top: calc(50% - 1px);
-                  transform: translateX(-50%) rotate(45deg);
-=======
                 position: relative;
                 top: 1em;
                 transform-origin: center;
                 transform: rotate(45deg);
->>>>>>> e86c5a76
 
                 .anticon {
                   transform-origin: center;
