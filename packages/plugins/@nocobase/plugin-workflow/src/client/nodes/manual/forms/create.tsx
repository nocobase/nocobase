--- conflicted
+++ resolved
@@ -1,8 +1,5 @@
 import React, { useMemo, useState } from 'react';
 
-<<<<<<< HEAD
-import { GeneralSchemaDesigner, SchemaSettings, useCollection, useMenuSearch } from '@nocobase/client';
-=======
 import {
   GeneralSchemaDesigner,
   SchemaSettingsBlockTitleItem,
@@ -13,7 +10,6 @@
   useCollection,
   useMenuSearch,
 } from '@nocobase/client';
->>>>>>> 282654c0
 
 import _ from 'lodash';
 import { NAMESPACE } from '../../../locale';
