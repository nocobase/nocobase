import { FormLayout } from '@formily/antd-v5';
import { createForm } from '@formily/core';
import { FormProvider, ISchema, Schema, useFieldSchema, useForm } from '@formily/react';
import { Alert, Button, Modal, Space } from 'antd';
import React, { useContext, useEffect, useMemo, useState } from 'react';
import { useTranslation } from 'react-i18next';

import {
  Action,
  ActionContextProvider,
  DefaultValueProvider,
  FormActiveFieldsProvider,
  GeneralSchemaDesigner,
  InitializerWithSwitch,
  SchemaComponent,
  SchemaComponentContext,
  SchemaInitializerItemOptions,
  SchemaSettings,
  VariableScopeProvider,
  gridRowColWrap,
  useCollectionManager,
  useCompile,
  useFormActiveFields,
  useFormBlockContext,
  SchemaInitializer,
  useSchemaOptionsContext,
  useSchemaInitializer,
  SchemaInitializerItem,
  useSchemaInitializerItem,
} from '@nocobase/client';
import { Registry, lodash } from '@nocobase/utils/client';
import { instructions, useAvailableUpstreams, useNodeContext } from '..';
import { useFlowContext } from '../../FlowContext';
import { JOB_STATUS } from '../../constants';
import { NAMESPACE, lang } from '../../locale';
import { useTrigger } from '../../triggers';
import { useWorkflowVariableOptions } from '../../variable';
import { DetailsBlockProvider } from './DetailsBlockProvider';
import { FormBlockProvider } from './FormBlockProvider';
import createRecordForm from './forms/create';
import customRecordForm from './forms/custom';
import updateRecordForm from './forms/update';

type ValueOf<T> = T[keyof T];

export type FormType = {
  type: 'create' | 'update' | 'custom';
  title: string;
  actions: ValueOf<typeof JOB_STATUS>[];
  collection:
    | string
    | {
        name: string;
        fields: any[];
        [key: string]: any;
      };
};

export type ManualFormType = {
  title: string;
  config: {
    useInitializer: ({ collections }?: { collections: any[] }) => SchemaInitializerItemOptions;
    initializers?: {
      [key: string]: React.FC;
    };
    components?: {
      [key: string]: React.FC;
    };
    parseFormOptions(root: ISchema): { [key: string]: FormType };
  };
  block: {
    scope?: {
      [key: string]: () => any;
    };
    components?: {
      [key: string]: React.FC;
    };
  };
};

export const manualFormTypes = new Registry<ManualFormType>();

manualFormTypes.register('customForm', customRecordForm);
manualFormTypes.register('createForm', createRecordForm);
manualFormTypes.register('updateForm', updateRecordForm);

function useTriggerInitializers(): SchemaInitializerItemOptions | null {
  const { workflow } = useFlowContext();
  const trigger = useTrigger();
  return trigger.useInitializers ? trigger.useInitializers(workflow.config) : null;
}

const blockTypeNames = {
  customForm: customRecordForm.title,
  record: `{{t("Data record", { ns: "${NAMESPACE}" })}}`,
};

function SimpleDesigner() {
  const schema = useFieldSchema();
  const title = blockTypeNames[schema['x-designer-props']?.type] ?? '{{t("Block")}}';
  const compile = useCompile();
  return (
    <GeneralSchemaDesigner title={compile(title)}>
      <SchemaSettings.BlockTitleItem />
      <SchemaSettings.Divider />
      <SchemaSettings.Remove
        removeParentsIfNoChildren
        breakRemoveOn={{
          'x-component': 'Grid',
        }}
      />
    </GeneralSchemaDesigner>
  );
}

export const addBlockButton = new SchemaInitializer({
  name: 'AddBlockButton',
  'data-testid': 'add-block-button-in-workflow',
  wrap: gridRowColWrap,
  title: '{{t("Add block")}}',
  items: [
    {
      type: 'itemGroup',
      name: 'data-blocks',
      title: '{{t("Data blocks")}}',
      checkChildrenLength: true,
      useChildren() {
        const current = useNodeContext();
        const nodes = useAvailableUpstreams(current);
        const triggerInitializers = [useTriggerInitializers()].filter(Boolean);
        const nodeBlockInitializers = nodes
          .map((node) => {
            const instruction = instructions.get(node.type);
            return instruction?.useInitializers?.(node);
          })
          .filter(Boolean);
        const dataBlockInitializers: any = [
          ...triggerInitializers,
          ...(nodeBlockInitializers.length
            ? [
                {
                  name: 'nodes',
                  type: 'subMenu',
                  title: `{{t("Node result", { ns: "${NAMESPACE}" })}}`,
                  children: nodeBlockInitializers,
                },
              ]
            : []),
        ].filter(Boolean);
        return dataBlockInitializers;
      },
    },
    {
      type: 'itemGroup',
      name: 'form',
      title: '{{t("Form")}}',
      useChildren() {
        const { collections } = useCollectionManager();
        return Array.from(manualFormTypes.getValues()).map((item: ManualFormType) => {
          const { useInitializer: getInitializer } = item.config;
          return getInitializer({ collections });
        });
      },
    },
    {
      type: 'itemGroup',
      name: 'other-blocks',
      title: '{{t("Other blocks")}}',
      children: [
        {
          name: 'markdown',
          title: '{{t("Markdown")}}',
          Component: 'MarkdownBlockInitializer',
        },
      ],
    },
<<<<<<< HEAD
  ],
});
=======
  ] as SchemaInitializerItemOptions[];

  return <SchemaInitializer.Button {...props} wrap={gridRowColWrap} items={items} title="{{t('Add block')}}" />;
}
>>>>>>> f771a476

function AssignedFieldValues() {
  const ctx = useContext(SchemaComponentContext);
  const { t } = useTranslation();
  const fieldSchema = useFieldSchema();
  const scope = useWorkflowVariableOptions();
  const [open, setOpen] = useState(false);
  const [initialSchema, setInitialSchema] = useState(
    fieldSchema?.['x-action-settings']?.assignedValues?.schema ?? {
      type: 'void',
      'x-component': 'Grid',
      'x-initializer': 'CustomFormItemInitializers',
      properties: {},
    },
  );
  const [schema, setSchema] = useState<Schema>(null);
  const { components } = useSchemaOptionsContext();
  useEffect(() => {
    setSchema(
      new Schema({
        properties: {
          grid: initialSchema,
        },
      }),
    );
  }, [initialSchema]);
  const form = useMemo(() => {
    const initialValues = fieldSchema?.['x-action-settings']?.assignedValues?.values;
    return createForm({
      initialValues: lodash.cloneDeep(initialValues),
      values: lodash.cloneDeep(initialValues),
    });
  }, []);
  const upLevelActiveFields = useFormActiveFields();

  const title = t('Assign field values');

  function onCancel() {
    setOpen(false);
  }

  function onSubmit() {
    if (!fieldSchema['x-action-settings']) {
      fieldSchema['x-action-settings'] = {};
    }
    if (!fieldSchema['x-action-settings'].assignedValues) {
      fieldSchema['x-action-settings'].assignedValues = {};
    }
    fieldSchema['x-action-settings'].assignedValues.schema = initialSchema;
    fieldSchema['x-action-settings'].assignedValues.values = form.values;
    setOpen(false);
    setTimeout(() => {
      ctx.refresh?.();
    }, 300);
  }

  return (
    <>
      <SchemaSettings.Item title={title} onClick={() => setOpen(true)}>
        {title}
      </SchemaSettings.Item>
      <Modal
        width={'50%'}
        title={title}
        open={open}
        onCancel={onCancel}
        footer={
          <Space>
            <Button onClick={onCancel}>{t('Cancel')}</Button>
            <Button type="primary" onClick={onSubmit}>
              {t('Submit')}
            </Button>
          </Space>
        }
      >
        <DefaultValueProvider isAllowToSetDefaultValue={() => false}>
          <VariableScopeProvider scope={scope}>
            <FormActiveFieldsProvider name="form" getActiveFieldsName={upLevelActiveFields?.getActiveFieldsName}>
              <FormProvider form={form}>
                <FormLayout layout={'vertical'}>
                  <Alert
                    message={lang(
                      'Values preset in this form will override user submitted ones when continue or reject.',
                    )}
                  />
                  <br />
                  {open && schema && (
                    <SchemaComponentContext.Provider
                      value={{
                        ...ctx,
                        refresh() {
                          setInitialSchema(lodash.get(schema.toJSON(), 'properties.grid'));
                        },
                      }}
                    >
                      <SchemaComponent schema={schema} components={components} />
                    </SchemaComponentContext.Provider>
                  )}
                </FormLayout>
              </FormProvider>
            </FormActiveFieldsProvider>
          </VariableScopeProvider>
        </DefaultValueProvider>
      </Modal>
    </>
  );
}

function ManualActionDesigner(props) {
  return (
    <GeneralSchemaDesigner {...props} disableInitializer>
      <Action.Designer.ButtonEditor />
      <AssignedFieldValues />
      <SchemaSettings.Divider />
      <SchemaSettings.Remove
        removeParentsIfNoChildren
        breakRemoveOn={{
          'x-component': 'ActionBar',
        }}
      />
    </GeneralSchemaDesigner>
  );
}

function ContinueInitializer() {
  const itemConfig = useSchemaInitializerItem();
  const { action, actionProps, ...others } = itemConfig;
  const { insert } = useSchemaInitializer();
  return (
    <SchemaInitializerItem
      {...others}
      onClick={() => {
        insert({
          type: 'void',
          title: others.title,
          'x-decorator': 'ManualActionStatusProvider',
          'x-decorator-props': {
            value: action,
          },
          'x-component': 'Action',
          'x-component-props': {
            ...actionProps,
            useAction: '{{ useSubmit }}',
          },
          'x-designer': 'ManualActionDesigner',
          'x-action-settings': {},
        });
      }}
    />
  );
}

function ActionInitializer() {
  const itemConfig = useSchemaInitializerItem();
  const { action, actionProps, ...others } = itemConfig;
  return (
    <InitializerWithSwitch
      {...others}
      item={itemConfig}
      schema={{
        type: 'void',
        title: others.title,
        'x-decorator': 'ManualActionStatusProvider',
        'x-decorator-props': {
          value: action,
        },
        'x-component': 'Action',
        'x-component-props': {
          ...actionProps,
          useAction: '{{ useSubmit }}',
        },
        'x-designer': 'Action.Designer',
        'x-action': `${action}`,
      }}
      type="x-action"
    />
  );
}

<<<<<<< HEAD
export const addActionButton = new SchemaInitializer({
  name: 'AddActionButton',
  'data-testid': 'configure-actions-add-action-button',
  title: '{{t("Configure actions")}}',
  items: [
    {
      name: JOB_STATUS.RESOLVED,
      title: `{{t("Continue the process", { ns: "${NAMESPACE}" })}}`,
      Component: ContinueInitializer,
      action: JOB_STATUS.RESOLVED,
      actionProps: {
        type: 'primary',
      },
    },
    {
      name: JOB_STATUS.REJECTED,
      type: 'item',
      title: `{{t("Terminate the process", { ns: "${NAMESPACE}" })}}`,
      Component: ActionInitializer,
      action: JOB_STATUS.REJECTED,
      actionProps: {
        danger: true,
      },
    },
    {
      name: JOB_STATUS.PENDING,
      title: `{{t("Save temporarily", { ns: "${NAMESPACE}" })}}`,
      Component: ActionInitializer,
      action: JOB_STATUS.PENDING,
    },
  ],
});
=======
function AddActionButton(props) {
  return (
    <SchemaInitializer.Button
      {...props}
      items={[
        {
          key: JOB_STATUS.RESOLVED,
          type: 'item',
          title: `{{t("Continue the process", { ns: "${NAMESPACE}" })}}`,
          component: ContinueInitializer,
          action: JOB_STATUS.RESOLVED,
          actionProps: {
            type: 'primary',
          },
        },
        {
          key: JOB_STATUS.REJECTED,
          type: 'item',
          title: `{{t("Terminate the process", { ns: "${NAMESPACE}" })}}`,
          component: ActionInitializer,
          action: JOB_STATUS.REJECTED,
          actionProps: {
            danger: true,
          },
        },
        {
          key: JOB_STATUS.PENDING,
          type: 'item',
          title: `{{t("Save temporarily", { ns: "${NAMESPACE}" })}}`,
          component: ActionInitializer,
          action: JOB_STATUS.PENDING,
        },
      ]}
      title="{{t('Configure actions')}}"
    />
  );
}
>>>>>>> f771a476

// NOTE: fake useAction for ui configuration
function useSubmit() {
  // const { values, submit, id: formId } = useForm();
  // const formSchema = useFieldSchema();
  return {
    run() {},
  };
}

export function SchemaConfig({ value, onChange }) {
  const ctx = useContext(SchemaComponentContext);
  const node = useNodeContext();
  const nodes = useAvailableUpstreams(node);
  const form = useForm();
  const { workflow } = useFlowContext();

  const nodeInitializers = {};
  const nodeComponents = {};
  nodes.forEach((item) => {
    const instruction = instructions.get(item.type);
    Object.assign(nodeInitializers, instruction.initializers);
    Object.assign(nodeComponents, instruction.components);
  });

  const schema = useMemo(
    () =>
      new Schema({
        properties: {
          drawer: {
            type: 'void',
            title: '{{t("Configure form")}}',
            'x-decorator': 'Form',
            'x-component': 'Action.Drawer',
            'x-component-props': {
              className: 'nb-action-popup',
            },
            properties: {
              tabs: {
                type: 'void',
                'x-component': 'Tabs',
                'x-component-props': {},
                'x-initializer': 'TabPaneInitializers',
                'x-initializer-props': {
                  gridInitializer: 'AddBlockButton',
                },
                properties: value ?? {
                  tab1: {
                    type: 'void',
                    title: `{{t("Manual", { ns: "${NAMESPACE}" })}}`,
                    'x-component': 'Tabs.TabPane',
                    'x-designer': 'Tabs.Designer',
                    properties: {
                      grid: {
                        type: 'void',
                        'x-component': 'Grid',
                        'x-initializer': 'AddBlockButton',
                        properties: {},
                      },
                    },
                  },
                },
              },
            },
          },
        },
      }),
    [],
  );
  return (
    <SchemaComponentContext.Provider
      value={{
        ...ctx,
        designable: !workflow.executed,
        refresh() {
          ctx.refresh?.();
          const { tabs } = lodash.get(schema.toJSON(), 'properties.drawer.properties') as { tabs: ISchema };
          const forms = Array.from(manualFormTypes.getValues()).reduce(
            (result, item: ManualFormType) => Object.assign(result, item.config.parseFormOptions(tabs)),
            {},
          );
          form.setValuesIn('forms', forms);

          onChange(tabs.properties);
        },
      }}
    >
      <SchemaComponent
        schema={schema}
        components={{
          ...nodeComponents,
          // @ts-ignore
          ...Array.from(manualFormTypes.getValues()).reduce(
            (result, item: ManualFormType) => Object.assign(result, item.config.components),
            {},
          ),
          FormBlockProvider,
          DetailsBlockProvider,
          // NOTE: fake provider component
          ManualActionStatusProvider(props) {
            return props.children;
          },
          ActionBarProvider(props) {
            return props.children;
          },
          SimpleDesigner,
          ManualActionDesigner,
        }}
        scope={{
          useSubmit,
          useDetailsBlockProps: useFormBlockContext,
        }}
      />
    </SchemaComponentContext.Provider>
  );
}

export function SchemaConfigButton(props) {
  const { workflow } = useFlowContext();
  const [visible, setVisible] = useState(false);
  return (
    <>
      <Button type="primary" onClick={() => setVisible(true)}>
        {workflow.executed ? lang('View user interface') : lang('Configure user interface')}
      </Button>
      <ActionContextProvider value={{ visible, setVisible }}>{props.children}</ActionContextProvider>
    </>
  );
}<|MERGE_RESOLUTION|>--- conflicted
+++ resolved
@@ -14,6 +14,8 @@
   InitializerWithSwitch,
   SchemaComponent,
   SchemaComponentContext,
+  SchemaInitializer,
+  SchemaInitializerItem,
   SchemaInitializerItemOptions,
   SchemaSettings,
   VariableScopeProvider,
@@ -22,11 +24,9 @@
   useCompile,
   useFormActiveFields,
   useFormBlockContext,
-  SchemaInitializer,
+  useSchemaInitializer,
+  useSchemaInitializerItem,
   useSchemaOptionsContext,
-  useSchemaInitializer,
-  SchemaInitializerItem,
-  useSchemaInitializerItem,
 } from '@nocobase/client';
 import { Registry, lodash } from '@nocobase/utils/client';
 import { instructions, useAvailableUpstreams, useNodeContext } from '..';
@@ -115,7 +115,6 @@
 
 export const addBlockButton = new SchemaInitializer({
   name: 'AddBlockButton',
-  'data-testid': 'add-block-button-in-workflow',
   wrap: gridRowColWrap,
   title: '{{t("Add block")}}',
   items: [
@@ -174,15 +173,8 @@
         },
       ],
     },
-<<<<<<< HEAD
   ],
 });
-=======
-  ] as SchemaInitializerItemOptions[];
-
-  return <SchemaInitializer.Button {...props} wrap={gridRowColWrap} items={items} title="{{t('Add block')}}" />;
-}
->>>>>>> f771a476
 
 function AssignedFieldValues() {
   const ctx = useContext(SchemaComponentContext);
@@ -362,10 +354,8 @@
   );
 }
 
-<<<<<<< HEAD
 export const addActionButton = new SchemaInitializer({
   name: 'AddActionButton',
-  'data-testid': 'configure-actions-add-action-button',
   title: '{{t("Configure actions")}}',
   items: [
     {
@@ -395,45 +385,6 @@
     },
   ],
 });
-=======
-function AddActionButton(props) {
-  return (
-    <SchemaInitializer.Button
-      {...props}
-      items={[
-        {
-          key: JOB_STATUS.RESOLVED,
-          type: 'item',
-          title: `{{t("Continue the process", { ns: "${NAMESPACE}" })}}`,
-          component: ContinueInitializer,
-          action: JOB_STATUS.RESOLVED,
-          actionProps: {
-            type: 'primary',
-          },
-        },
-        {
-          key: JOB_STATUS.REJECTED,
-          type: 'item',
-          title: `{{t("Terminate the process", { ns: "${NAMESPACE}" })}}`,
-          component: ActionInitializer,
-          action: JOB_STATUS.REJECTED,
-          actionProps: {
-            danger: true,
-          },
-        },
-        {
-          key: JOB_STATUS.PENDING,
-          type: 'item',
-          title: `{{t("Save temporarily", { ns: "${NAMESPACE}" })}}`,
-          component: ActionInitializer,
-          action: JOB_STATUS.PENDING,
-        },
-      ]}
-      title="{{t('Configure actions')}}"
-    />
-  );
-}
->>>>>>> f771a476
 
 // NOTE: fake useAction for ui configuration
 function useSubmit() {
