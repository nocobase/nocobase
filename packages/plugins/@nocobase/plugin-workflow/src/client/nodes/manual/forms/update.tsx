import { useFieldSchema } from '@formily/react';
import React, { useMemo, useState } from 'react';
import { useTranslation } from 'react-i18next';

import {
  GeneralSchemaDesigner,
  SchemaSettingsActionModalItem,
  SchemaSettingsBlockTitleItem,
  SchemaSettingsDivider,
  SchemaSettingsLinkageRules,
  SchemaSettingsRemove,
  useCollection,
  useCollectionFilterOptions,
  useDesignable,
  useMenuSearch,
} from '@nocobase/client';

import _ from 'lodash';
import { FilterDynamicComponent } from '../../../components/FilterDynamicComponent';
import { NAMESPACE } from '../../../locale';
import { FormBlockInitializer } from '../FormBlockInitializer';
import { ManualFormType } from '../SchemaConfig';
import { findSchema } from '../utils';

function UpdateFormDesigner() {
  const { name, title } = useCollection();
  const fieldSchema = useFieldSchema();
  const { t } = useTranslation();
  const { dn } = useDesignable();

  return (
    <GeneralSchemaDesigner title={title || name}>
      <SchemaSettingsBlockTitleItem />
      <SchemaSettingsActionModalItem
        title={t('Filter settings', { ns: NAMESPACE })}
        schema={{
          name: 'filter',
          type: 'object',
          title: `{{t("Filter")}}`,
          // 'x-decorator': 'FormItem',
          'x-component': 'Filter',
          'x-component-props': {
            useProps() {
              const options = useCollectionFilterOptions(fieldSchema?.['x-decorator-props']?.collection);
              return {
                options,
              };
            },
            dynamicComponent: 'FilterDynamicComponent',
          },
        }}
        initialValues={fieldSchema?.['x-decorator-props']}
        onSubmit={({ filter }) => {
          fieldSchema['x-decorator-props'].filter = filter;
          dn.emit('patch', {
            schema: {
              // ['x-uid']: fieldSchema['x-uid'],
              'x-decorator-props': fieldSchema['x-decorator-props'],
            },
          });
          dn.refresh();
        }}
      />
      <SchemaSettingsLinkageRules collectionName={name} />
      <SchemaSettingsDivider />
      <SchemaSettingsRemove
        removeParentsIfNoChildren
        breakRemoveOn={{
          'x-component': 'Grid',
        }}
      />
    </GeneralSchemaDesigner>
  );
}

export default {
  title: `{{t("Update record form", { ns: "${NAMESPACE}" })}}`,
  config: {
    useInitializer({ collections }) {
      const childItems = useMemo(
        () =>
          collections.map((item) => ({
            name: _.camelCase(`updateRecordForm-child-${item.name}`),
            type: 'item',
            title: item.title,
            label: item.label,
            schema: {
              collection: item.name,
              title: `{{t("Update record", { ns: "${NAMESPACE}" })}}`,
              formType: 'update',
              'x-designer': 'UpdateFormDesigner',
            },
            Component: FormBlockInitializer,
          })),
        [collections],
      );
      const [isOpenSubMenu, setIsOpenSubMenu] = useState(false);
      const searchedChildren = useMenuSearch(childItems, isOpenSubMenu, true);
      return {
        name: 'updateRecordForm',
        key: 'updateRecordForm',
        type: 'subMenu',
        title: `{{t("Update record form", { ns: "${NAMESPACE}" })}}`,
        componentProps: {
          onOpenChange(keys) {
            setIsOpenSubMenu(keys.length > 0);
          },
        },
        children: searchedChildren,
<<<<<<< HEAD
      };
=======
      } as any;
>>>>>>> 34e026ce
    },
    initializers: {
      // AddCustomFormField
    },
    components: {
      FilterDynamicComponent,
      UpdateFormDesigner,
    },
    parseFormOptions(root) {
      const forms = {};
      const formBlocks: any[] = findSchema(
        root,
        (item) => item['x-decorator'] === 'FormBlockProvider' && item['x-decorator-props'].formType === 'update',
      );
      formBlocks.forEach((formBlock) => {
        const [formKey] = Object.keys(formBlock.properties);
        const formSchema = formBlock.properties[formKey];
        forms[formKey] = {
          ...formBlock['x-decorator-props'],
          type: 'update',
          title: formBlock['x-component-props']?.title || formKey,
          actions: findSchema(formSchema.properties.actions, (item) => item['x-component'] === 'Action').map(
            (item) => ({
              status: item['x-decorator-props'].value,
              values: item['x-action-settings']?.assignedValues?.values,
              key: item.name,
            }),
          ),
        };
      });
      return forms;
    },
  },
  block: {
    scope: {
      // useFormBlockProps
    },
    components: {},
  },
} as ManualFormType;<|MERGE_RESOLUTION|>--- conflicted
+++ resolved
@@ -107,11 +107,7 @@
           },
         },
         children: searchedChildren,
-<<<<<<< HEAD
-      };
-=======
       } as any;
->>>>>>> 34e026ce
     },
     initializers: {
       // AddCustomFormField
