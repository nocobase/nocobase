--- conflicted
+++ resolved
@@ -24,11 +24,7 @@
 import { NAMESPACE } from '../locale';
 import { appends, collection, filter, pagination, sort } from '../schemas/collection';
 import { WorkflowVariableInput, getCollectionFieldOptions, useGetCollectionFields } from '../variable';
-<<<<<<< HEAD
-import { Instruction } from '.';
-=======
 import { Instruction, useNodeSavedConfig } from '.';
->>>>>>> 362a8380
 import { RadioWithTooltip } from '../components';
 
 function useVariables({ key: name, title, config }, options) {
