--- conflicted
+++ resolved
@@ -15,41 +15,7 @@
 import { NAMESPACE } from '../locale';
 import { appends, collection, values } from '../schemas/collection';
 import { getCollectionFieldOptions, useGetCollectionFields } from '../variable';
-<<<<<<< HEAD
-import { Instruction } from '.';
-=======
 import { Instruction, useNodeSavedConfig } from '.';
-
-function useVariables({ key: name, title, config }, options) {
-  const [dataSourceName, collection] = parseCollectionName(config.collection);
-  const compile = useCompile();
-  const getCollectionFields = useGetCollectionFields(dataSourceName);
-  // const depth = config?.params?.appends?.length
-  //   ? config?.params?.appends.reduce((max, item) => Math.max(max, item.split('.').length), 1)
-  //   : 0;
-  const [result] = getCollectionFieldOptions({
-    // collection: config.collection,
-    // depth: options?.depth ?? depth,
-    appends: [name, ...(config.params?.appends?.map((item) => `${name}.${item}`) || [])],
-    ...options,
-    fields: [
-      {
-        collectionName: collection,
-        name,
-        type: 'hasOne',
-        target: collection,
-        uiSchema: {
-          title,
-        },
-      },
-    ],
-    compile,
-    getCollectionFields,
-  });
-
-  return result;
-}
->>>>>>> 362a8380
 
 function useVariables({ key: name, title, config }, options) {
   const [dataSourceName, collection] = parseCollectionName(config.collection);
