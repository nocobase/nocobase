/**
 * This file is part of the NocoBase (R) project.
 * Copyright (c) 2020-2024 NocoBase Co., Ltd.
 * Authors: NocoBase Team.
 *
 * This project is dual-licensed under AGPL-3.0 and NocoBase Commercial License.
 * For more information, please refer to: https://www.nocobase.com/agreement.
 */
import { CheckCircleOutlined, EllipsisOutlined } from '@ant-design/icons';
import { PageHeader } from '@ant-design/pro-layout';
import { Badge, Button, Flex, Layout, Menu, Popover, Segmented, Tabs, theme, Tooltip } from 'antd';
import classnames from 'classnames';
import React, { createContext, useCallback, useContext, useEffect, useMemo, useState } from 'react';
import { Link, useLocation, useNavigate, useParams } from 'react-router-dom';
import { NavBar, Toast } from 'antd-mobile';
import { observer } from '@formily/react';

import {
  ActionContextProvider,
  CollectionRecordProvider,
  css,
  PinnedPluginListProvider,
  SchemaComponent,
  SchemaComponentContext,
  SchemaComponentOptions,
  useAPIClient,
  useApp,
  useCompile,
  useDocumentTitle,
  useIsLoggedIn,
  useMobileLayout,
  usePlugin,
  useRequest,
  useToken,
  SchemaInitializerItemType,
  APIClient,
} from '@nocobase/client';

import {
  MobilePageContentContainer,
  MobilePageHeader,
  MobilePageNavigationBar,
  MobilePageProvider,
  MobileRouteItem,
  MobileTabBarItem,
  useMobilePage,
  useMobileRoutes,
} from '@nocobase/plugin-mobile/client';

import PluginWorkflowClient from '.';
import { lang, NAMESPACE } from './locale';

const layoutClass = css`
  height: 100%;
  overflow: hidden;
`;

export interface TaskTypeOptions {
  title: string;
  collection: string;
  action?: string;
  useActionParams: Function;
  Actions?: React.ComponentType;
  Item: React.ComponentType;
  Detail: React.ComponentType;
  getPopupRecord?: (apiClient: APIClient, { params }: { params: any }) => Promise<any>;
  // children?: TaskTypeOptions[];
  alwaysShow?: boolean;
}

type Stats = Record<string, { pending: number; all: number }>;

const TasksCountsContext = createContext<{ reload: () => void; counts: Stats; total: number }>({
  reload() {},
  counts: {},
  total: 0,
});

function MenuLink({ type }: any) {
  const workflowPlugin = usePlugin(PluginWorkflowClient);
  const compile = useCompile();
  const { title } = workflowPlugin.taskTypes.get(type);
  const { counts } = useContext(TasksCountsContext);
  const typeTitle = compile(title);
  const mobilePage = useMobilePage();

  return (
    <Link
      to={
        mobilePage
          ? `/page/workflow/tasks/${type}/${TASK_STATUS.PENDING}`
          : `/admin/workflow/tasks/${type}/${TASK_STATUS.PENDING}`
      }
      className={css`
        display: flex;
        gap: 0.5em;
        align-items: center;
        justify-content: space-between;
        width: 100%;
        overflow: hidden;

        > span:first-child {
          overflow: hidden;
          text-overflow: ellipsis;
        }
      `}
    >
      <span>{typeTitle}</span>
      <Badge count={counts[type]?.pending || 0} size="small" />
    </Link>
  );
}

export const TASK_STATUS = {
  ALL: 'all',
  PENDING: 'pending',
  COMPLETED: 'completed',
};

function StatusTabs() {
  const navigate = useNavigate();
  const { taskType, status = TASK_STATUS.PENDING } = useParams();
  const type = useCurrentTaskType();
  const { isMobileLayout } = useMobileLayout();
  const mobilePage = useMobilePage();
  const onSwitchTab = useCallback(
    (key: string) => {
      navigate(mobilePage ? `/page/workflow/tasks/${taskType}/${key}` : `/admin/workflow/tasks/${taskType}/${key}`);
    },
    [navigate, taskType, mobilePage],
  );
  const isMobile = Boolean(mobilePage || isMobileLayout);
  const { Actions } = type;
  return isMobile ? (
    <Flex justify="space-between">
      <Segmented
        defaultValue={status}
        options={[
          {
            value: TASK_STATUS.PENDING,
            label: lang('Pending'),
          },
          {
            value: TASK_STATUS.COMPLETED,
            label: lang('Completed'),
          },
          {
            value: TASK_STATUS.ALL,
            label: lang('All'),
          },
        ]}
        onChange={onSwitchTab}
      />
      <Actions onlyIcon={isMobile} />
    </Flex>
  ) : (
    <Tabs
      activeKey={status}
      onChange={onSwitchTab}
      className={css`
        &.ant-tabs-top > .ant-tabs-nav {
          margin-bottom: 0;
        }
      `}
      items={[
        {
          key: TASK_STATUS.PENDING,
          label: lang('Pending'),
        },
        {
          key: TASK_STATUS.COMPLETED,
          label: lang('Completed'),
        },
        {
          key: TASK_STATUS.ALL,
          label: lang('All'),
        },
      ]}
      tabBarExtraContent={
        Actions
          ? {
              right: <Actions />,
            }
          : {}
      }
    />
  );
}

function useTaskTypeItems() {
  const workflowPlugin = usePlugin(PluginWorkflowClient);
  const types = workflowPlugin.taskTypes.getKeys();
  const { counts } = useContext(TasksCountsContext);

  return useMemo(
    () =>
      Array.from(types)
        .filter((key: string) => workflowPlugin.taskTypes.get(key)?.alwaysShow || Boolean(counts[key]?.all))
        .map((key: string) => {
          return {
            key,
            label: <MenuLink type={key} />,
          };
        }),
    [counts, types, workflowPlugin.taskTypes],
  );
}

function useCurrentTaskType() {
  const workflowPlugin = usePlugin(PluginWorkflowClient);
  const { taskType } = useParams();
  const items = useTaskTypeItems();
  return useMemo<any>(
    () => workflowPlugin.taskTypes.get(taskType ?? items[0]?.key) ?? {},
    [items, taskType, workflowPlugin.taskTypes],
  );
}

function PopupContext(props: any) {
  const { taskType, status = TASK_STATUS.PENDING, popupId } = useParams();
  const { record } = usePopupRecordContext();
  const navigate = useNavigate();
  const mobilePage = useMobilePage();
  const setVisible = useCallback(
    (visible: boolean) => {
      if (!visible) {
        if (window.history.state.idx) {
          navigate(-1);
        } else {
          navigate(
            mobilePage ? `/page/workflow/tasks/${taskType}/${status}` : `/admin/workflow/tasks/${taskType}/${status}`,
          );
        }
      }
    },
    [mobilePage, navigate, status, taskType],
  );
  if (!popupId) {
    return null;
  }
  return (
    <ActionContextProvider visible={Boolean(popupId)} setVisible={setVisible} openMode="modal" openSize="large">
      <CollectionRecordProvider record={record}>{props.children}</CollectionRecordProvider>
    </ActionContextProvider>
  );
}

const PopupRecordContext = createContext<any>({ record: null, setRecord: (record) => {} });
export function usePopupRecordContext() {
  return useContext(PopupRecordContext);
}

function TaskPageContent() {
  const navigate = useNavigate();
  const { taskType, status = TASK_STATUS.PENDING, popupId } = useParams();
  const mobilePage = useMobilePage();
  const [currentRecord, setCurrentRecord] = useState<any>(null);
<<<<<<< HEAD

  const { token } = theme.useToken();
=======
>>>>>>> e527e4d6
  const items = useTaskTypeItems();
  const { title, collection, action = 'list', useActionParams, Item, Detail, getPopupRecord } = useCurrentTaskType();
  const params = useActionParams(status);

  // useEffect(() => {
  //   setTitle?.(`${lang('Workflow todos')}${title ? `: ${compile(title)}` : ''}`);
  // }, [taskType, status, setTitle, title, compile]);

  useEffect(() => {
    if (!taskType) {
      navigate(
        mobilePage
          ? `/page/workflow/tasks/${items[0].key}/${status}`
          : `/admin/workflow/tasks/${items[0].key}/${status}`,
        { replace: true },
      );
    }
  }, [items, mobilePage, navigate, status, taskType]);

  useEffect(() => {
    if (popupId && !currentRecord) {
<<<<<<< HEAD
      let load;
      if (getPopupRecord) {
        load = getPopupRecord(apiClient, { params: { filterByTk: popupId } });
      } else {
        load = apiClient.resource(collection).get({
          filterByTk: popupId,
        });
      }
      load
        .then((res) => {
          if (res.data?.data) {
            setCurrentRecord(res.data.data);
          }
        })
        .catch((err) => {
          console.error(err);
        });
    }
  }, [popupId, collection, currentRecord, apiClient, getPopupRecord]);

  useEffect(() => {
    if (!taskType) {
      navigate(
        mobilePage
          ? `/page/workflow/tasks/${items[0].key}/${status}`
          : `/admin/workflow/tasks/${items[0].key}/${status}`,
        { replace: true },
      );
    }
  }, [items, mobilePage, navigate, status, taskType]);
=======
      setCurrentRecord({ id: popupId });
    }
  }, [popupId, currentRecord]);
>>>>>>> e527e4d6

  const typeKey = taskType ?? items[0].key;

  const { isMobileLayout } = useMobileLayout();

  const isMobile = mobilePage || isMobileLayout;

  const contentClass = css`
    height: 100%;
    overflow: hidden;
    padding: 0;

    .nb-list {
      height: 100%;
      overflow: hidden;

      .nb-list-container {
        height: 100%;
        overflow: hidden;

        .ant-formily-layout {
          height: 100%;
          overflow: hidden;

          .ant-list {
            display: flex;
            flex-direction: column;
            height: 100%;
            overflow: hidden;

            .ant-spin-nested-loading {
              flex-grow: 1;
              overflow: hidden;

              .ant-spin-container {
                height: 100%;
                overflow: auto;
                padding: ${isMobile ? '0.5em' : `${token.paddingContentHorizontalLG}px`};
              }
            }

            .itemCss:not(:last-child) {
              border-bottom: none;
            }
          }

          .ant-list-pagination {
            margin-top: 0;
            padding: ${isMobile
              ? '0.5em'
              : `${token.paddingContentHorizontal}px ${token.paddingContentHorizontalLG}px`};
            border-top: 1px solid ${token.colorBorderSecondary};
          }
        }
      }
    }
  `;

  return (
    <PopupRecordContext.Provider
      value={{
        record: currentRecord,
        setRecord: setCurrentRecord,
      }}
    >
      <SchemaComponentContext.Provider value={{ designable: false }}>
        <SchemaComponent
          components={{
            Layout,
            PageHeader,
            StatusTabs,
          }}
          schema={{
            name: `${taskType}-${status}`,
            type: 'void',
            'x-decorator': 'List.Decorator',
            'x-decorator-props': {
              collection,
              action,
              params: {
                pageSize: 20,
                sort: ['-createdAt'],
                ...params,
              },
            },
            properties: {
              header: {
                type: 'void',
                'x-component': 'PageHeader',
                'x-component-props': {
                  className: classnames(
                    'pageHeaderCss',
                    css`
                      .ant-page-header-content {
                        padding-top: 0;
                      }
                    `,
                  ),
                  style: {
                    position: 'sticky',
                    background: token.colorBgContainer,
                    padding: isMobile
                      ? '8px'
                      : `${token.paddingContentVertical}px ${token.paddingContentHorizontalLG}px 0 ${token.paddingContentHorizontalLG}px`,
                    borderBottom: isMobile ? `1px solid ${token.colorBorderSecondary}` : null,
                  },
                  title: isMobile ? null : title,
                },
                properties: {
                  tabs: {
                    type: 'void',
                    'x-component': 'StatusTabs',
                  },
                },
              },
              content: {
                type: 'void',
                'x-component': 'Layout.Content',
                'x-component-props': {
                  className: contentClass,
                },
                properties: {
                  list: {
                    type: 'array',
                    'x-component': 'List',
                    'x-component-props': {
                      locale: {
                        emptyText: `{{ t("No data yet", { ns: "${NAMESPACE}" }) }}`,
                      },
                    },
                    properties: {
                      item: {
                        type: 'object',
                        'x-decorator': 'List.Item',
                        'x-component': Item,
                        'x-read-pretty': true,
                      },
                    },
                  },
                },
              },
              popup: {
                type: 'void',
                'x-decorator': PopupContext,
                'x-component': Detail,
              },
            },
          }}
        />
      </SchemaComponentContext.Provider>
    </PopupRecordContext.Provider>
  );
}

export function WorkflowTasks() {
  const compile = useCompile();
  const { setTitle } = useDocumentTitle();
  const navigate = useNavigate();
  const { taskType, status = TASK_STATUS.PENDING } = useParams();
  const { token } = useToken();

  const items = useTaskTypeItems();

  const { title } = useCurrentTaskType();

  useEffect(() => {
    setTitle?.(`${lang('Workflow todos')}${title ? `: ${compile(title)}` : ''}`);
  }, [taskType, status, setTitle, title, compile]);

  useEffect(() => {
    if (!taskType) {
      navigate(`/admin/workflow/tasks/${items[0].key}/${status}`, { replace: true });
    }
  }, [items, navigate, status, taskType]);

  const typeKey = taskType ?? items[0].key;

  const { isMobileLayout } = useMobileLayout();

  return (
    <Layout className={layoutClass}>
      {isMobileLayout ? (
        <Layout.Header style={{ background: token.colorBgContainer, padding: 0, height: '3em', lineHeight: '3em' }}>
          <Menu mode="horizontal" selectedKeys={[typeKey]} items={items} />
        </Layout.Header>
      ) : (
        <Layout.Sider theme="light" breakpoint="md" collapsedWidth="0" zeroWidthTriggerStyle={{ top: 24 }}>
          <Menu mode="inline" selectedKeys={[typeKey]} items={items} style={{ height: '100%' }} />
        </Layout.Sider>
      )}
      <Layout
        className={css`
          > div {
            height: 100%;
            overflow: hidden;

            > .ant-formily-layout {
              height: 100%;

              > div {
                display: flex;
                flex-direction: column;
                height: 100%;
              }
            }
          }
        `}
      >
        <TaskPageContent />
      </Layout>
    </Layout>
  );
}

function WorkflowTasksLink() {
  const { reload, total } = useContext(TasksCountsContext);
  const items = useTaskTypeItems();
  return items.length ? (
    <Tooltip title={lang('Workflow todos')}>
      <Button>
        <Link to={`/admin/workflow/tasks/${items[0].key}/${TASK_STATUS.PENDING}`} onClick={reload}>
          <Badge count={total} size="small">
            <CheckCircleOutlined />
          </Badge>
        </Link>
      </Button>
    </Tooltip>
  ) : null;
}

function transform(records) {
  return records.reduce((result, record) => {
    result[record.type] = record.stats;
    return result;
  }, {});
}

function TasksCountsProvider(props: any) {
  const app = useApp();
  const [counts, setCounts] = useState<Stats>({});
  const onTaskUpdate = useCallback(({ detail }: CustomEvent) => {
    setCounts((prev) => ({
      ...prev,
      ...transform([detail]),
    }));
  }, []);

  const { runAsync } = useRequest(
    {
      resource: 'userWorkflowTasks',
      action: 'listMine',
    },
    {
      manual: true,
    },
  );

  const reload = useCallback(() => {
    runAsync()
      .then((res) => {
        setCounts(transform(res['data']));
      })
      .catch((err) => {
        console.error(err);
      });
  }, [runAsync]);

  useEffect(() => {
    reload();
  }, [reload]);

  useEffect(() => {
    app.eventBus.addEventListener('ws:message:workflow:tasks:updated', onTaskUpdate);

    return () => {
      app.eventBus.removeEventListener('ws:message:workflow:tasks:updated', onTaskUpdate);
    };
  }, [app.eventBus, onTaskUpdate]);

  const total = Object.values(counts).reduce((result, item) => result + (item.pending || 0), 0) || 0;

  return <TasksCountsContext.Provider value={{ reload, total, counts }}>{props.children}</TasksCountsContext.Provider>;
}

export function TasksProvider(props: any) {
  const isLoggedIn = useIsLoggedIn();

  const content = (
    <PinnedPluginListProvider
      items={{
        todo: { component: 'WorkflowTasksLink', pin: true, snippet: '*' },
      }}
    >
      <SchemaComponentOptions
        components={{
          WorkflowTasksLink,
        }}
      >
        {props.children}
      </SchemaComponentOptions>
    </PinnedPluginListProvider>
  );

  return isLoggedIn ? <TasksCountsProvider>{content}</TasksCountsProvider> : content;
}

export const tasksSchemaInitializerItem: SchemaInitializerItemType = {
  name: 'workflow-tasks-center',
  type: 'item',
  useComponentProps() {
    const { resource, refresh, schemaResource } = useMobileRoutes();
    const items = useTaskTypeItems();
    return {
      isItem: true,
      title: lang('Workflow Tasks'),
      badge: 10,
      async onClick(values) {
        const res = await resource.list();
        if (Array.isArray(res?.data?.data)) {
          const findIndex = res?.data?.data.findIndex((route) => route?.options?.url === `/page/workflow/tasks`);
          if (findIndex > -1) {
            Toast.show({
              icon: 'fail',
              content: lang('The workflow tasks page has already been created.'),
            });
            return;
          }
        }
        const { data } = await resource.create({
          values: {
            type: 'page',
            title: lang('Workflow Tasks'),
            icon: 'CheckCircleOutlined',
            schemaUid: 'workflow/tasks',
            options: {
              url: `/page/workflow/tasks`,
              schema: {
                'x-component': 'MobileTabBarWorkflowTasksItem',
              },
            },
            // children: [
            //   {
            //     type: 'page',
            //     title: lang('Workflow tasks'),
            //     icon: 'CheckCircleOutlined',
            //     schemaUid: 'workflow-tasks',
            //     options: {
            //       url: `/page/workflow/tasks`,
            //       itemSchema: {
            //         name: uid(),
            //         'x-decorator': 'BlockItem',
            //         'x-settings': `mobile:tab-bar:page`,
            //         'x-component': 'MobileTabBarWorkflowTasksItem',
            //         'x-toolbar-props': {
            //           showBorder: false,
            //           showBackground: true,
            //         },
            //       },
            //     },
            //   },
            // ],
          } as MobileRouteItem,
        });
        // const parentId = data.data.id;
        refresh();
      },
    };
  },
};

export const MobileTabBarWorkflowTasksItem = observer(
  (props: any) => {
    const navigate = useNavigate();
    const location = useLocation();
    const items = useTaskTypeItems();
    const onClick = useCallback(() => {
      navigate(`/page/workflow/tasks/${items[0].key}/${TASK_STATUS.PENDING}`);
    }, [items, navigate]);
    const { total } = useContext(TasksCountsContext);

    const selected = props.url && location.pathname.startsWith(props.url);

    return (
      <MobileTabBarItem
        {...{
          ...props,
          onClick,
          badge: total > 0 ? total : undefined,
          selected,
        }}
      />
    );
  },
  {
    displayName: 'MobileTabBarWorkflowTasksItem',
  },
);

export function WorkflowTasksMobile() {
  const items = useTaskTypeItems();
  const { token } = useToken();
  const navigate = useNavigate();

  return (
    <MobilePageProvider>
      <MobilePageHeader>
        <NavBar className="nb-workflow-tasks-back-action" onBack={() => navigate(-1)}>
          {lang('Workflow tasks')}
        </NavBar>
        <Tabs
          className={css({
            padding: `0 ${token.paddingPageHorizontal}px`,
            '.adm-tabs-header': {
              borderBottomWidth: 0,
            },
            '.adm-tabs-tab': {
              height: 49,
              padding: '10px 0 10px',
            },
            '> .ant-tabs-nav': {
              marginBottom: 0,
              '&::before': {
                borderBottom: 'none',
              },
            },

            '.ant-tabs-tab+.ant-tabs-tab': {
              marginLeft: '2em',
            },
          })}
          items={items}
        />
      </MobilePageHeader>
      <MobilePageContentContainer
        className={css`
          padding: 0 !important;
          > div {
            height: 100%;
            overflow: hidden;

            > .ant-formily-layout {
              height: 100%;
              overflow: hidden;

              > div {
                display: flex;
                flex-direction: column;
                height: 100%;
                overflow: hidden;
              }
            }
          }

          .ant-nb-list {
            .itemCss:not(:last-child) {
              padding-bottom: 0;
              margin-bottom: 0.5em;
            }
            .itemCss:not(:first-child) {
              padding-top: 0;
              margin-top: 0.5em;
            }
          }
        `}
      >
        <TaskPageContent />
      </MobilePageContentContainer>
    </MobilePageProvider>
  );
}<|MERGE_RESOLUTION|>--- conflicted
+++ resolved
@@ -252,14 +252,12 @@
 
 function TaskPageContent() {
   const navigate = useNavigate();
+  const apiClient = useAPIClient();
   const { taskType, status = TASK_STATUS.PENDING, popupId } = useParams();
   const mobilePage = useMobilePage();
   const [currentRecord, setCurrentRecord] = useState<any>(null);
-<<<<<<< HEAD
 
   const { token } = theme.useToken();
-=======
->>>>>>> e527e4d6
   const items = useTaskTypeItems();
   const { title, collection, action = 'list', useActionParams, Item, Detail, getPopupRecord } = useCurrentTaskType();
   const params = useActionParams(status);
@@ -281,7 +279,6 @@
 
   useEffect(() => {
     if (popupId && !currentRecord) {
-<<<<<<< HEAD
       let load;
       if (getPopupRecord) {
         load = getPopupRecord(apiClient, { params: { filterByTk: popupId } });
@@ -312,11 +309,6 @@
       );
     }
   }, [items, mobilePage, navigate, status, taskType]);
-=======
-      setCurrentRecord({ id: popupId });
-    }
-  }, [popupId, currentRecord]);
->>>>>>> e527e4d6
 
   const typeKey = taskType ?? items[0].key;
 
@@ -477,7 +469,6 @@
   const navigate = useNavigate();
   const { taskType, status = TASK_STATUS.PENDING } = useParams();
   const { token } = useToken();
-
   const items = useTaskTypeItems();
 
   const { title } = useCurrentTaskType();
