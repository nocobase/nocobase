/**
 * This file is part of the NocoBase (R) project.
 * Copyright (c) 2020-2024 NocoBase Co., Ltd.
 * Authors: NocoBase Team.
 *
 * This project is dual-licensed under AGPL-3.0 and NocoBase Commercial License.
 * For more information, please refer to: https://www.nocobase.com/agreement.
 */
import React, { createContext, useCallback, useContext, useEffect, useMemo, useState } from 'react';
import { Link, Outlet, useNavigate, useParams } from 'react-router-dom';
<<<<<<< HEAD
import { Button, Layout, Menu, Spin, Badge, theme, Tooltip, Tabs, Space, Typography } from 'antd';
=======
import { Button, Layout, Menu, Spin, Badge, Tooltip } from 'antd';
>>>>>>> e221dcb9
import { PageHeader } from '@ant-design/pro-layout';
import { CheckCircleOutlined } from '@ant-design/icons';
import classnames from 'classnames';

import {
  css,
  List,
  PinnedPluginListProvider,
  SchemaComponent,
  SchemaComponentContext,
  SchemaComponentOptions,
  useApp,
  useCompile,
  useDocumentTitle,
  usePlugin,
  useRequest,
  useToken,
} from '@nocobase/client';

import PluginWorkflowClient from '.';
import { lang, NAMESPACE } from './locale';
import { ISchema } from '@formily/react';

const layoutClass = css`
  height: 100%;
  overflow: hidden;
`;

const sideClass = css`
  overflow: auto;
  position: sticky;
  top: 0;
  bottom: 0;
  height: 100%;

  .ant-layout-sider-children {
    width: 200px;
    height: 100%;
  }
`;

const contentClass = css`
  padding: 24px;
  min-height: 280px;
  overflow: auto;
`;

export interface TaskTypeOptions {
  title: string;
<<<<<<< HEAD
  useCountRequest?: Function;
  collection: string;
  useActionParams: Function;
  // schema: ISchema;
=======
>>>>>>> e221dcb9
  component?: React.ComponentType;
  // children?: TaskTypeOptions[];
}

const TasksCountsContext = createContext<{ counts: Record<string, number>; total: number }>({ counts: {}, total: 0 });

function MenuLink({ type }: any) {
  const workflowPlugin = usePlugin(PluginWorkflowClient);
  const compile = useCompile();
<<<<<<< HEAD
  const { title, useCountRequest } = workflowPlugin.taskTypes.get(type);
  const { data, loading, run } = useCountRequest?.() || { loading: false };
  useEffect(() => {
    run?.();
  }, [run]);
  const typeTitle = compile(title);
=======
  const { title } = workflowPlugin.taskTypes.get(type);
  const { counts } = useContext(TasksCountsContext);
>>>>>>> e221dcb9

  return (
    <Link
      title={typeTitle}
      to={`/admin/workflow/tasks/${type}/${TASK_STATUS.PENDING}`}
      className={css`
        display: flex;
        align-items: center;
        justify-content: space-between;
        width: 100%;
        overflow: hidden;

        > span:first-child {
          overflow: hidden;
          text-overflow: ellipsis;
        }
      `}
    >
<<<<<<< HEAD
      <span>{typeTitle}</span>
      {loading ? <Spin /> : <Badge count={data?.data || 0} />}
=======
      <span>{compile(title)}</span>
      <Badge count={counts[type] || 0} size="small" />
>>>>>>> e221dcb9
    </Link>
  );
}

function ExtraActions() {
  return (
    <SchemaComponent
      schema={{
        name: 'actions',
        type: 'void',
        'x-component': 'ActionBar',
        properties: {
          refresh: {
            type: 'void',
            title: '{{ t("Refresh") }}',
            'x-component': 'Action',
            'x-use-component-props': 'useRefreshActionProps',
            'x-component-props': {
              icon: 'ReloadOutlined',
            },
          },
          filter: {
            type: 'void',
            title: '{{t("Filter")}}',
            'x-component': 'Filter.Action',
            'x-use-component-props': 'useFilterActionProps',
            'x-component-props': {
              icon: 'FilterOutlined',
            },
          },
        },
      }}
    />
  );
}

const TASK_STATUS = {
  ALL: 'all',
  PENDING: 'pending',
  COMPLETED: 'completed',
};

function StatusTabs(props) {
  const navigate = useNavigate();
  const { taskType, status = TASK_STATUS.PENDING } = useParams();
  return (
    <Tabs
      activeKey={status}
      onChange={(activeKey) => {
        navigate(`/admin/workflow/tasks/${taskType}/${activeKey}`);
      }}
      className={css`
        &.ant-tabs-top > .ant-tabs-nav {
          margin-bottom: 0;
        }
      `}
      items={[
        {
          key: TASK_STATUS.PENDING,
          label: lang('Pending'),
        },
        {
          key: TASK_STATUS.COMPLETED,
          label: lang('Completed'),
        },
        {
          key: TASK_STATUS.ALL,
          label: lang('All'),
        },
      ]}
      tabBarExtraContent={{
        right: <ExtraActions />,
      }}
    />
  );
}

export function WorkflowTasks() {
  const workflowPlugin = usePlugin(PluginWorkflowClient);
  const compile = useCompile();
  const { setTitle } = useDocumentTitle();
  const navigate = useNavigate();
  const { taskType, status = TASK_STATUS.PENDING } = useParams();
  const {
    token: { colorBgContainer },
  } = useToken();

  const items = useMemo(
    () =>
      Array.from(workflowPlugin.taskTypes.getKeys()).map((key: string) => {
        return {
          key,
          label: <MenuLink type={key} />,
        };
      }),
    [workflowPlugin.taskTypes],
  );

  const {
    title,
    collection,
    useActionParams,
    component: Component,
  } = useMemo<any>(
    () => workflowPlugin.taskTypes.get(taskType ?? items[0]?.key) ?? {},
    [items, taskType, workflowPlugin.taskTypes],
  );

  const params = useActionParams(status);

  useEffect(() => {
    setTitle?.(`${lang('Workflow todo')}${title ? `: ${compile(title)}` : ''}`);
  }, [taskType, status, setTitle, title, compile]);

  useEffect(() => {
    if (!taskType) {
      navigate(`/admin/workflow/tasks/${items[0].key}/${status}`, { replace: true });
    }
  }, [items, navigate, status, taskType]);

  const typeKey = taskType ?? items[0].key;

  return (
    <Layout className={layoutClass}>
      <Layout.Sider className={sideClass} theme="light">
        <Menu mode="inline" selectedKeys={[typeKey]} items={items} style={{ height: '100%' }} />
      </Layout.Sider>
      <Layout
        className={css`
          > div {
            height: 100%;
            overflow: hidden;

            > .ant-formily-layout {
              height: 100%;

              > div {
                display: flex;
                flex-direction: column;
                height: 100%;
              }
            }
          }
        `}
      >
        <SchemaComponentContext.Provider value={{ designable: false }}>
          <SchemaComponent
            components={{
              Layout,
              PageHeader,
              StatusTabs,
            }}
            schema={{
              name: `${taskType}-${status}`,
              type: 'void',
              'x-decorator': 'List.Decorator',
              'x-decorator-props': {
                collection,
                action: 'list',
                params: {
                  pageSize: 20,
                  sort: ['-createdAt'],
                  ...params,
                },
              },
              properties: {
                header: {
                  type: 'void',
                  'x-component': 'PageHeader',
                  'x-component-props': {
                    className: classnames('pageHeaderCss'),
                    style: {
                      background: colorBgContainer,
                      padding: '12px 24px 0 24px',
                    },
                    title,
                  },
                  properties: {
                    tabs: {
                      type: 'void',
                      'x-component': 'StatusTabs',
                    },
                  },
                },
                content: {
                  type: 'void',
                  'x-component': 'Layout.Content',
                  'x-component-props': {
                    className: contentClass,
                  },
                  properties: {
                    list: {
                      type: 'array',
                      'x-component': 'List',
                      'x-component-props': {
                        className: css`
                          > .itemCss:not(:last-child) {
                            border-bottom: none;
                          }
                        `,
                        locale: {
                          emptyText: `{{ t("No data yet", { ns: "${NAMESPACE}" }) }}`,
                        },
                      },
                      properties: {
                        item: {
                          type: 'object',
                          'x-decorator': 'List.Item',
                          'x-component': Component,
                          'x-read-pretty': true,
                        },
                      },
                    },
                  },
                },
              },
            }}
          />
          <Outlet />
        </SchemaComponentContext.Provider>
      </Layout>
    </Layout>
  );
}

function WorkflowTasksLink() {
  const workflowPlugin = usePlugin(PluginWorkflowClient);
  const { total } = useContext(TasksCountsContext);

  const types = Array.from(workflowPlugin.taskTypes.getKeys());
  return types.length ? (
    <Tooltip title={lang('Workflow todos')}>
<<<<<<< HEAD
      <Button
        className={css`
          padding: 0;
          display: inline-flex;
          vertical-align: middle;
          a {
            display: inline-flex;
            align-items: center;
            justify-content: center;
            width: 100%;
            height: 100%;

            .anticon {
              display: inline-block;
              vertical-align: middle;
              line-height: 1em;
            }
          }
        `}
      >
        <Link to={`/admin/workflow/tasks/${types[0]}/${TASK_STATUS.PENDING}`}>
          <CheckCircleOutlined />
=======
      <Button>
        <Link to="/admin/workflow/tasks">
          <Badge dot={Boolean(total)}>
            <CheckCircleOutlined />
          </Badge>
>>>>>>> e221dcb9
        </Link>
      </Button>
    </Tooltip>
  ) : null;
}

function transform(detail) {
  return detail.reduce((result, stats) => {
    result[stats.type] = stats.count;
    return result;
  }, {});
}

export const TasksProvider = (props: any) => {
  const app = useApp();
  const [counts, setCounts] = useState<Record<string, number>>({});
  const onTaskUpdate = useCallback(({ detail = [] }: CustomEvent) => {
    setCounts((prev) => {
      return {
        ...prev,
        ...transform(detail),
      };
    });
  }, []);

  const { runAsync } = useRequest(
    {
      resource: 'workflowTasks',
      action: 'countMine',
    },
    {
      manual: true,
    },
  );

  useEffect(() => {
    runAsync()
      .then((res) => {
        setCounts((prev) => {
          return {
            ...prev,
            ...transform(res['data']),
          };
        });
      })
      .catch((err) => {
        console.log(err);
      });
  }, [runAsync]);

  useEffect(() => {
    app.eventBus.addEventListener('ws:message:workflow:tasks:updated', onTaskUpdate);

    return () => {
      app.eventBus.removeEventListener('ws:message:workflow:tasks:updated', onTaskUpdate);
    };
  }, [app.eventBus, onTaskUpdate]);

  const total = Object.values(counts).reduce((a, b) => a + b, 0) || 0;

  return (
    <TasksCountsContext.Provider value={{ total, counts }}>
      <PinnedPluginListProvider
        items={{
          todo: { component: 'WorkflowTasksLink', pin: true, snippet: '*' },
        }}
      >
        <SchemaComponentOptions
          components={{
            WorkflowTasksLink,
          }}
        >
          {props.children}
        </SchemaComponentOptions>
      </PinnedPluginListProvider>
    </TasksCountsContext.Provider>
  );
};<|MERGE_RESOLUTION|>--- conflicted
+++ resolved
@@ -8,18 +8,13 @@
  */
 import React, { createContext, useCallback, useContext, useEffect, useMemo, useState } from 'react';
 import { Link, Outlet, useNavigate, useParams } from 'react-router-dom';
-<<<<<<< HEAD
-import { Button, Layout, Menu, Spin, Badge, theme, Tooltip, Tabs, Space, Typography } from 'antd';
-=======
-import { Button, Layout, Menu, Spin, Badge, Tooltip } from 'antd';
->>>>>>> e221dcb9
+import { Button, Layout, Menu, Badge, Tooltip, Tabs } from 'antd';
 import { PageHeader } from '@ant-design/pro-layout';
 import { CheckCircleOutlined } from '@ant-design/icons';
 import classnames from 'classnames';
 
 import {
   css,
-  List,
   PinnedPluginListProvider,
   SchemaComponent,
   SchemaComponentContext,
@@ -34,7 +29,6 @@
 
 import PluginWorkflowClient from '.';
 import { lang, NAMESPACE } from './locale';
-import { ISchema } from '@formily/react';
 
 const layoutClass = css`
   height: 100%;
@@ -62,13 +56,8 @@
 
 export interface TaskTypeOptions {
   title: string;
-<<<<<<< HEAD
-  useCountRequest?: Function;
   collection: string;
   useActionParams: Function;
-  // schema: ISchema;
-=======
->>>>>>> e221dcb9
   component?: React.ComponentType;
   // children?: TaskTypeOptions[];
 }
@@ -78,17 +67,9 @@
 function MenuLink({ type }: any) {
   const workflowPlugin = usePlugin(PluginWorkflowClient);
   const compile = useCompile();
-<<<<<<< HEAD
-  const { title, useCountRequest } = workflowPlugin.taskTypes.get(type);
-  const { data, loading, run } = useCountRequest?.() || { loading: false };
-  useEffect(() => {
-    run?.();
-  }, [run]);
-  const typeTitle = compile(title);
-=======
   const { title } = workflowPlugin.taskTypes.get(type);
   const { counts } = useContext(TasksCountsContext);
->>>>>>> e221dcb9
+  const typeTitle = compile(title);
 
   return (
     <Link
@@ -107,13 +88,8 @@
         }
       `}
     >
-<<<<<<< HEAD
       <span>{typeTitle}</span>
-      {loading ? <Spin /> : <Badge count={data?.data || 0} />}
-=======
-      <span>{compile(title)}</span>
       <Badge count={counts[type] || 0} size="small" />
->>>>>>> e221dcb9
     </Link>
   );
 }
@@ -346,36 +322,11 @@
   const types = Array.from(workflowPlugin.taskTypes.getKeys());
   return types.length ? (
     <Tooltip title={lang('Workflow todos')}>
-<<<<<<< HEAD
-      <Button
-        className={css`
-          padding: 0;
-          display: inline-flex;
-          vertical-align: middle;
-          a {
-            display: inline-flex;
-            align-items: center;
-            justify-content: center;
-            width: 100%;
-            height: 100%;
-
-            .anticon {
-              display: inline-block;
-              vertical-align: middle;
-              line-height: 1em;
-            }
-          }
-        `}
-      >
-        <Link to={`/admin/workflow/tasks/${types[0]}/${TASK_STATUS.PENDING}`}>
-          <CheckCircleOutlined />
-=======
       <Button>
         <Link to="/admin/workflow/tasks">
           <Badge dot={Boolean(total)}>
             <CheckCircleOutlined />
           </Badge>
->>>>>>> e221dcb9
         </Link>
       </Button>
     </Tooltip>
