/**
 * This file is part of the NocoBase (R) project.
 * Copyright (c) 2020-2024 NocoBase Co., Ltd.
 * Authors: NocoBase Team.
 *
 * This project is dual-licensed under AGPL-3.0 and NocoBase Commercial License.
 * For more information, please refer to: https://www.nocobase.com/agreement.
 */

import React, { useCallback } from 'react';
import { uniqBy } from 'lodash';

import { Variable, parseCollectionName, useApp, useCompile, usePlugin } from '@nocobase/client';

import { useFlowContext } from './FlowContext';
import { NAMESPACE, lang } from './locale';
import { useAvailableUpstreams, useNodeContext, useUpstreamScopes } from './nodes';
import WorkflowPlugin from '.';

export type VariableOption = {
  key?: string;
  value?: string;
  label?: string;
  children?: VariableOption[] | null;
  [key: string]: any;
};

export type VariableDataType =
  | 'boolean'
  | 'number'
  | 'string'
  | 'date'
  | {
      type: 'reference';
      options: {
        collection: string;
        multiple?: boolean;
        entity?: boolean;
      };
    }
  | ((field: any) => boolean);

export type UseVariableOptions = {
  types?: VariableDataType[];
  fieldNames?: {
    label?: string;
    value?: string;
    children?: string;
  };
  appends?: string[] | null;
  depth?: number;
};

export const defaultFieldNames = { label: 'label', value: 'value', children: 'children' } as const;

export const nodesOptions = {
  label: `{{t("Node result", { ns: "${NAMESPACE}" })}}`,
  value: '$jobsMapByNodeKey',
  useOptions(options: UseVariableOptions) {
    const { instructions } = usePlugin(WorkflowPlugin);
    const current = useNodeContext();
    const upstreams = useAvailableUpstreams(current);
    const result: VariableOption[] = [];
    upstreams.forEach((node) => {
      const instruction = instructions.get(node.type);
      const subOption = instruction.useVariables?.(node, options);
      if (subOption) {
        result.push(subOption);
      }
    });
    return result;
  },
};

export const triggerOptions = {
  label: `{{t("Trigger variables", { ns: "${NAMESPACE}" })}}`,
  value: '$context',
  useOptions(options: UseVariableOptions) {
    const { triggers } = usePlugin(WorkflowPlugin);
    const { workflow } = useFlowContext();
    const trigger = triggers.get(workflow.type);
    return trigger?.useVariables?.(workflow.config, options) ?? null;
  },
};

export const scopeOptions = {
  label: `{{t("Scope variables", { ns: "${NAMESPACE}" })}}`,
  value: '$scopes',
  useOptions(options: UseVariableOptions & { current: any }) {
    const { fieldNames = defaultFieldNames, current } = options;
    const { instructions } = usePlugin(WorkflowPlugin);
    const source = useNodeContext();
    const from = current ?? source;
    const scopes = useUpstreamScopes(from);
    const result: VariableOption[] = [];
    scopes.forEach((node) => {
      const instruction = instructions.get(node.type);
      const subOptions = instruction.useScopeVariables?.(node, options);
      if (subOptions) {
        result.push({
          key: node.key,
          [fieldNames.value]: node.key,
          [fieldNames.label]: node.title ?? `#${node.id}`,
          [fieldNames.children]: subOptions,
        });
      }
    });
    return result;
  },
};

export const systemOptions = {
  label: `{{t("System variables", { ns: "${NAMESPACE}" })}}`,
  value: '$system',
  useOptions({ types, fieldNames = defaultFieldNames }: UseVariableOptions) {
    return [
      ...(!types || types.includes('date')
        ? [
            {
              key: 'now',
              [fieldNames.label]: lang('System time'),
              [fieldNames.value]: 'now',
            },
          ]
        : []),
    ];
  },
};

export const BaseTypeSets = {
  boolean: new Set(['checkbox']),
  number: new Set(['integer', 'number', 'percent']),
  string: new Set([
    'input',
    'password',
    'email',
    'phone',
    'select',
    'radioGroup',
    'text',
    'markdown',
    'richText',
    'expression',
    'time',
  ]),
  date: new Set(['date', 'createdAt', 'updatedAt']),
};

// { type: 'reference', options: { collection: 'users', multiple: false } }
// { type: 'reference', options: { collection: 'attachments', multiple: false } }
// { type: 'reference', options: { collection: 'myExpressions', entity: false } }

function matchFieldType(field, type: VariableDataType): boolean {
  if (typeof type === 'string') {
    return BaseTypeSets[type]?.has(field.interface);
  }

  if (typeof type === 'object' && type.type === 'reference') {
    if (isAssociationField(field)) {
      return (
        type.options?.entity && (field.collectionName === type.options?.collection || type.options?.collection === '*')
      );
    } else if (field.isForeignKey) {
      return (
        (field.collectionName === type.options?.collection && field.name === 'id') ||
        field.target === type.options?.collection
      );
    } else {
      return false;
    }
  }

  if (typeof type === 'function') {
    return type(field);
  }

  return false;
}

function isAssociationField(field): boolean {
  return ['belongsTo', 'hasOne', 'hasMany', 'belongsToMany'].includes(field.type);
}

function getNextAppends(field, appends: string[] | null): string[] | null {
  if (appends == null) {
    return null;
  }
  const fieldPrefix = `${field.name}.`;
  return appends.filter((item) => item.startsWith(fieldPrefix)).map((item) => item.replace(fieldPrefix, ''));
}

function filterTypedFields({ fields, types, appends, depth = 1, compile, getCollectionFields }) {
  return fields.filter((field) => {
    const match = types?.length ? types.some((type) => matchFieldType(field, type)) : true;
    if (isAssociationField(field)) {
      if (appends === null) {
        if (!depth) {
          return false;
        }
        return (
          match ||
          filterTypedFields({
            fields: getNormalizedFields(field.target, { compile, getCollectionFields }),
            types,
            depth: depth - 1,
            appends,
            compile,
            getCollectionFields,
          })
        );
      }
      const nextAppends = getNextAppends(field, appends);
      const included = appends.includes(field.name);
      if (match) {
        return included;
      } else {
        return (
          (nextAppends?.length || included) &&
          filterTypedFields({
            fields: getNormalizedFields(field.target, { compile, getCollectionFields }),
            types,
            // depth: depth - 1,
            appends: nextAppends,
            compile,
            getCollectionFields,
          }).length
        );
      }
    } else {
      return match;
    }
  });
}

function useOptions(scope, opts) {
  const compile = useCompile();
  const children = scope.useOptions?.(opts)?.filter(Boolean);
  const { fieldNames } = opts;
  return {
    [fieldNames.label]: compile(scope.label),
    [fieldNames.value]: scope.value,
    key: scope[fieldNames.value],
    [fieldNames.children]: children,
    disabled: !children || !children.length,
  };
}

export function useWorkflowVariableOptions(options: UseVariableOptions = {}) {
  const fieldNames = Object.assign({}, defaultFieldNames, options.fieldNames ?? {});
  const opts = Object.assign(options, { fieldNames });
  const result = [
    useOptions(scopeOptions, opts),
    useOptions(nodesOptions, opts),
    useOptions(triggerOptions, opts),
    useOptions(systemOptions, opts),
  ];
  // const cache = useMemo(() => result, [result]);

  return result;
}

function getNormalizedFields(collectionName, { compile, getCollectionFields }) {
  // NOTE: for compatibility with legacy version
  const [dataSourceName, collection] = parseCollectionName(collectionName);
  // NOTE: `dataSourceName` will be ignored in new version
  const fields = getCollectionFields(collection, dataSourceName);
<<<<<<< HEAD
  console.log('--------------', fields);
=======
>>>>>>> 362a8380
  const fkFields: any[] = [];
  const result: any[] = [];
  fields.forEach((field) => {
    if (field.isForeignKey) {
      fkFields.push(field);
    } else {
      const fkField = fields.find((f) => f.name === field.foreignKey);
      if (fkField) {
        fkFields.push(fkField);
      }
      result.push(field);
    }
  });
  const foreignKeyFields = uniqBy(fkFields, 'name');
  for (let i = result.length - 1; i >= 0; i--) {
    const field = result[i];
    if (field.type === 'belongsTo') {
      const foreignKeyField = foreignKeyFields.find((f) => f.name === field.foreignKey);
      if (foreignKeyField) {
        result.splice(i, 0, {
          ...field,
          ...foreignKeyField,
          uiSchema: {
            ...field.uiSchema,
            title: foreignKeyField.uiSchema?.title ? compile(foreignKeyField.uiSchema?.title) : foreignKeyField.name,
          },
        });
      } else {
        result.splice(i, 0, {
          ...field,
          name: field.foreignKey,
          type: 'bigInt',
          isForeignKey: true,
          interface: field.interface,
          uiSchema: {
            ...field.uiSchema,
            title: field.uiSchema?.title ? `${compile(field.uiSchema?.title)} ID` : field.name,
          },
        });
      }
    } else if (field.type === 'context' && field.collectionName === 'users') {
      result.splice(i, 1);
    }
  }

  return uniqBy(result, 'name').filter((field) => field.interface && !field.hidden);
}

function loadChildren(option) {
  const appends = getNextAppends(option.field, option.appends);
  const result = getCollectionFieldOptions({
    collection: `${
      option.field.dataSourceKey && option.field.dataSourceKey !== 'main' ? `${option.field.dataSourceKey}:` : ''
    }${option.field.target}`,
    types: option.types,
    appends,
    depth: option.depth - 1,
    ...this,
  });
  option.loadChildren = null;
  if (result.length) {
    option.children = result;
  } else {
    option.isLeaf = true;
    const matchingType = option.types ? option.types.some((type) => matchFieldType(option.field, type)) : true;
    if (!matchingType) {
      option.disabled = true;
    }
  }
}

export function getCollectionFieldOptions(options): VariableOption[] {
  const {
    fields,
    collection,
    types,
    appends = [],
    depth = 1,
    compile,
    getCollectionFields,
    fieldNames = defaultFieldNames,
  } = options;
  const computedFields = fields ?? getNormalizedFields(collection, { compile, getCollectionFields });
  const boundLoadChildren = loadChildren.bind({ compile, getCollectionFields, fieldNames });

  const result: VariableOption[] = filterTypedFields({
    fields: computedFields,
    types,
    depth,
    appends,
    compile,
    getCollectionFields,
  }).map((field) => {
    const label = compile(field.uiSchema?.title || field.name);
    const nextAppends = getNextAppends(field, appends);
    // TODO: no matching fields in next appends should consider isLeaf as true
    const isLeaf =
      !isAssociationField(field) || (nextAppends && !nextAppends.length && !appends.includes(field.name)) || false;

    return {
      [fieldNames.label]: label,
      key: field.name,
      [fieldNames.value]: field.name,
      isLeaf,
      loadChildren: isLeaf ? null : boundLoadChildren,
      field,
      depth,
      appends,
      types,
    };
  });

  return result;
}

export function useGetCollectionFields(dataSourceName?) {
  const app = useApp();
  const { collectionManager } = app.dataSourceManager.getDataSource(dataSourceName);

  return useCallback((collectionName) => collectionManager.getCollectionFields(collectionName), [collectionManager]);
}

export function WorkflowVariableInput({ variableOptions, ...props }): JSX.Element {
  const scope = useWorkflowVariableOptions(variableOptions);
  return <Variable.Input scope={scope} {...props} />;
}

export function WorkflowVariableTextArea({ variableOptions, ...props }): JSX.Element {
  const scope = useWorkflowVariableOptions(variableOptions);
  return <Variable.TextArea scope={scope} {...props} />;
}

export function WorkflowVariableRawTextArea({ variableOptions, ...props }): JSX.Element {
  const scope = useWorkflowVariableOptions(variableOptions);
  return <Variable.RawTextArea scope={scope} {...props} />;
}

export function WorkflowVariableJSON({ variableOptions, ...props }): JSX.Element {
  const scope = useWorkflowVariableOptions(variableOptions);
  return <Variable.JSON scope={scope} {...props} />;
}<|MERGE_RESOLUTION|>--- conflicted
+++ resolved
@@ -264,10 +264,6 @@
   const [dataSourceName, collection] = parseCollectionName(collectionName);
   // NOTE: `dataSourceName` will be ignored in new version
   const fields = getCollectionFields(collection, dataSourceName);
-<<<<<<< HEAD
-  console.log('--------------', fields);
-=======
->>>>>>> 362a8380
   const fkFields: any[] = [];
   const result: any[] = [];
   fields.forEach((field) => {
