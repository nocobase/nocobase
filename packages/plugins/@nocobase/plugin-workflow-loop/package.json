--- conflicted
+++ resolved
@@ -5,12 +5,8 @@
   "displayName.zh-CN": "工作流：循环节点",
   "description": "Used to repeat the sub-process processing of each value in an array, and can also be used for fixed times of sub-process processing.",
   "description.zh-CN": "用于对一个数组中的每个值进行重复的子流程处理，也可用于固定次数的重复子流程处理。",
-<<<<<<< HEAD
   "description.ru-RU": "Используется для повторения обработки каждого значения в массиве, а также может использоваться для фиксированного количества повторений подпроцесса.",
-  "version": "1.9.6",
-=======
   "version": "1.9.7",
->>>>>>> e537f880
   "license": "AGPL-3.0",
   "main": "./dist/server/index.js",
   "homepage": "https://docs.nocobase.com/handbook/workflow-loop",
