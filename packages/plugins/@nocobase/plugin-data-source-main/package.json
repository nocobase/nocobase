--- conflicted
+++ resolved
@@ -4,11 +4,7 @@
   "displayName.zh-CN": "数据源：主数据库",
   "description": "NocoBase main database, supports relational databases such as MySQL, PostgreSQL, SQLite and so on.",
   "description.zh-CN": "NocoBase 主数据库，支持 MySQL、PostgreSQL、SQLite 等关系型数据库。",
-<<<<<<< HEAD
-  "version": "1.0.1-alpha.1",
-=======
   "version": "1.2.6-alpha",
->>>>>>> 362a8380
   "main": "./dist/server/index.js",
   "homepage": "https://docs.nocobase.com/handbook/data-source-main",
   "homepage.zh-CN": "https://docs-cn.nocobase.com/handbook/data-source-main",
