<<<<<<< HEAD
import { OptionsComponentProvider, SigninPageProvider, SignupPageProvider } from '@nocobase/client';
import React, { FC } from 'react';
import SigninPage from './basic/SigninPage';
import { presetAuthType } from '../preset';
import SignupPage from './basic/SignupPage';
import { useAuthTranslation } from './locale';
import { Options } from './basic/Options';

export const AuthProvider: FC = (props) => {
  const { t } = useAuthTranslation();
  return (
    <OptionsComponentProvider authType={presetAuthType} component={Options}>
      <SigninPageProvider authType={presetAuthType} tabTitle={t('Sign in via password')} component={SigninPage}>
        <SignupPageProvider authType={presetAuthType} component={SignupPage}>
          {props.children}
        </SignupPageProvider>
      </SigninPageProvider>
    </OptionsComponentProvider>
  );
=======
import { useAPIClient } from '@nocobase/client';
import React, { useEffect } from 'react';
import { useLocation } from 'react-router-dom';

export const AuthProvider: React.FC = (props) => {
  const location = useLocation();
  const api = useAPIClient();

  useEffect(() => {
    const params = new URLSearchParams(location.search);
    const authenticator = params.get('authenticator');
    const token = params.get('token');
    if (token) {
      api.auth.setToken(token);
      api.auth.setAuthenticator(authenticator);
    }
  });
  return <>{props.children}</>;
>>>>>>> 3510506d
};<|MERGE_RESOLUTION|>--- conflicted
+++ resolved
@@ -1,24 +1,3 @@
-<<<<<<< HEAD
-import { OptionsComponentProvider, SigninPageProvider, SignupPageProvider } from '@nocobase/client';
-import React, { FC } from 'react';
-import SigninPage from './basic/SigninPage';
-import { presetAuthType } from '../preset';
-import SignupPage from './basic/SignupPage';
-import { useAuthTranslation } from './locale';
-import { Options } from './basic/Options';
-
-export const AuthProvider: FC = (props) => {
-  const { t } = useAuthTranslation();
-  return (
-    <OptionsComponentProvider authType={presetAuthType} component={Options}>
-      <SigninPageProvider authType={presetAuthType} tabTitle={t('Sign in via password')} component={SigninPage}>
-        <SignupPageProvider authType={presetAuthType} component={SignupPage}>
-          {props.children}
-        </SignupPageProvider>
-      </SigninPageProvider>
-    </OptionsComponentProvider>
-  );
-=======
 import { useAPIClient } from '@nocobase/client';
 import React, { useEffect } from 'react';
 import { useLocation } from 'react-router-dom';
@@ -37,5 +16,4 @@
     }
   });
   return <>{props.children}</>;
->>>>>>> 3510506d
 };