--- conflicted
+++ resolved
@@ -131,23 +131,18 @@
         logger: this.app.logger,
       } as any);
 
-<<<<<<< HEAD
       let user: Model;
       try {
         user = await auth.check();
       } catch (error) {
-        this.app.logger.error(error);
-=======
-      const user = await auth.check();
-
-      if (!user) {
-        this.app.logger.error(`Invalid token: ${payload.token}`);
-        this.app.emit(`ws:removeTag`, {
-          clientId,
-          tagKey: 'userId',
-        });
->>>>>>> 927f4979
-        return;
+        if (!user) {
+          this.app.logger.error(error);
+          this.app.emit(`ws:removeTag`, {
+            clientId,
+            tagKey: 'userId',
+          });
+          return;
+        }
       }
 
       this.app.emit(`ws:setTag`, {
