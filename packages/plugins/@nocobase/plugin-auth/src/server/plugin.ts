/**
 * This file is part of the NocoBase (R) project.
 * Copyright (c) 2020-2024 NocoBase Co., Ltd.
 * Authors: NocoBase Team.
 *
 * This project is dual-licensed under AGPL-3.0 and NocoBase Commercial License.
 * For more information, please refer to: https://www.nocobase.com/agreement.
 */

import { Cache } from '@nocobase/cache';
import { Model } from '@nocobase/database';
import { InstallOptions, Plugin } from '@nocobase/server';
import { tval } from '@nocobase/utils';
import { namespace, presetAuthType, presetAuthenticator } from '../preset';
import authActions from './actions/auth';
import authenticatorsActions from './actions/authenticators';
import { BasicAuth } from './basic-auth';
import { AuthModel } from './model/authenticator';
import { Storer } from './storer';
import { TokenBlacklistService } from './token-blacklist';
<<<<<<< HEAD
import { TokenController } from './token-controller';
import { tval } from '@nocobase/utils';
import { tokenPolicyCollectionName, tokenPolicyRecordKey } from '../constants';
=======
>>>>>>> 9131aef1

export class PluginAuthServer extends Plugin {
  cache: Cache;

  afterAdd() {
    this.app.on('afterLoad', async () => {
      if (this.app.authManager.tokenController) {
        return;
      }
      const cache = await this.app.cacheManager.createCache({
        name: 'auth-token-controller',
        prefix: 'auth-token-controller',
      });
      const tokenController = new TokenController({ cache, app: this.app, logger: this.log });

      this.app.authManager.setTokenControlService(tokenController);
      const tokenPolicyRepo = this.app.db.getRepository(tokenPolicyCollectionName);
      try {
        const res = await tokenPolicyRepo.findOne({ filterByTk: tokenPolicyRecordKey });
        if (res) {
          this.app.authManager.tokenController.setConfig(res.config);
        }
      } catch (error) {
        this.app.logger.warn('access control config not exist, use default value');
      }
    });
  }

  async beforeLoad() {
    this.app.db.registerModels({ AuthModel });
  }

  async load() {
    this.cache = await this.app.cacheManager.createCache({
      name: 'auth',
      prefix: 'auth',
      store: 'memory',
    });
    // Set up auth manager
    const storer = new Storer({
      app: this.app,
      db: this.db,
      cache: this.cache,
      authManager: this.app.authManager,
    });
    this.app.authManager.setStorer(storer);

    if (!this.app.authManager.jwt.blacklist) {
      // If blacklist service is not set, should configure default blacklist service
      this.app.authManager.setTokenBlacklistService(new TokenBlacklistService(this));
    }
    // register preset auth type
    this.app.authManager.registerTypes(presetAuthType, {
      auth: BasicAuth,
      title: tval('Password', { ns: namespace }),
      getPublicOptions: (options) => {
        const usersCollection = this.db.getCollection('users');
        let signupForm = options?.public?.signupForm || [];
        signupForm = signupForm.filter((item: { show: boolean }) => item.show);
        if (
          !(
            signupForm.length &&
            signupForm.some(
              (item: { field: string; show: boolean; required: boolean }) =>
                ['username', 'email'].includes(item.field) && item.show && item.required,
            )
          )
        ) {
          // At least one of the username or email fields is required
          signupForm.unshift({ field: 'username', show: true, required: true });
        }
        signupForm = signupForm
          .filter((field: { show: boolean }) => field.show)
          .map((item: { field: string; required: boolean }) => {
            const field = usersCollection.getField(item.field);
            return {
              ...item,
              uiSchema: {
                ...field.options?.uiSchema,
                required: item.required,
              },
            };
          });
        return {
          ...options?.public,
          signupForm,
        };
      },
    });
    // Register actions
    Object.entries(authActions).forEach(
      ([action, handler]) => this.app.resourceManager.getResource('auth')?.addAction(action, handler),
    );
    Object.entries(authenticatorsActions).forEach(([action, handler]) =>
      this.app.resourceManager.registerActionHandler(`authenticators:${action}`, handler),
    );
    // Set up ACL
    ['signIn', 'signUp'].forEach((action) => this.app.acl.allow('auth', action));
    ['check', 'signOut', 'changePassword'].forEach((action) => this.app.acl.allow('auth', action, 'loggedIn'));
    this.app.acl.allow('authenticators', 'publicList');
    this.app.acl.registerSnippet({
      name: `pm.${this.name}.authenticators`,
      actions: ['authenticators:*'],
    });

    // Change cache when user changed
    this.app.db.on('users.afterSave', async (user: Model) => {
      const cache = this.app.cache as Cache;
      await cache.set(`auth:${user.id}`, user.toJSON());
    });
    this.app.db.on('users.afterDestroy', async (user: Model) => {
      const cache = this.app.cache as Cache;
      await cache.del(`auth:${user.id}`);
    });
    this.app.on('cache:del:auth', async ({ userId }) => {
      await this.cache.del(`auth:${userId}`);
    });

    this.app.on('ws:message:auth:token', async ({ clientId, payload }) => {
      if (!payload || !payload.token || !payload.authenticator) {
        this.app.emit(`ws:removeTag`, {
          clientId,
          tagKey: 'userId',
        });
        return;
      }

      const auth = await this.app.authManager.get(payload.authenticator, {
        getBearerToken: () => payload.token,
        app: this.app,
        db: this.app.db,
        cache: this.app.cache,
        logger: this.app.logger,
      } as any);

      let user: Model;
      try {
        user = await auth.check();
      } catch (error) {
        if (!user) {
          this.app.logger.error(error);
          this.app.emit(`ws:removeTag`, {
            clientId,
            tagKey: 'userId',
          });
          return;
        }
      }

      this.app.emit(`ws:setTag`, {
        clientId,
        tagKey: 'userId',
        tagValue: user.id,
      });

      this.app.emit(`ws:authorized`, {
        clientId,
        userId: user.id,
      });
    });
    this.app.auditManager.registerActions([
      {
        name: 'auth:signIn',
        getMetaData: async (ctx: any) => {
          let body = {};
          if (ctx.status === 200) {
            body = {
              data: {
                ...ctx.body.data,
                token: undefined,
              },
            };
          } else {
            body = ctx.body;
          }
          return {
            request: {
              body: {
                ...ctx.request?.body,
                password: undefined,
              },
            },
          };
        },
        getUserInfo: async (ctx: any) => {
          if (!ctx.body?.data?.user) {
            return null;
          }
          // 查询用户角色
          const userId = ctx.body.data.user.id;
          const user = await ctx.db.getRepository('users').findOne({
            filterByTk: userId,
          });
          const roles = await user?.getRoles();
          if (!roles) {
            return {
              userId,
            };
          } else {
            if (roles.length === 1) {
              return {
                userId,
                roleName: roles[0].name,
              };
            } else {
              // 多角色的情况下暂时不返回角色名
              return {
                userId,
              };
            }
          }
        },
      },
      {
        name: 'auth:signUp',
        getMetaData: async (ctx: any) => {
          return {
            request: {
              body: {
                ...ctx.request?.body,
                password: undefined,
                confirm_password: undefined,
              },
            },
          };
        },
      },
      {
        name: 'auth:changePassword',
        getMetaData: async (ctx: any) => {
          return {
            request: {
              body: {},
            },
            response: {
              body: {},
            },
          };
        },
        getSourceAndTarget: async (ctx: any) => {
          return {
            targetCollection: 'users',
            targetRecordUK: ctx.auth.user.id,
          };
        },
      },
      'auth:signOut',
    ]);
    this.app.acl.registerSnippet({
      name: `pm.security.token-policy`,
      actions: [`${tokenPolicyCollectionName}:*`],
    });

    this.app.db.on(`${tokenPolicyCollectionName}.afterSave`, async (model) => {
      this.app.authManager.tokenController?.setConfig(model.config);
    });
  }

  async install(options?: InstallOptions) {
    const authRepository = this.db.getRepository('authenticators');
    const exist = await authRepository.findOne({ filter: { name: presetAuthenticator } });
    if (!exist) {
      await authRepository.create({
        values: {
          name: presetAuthenticator,
          authType: presetAuthType,
          description: 'Sign in with username/email.',
          enabled: true,
          options: {
            public: {
              allowSignUp: true,
            },
          },
        },
      });
    }

    const tokenPolicyRepo = this.app.db.getRepository(tokenPolicyCollectionName);
    const res = await tokenPolicyRepo.findOne({ filterByTk: tokenPolicyRecordKey });
    if (res) {
      return;
    }
    const config = {
      tokenExpirationTime: '1d',
      sessionExpirationTime: '7d',
      expiredTokenRenewLimit: '1d',
    };
    await tokenPolicyRepo.create({
      values: {
        key: tokenPolicyRecordKey,
        config,
      },
    });
  }

  async remove() {}
}

export default PluginAuthServer;<|MERGE_RESOLUTION|>--- conflicted
+++ resolved
@@ -18,12 +18,8 @@
 import { AuthModel } from './model/authenticator';
 import { Storer } from './storer';
 import { TokenBlacklistService } from './token-blacklist';
-<<<<<<< HEAD
 import { TokenController } from './token-controller';
-import { tval } from '@nocobase/utils';
 import { tokenPolicyCollectionName, tokenPolicyRecordKey } from '../constants';
-=======
->>>>>>> 9131aef1
 
 export class PluginAuthServer extends Plugin {
   cache: Cache;
