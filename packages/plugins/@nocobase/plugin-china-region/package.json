{
  "name": "@nocobase/plugin-china-region",
<<<<<<< HEAD
  "version": "0.16.0-alpha.4",
=======
  "version": "0.16.0-alpha.5",
>>>>>>> 5b4f4dea
  "displayName": "China region",
  "displayName.zh-CN": "中国行政区",
  "description": "Provides China region data and field interface",
  "description.zh-CN": "提供中国行政区数据和字段（Interface）类型",
  "main": "./dist/server/index.js",
  "license": "AGPL-3.0",
  "devDependencies": {
    "@formily/core": "2.x",
    "@formily/react": "2.x",
    "@types/cross-spawn": "^6.0.2",
    "china-division": "^2.4.0",
    "cross-spawn": "^7.0.3"
  },
  "peerDependencies": {
    "@nocobase/client": "0.x",
    "@nocobase/database": "0.x",
    "@nocobase/server": "0.x",
    "@nocobase/test": "0.x"
  },
  "gitHead": "ce588eefb0bfc50f7d5bbee575e0b5e843bf6644"
}<|MERGE_RESOLUTION|>--- conflicted
+++ resolved
@@ -1,10 +1,6 @@
 {
   "name": "@nocobase/plugin-china-region",
-<<<<<<< HEAD
-  "version": "0.16.0-alpha.4",
-=======
   "version": "0.16.0-alpha.5",
->>>>>>> 5b4f4dea
   "displayName": "China region",
   "displayName.zh-CN": "中国行政区",
   "description": "Provides China region data and field interface",
