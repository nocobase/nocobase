--- conflicted
+++ resolved
@@ -16,11 +16,8 @@
   useBlockRequestContext,
   useCollection,
   useCollection_deprecated,
-<<<<<<< HEAD
+  useParsedFilter,
   useApp,
-=======
-  useParsedFilter,
->>>>>>> 55b70335
 } from '@nocobase/client';
 import { Spin } from 'antd';
 import { isEqual } from 'lodash';
