--- conflicted
+++ resolved
@@ -4,24 +4,20 @@
 import {
   ActionContextProvider,
   DndContext,
-  RecordProvider,
+  RecordProvider_deprecated,
   SchemaComponentOptions,
-  useParentRecordDataV2,
+  useParentRecordData,
 } from '@nocobase/client';
 import { Card } from 'antd';
 import cls from 'classnames';
 import React, { useContext, useState } from 'react';
-<<<<<<< HEAD
-=======
-import { ActionContextProvider, DndContext, RecordProvider_deprecated, SchemaComponentOptions } from '@nocobase/client';
->>>>>>> 18686fa0
 import { KanbanCardContext } from './context';
 
 export const KanbanCard: any = observer(
   (props: any) => {
     const { setDisableCardDrag, cardViewerSchema, card, cardField, columnIndex, cardIndex } =
       useContext(KanbanCardContext);
-    const parentRecordData = useParentRecordDataV2();
+    const parentRecordData = useParentRecordData();
     const fieldSchema = useFieldSchema();
     const [visible, setVisible] = useState(false);
     const labelDisabled = fieldSchema['x-label-disabled'];
@@ -106,11 +102,7 @@
               setVisible,
             }}
           >
-<<<<<<< HEAD
-            <RecordProvider record={card} parent={parentRecordData}>
-=======
-            <RecordProvider_deprecated record={card}>
->>>>>>> 18686fa0
+            <RecordProvider_deprecated record={card} parent={parentRecordData}>
               <RecursionField
                 basePath={cardField.address.concat(`${columnIndex}.cardViewer.${cardIndex}`)}
                 schema={cardViewerSchema}
