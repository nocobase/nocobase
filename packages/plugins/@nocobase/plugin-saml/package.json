{
  "name": "@nocobase/plugin-saml",
  "displayName": "SAML auth - SSO login",
  "displayName.zh-CN": "SAML 认证 - SSO 登录",
  "description": "SAML authentication for NocoBase",
  "description.zh-CN": "NocoBase 的 SAML 身份验证",
<<<<<<< HEAD
  "version": "0.16.0-alpha.4",
=======
  "version": "0.16.0-alpha.5",
>>>>>>> 5b4f4dea
  "license": "AGPL-3.0",
  "main": "./dist/server/index.js",
  "devDependencies": {
    "@ant-design/icons": "5.x",
    "@formily/react": "2.x",
    "@node-saml/node-saml": "^4.0.2",
    "antd": "5.x",
    "react": "18.x",
    "react-i18next": "^11.15.1"
  },
  "peerDependencies": {
    "@nocobase/actions": "0.x",
    "@nocobase/auth": "0.x",
    "@nocobase/client": "0.x",
    "@nocobase/database": "0.x",
    "@nocobase/sdk": "0.x",
    "@nocobase/server": "0.x",
    "@nocobase/test": "0.x"
  }
}<|MERGE_RESOLUTION|>--- conflicted
+++ resolved
@@ -4,11 +4,7 @@
   "displayName.zh-CN": "SAML 认证 - SSO 登录",
   "description": "SAML authentication for NocoBase",
   "description.zh-CN": "NocoBase 的 SAML 身份验证",
-<<<<<<< HEAD
-  "version": "0.16.0-alpha.4",
-=======
   "version": "0.16.0-alpha.5",
->>>>>>> 5b4f4dea
   "license": "AGPL-3.0",
   "main": "./dist/server/index.js",
   "devDependencies": {
