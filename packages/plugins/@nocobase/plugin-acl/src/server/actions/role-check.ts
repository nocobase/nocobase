--- conflicted
+++ resolved
@@ -44,13 +44,12 @@
   }
 
   const availableActions = ctx.app.acl.getAvailableActions();
-<<<<<<< HEAD
   const role = mergeRole(roles);
   const allowMenuItemIds = roleInstances.flatMap((roleInstance) =>
     roleInstance.get('menuUiSchemas').map((uiSchema) => uiSchema.get('x-uid')),
   );
-=======
   let uiButtonSchemasBlacklist = [];
+  const currentRole = ctx.state.currentRole;
   if (currentRole !== 'root') {
     const eqCurrentRoleList = await ctx.db
       .getRepository('uiButtonSchemasRoles')
@@ -68,10 +67,9 @@
     uiButtonSchemasBlacklist = NECurrentRoleList.filter((uid) => !eqCurrentRoleList.includes(uid));
   }
 
->>>>>>> 29ef12de
   ctx.body = {
     ...role,
-    role: ctx.state.currentRole,
+    role: currentRole,
     availableActions: [...availableActions.keys()],
     actionAlias: map2obj(ctx.app.acl.actionAlias),
     allowAll: !!currentRoles.includes('root'),
