/**
 * This file is part of the NocoBase (R) project.
 * Copyright (c) 2020-2024 NocoBase Co., Ltd.
 * Authors: NocoBase Team.
 *
 * This project is dual-licensed under AGPL-3.0 and NocoBase Commercial License.
 * For more information, please refer to: https://www.nocobase.com/agreement.
 */

import { Context, Next } from '@nocobase/actions';

export async function checkAssociationOperate(ctx: Context, next: Next) {
  const { actionName, resourceName } = ctx.action;
  if (!(resourceName.includes('.') && ['add', 'set', 'remove', 'toggle'].includes(actionName))) {
    return next();
  }
  const [resource, association] = resourceName.split('.');
  const result = ctx.can({
    roles: ctx.state.currentRoles,
    resource,
    action: 'update',
    rawResourceName: resourceName,
  });
  if (!result) {
    ctx.throw(403, 'No permissions');
  }
  const params = result.params || ctx.acl.fixedParamsManager.getParams(resourceName, actionName);
<<<<<<< HEAD
  if (params && !params.whitelist?.includes(association)) {
=======
  if (params.whitelist && !params.whitelist?.includes(association)) {
>>>>>>> 81107e7d
    ctx.throw(403, 'No permissions');
  }
  ctx.permission = {
    ...ctx.permission,
    skip: true,
  };
  await next();
}<|MERGE_RESOLUTION|>--- conflicted
+++ resolved
@@ -25,11 +25,7 @@
     ctx.throw(403, 'No permissions');
   }
   const params = result.params || ctx.acl.fixedParamsManager.getParams(resourceName, actionName);
-<<<<<<< HEAD
-  if (params && !params.whitelist?.includes(association)) {
-=======
   if (params.whitelist && !params.whitelist?.includes(association)) {
->>>>>>> 81107e7d
     ctx.throw(403, 'No permissions');
   }
   ctx.permission = {
