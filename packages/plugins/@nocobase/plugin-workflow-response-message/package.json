--- conflicted
+++ resolved
@@ -1,10 +1,6 @@
 {
   "name": "@nocobase/plugin-workflow-response-message",
-<<<<<<< HEAD
   "version": "1.7.0-beta.16",
-=======
-  "version": "1.6.20",
->>>>>>> 4da85db6
   "displayName": "Workflow: Response message",
   "displayName.zh-CN": "工作流：响应消息",
   "description": "Used for assemble response message and showing to client in form event and request interception workflows.",
