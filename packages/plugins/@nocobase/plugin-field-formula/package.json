{
  "name": "@nocobase/plugin-field-formula",
  "displayName": "Collection field: Formula",
  "displayName.zh-CN": "数据表字段：公式",
  "description": "Configure and store the results of calculations between multiple field values in the same record, supporting both Math.js and Excel formula functions.",
  "description.zh-CN": "可以配置并存储同一条记录的多字段值之间的计算结果，支持 Math.js 和 Excel formula functions 两种引擎",
<<<<<<< HEAD
  "displayName.ru-RU": "Поле коллекции: Формула",
  "description.ru-RU": "Настройка и сохранение результатов вычислений между значениями нескольких полей в одной записи с поддержкой движков Math.js и Excel formula functions.",
  "version": "1.9.5",
=======
  "version": "1.9.6",
>>>>>>> c5e0f388
  "license": "AGPL-3.0",
  "main": "./dist/server/index.js",
  "homepage": "https://docs.nocobase.com/handbook/field-formula",
  "homepage.zh-CN": "https://docs-cn.nocobase.com/handbook/field-formula",
  "homepage.ru-RU": "https://docs-ru.nocobase.com/handbook/field-formula",
  "devDependencies": {
    "@formily/antd-v5": "1.x",
    "@formily/core": "2.x",
    "@formily/react": "2.x",
    "@formily/reactive": "2.x",
    "react": "^18.2.0",
    "react-i18next": "^11.15.1"
  },
  "peerDependencies": {
    "@nocobase/client": "1.x",
    "@nocobase/database": "1.x",
    "@nocobase/evaluators": "1.x",
    "@nocobase/server": "1.x",
    "@nocobase/test": "1.x",
    "@nocobase/utils": "1.x"
  },
  "gitHead": "d0b4efe4be55f8c79a98a331d99d9f8cf99021a1",
  "keywords": [
    "Collection fields"
  ]
}<|MERGE_RESOLUTION|>--- conflicted
+++ resolved
@@ -4,13 +4,9 @@
   "displayName.zh-CN": "数据表字段：公式",
   "description": "Configure and store the results of calculations between multiple field values in the same record, supporting both Math.js and Excel formula functions.",
   "description.zh-CN": "可以配置并存储同一条记录的多字段值之间的计算结果，支持 Math.js 和 Excel formula functions 两种引擎",
-<<<<<<< HEAD
   "displayName.ru-RU": "Поле коллекции: Формула",
   "description.ru-RU": "Настройка и сохранение результатов вычислений между значениями нескольких полей в одной записи с поддержкой движков Math.js и Excel formula functions.",
-  "version": "1.9.5",
-=======
   "version": "1.9.6",
->>>>>>> c5e0f388
   "license": "AGPL-3.0",
   "main": "./dist/server/index.js",
   "homepage": "https://docs.nocobase.com/handbook/field-formula",
