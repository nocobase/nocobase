/**
 * This file is part of the NocoBase (R) project.
 * Copyright (c) 2020-2024 NocoBase Co., Ltd.
 * Authors: NocoBase Team.
 *
 * This project is dual-licensed under AGPL-3.0 and NocoBase Commercial License.
 * For more information, please refer to: https://www.nocobase.com/agreement.
 */

import { Plugin } from '@nocobase/client';
import { Formula } from './components';
import { FormulaComponentFieldSettings } from './FormulaComponentFieldSettings';
import { FormulaFieldInterface } from './interfaces/formula';
import { renderExpressionDescription } from './scopes';

export class PluginFieldFormulaClient extends Plugin {
  expressionFields = [
    'checkbox',
    'number',
    'percent',
    'integer',
    'number',
    'percent',
    'input',
    'textarea',
    'email',
    'phone',
    'datetime',
    'createdAt',
    'updatedAt',
    'radioGroup',
    'checkboxGroup',
    'select',
    'multipleSelect',
  ];
<<<<<<< HEAD
  registerExpressionFieldInterfaces(data: string | string[]) {
=======
  registerExpressionFieldInterface(data: string | string[]) {
>>>>>>> 5fbc7697
    if (Array.isArray(data)) {
      const result = this.expressionFields.concat(data);
      this.expressionFields = result;
    } else {
      this.expressionFields.push(data);
    }
  }
  async load() {
    this.app.addComponents({
      Formula,
    });
    this.app.addScopes({
      renderExpressionDescription,
    });
    this.app.dataSourceManager.addFieldInterfaces([FormulaFieldInterface]);
    this.app.schemaSettingsManager.add(FormulaComponentFieldSettings);
  }
}

export default PluginFieldFormulaClient;<|MERGE_RESOLUTION|>--- conflicted
+++ resolved
@@ -33,11 +33,7 @@
     'select',
     'multipleSelect',
   ];
-<<<<<<< HEAD
-  registerExpressionFieldInterfaces(data: string | string[]) {
-=======
   registerExpressionFieldInterface(data: string | string[]) {
->>>>>>> 5fbc7697
     if (Array.isArray(data)) {
       const result = this.expressionFields.concat(data);
       this.expressionFields = result;
