--- conflicted
+++ resolved
@@ -1,9 +1,5 @@
 import { TableOutlined } from '@ant-design/icons';
-<<<<<<< HEAD
-import { SchemaInitializerItem, Plugin, SchemaComponentOptions, useSchemaInitializer } from '@nocobase/client';
-=======
 import { SchemaInitializerItem, Plugin, useSchemaInitializer, SchemaSettings } from '@nocobase/client';
->>>>>>> 282654c0
 import { Card } from 'antd';
 import React from 'react';
 import { useTranslation } from 'react-i18next';
@@ -34,18 +30,6 @@
   );
 };
 
-<<<<<<< HEAD
-const HelloProvider = React.memo((props) => {
-  return (
-    <SchemaComponentOptions components={{ HelloDesigner, HelloBlockInitializer }}>
-      {props.children}
-    </SchemaComponentOptions>
-  );
-});
-HelloProvider.displayName = 'HelloProvider';
-
-=======
->>>>>>> 282654c0
 const HelloPluginSettingPage = () => {
   return (
     <Card bordered={false}>
@@ -66,19 +50,11 @@
 
 class HelloPlugin extends Plugin {
   async load() {
-<<<<<<< HEAD
-    this.app.addProvider(HelloProvider);
-    const blockInitializers = this.app.schemaInitializerManager.get('BlockInitializers');
-    blockInitializers?.add('otherBlocks.hello', {
-      title: '{{t("Hello block")}}',
-      Component: 'HelloBlockInitializer',
-=======
     // this.app.addProvider(HelloProvider);
     const blockInitializers = this.app.schemaInitializerManager.get('BlockInitializers');
     blockInitializers?.add('otherBlocks.hello', {
       title: '{{t("Hello block")}}',
       Component: HelloBlockInitializer,
->>>>>>> 282654c0
     });
     this.app.pluginSettingsManager.add('sample-hello', {
       title: 'Hello',
