/**
 * This file is part of the NocoBase (R) project.
 * Copyright (c) 2020-2024 NocoBase Co., Ltd.
 * Authors: NocoBase Team.
 *
 * This project is dual-licensed under AGPL-3.0 and NocoBase Commercial License.
 * For more information, please refer to: https://www.nocobase.com/agreement.
 */

import { Registry } from '@nocobase/utils';
import { COLLECTION_NAME } from '../constant';
import PluginNotificationManagerServer from './plugin';
import type {
  NotificationChannelConstructor,
  RegisterServerTypeFnParams,
  SendOptions,
  SendUserOptions,
  WriteLogOptions,
} from './types';
import { compile } from './utils/compile';

export class NotificationManager implements NotificationManager {
  private plugin: PluginNotificationManagerServer;
  public channelTypes = new Registry<{ Channel: NotificationChannelConstructor }>();

  constructor({ plugin }: { plugin: PluginNotificationManagerServer }) {
    this.plugin = plugin;
  }

  registerType({ type, Channel }: RegisterServerTypeFnParams) {
    this.channelTypes.register(type, { Channel });
  }

  createSendingRecord = async (options: WriteLogOptions) => {
    const logsRepo = this.plugin.app.db.getRepository(COLLECTION_NAME.logs);
    return logsRepo.create({ values: options });
  };

  async send(params: SendOptions) {
    this.plugin.logger.info('receive sending message request', params);
    const channelsRepo = this.plugin.app.db.getRepository(COLLECTION_NAME.channels);
    const messageData = { ...(params.receivers ? { receivers: params.receivers } : {}), ...params.message };
    const logData: any = {
      triggerFrom: params.triggerFrom,
      channelName: params.channelName,
      message: messageData,
    };
    try {
      const channel = await channelsRepo.findOne({ filterByTk: params.channelName });
      if (channel) {
        const Channel = this.channelTypes.get(channel.notificationType).Channel;
        const instance = new Channel(this.plugin.app);
        logData.channelTitle = channel.title;
        logData.notificationType = channel.notificationType;
        logData.receivers = params.receivers;
<<<<<<< HEAD
        const result = await instance.send({
          message: params.message,
          channel,
          receivers: params.receivers,
        });
=======
        const result = await instance.send({ message: params.message, channel, receivers: params.receivers });
>>>>>>> aca94b65
        logData.status = result.status;
        logData.reason = result.reason;
      } else {
        logData.status = 'failure';
        logData.reason = 'channel not found';
      }
      this.createSendingRecord(logData);
      return logData;
    } catch (error) {
      logData.status = 'failure';
      this.plugin.logger.error(`notification send failed, options: ${JSON.stringify(error)}`);
      logData.reason = JSON.stringify(error);
      this.createSendingRecord(logData);
      return logData;
    }
  }
  async sendToUsers(options: SendUserOptions) {
    this.plugin.logger.info(`notificationManager.sendToUsers options: ${JSON.stringify(options)}`);
    const { userIds, channels, message: template = {}, data = {} } = options;
    const message = compile(template, data);
    return await Promise.all(
      channels.map((channelName) =>
        this.send({ channelName, message, triggerFrom: 'sendToUsers', receivers: { value: userIds, type: 'userId' } }),
      ),
    );
  }
}

export default NotificationManager;<|MERGE_RESOLUTION|>--- conflicted
+++ resolved
@@ -53,15 +53,7 @@
         logData.channelTitle = channel.title;
         logData.notificationType = channel.notificationType;
         logData.receivers = params.receivers;
-<<<<<<< HEAD
-        const result = await instance.send({
-          message: params.message,
-          channel,
-          receivers: params.receivers,
-        });
-=======
         const result = await instance.send({ message: params.message, channel, receivers: params.receivers });
->>>>>>> aca94b65
         logData.status = result.status;
         logData.reason = result.reason;
       } else {
