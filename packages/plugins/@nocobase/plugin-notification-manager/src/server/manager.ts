--- conflicted
+++ resolved
@@ -69,10 +69,7 @@
   }
   async sendToUsers(options: SendUserOptions) {
     const { userIds, channels, message, data } = options;
-<<<<<<< HEAD
-=======
     this.plugin.logger.info(`notificationManager.sendToUsers options: ${JSON.stringify(options)}`);
->>>>>>> e818195d
     return await Promise.all(
       channels.map((channelName) =>
         this.send({ channelName, message, triggerFrom: 'sendToUsers', receivers: { value: userIds, type: 'userId' } }),
