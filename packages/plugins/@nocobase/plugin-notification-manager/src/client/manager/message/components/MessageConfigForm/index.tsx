/**
 * This file is part of the NocoBase (R) project.
 * Copyright (c) 2020-2024 NocoBase Co., Ltd.
 * Authors: NocoBase Team.
 *
 * This project is dual-licensed under AGPL-3.0 and NocoBase Commercial License.
 * For more information, please refer to: https://www.nocobase.com/agreement.
 */

import React, { useState, useEffect } from 'react';
<<<<<<< HEAD
=======
import { ArrayItems } from '@formily/antd-v5';
>>>>>>> e818195d
import { SchemaComponent } from '@nocobase/client';
import { observer, useField } from '@formily/react';
import { useAPIClient } from '@nocobase/client';
import { useChannelTypeMap } from '../../../../hooks';
import { useNotificationTranslation } from '../../../../locale';
import { COLLECTION_NAME } from '../../../../../constant';
export const MessageConfigForm = observer<{ variableOptions: any }>(
  ({ variableOptions }) => {
    const field = useField();
    const { channelName } = field.form.values;
    const [channelType, setChannelType] = useState(null);
    const { t } = useNotificationTranslation();
    const api = useAPIClient();
    useEffect(() => {
      const onChannelChange = async () => {
        if (!channelName) {
          setChannelType(null);
          return;
        }
        const { data } = await api.request({
          url: `/${COLLECTION_NAME.channels}:get`,
          method: 'get',
          params: {
            filterByTk: channelName,
          },
        });
        setChannelType(data?.data?.notificationType);
      };
      onChannelChange();
    }, [channelName, api]);

    const channelTypeMap = useChannelTypeMap();
    const { MessageConfigForm = () => null } = (channelType ? channelTypeMap[channelType] : {}).components || {};
    const createMessageFormSchema = {
      type: 'void',
      properties: {
        channelName: {
          type: 'string',
          title: '{{t("Channel")}}',
          required: true,
          'x-decorator': 'FormItem',
          'x-component': 'RemoteSelect',
          'x-component-props': {
            multiple: false,
            manual: false,
            fieldNames: {
              label: 'title',
              value: 'name',
            },
            service: {
              resource: COLLECTION_NAME.channels,
              action: 'list',
            },
            style: {
              width: '100%',
            },
          },
        },
        message: {
          type: 'void',
          'x-component': 'MessageConfigForm',
          'x-component-props': {
            variableOptions,
          },
        },
      },
    };
<<<<<<< HEAD
    return <SchemaComponent schema={createMessageFormSchema} components={{ MessageConfigForm }} scope={{ t }} />;
=======
    return (
      <SchemaComponent schema={createMessageFormSchema} components={{ MessageConfigForm, ArrayItems }} scope={{ t }} />
    );
>>>>>>> e818195d
  },
  { displayName: 'MessageConfigForm' },
);<|MERGE_RESOLUTION|>--- conflicted
+++ resolved
@@ -8,10 +8,7 @@
  */
 
 import React, { useState, useEffect } from 'react';
-<<<<<<< HEAD
-=======
 import { ArrayItems } from '@formily/antd-v5';
->>>>>>> e818195d
 import { SchemaComponent } from '@nocobase/client';
 import { observer, useField } from '@formily/react';
 import { useAPIClient } from '@nocobase/client';
@@ -79,13 +76,9 @@
         },
       },
     };
-<<<<<<< HEAD
-    return <SchemaComponent schema={createMessageFormSchema} components={{ MessageConfigForm }} scope={{ t }} />;
-=======
     return (
       <SchemaComponent schema={createMessageFormSchema} components={{ MessageConfigForm, ArrayItems }} scope={{ t }} />
     );
->>>>>>> e818195d
   },
   { displayName: 'MessageConfigForm' },
 );