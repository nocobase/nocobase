{
  "name": "@nocobase/plugin-block-template",
<<<<<<< HEAD
  "displayName": "Block: template (deprecated)",
  "displayName.zh-CN": "区块：模板（已废弃）",
=======
  "displayName": "Block: template",
  "displayName.ru-RU": "Блок: шаблон",
  "displayName.zh-CN": "区块：模板",
>>>>>>> 23cca36b
  "description": "Create and manage block templates for reuse on pages.",
  "description.ru-RU": "Создавайте и управляйте шаблонами блоков для повторного использования на страницах.",
  "description.zh-CN": "创建和管理区块模板，用于在页面中重复使用。",
  "version": "2.0.0-alpha.42",
  "license": "AGPL-3.0",
  "main": "dist/server/index.js",
  "homepage": "https://docs.nocobase.com/handbook/block-template",
  "homepage.ru-RU": "https://docs-ru.nocobase.com/handbook/block-template",
  "homepage.zh-CN": "https://docs-cn.nocobase.com/handbook/block-template",
  "peerDependencies": {
    "@nocobase/client": "2.x",
    "@nocobase/plugin-ui-schema-storage": "2.x",
    "@nocobase/server": "2.x",
    "@nocobase/test": "2.x"
  },
  "nocobase": {
    "deprecated": true
  },
  "keywords": [
    "Block",
    "Template"
  ]
}<|MERGE_RESOLUTION|>--- conflicted
+++ resolved
@@ -1,13 +1,8 @@
 {
   "name": "@nocobase/plugin-block-template",
-<<<<<<< HEAD
   "displayName": "Block: template (deprecated)",
+  "displayName.ru-RU": "Блок: шаблон",
   "displayName.zh-CN": "区块：模板（已废弃）",
-=======
-  "displayName": "Block: template",
-  "displayName.ru-RU": "Блок: шаблон",
-  "displayName.zh-CN": "区块：模板",
->>>>>>> 23cca36b
   "description": "Create and manage block templates for reuse on pages.",
   "description.ru-RU": "Создавайте и управляйте шаблонами блоков для повторного использования на страницах.",
   "description.zh-CN": "创建和管理区块模板，用于在页面中重复使用。",
