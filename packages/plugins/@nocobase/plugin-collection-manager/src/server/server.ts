--- conflicted
+++ resolved
@@ -53,19 +53,11 @@
       },
     });
 
-<<<<<<< HEAD
-    this.app.acl.registerSnippet({
-      name: `pm.${this.name}.collections`,
-      actions: ['collections:*', 'collections.fields:*', 'dbViews:*', 'collectionCategories:*', 'sqlCollection:*'],
-    });
-
     registerSequelizeValidationErrorHandler(this.app.errorHandler);
 
     this.app.i18n.addResources('zh-CN', 'error-handler', zhCN);
     this.app.i18n.addResources('en-US', 'error-handler', enUS);
 
-=======
->>>>>>> a477facd
     this.app.db.on('collections.beforeCreate', async (model) => {
       if (this.app.db.inDialect('postgres') && this.schema && model.get('from') != 'db2cm' && !model.get('schema')) {
         model.set('schema', this.schema);
