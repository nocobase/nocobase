--- conflicted
+++ resolved
@@ -20,15 +20,6 @@
     await app.destroy();
   });
 
-<<<<<<< HEAD
-  it('should create collection with optional duplicator option', async () => {
-    await Collection.repository.create({
-      values: {
-        name: 'tests',
-        duplicator: {
-          dumpable: 'optional',
-        },
-=======
   it('should load through table with foreignKey', async () => {
     await Collection.repository.create({
       values: {
@@ -57,14 +48,11 @@
     await Collection.repository.create({
       values: {
         name: 'posts',
->>>>>>> 0cf045d1
         fields: [
           {
             type: 'string',
             name: 'title',
           },
-<<<<<<< HEAD
-=======
           {
             type: 'belongsToMany',
             target: 'tags',
@@ -75,31 +63,11 @@
             sourceKey: 'id',
             targetKey: 'id',
           },
->>>>>>> 0cf045d1
-        ],
-      },
-      context: {},
-    });
-
-<<<<<<< HEAD
-    const testsCollection = db.getCollection('tests');
-
-    const duplicator = CollectionGroupManager.unifyDuplicatorOption(testsCollection.options.duplicator);
-    expect(duplicator.dataType).toEqual('business');
-  });
-
-  it('should create collection with required duplicator option', async () => {
-    await Collection.repository.create({
-      values: {
-        name: 'tests',
-        duplicator: {
-          dumpable: 'required',
-        },
-        fields: [
-          {
-            type: 'string',
-            name: 'title',
-=======
+        ],
+      },
+      context: {},
+    });
+
     await Collection.repository.create({
       values: {
         name: 'tags',
@@ -117,19 +85,12 @@
             otherKey: 'postId',
             sourceKey: 'id',
             targetKey: 'id',
->>>>>>> 0cf045d1
-          },
-        ],
-      },
-      context: {},
-    });
-
-<<<<<<< HEAD
-    const testsCollection = db.getCollection('tests');
-
-    const duplicator = CollectionGroupManager.unifyDuplicatorOption(testsCollection.options.duplicator);
-    expect(duplicator.dataType).toEqual('meta');
-=======
+          },
+        ],
+      },
+      context: {},
+    });
+
     const postsCollection = db.getCollection('posts');
 
     const p1 = await postsCollection.repository.create({
@@ -157,7 +118,52 @@
         default: true,
       },
     });
->>>>>>> 0cf045d1
+  });
+
+  it('should create collection with optional duplicator option', async () => {
+    await Collection.repository.create({
+      values: {
+        name: 'tests',
+        duplicator: {
+          dumpable: 'optional',
+        },
+        fields: [
+          {
+            type: 'string',
+            name: 'title',
+          },
+        ],
+      },
+      context: {},
+    });
+
+    const testsCollection = db.getCollection('tests');
+
+    const duplicator = CollectionGroupManager.unifyDuplicatorOption(testsCollection.options.duplicator);
+    expect(duplicator.dataType).toEqual('business');
+  });
+
+  it('should create collection with required duplicator option', async () => {
+    await Collection.repository.create({
+      values: {
+        name: 'tests',
+        duplicator: {
+          dumpable: 'required',
+        },
+        fields: [
+          {
+            type: 'string',
+            name: 'title',
+          },
+        ],
+      },
+      context: {},
+    });
+
+    const testsCollection = db.getCollection('tests');
+
+    const duplicator = CollectionGroupManager.unifyDuplicatorOption(testsCollection.options.duplicator);
+    expect(duplicator.dataType).toEqual('meta');
   });
 
   it('should create collection with sortable option', async () => {
