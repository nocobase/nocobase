--- conflicted
+++ resolved
@@ -1,10 +1,7 @@
 import Database, { Collection, MagicAttributeModel, SyncOptions, Transactionable } from '@nocobase/database';
 import lodash from 'lodash';
 import { FieldModel } from './field';
-<<<<<<< HEAD
-=======
 import { QueryInterfaceDropTableOptions } from 'sequelize';
->>>>>>> 76940c54
 
 interface LoadOptions extends Transactionable {
   // TODO
