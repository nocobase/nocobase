import {
  expect,
  expectInitializerMenu,
  mockUserRecordsWithoutDepartments,
  oneTableBlockWithAddNewAndViewAndEditAndAssociationFields,
  test,
} from '@nocobase/test/e2e';

test.describe('form item & create form', () => {
  test('configure fields', async ({ page, mockPage, mockRecords }) => {
    const nocoPage = await mockPage(oneTableBlockWithAddNewAndViewAndEditAndAssociationFields).waitForInit();
    await mockUserRecordsWithoutDepartments(mockRecords, 3);
    await nocoPage.goto();

    await expectInitializerMenu({
      page,
      showMenu: async () => {
        await page.getByRole('button', { name: 'Add new' }).click();
        await page.getByLabel('schema-initializer-Grid-form:configureFields-general').hover();
      },
      supportedOptions: ['oneToMany', 'manyToOne', 'manyToMany', 'oneToOneBelongsTo', 'oneToOneHasOne'],
    });
  });
});

test.describe('form item & edit form', () => {
  test('configure fields', async ({ page, mockPage, mockRecords, mockRecord }) => {
    const nocoPage = await mockPage(oneTableBlockWithAddNewAndViewAndEditAndAssociationFields).waitForInit();
<<<<<<< HEAD
    await mockRecords('users', 3);
    const record = await mockRecord('general');
=======
    await mockUserRecordsWithoutDepartments(mockRecords, 3);
    await mockRecords('general', 1);
>>>>>>> 0274e65c
    await nocoPage.goto();

    await expectInitializerMenu({
      page,
      showMenu: async () => {
        await page.getByLabel('action-Action.Link-Edit record-update-general-table-0').click();
        await page.getByLabel('schema-initializer-Grid-form:configureFields-general').hover();
      },
      supportedOptions: ['oneToMany', 'manyToOne', 'manyToMany', 'oneToOneBelongsTo', 'oneToOneHasOne'],
      expectValue: async () => {
        await expect(
          page.getByRole('button', { name: record.oneToMany.map((item: any) => item.id).join(' ') }),
        ).toBeVisible();
        await expect(page.getByRole('button', { name: record.manyToOne.id })).toBeVisible();
        await expect(
          page.getByRole('button', { name: record.manyToMany.map((item: any) => item.id).join(' ') }),
        ).toBeVisible();
        await expect(page.getByRole('button', { name: record.oneToOneBelongsTo.id })).toBeVisible();
      },
    });
  });
});

test.describe('form item & view form', () => {
  test('configure fields', async ({ page, mockPage, mockRecord }) => {
    const nocoPage = await mockPage(oneTableBlockWithAddNewAndViewAndEditAndAssociationFields).waitForInit();
    const record = await mockRecord('general');
    await nocoPage.goto();

    await expectInitializerMenu({
      page,
      showMenu: async () => {
        await page.getByLabel('action-Action.Link-View record-view-general-table-0').click();
        await page.getByLabel('schema-initializer-Grid-details:configureFields-general').hover();
      },
      supportedOptions: ['oneToMany', 'manyToOne', 'manyToMany', 'oneToOneBelongsTo', 'oneToOneHasOne'],
      expectValue: async () => {
        await expect(page.getByText(record.oneToMany.map((item: any) => item.id).join(','))).toBeVisible();
        await expect(page.getByText(record.manyToOne.id)).toBeVisible();
        await expect(page.getByText(record.manyToMany.map((item: any) => item.id).join(','))).toBeVisible();
        await expect(page.getByText(record.oneToOneBelongsTo.id)).toBeVisible();
      },
    });
  });
});

test.describe('table column & table', () => {
  test('configure columns', async ({ page, mockPage, mockRecord }) => {
    const nocoPage = await mockPage(oneTableBlockWithAddNewAndViewAndEditAndAssociationFields).waitForInit();
    const record = await mockRecord('general');
    await nocoPage.goto();

    await expectInitializerMenu({
      page,
      showMenu: async () => {
        await page.getByLabel('schema-initializer-TableV2-').hover();
        await page.getByRole('menuitem', { name: 'oneToMany' }).first().click();
        await page.getByRole('menuitem', { name: 'manyToOne' }).first().click();
        await page.getByRole('menuitem', { name: 'manyToMany' }).first().click();
        await page.getByRole('menuitem', { name: 'oneToOneBelongsTo' }).first().click();
        await page.getByRole('menuitem', { name: 'oneToOneHasOne' }).first().click();
      },
      supportedOptions: ['oneToMany', 'manyToOne', 'manyToMany', 'oneToOneBelongsTo', 'oneToOneHasOne'],
      expectValue: async () => {
        await expect(page.getByText(record.oneToMany.map((item: any) => item.id).join(','))).toBeVisible();
        await expect(page.getByText(record.manyToOne.id)).toBeVisible();
        await expect(page.getByText(record.manyToMany.map((item: any) => item.id).join(','))).toBeVisible();
        await expect(page.getByText(record.oneToOneBelongsTo.id)).toBeVisible();
      },
    });
  });
});<|MERGE_RESOLUTION|>--- conflicted
+++ resolved
@@ -26,13 +26,8 @@
 test.describe('form item & edit form', () => {
   test('configure fields', async ({ page, mockPage, mockRecords, mockRecord }) => {
     const nocoPage = await mockPage(oneTableBlockWithAddNewAndViewAndEditAndAssociationFields).waitForInit();
-<<<<<<< HEAD
-    await mockRecords('users', 3);
+    await mockUserRecordsWithoutDepartments(mockRecords, 3);
     const record = await mockRecord('general');
-=======
-    await mockUserRecordsWithoutDepartments(mockRecords, 3);
-    await mockRecords('general', 1);
->>>>>>> 0274e65c
     await nocoPage.goto();
 
     await expectInitializerMenu({
