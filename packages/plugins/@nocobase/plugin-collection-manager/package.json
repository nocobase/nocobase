--- conflicted
+++ resolved
@@ -1,18 +1,10 @@
 {
   "name": "@nocobase/plugin-collection-manager",
-<<<<<<< HEAD
   "displayName": "Data source: Main",
   "displayName.zh-CN": "数据源：主数据库",
   "description": "NocoBase main database, supports relational databases such as MySQL, PostgreSQL, SQLite and so on.",
   "description.zh-CN": "NocoBase 主数据库，支持 MySQL、PostgreSQL、SQLite 等关系型数据库。",
-  "version": "0.19.0-alpha.8",
-=======
-  "displayName": "Collection manager",
-  "displayName.zh-CN": "数据表管理",
-  "description": "Provide convenient collection management capabilities.",
-  "description.zh-CN": "提供便捷的数据表管理能力。",
   "version": "0.19.0-alpha.9",
->>>>>>> 866eccc6
   "main": "./dist/server/index.js",
   "homepage": "https://docs.nocobase.com/plugins/collection-manager",
   "homepage.zh-CN": "https://docs-cn.nocobase.com/plugins/collection-manager",
