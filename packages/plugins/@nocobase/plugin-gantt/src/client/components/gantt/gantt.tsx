--- conflicted
+++ resolved
@@ -2,17 +2,12 @@
 import { RecursionField, Schema, useFieldSchema } from '@formily/react';
 import {
   ActionContextProvider,
-  RecordProvider,
+  RecordProvider_deprecated,
   useAPIClient,
   useBlockRequestContext,
   useCurrentAppInfo,
-  useParentRecordDataV2,
+  useParentRecordData,
   useTableBlockContext,
-<<<<<<< HEAD
-=======
-  useBlockRequestContext,
-  RecordProvider_deprecated,
->>>>>>> 18686fa0
   useToken,
 } from '@nocobase/client';
 import { message } from 'antd';
@@ -45,7 +40,7 @@
 });
 const GanttRecordViewer = (props) => {
   const { visible, setVisible, record } = props;
-  const parentRecordData = useParentRecordDataV2();
+  const parentRecordData = useParentRecordData();
   const fieldSchema = useFieldSchema();
   const eventSchema: Schema = fieldSchema.properties.detail;
   const close = useCallback(() => {
@@ -56,11 +51,7 @@
     eventSchema && (
       <DeleteEventContext.Provider value={{ close }}>
         <ActionContextProvider value={{ visible, setVisible }}>
-<<<<<<< HEAD
-          <RecordProvider record={record} parent={parentRecordData}>
-=======
-          <RecordProvider_deprecated record={record}>
->>>>>>> 18686fa0
+          <RecordProvider_deprecated record={record} parent={parentRecordData}>
             <RecursionField schema={eventSchema} name={eventSchema.name} />
           </RecordProvider_deprecated>
         </ActionContextProvider>
