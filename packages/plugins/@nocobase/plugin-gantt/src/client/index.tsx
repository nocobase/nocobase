<<<<<<< HEAD
import React from 'react';
import { Plugin, ActionBar, CurrentAppInfoProvider, SchemaComponentOptions } from '@nocobase/client';
import { Gantt } from './components/gantt/gantt';
=======
import {
  ActionBar,
  CollectionManagerContext,
  CurrentAppInfoProvider,
  Plugin,
  SchemaComponentOptions,
} from '@nocobase/client';
import React, { useContext } from 'react';
>>>>>>> b333938e
import { GanttDesigner } from './Gantt.Designer';
import { ganttSettings, oldGanttSettings } from './Gantt.Settings';
import { GanttActionInitializers } from './GanttActionInitializers';
import { GanttBlockInitializer } from './GanttBlockInitializer';
import { GanttBlockProvider, useGanttBlockProps } from './GanttBlockProvider';
import { Event } from './components/gantt/Event';
import { Gantt } from './components/gantt/gantt';
import { ViewMode } from './types/public-types';

Gantt.ActionBar = ActionBar;
Gantt.ViewMode = ViewMode;
Gantt.Designer = GanttDesigner;
Gantt.Event = Event;
export { Gantt };

const GanttProvider = React.memo((props) => {
  return (
    <CurrentAppInfoProvider>
      <SchemaComponentOptions
        components={{ Gantt, GanttBlockInitializer, GanttBlockProvider }}
        scope={{ useGanttBlockProps }}
      >
        {props.children}
      </SchemaComponentOptions>
    </CurrentAppInfoProvider>
  );
});

GanttProvider.displayName = 'GanttProvider';
export class GanttPlugin extends Plugin {
  async load() {
    this.app.use(GanttProvider);
    this.app.schemaSettingsManager.add(oldGanttSettings);
    this.app.schemaSettingsManager.add(ganttSettings);
    this.app.schemaInitializerManager.add(GanttActionInitializers);
    const blockInitializers = this.app.schemaInitializerManager.get('BlockInitializers');
    blockInitializers?.add('dataBlocks.gantt', {
      title: "{{t('Gantt')}}",
      Component: 'GanttBlockInitializer',
    });
  }
}

export default GanttPlugin;<|MERGE_RESOLUTION|>--- conflicted
+++ resolved
@@ -1,17 +1,5 @@
-<<<<<<< HEAD
+import { ActionBar, CurrentAppInfoProvider, Plugin, SchemaComponentOptions } from '@nocobase/client';
 import React from 'react';
-import { Plugin, ActionBar, CurrentAppInfoProvider, SchemaComponentOptions } from '@nocobase/client';
-import { Gantt } from './components/gantt/gantt';
-=======
-import {
-  ActionBar,
-  CollectionManagerContext,
-  CurrentAppInfoProvider,
-  Plugin,
-  SchemaComponentOptions,
-} from '@nocobase/client';
-import React, { useContext } from 'react';
->>>>>>> b333938e
 import { GanttDesigner } from './Gantt.Designer';
 import { ganttSettings, oldGanttSettings } from './Gantt.Settings';
 import { GanttActionInitializers } from './GanttActionInitializers';
