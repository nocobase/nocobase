import { useField, useFieldSchema } from '@formily/react';
import {
<<<<<<< HEAD
  useFormBlockContext,
  useCollection_deprecated,
=======
>>>>>>> b333938e
  SchemaSettings,
  SchemaSettingsBlockTitleItem,
  SchemaSettingsDataScope,
  SchemaSettingsSelectItem,
  SchemaSettingsTemplate,
  removeNullCondition,
  useCollection,
  useCompile,
  useDesignable,
  useFormBlockContext,
} from '@nocobase/client';
import { useGanttBlockContext } from './GanttBlockProvider';
import { useGanttTranslation, useOptions } from './utils';

/**
 * @deprecated
 * 用于兼容旧版 schema
 */
export const oldGanttSettings = new SchemaSettings({
  name: 'GanttBlockSettings',
  items: [
    {
      name: 'title',
      Component: SchemaSettingsBlockTitleItem,
    },
    {
      name: 'titleField',
      Component: SchemaSettingsSelectItem,
      useComponentProps() {
        const { t } = useGanttTranslation();
        const fieldSchema = useFieldSchema();
        const fieldNames = fieldSchema?.['x-decorator-props']?.['fieldNames'] || {};
        const { service } = useGanttBlockContext();
        const field = useField();
        const { dn } = useDesignable();
        return {
          title: t('Title field'),
          value: fieldNames.title,
          options: useOptions('string'),
          onChange: (title) => {
            const fieldNames = field.decoratorProps.fieldNames || {};
            fieldNames['title'] = title;
            field.decoratorProps.params = fieldNames;
            fieldSchema['x-decorator-props']['params'] = fieldNames;
            // Select切换option后value未按照预期切换，固增加以下代码
            fieldSchema['x-decorator-props']['fieldNames'] = fieldNames;
            service.refresh();
            dn.emit('patch', {
              schema: {
                ['x-uid']: fieldSchema['x-uid'],
                'x-decorator-props': field.decoratorProps,
              },
            });
            dn.refresh();
          },
        };
      },
    },
    {
      name: 'timeScale',
      Component: SchemaSettingsSelectItem,
      useComponentProps() {
        const { t } = useGanttTranslation();
        const fieldSchema = useFieldSchema();
        const fieldNames = fieldSchema?.['x-decorator-props']?.['fieldNames'] || {};
        const field = useField();
        const { service } = useGanttBlockContext();
        const { dn } = useDesignable();
        const compile = useCompile();
        return {
          title: t('Time scale'),
          value: fieldNames.range || 'day',
          options: [
            { label: compile('{{t("Hour")}}'), value: 'hour', color: 'orange' },
            { label: compile('{{t("Quarter of day")}}'), value: 'quarterDay', color: 'default' },
            { label: compile('{{t("Half of day")}}'), value: 'halfDay', color: 'blue' },
            { label: compile('{{t("Day")}}'), value: 'day', color: 'yellow' },
            { label: compile('{{t("Week")}}'), value: 'week', color: 'pule' },
            { label: compile('{{t("Month")}}'), value: 'month', color: 'green' },
            { label: compile('{{t("QuarterYear")}}'), value: 'quarterYear', color: 'red' },
            { label: compile('{{t("Year")}}'), value: 'year', color: 'green' },
          ],
          onChange: (range) => {
            const fieldNames = field.decoratorProps.fieldNames || {};
            fieldNames['range'] = range;
            field.decoratorProps.params = fieldNames;
            fieldSchema['x-decorator-props']['params'] = fieldNames;
            // Select切换option后value未按照预期切换，固增加以下代码
            fieldSchema['x-decorator-props']['fieldNames'] = fieldNames;
            service.refresh();
            dn.emit('patch', {
              schema: {
                ['x-uid']: fieldSchema['x-uid'],
                'x-decorator-props': field.decoratorProps,
              },
            });
            dn.refresh();
          },
        };
      },
    },
    {
      name: 'startDateField',
      Component: SchemaSettingsSelectItem,
      useComponentProps() {
        const { t } = useGanttTranslation();
        const fieldSchema = useFieldSchema();
        const fieldNames = fieldSchema?.['x-decorator-props']?.['fieldNames'] || {};
        const field = useField();
        const { dn } = useDesignable();
        const { service } = useGanttBlockContext();
        return {
          title: t('Start date field'),
          value: fieldNames.start,
          options: useOptions('date'),
          onChange: (start) => {
            const fieldNames = field.decoratorProps.fieldNames || {};
            fieldNames['start'] = start;
            field.decoratorProps.fieldNames = fieldNames;
            fieldSchema['x-decorator-props']['fieldNames'] = fieldNames;
            service.refresh();
            dn.emit('patch', {
              schema: {
                ['x-uid']: fieldSchema['x-uid'],
                'x-decorator-props': field.decoratorProps,
              },
            });
            dn.refresh();
          },
        };
      },
    },
    {
      name: 'endDateField',
      Component: SchemaSettingsSelectItem,
      useComponentProps() {
        const { t } = useGanttTranslation();
        const fieldSchema = useFieldSchema();
        const field = useField();
        const { service } = useGanttBlockContext();
        const { dn } = useDesignable();
        const fieldNames = fieldSchema?.['x-decorator-props']?.['fieldNames'] || {};
        return {
          title: t('End date field'),
          value: fieldNames.end,
          options: useOptions('date'),
          onChange: (end) => {
            const fieldNames = field.decoratorProps.fieldNames || {};
            fieldNames['end'] = end;
            field.decoratorProps.fieldNames = fieldNames;
            fieldSchema['x-decorator-props']['fieldNames'] = fieldNames;
            service.refresh();
            dn.emit('patch', {
              schema: {
                ['x-uid']: fieldSchema['x-uid'],
                'x-decorator-props': field.decoratorProps,
              },
            });
            dn.refresh();
          },
        };
      },
    },
    {
      name: 'processField',
      Component: SchemaSettingsSelectItem,
      useComponentProps() {
        const { t } = useGanttTranslation();
        const fieldSchema = useFieldSchema();
        const fieldNames = fieldSchema?.['x-decorator-props']?.['fieldNames'] || {};
        const { service } = useGanttBlockContext();
        const { dn } = useDesignable();
        const field = useField();

        return {
          title: t('Progress field'),
          value: fieldNames.progress,
          options: useOptions('float'),
          onChange: (progress) => {
            const fieldNames = field.decoratorProps.fieldNames || {};
            fieldNames['progress'] = progress;
            field.decoratorProps.fieldNames = fieldNames;
            fieldSchema['x-decorator-props']['fieldNames'] = fieldNames;
            service.refresh();
            dn.emit('patch', {
              schema: {
                ['x-uid']: fieldSchema['x-uid'],
                'x-decorator-props': field.decoratorProps,
              },
            });
            dn.refresh();
          },
        };
      },
    },
    {
      name: 'dataScope',
      Component: SchemaSettingsDataScope,
      useComponentProps() {
        const { name } = useCollection_deprecated();
        const fieldSchema = useFieldSchema();
        const { form } = useFormBlockContext();
        const field = useField();
        const { service } = useGanttBlockContext();
        const { dn } = useDesignable();
        return {
          collectionName: name,
          defaultFilter: fieldSchema?.['x-decorator-props']?.params?.filter || {},
          form,
          onSubmit: ({ filter }) => {
            filter = removeNullCondition(filter);
            const params = field.decoratorProps.params || {};
            params.filter = filter;
            field.decoratorProps.params = params;
            fieldSchema['x-decorator-props']['params'] = params;
            service.run({ ...service.params?.[0], filter });
            dn.emit('patch', {
              schema: {
                ['x-uid']: fieldSchema['x-uid'],
                'x-decorator-props': fieldSchema['x-decorator-props'],
              },
            });
          },
        };
      },
    },
    {
      name: 'divider',
      type: 'divider',
    },
    {
      name: 'template',
      Component: SchemaSettingsTemplate,
      useComponentProps() {
        const { name } = useCollection_deprecated();
        return {
          componentName: 'Gantt',
          collectionName: name,
        };
      },
    },
    {
      name: 'divider2',
      type: 'divider',
    },
    {
      name: 'remove',
      type: 'remove',
      componentProps: {
        removeParentsIfNoChildren: true,
        breakRemoveOn: {
          'x-component': 'Grid',
        },
      },
    },
  ],
});

export const ganttSettings = new SchemaSettings({
  name: 'blockSettings:gantt',
  items: [
    {
      name: 'title',
      Component: SchemaSettingsBlockTitleItem,
    },
    {
      name: 'titleField',
      Component: SchemaSettingsSelectItem,
      useComponentProps() {
        const { t } = useGanttTranslation();
        const fieldSchema = useFieldSchema();
        const fieldNames = fieldSchema?.['x-decorator-props']?.['fieldNames'] || {};
        const { service } = useGanttBlockContext();
        const field = useField();
        const { dn } = useDesignable();
        return {
          title: t('Title field'),
          value: fieldNames.title,
          options: useOptions('string'),
          onChange: (title) => {
            const fieldNames = field.decoratorProps.fieldNames || {};
            fieldNames['title'] = title;
            field.decoratorProps.params = fieldNames;
            fieldSchema['x-decorator-props']['params'] = fieldNames;
            // Select切换option后value未按照预期切换，固增加以下代码
            fieldSchema['x-decorator-props']['fieldNames'] = fieldNames;
            service.refresh();
            dn.emit('patch', {
              schema: {
                ['x-uid']: fieldSchema['x-uid'],
                'x-decorator-props': field.decoratorProps,
              },
            });
            dn.refresh();
          },
        };
      },
    },
    {
      name: 'timeScale',
      Component: SchemaSettingsSelectItem,
      useComponentProps() {
        const { t } = useGanttTranslation();
        const fieldSchema = useFieldSchema();
        const fieldNames = fieldSchema?.['x-decorator-props']?.['fieldNames'] || {};
        const field = useField();
        const { service } = useGanttBlockContext();
        const { dn } = useDesignable();
        const compile = useCompile();
        return {
          title: t('Time scale'),
          value: fieldNames.range || 'day',
          options: [
            { label: compile('{{t("Hour")}}'), value: 'hour', color: 'orange' },
            { label: compile('{{t("Quarter of day")}}'), value: 'quarterDay', color: 'default' },
            { label: compile('{{t("Half of day")}}'), value: 'halfDay', color: 'blue' },
            { label: compile('{{t("Day")}}'), value: 'day', color: 'yellow' },
            { label: compile('{{t("Week")}}'), value: 'week', color: 'pule' },
            { label: compile('{{t("Month")}}'), value: 'month', color: 'green' },
            { label: compile('{{t("QuarterYear")}}'), value: 'quarterYear', color: 'red' },
            { label: compile('{{t("Year")}}'), value: 'year', color: 'green' },
          ],
          onChange: (range) => {
            const fieldNames = field.decoratorProps.fieldNames || {};
            fieldNames['range'] = range;
            field.decoratorProps.params = fieldNames;
            fieldSchema['x-decorator-props']['params'] = fieldNames;
            // Select切换option后value未按照预期切换，固增加以下代码
            fieldSchema['x-decorator-props']['fieldNames'] = fieldNames;
            service.refresh();
            dn.emit('patch', {
              schema: {
                ['x-uid']: fieldSchema['x-uid'],
                'x-decorator-props': field.decoratorProps,
              },
            });
            dn.refresh();
          },
        };
      },
    },
    {
      name: 'startDateField',
      Component: SchemaSettingsSelectItem,
      useComponentProps() {
        const { t } = useGanttTranslation();
        const fieldSchema = useFieldSchema();
        const fieldNames = fieldSchema?.['x-decorator-props']?.['fieldNames'] || {};
        const field = useField();
        const { dn } = useDesignable();
        const { service } = useGanttBlockContext();
        return {
          title: t('Start date field'),
          value: fieldNames.start,
          options: useOptions('date'),
          onChange: (start) => {
            const fieldNames = field.decoratorProps.fieldNames || {};
            fieldNames['start'] = start;
            field.decoratorProps.fieldNames = fieldNames;
            fieldSchema['x-decorator-props']['fieldNames'] = fieldNames;
            service.refresh();
            dn.emit('patch', {
              schema: {
                ['x-uid']: fieldSchema['x-uid'],
                'x-decorator-props': field.decoratorProps,
              },
            });
            dn.refresh();
          },
        };
      },
    },
    {
      name: 'endDateField',
      Component: SchemaSettingsSelectItem,
      useComponentProps() {
        const { t } = useGanttTranslation();
        const fieldSchema = useFieldSchema();
        const field = useField();
        const { service } = useGanttBlockContext();
        const { dn } = useDesignable();
        const fieldNames = fieldSchema?.['x-decorator-props']?.['fieldNames'] || {};
        return {
          title: t('End date field'),
          value: fieldNames.end,
          options: useOptions('date'),
          onChange: (end) => {
            const fieldNames = field.decoratorProps.fieldNames || {};
            fieldNames['end'] = end;
            field.decoratorProps.fieldNames = fieldNames;
            fieldSchema['x-decorator-props']['fieldNames'] = fieldNames;
            service.refresh();
            dn.emit('patch', {
              schema: {
                ['x-uid']: fieldSchema['x-uid'],
                'x-decorator-props': field.decoratorProps,
              },
            });
            dn.refresh();
          },
        };
      },
    },
    {
      name: 'processField',
      Component: SchemaSettingsSelectItem,
      useComponentProps() {
        const { t } = useGanttTranslation();
        const fieldSchema = useFieldSchema();
        const fieldNames = fieldSchema?.['x-decorator-props']?.['fieldNames'] || {};
        const { service } = useGanttBlockContext();
        const { dn } = useDesignable();
        const field = useField();

        return {
          title: t('Progress field'),
          value: fieldNames.progress,
          options: useOptions('float'),
          onChange: (progress) => {
            const fieldNames = field.decoratorProps.fieldNames || {};
            fieldNames['progress'] = progress;
            field.decoratorProps.fieldNames = fieldNames;
            fieldSchema['x-decorator-props']['fieldNames'] = fieldNames;
            service.refresh();
            dn.emit('patch', {
              schema: {
                ['x-uid']: fieldSchema['x-uid'],
                'x-decorator-props': field.decoratorProps,
              },
            });
            dn.refresh();
          },
        };
      },
    },
    {
      name: 'dataScope',
      Component: SchemaSettingsDataScope,
      useComponentProps() {
        const { name } = useCollection();
        const fieldSchema = useFieldSchema();
        const { form } = useFormBlockContext();
        const field = useField();
        const { service } = useGanttBlockContext();
        const { dn } = useDesignable();
        return {
          collectionName: name,
          defaultFilter: fieldSchema?.['x-decorator-props']?.params?.filter || {},
          form,
          onSubmit: ({ filter }) => {
            filter = removeNullCondition(filter);
            const params = field.decoratorProps.params || {};
            params.filter = filter;
            field.decoratorProps.params = params;
            fieldSchema['x-decorator-props']['params'] = params;
            service.run({ ...service.params?.[0], filter });
            dn.emit('patch', {
              schema: {
                ['x-uid']: fieldSchema['x-uid'],
                'x-decorator-props': fieldSchema['x-decorator-props'],
              },
            });
          },
        };
      },
    },
    {
      name: 'divider',
      type: 'divider',
    },
    {
      name: 'template',
      Component: SchemaSettingsTemplate,
      useComponentProps() {
        const { name } = useCollection();
        return {
          componentName: 'Gantt',
          collectionName: name,
        };
      },
    },
    {
      name: 'divider2',
      type: 'divider',
    },
    {
      name: 'remove',
      type: 'remove',
      componentProps: {
        removeParentsIfNoChildren: true,
        breakRemoveOn: {
          'x-component': 'Grid',
        },
      },
    },
  ],
});<|MERGE_RESOLUTION|>--- conflicted
+++ resolved
@@ -1,10 +1,5 @@
 import { useField, useFieldSchema } from '@formily/react';
 import {
-<<<<<<< HEAD
-  useFormBlockContext,
-  useCollection_deprecated,
-=======
->>>>>>> b333938e
   SchemaSettings,
   SchemaSettingsBlockTitleItem,
   SchemaSettingsDataScope,
@@ -12,6 +7,7 @@
   SchemaSettingsTemplate,
   removeNullCondition,
   useCollection,
+  useCollection_deprecated,
   useCompile,
   useDesignable,
   useFormBlockContext,
