--- conflicted
+++ resolved
@@ -305,17 +305,11 @@
     const rows = [];
     for (const row of chunkRows) {
       const rowValues = {};
-<<<<<<< HEAD
-      await this.handleRowValuesWithColumns(row, rowValues, runOptions);
-
+      await this.handleRowValuesWithColumns(row, rowValues, runOptions, columns);
       rows.push({
         ...(this.options.rowDefaultValues || {}),
         ...rowValues,
       });
-=======
-      await this.handleRowValuesWithColumns(row, rowValues, runOptions, columns);
-      rows.push(rowValues);
->>>>>>> 89aac311
     }
 
     try {
