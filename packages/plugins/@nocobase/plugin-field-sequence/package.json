--- conflicted
+++ resolved
@@ -4,11 +4,7 @@
   "displayName.zh-CN": "数据表字段：自动编码",
   "description": "Automatically generate codes based on configured rules, supporting combinations of dates, numbers, and text.",
   "description.zh-CN": "根据配置的规则自动生成编码，支持日期、数字、文本的组合。",
-<<<<<<< HEAD
-  "version": "1.0.1-alpha.1",
-=======
   "version": "1.2.6-alpha",
->>>>>>> 362a8380
   "license": "AGPL-3.0",
   "main": "./dist/server/index.js",
   "homepage": "https://docs.nocobase.com/handbook/field-sequence",
