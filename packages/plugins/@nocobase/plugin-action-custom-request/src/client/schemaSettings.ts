--- conflicted
+++ resolved
@@ -48,10 +48,6 @@
         const associationField = getCollectionField(association);
         return {
           ...linkageRulesProps,
-<<<<<<< HEAD
-          collectionName: associationField?.collectionName || name,
-=======
->>>>>>> 6fef3d7b
         };
       },
     },
