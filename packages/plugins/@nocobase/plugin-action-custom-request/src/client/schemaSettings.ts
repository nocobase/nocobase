--- conflicted
+++ resolved
@@ -47,13 +47,8 @@
         };
       },
       useVisible() {
-<<<<<<< HEAD
-        const { name } = useCollection() || {};
-        return !!name;
-=======
         const record = useCollectionRecord();
         return !record?.isNew;
->>>>>>> 39151b7c
       },
     },
     {
