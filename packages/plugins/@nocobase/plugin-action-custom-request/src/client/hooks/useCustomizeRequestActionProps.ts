/**
 * This file is part of the NocoBase (R) project.
 * Copyright (c) 2020-2024 NocoBase Co., Ltd.
 * Authors: NocoBase Team.
 *
 * This project is dual-licensed under AGPL-3.0 and NocoBase Commercial License.
 * For more information, please refer to: https://www.nocobase.com/agreement.
 */

import { useField, useFieldSchema, useForm } from '@formily/react';
import {
  useAPIClient,
  useActionContext,
  useBlockContext,
  useCollectionRecordData,
  useCompile,
  useDataSourceKey,
  useNavigateNoUpdate,
  useBlockRequestContext,
  useContextVariable,
  useLocalVariables,
  useVariables,
  useGetVariableValue,
} from '@nocobase/client';
import { isURL } from '@nocobase/utils/client';
import { App } from 'antd';
import { saveAs } from 'file-saver';

export const useCustomizeRequestActionProps = () => {
  const apiClient = useAPIClient();
  const navigate = useNavigateNoUpdate();
  const actionSchema = useFieldSchema();
  const { field } = useBlockRequestContext();
  const compile = useCompile();
  const form = useForm();
  const { name: blockType } = useBlockContext() || {};
  const recordData = useCollectionRecordData();
  const fieldSchema = useFieldSchema();
  const actionField = useField();
  const { setVisible } = useActionContext();
  const { modal, message } = App.useApp();
  const dataSourceKey = useDataSourceKey();
  const { ctx } = useContextVariable();
  const localVariables = useLocalVariables();
  const variables = useVariables();

  return {
    async onClick(e?, callBack?) {
      const selectedRecord = field?.data?.selectedRowData ? field?.data?.selectedRowData : ctx;
      const { skipValidator, onSuccess } = actionSchema?.['x-action-settings'] ?? {};
      const {
        manualClose,
        redirecting,
        redirectTo,
        successMessage: rawSuccessMessage,
        actionAfterSuccess,
      } = onSuccess || {};
      let successMessage = rawSuccessMessage;
      const xAction = actionSchema?.['x-action'];
      if (skipValidator !== true && xAction === 'customize:form:request') {
        await form.submit();
      }

      let currentRecordData = { ...recordData };
      if (xAction === 'customize:form:request') {
        currentRecordData = form.values;
      }

      actionField.data ??= {};
      actionField.data.loading = true;
      try {
        const requestId = fieldSchema['x-custom-request-id'] || fieldSchema['x-uid'];
        const res = await apiClient.request({
          url: `/customRequests:send/${requestId}`,
          method: 'POST',
          data: {
            currentRecord: {
              dataSourceKey,
              data: currentRecordData,
            },
            $nForm: blockType === 'form' ? form.values : undefined,
            $nSelectedRecord: selectedRecord,
          },
          responseType: fieldSchema['x-response-type'] === 'stream' ? 'blob' : 'json',
        });
<<<<<<< HEAD
        // eslint-disable-next-line react-hooks/rules-of-hooks
        successMessage = await useGetVariableValue(successMessage, {
          variables,
          localVariables: [
            ...localVariables,
            { name: '$nResponse', ctx: new Proxy({ ...res?.data, ...res?.data?.data }, {}) },
          ],
        });
=======
        try {
          const { exp, scope: expScope } = await replaceVariables(successMessage, {
            variables,
            localVariables: [
              ...localVariables,
              { name: '$nResponse', ctx: new Proxy({ ...res?.data?.data, ...res?.data }, {}) },
            ],
          });
          successMessage = interpolateVariables(exp, expScope);
        } catch (error) {
          console.log(error);
        }

>>>>>>> 9c789b88
        if (res.headers['content-disposition']) {
          const contentDisposition = res.headers['content-disposition'];
          const utf8Match = contentDisposition.match(/filename\*=utf-8''([^;]+)/i);
          const asciiMatch = contentDisposition.match(/filename="([^"]+)"/i);
          if (utf8Match) {
            saveAs(res.data, decodeURIComponent(utf8Match[1]));
          } else if (asciiMatch) {
            saveAs(res.data, asciiMatch[1]);
          }
        }
        actionField.data.loading = false;
        // service?.refresh?.();
        if (callBack) {
          callBack?.();
        }
        if (actionAfterSuccess === 'previous' || (!actionAfterSuccess && redirecting !== true)) {
          setVisible?.(false);
        }
        if (!successMessage) {
          if (((redirecting && !actionAfterSuccess) || actionAfterSuccess === 'redirect') && redirectTo) {
            if (isURL(redirectTo)) {
              window.location.href = redirectTo;
            } else {
              navigate(redirectTo);
            }
          }
          return;
        }
        if (manualClose) {
          modal.success({
            title: compile(successMessage),
            onOk: async () => {
              if (((redirecting && !actionAfterSuccess) || actionAfterSuccess === 'redirect') && redirectTo) {
                if (isURL(redirectTo)) {
                  window.location.href = redirectTo;
                } else {
                  navigate(redirectTo);
                }
              }
            },
          });
        } else {
          message.success(compile(successMessage));
          if (((redirecting && !actionAfterSuccess) || actionAfterSuccess === 'redirect') && redirectTo) {
            if (isURL(redirectTo)) {
              window.location.href = redirectTo;
            } else {
              navigate(redirectTo);
            }
          }
        }
      } finally {
        actionField.data.loading = false;
      }
    },
  };
};<|MERGE_RESOLUTION|>--- conflicted
+++ resolved
@@ -83,30 +83,14 @@
           },
           responseType: fieldSchema['x-response-type'] === 'stream' ? 'blob' : 'json',
         });
-<<<<<<< HEAD
         // eslint-disable-next-line react-hooks/rules-of-hooks
         successMessage = await useGetVariableValue(successMessage, {
           variables,
           localVariables: [
             ...localVariables,
-            { name: '$nResponse', ctx: new Proxy({ ...res?.data, ...res?.data?.data }, {}) },
+            { name: '$nResponse', ctx: new Proxy({ ...res?.data?.data, ...res?.data }, {}) },
           ],
         });
-=======
-        try {
-          const { exp, scope: expScope } = await replaceVariables(successMessage, {
-            variables,
-            localVariables: [
-              ...localVariables,
-              { name: '$nResponse', ctx: new Proxy({ ...res?.data?.data, ...res?.data }, {}) },
-            ],
-          });
-          successMessage = interpolateVariables(exp, expScope);
-        } catch (error) {
-          console.log(error);
-        }
-
->>>>>>> 9c789b88
         if (res.headers['content-disposition']) {
           const contentDisposition = res.headers['content-disposition'];
           const utf8Match = contentDisposition.match(/filename\*=utf-8''([^;]+)/i);
