/**
 * This file is part of the NocoBase (R) project.
 * Copyright (c) 2020-2024 NocoBase Co., Ltd.
 * Authors: NocoBase Team.
 *
 * This project is dual-licensed under AGPL-3.0 and NocoBase Commercial License.
 * For more information, please refer to: https://www.nocobase.com/agreement.
 */

import actions, { Context, utils } from '@nocobase/actions';
import WorkflowPlugin, { EXECUTION_STATUS, JOB_STATUS } from '@nocobase/plugin-workflow';

import ManualInstruction from './ManualInstruction';

export async function submit(context: Context, next) {
  const repository = utils.getRepositoryFromParams(context);
  const { filterByTk, values } = context.action.params;
  const { currentUser } = context.state;

  if (!currentUser) {
    return context.throw(401);
  }

  const plugin: WorkflowPlugin = context.app.getPlugin(WorkflowPlugin);
  const instruction = plugin.instructions.get('manual') as ManualInstruction;

  const task = await repository.findOne({
    filterByTk,
    // filter: {
    //   userId: currentUser?.id
    // },
    appends: ['job', 'node', 'execution', 'workflow'],
    context,
  });

  if (!task) {
    return context.throw(404);
  }

  const { forms = {} } = task.node.config;
  const [formKey] = Object.keys(values.result ?? {}).filter((key) => key !== '_');
  const actionKey = values.result?._;

  const actionItem = forms[formKey]?.actions?.find((item) => item.key === actionKey);
  // NOTE: validate status
  if (
    task.status !== JOB_STATUS.PENDING ||
    task.job.status !== JOB_STATUS.PENDING ||
    task.execution.status !== EXECUTION_STATUS.STARTED ||
    !task.workflow.enabled ||
    !actionKey ||
    actionItem?.status == null
  ) {
    return context.throw(400);
  }

  task.execution.workflow = task.workflow;
  const processor = plugin.createProcessor(task.execution);
  await processor.prepare();

  // NOTE: validate assignee
  const assignees = processor
    .getParsedValue(task.node.config.assignees ?? [], task.nodeId)
    .flat()
    .filter(Boolean);
  if (!assignees.includes(currentUser.id) || task.userId !== currentUser.id) {
    return context.throw(403);
  }
  const presetValues = processor.getParsedValue(actionItem.values ?? {}, task.nodeId, {
    additionalScope: {
      // @deprecated
      currentUser: currentUser,
      // @deprecated
      currentRecord: values.result[formKey],
      // @deprecated
      currentTime: new Date(),
      $user: currentUser,
      $nForm: values.result[formKey],
      $nDate: {
        now: new Date(),
      },
    },
  });

  task.set({
    status: actionItem.status,
    result: actionItem.status
      ? { [formKey]: Object.assign(values.result[formKey], presetValues), _: actionKey }
      : Object.assign(task.result ?? {}, values.result),
  });

  const handler = instruction.formTypes.get(forms[formKey].type);
  if (handler && task.status) {
    await handler.call(instruction, task, forms[formKey], processor);
  }

  await task.save();

  await processor.exit();

  context.body = task;
  context.status = 202;

  await next();

  task.job.execution = task.execution;
  task.job.latestTask = task;

  // NOTE: resume the process and no `await` for quick returning
  processor.logger.info(`manual node (${task.nodeId}) action trigger execution (${task.execution.id}) to resume`);

  plugin.resume(task.job);
}

<<<<<<< HEAD
export async function listMine(context, next) {
  context.action.mergeParams({
    filter: {
      userId: context.state.currentUser.id,
      $or: [
        {
          'workflow.enabled': true,
        },
        {
          'workflow.enabled': false,
          status: {
            $ne: JOB_STATUS.PENDING,
          },
=======
export async function listMine(context: Context, next) {
  context.action.mergeParams({
    filter: {
      $and: [
        { userId: context.state.currentUser.id },
        {
          $or: [
            {
              'workflow.enabled': true,
            },
            {
              'workflow.enabled': false,
              status: {
                $ne: JOB_STATUS.PENDING,
              },
            },
          ],
>>>>>>> 6943d5ba
        },
      ],
    },
  });

  return actions.list(context, next);
}<|MERGE_RESOLUTION|>--- conflicted
+++ resolved
@@ -112,21 +112,6 @@
   plugin.resume(task.job);
 }
 
-<<<<<<< HEAD
-export async function listMine(context, next) {
-  context.action.mergeParams({
-    filter: {
-      userId: context.state.currentUser.id,
-      $or: [
-        {
-          'workflow.enabled': true,
-        },
-        {
-          'workflow.enabled': false,
-          status: {
-            $ne: JOB_STATUS.PENDING,
-          },
-=======
 export async function listMine(context: Context, next) {
   context.action.mergeParams({
     filter: {
@@ -144,7 +129,6 @@
               },
             },
           ],
->>>>>>> 6943d5ba
         },
       ],
     },
