import React, { useContext, useMemo, useState } from 'react';

import { ArrayTable } from '@formily/antd-v5';
import { Field, createForm } from '@formily/core';
import { useField, useFieldSchema, useForm } from '@formily/react';
import lodash from 'lodash';

import {
  ActionContextProvider,
  CollectionProvider_deprecated,
  FormBlockContext,
  RecordProvider_deprecated,
  SchemaComponent,
  SchemaInitializer,
  SchemaInitializerItem,
  SchemaInitializerItemType,
  SchemaInitializerItems,
  gridRowColWrap,
  useCollection_deprecated,
  useCollectionManager_deprecated,
  useRecord_deprecated,
  useSchemaInitializer,
  useSchemaInitializerItem,
} from '@nocobase/client';
import { JOB_STATUS } from '@nocobase/plugin-workflow/client';
import { merge, uid } from '@nocobase/utils/client';

import { NAMESPACE, useLang } from '../../../locale';
import { ManualFormType } from '../SchemaConfig';
import { findSchema } from '../utils';

function CustomFormBlockProvider(props) {
  const [fields, setCollectionFields] = useState(props.collection?.fields ?? []);
  const userJob = useRecord_deprecated();
  const field = useField();
  const fieldSchema = useFieldSchema();
  const [formKey] = Object.keys(fieldSchema.toJSON().properties ?? {});
  const values = userJob?.result?.[formKey];

  const form = useMemo(
    () =>
      createForm({
        initialValues: values,
      }),
    [values],
  );

  return !userJob.status || values ? (
    <CollectionProvider_deprecated
      collection={{
        ...props.collection,
        fields,
      }}
    >
<<<<<<< HEAD
      <RecordProvider record={values} parent={null}>
=======
      <RecordProvider_deprecated record={values} parent={false}>
>>>>>>> 18686fa0
        <FormBlockContext.Provider
          value={{
            form,
            field,
            setCollectionFields,
          }}
        >
          {props.children}
        </FormBlockContext.Provider>
      </RecordProvider_deprecated>
    </CollectionProvider_deprecated>
  ) : null;
}

function CustomFormBlockInitializer() {
  const { insert } = useSchemaInitializer();
  const itemConfig = useSchemaInitializerItem();
  return (
    <SchemaInitializerItem
      {...itemConfig}
      onClick={() => {
        insert({
          type: 'void',
          'x-decorator': 'CustomFormBlockProvider',
          'x-decorator-props': {
            collection: {
              name: uid(),
              fields: [],
            },
          },
          'x-component': 'CardItem',
          'x-component-props': {
            title: '{{t("Form")}}',
          },
          'x-designer': 'SimpleDesigner',
          'x-designer-props': {
            type: 'customForm',
          },
          properties: {
            [uid()]: {
              type: 'void',
              'x-component': 'FormV2',
              'x-component-props': {
                // disabled / read-pretty / initialValues
                useProps: '{{ useFormBlockProps }}',
              },
              properties: {
                grid: {
                  type: 'void',
                  'x-component': 'Grid',
                  'x-initializer': 'AddCustomFormField',
                },
                actions: {
                  type: 'void',
                  'x-decorator': 'ActionBarProvider',
                  'x-component': 'ActionBar',
                  'x-component-props': {
                    layout: 'one-column',
                    style: {
                      marginTop: '1.5em',
                      flexWrap: 'wrap',
                    },
                  },
                  'x-initializer': 'AddActionButton',
                  properties: {
                    resolve: {
                      type: 'void',
                      title: `{{t("Continue the process", { ns: "${NAMESPACE}" })}}`,
                      'x-decorator': 'ManualActionStatusProvider',
                      'x-decorator-props': {
                        value: JOB_STATUS.RESOLVED,
                      },
                      'x-component': 'Action',
                      'x-component-props': {
                        type: 'primary',
                        useAction: '{{ useSubmit }}',
                      },
                      'x-designer': 'ManualActionDesigner',
                    },
                  },
                },
              },
            },
          },
        });
      }}
    />
  );
}

const GroupLabels = {
  basic: '{{t("Basic")}}',
  choices: '{{t("Choices")}}',
  media: '{{t("Media")}}',
  datetime: '{{t("Date & Time")}}',
  relation: '{{t("Relation")}}',
  advanced: '{{t("Advanced type")}}',
  systemInfo: '{{t("System info")}}',
  others: '{{t("Others")}}',
};

function getOptions(interfaces) {
  const fields = {};

  Object.keys(interfaces).forEach((type) => {
    const schema = interfaces[type];
    const { group = 'others' } = schema;
    fields[group] = fields[group] || {};
    lodash.set(fields, [group, type], schema);
  });

  return Object.keys(GroupLabels)
    .filter((groupName) => ['basic', 'choices', 'datetime', 'media'].includes(groupName))
    .map((groupName) => ({
      title: GroupLabels[groupName],
      children: Object.keys(fields[groupName] || {})
        .map((type) => {
          const field = fields[groupName][type];
          return {
            value: type,
            title: field.title,
            name: type,
            ...fields[groupName][type],
          };
        })
        .sort((a, b) => a.order - b.order),
    }));
}

function useCommonInterfaceInitializers(): SchemaInitializerItemType[] {
  const { interfaces } = useCollectionManager_deprecated();
  const options = getOptions(interfaces);

  return options.map((group) => ({
    name: group.title,
    type: 'itemGroup',
    title: group.title,
    children: group.children.map((item) => ({
      name: item.name,
      type: 'item',
      title: item.title,
      Component: CustomFormFieldInitializer,
      fieldInterface: item.name,
    })),
  }));
}

const AddCustomFormFieldButtonContext = React.createContext<any>({});

const CustomItemsComponent = (props) => {
  const [interfaceOptions, setInterface] = useState<any>(null);
  const [insert, setCallback] = useState<any>();
  const items = useCommonInterfaceInitializers();
  const collection = useCollection_deprecated();
  const { setCollectionFields } = useContext(FormBlockContext);

  return (
    <AddCustomFormFieldButtonContext.Provider
      value={{
        onAddField(item) {
          const {
            properties: { unique, type, ...properties },
            ...options
          } = lodash.cloneDeep(item);
          delete properties.name['x-disabled'];
          setInterface({
            ...options,
            properties,
          });
        },
        setCallback,
      }}
    >
      <SchemaInitializerItems {...props} items={items} />
      <ActionContextProvider value={{ visible: Boolean(interfaceOptions) }}>
        {interfaceOptions ? (
          <SchemaComponent
            schema={{
              type: 'void',
              name: 'drawer',
              title: '{{t("Configure field")}}',
              'x-decorator': 'Form',
              'x-component': 'Action.Drawer',
              properties: {
                ...interfaceOptions.properties,
                footer: {
                  type: 'void',
                  'x-component': 'Action.Drawer.Footer',
                  properties: {
                    cancel: {
                      type: 'void',
                      title: '{{t("Cancel")}}',
                      'x-component': 'Action',
                      'x-component-props': {
                        useAction() {
                          const form = useForm();
                          return {
                            async run() {
                              setCallback(null);
                              setInterface(null);
                              form.reset();
                            },
                          };
                        },
                      },
                    },
                    submit: {
                      type: 'void',
                      title: '{{t("Submit")}}',
                      'x-component': 'Action',
                      'x-component-props': {
                        type: 'primary',
                        useAction() {
                          const { values, query } = useForm();
                          const messages = [useLang('Field name existed in form')];
                          return {
                            async run() {
                              const { default: options } = interfaceOptions;
                              const defaultName = uid();
                              options.name = values.name ?? defaultName;
                              options.uiSchema.title = values.uiSchema?.title ?? defaultName;
                              options.interface = interfaceOptions.name;
                              const existed = collection.fields?.find((item) => item.name === options.name);
                              if (existed) {
                                const field = query('name').take() as Field;
                                field.setFeedback({
                                  type: 'error',
                                  // code: 'FormulaError',
                                  messages,
                                });
                                return;
                              }
                              const newField = merge(options, values) as any;
                              setCollectionFields([...collection.fields, newField]);

                              insert({
                                name: options.name,
                                type: options.uiSchema.type,
                                'x-decorator': 'FormItem',
                                'x-component': 'CollectionField',
                                'x-component-props': {
                                  field: newField,
                                },
                                'x-collection-field': `${collection.name}.${options.name}`,
                                'x-designer': 'FormItem.Designer',
                              });
                              setCallback(null);
                              setInterface(null);
                            },
                          };
                        },
                      },
                    },
                  },
                },
              },
            }}
            components={{
              ArrayTable,
            }}
          />
        ) : null}
      </ActionContextProvider>
    </AddCustomFormFieldButtonContext.Provider>
  );
};

export const addCustomFormField: SchemaInitializer = new SchemaInitializer({
  name: 'AddCustomFormField',
  wrap: gridRowColWrap,
  insertPosition: 'beforeEnd',
  title: "{{t('Configure fields')}}",
  ItemsComponent: CustomItemsComponent,
});

function CustomFormFieldInitializer() {
  const itemConfig = useSchemaInitializerItem();
  const { insert, setVisible } = useSchemaInitializer();
  const { onAddField, setCallback } = useContext(AddCustomFormFieldButtonContext);
  const { getInterface } = useCollectionManager_deprecated();

  const interfaceOptions = getInterface(itemConfig.fieldInterface);

  return (
    <SchemaInitializerItem
      key={itemConfig.fieldInterface}
      onClick={() => {
        setCallback(() => insert);
        onAddField(interfaceOptions);
        setVisible(false);
      }}
      {...itemConfig}
    />
  );
}

export default {
  title: `{{t("Custom form", { ns: "${NAMESPACE}" })}}`,
  config: {
    useInitializer() {
      return {
        name: 'customForm',
        type: 'item',
        title: `{{t("Custom form", { ns: "${NAMESPACE}" })}}`,
        Component: CustomFormBlockInitializer,
      };
    },
    initializers: {},
    components: {
      CustomFormBlockProvider,
    },
    parseFormOptions(root) {
      const forms = {};
      const formBlocks: any[] = findSchema(root, (item) => item['x-decorator'] === 'CustomFormBlockProvider');
      formBlocks.forEach((formBlock) => {
        const [formKey] = Object.keys(formBlock.properties);
        const formSchema = formBlock.properties[formKey];
        const fields = findSchema(
          formSchema.properties.grid,
          (item) => item['x-component'] === 'CollectionField',
          true,
        );
        formBlock['x-decorator-props'].collection.fields = fields.map(
          (field) => field['x-component-props']?.field ?? field['x-interface-options'],
        );
        forms[formKey] = {
          type: 'custom',
          title: formBlock['x-component-props']?.title || formKey,
          actions: findSchema(formSchema.properties.actions, (item) => item['x-component'] === 'Action').map(
            (item) => ({
              status: item['x-decorator-props'].value,
              values: item['x-action-settings']?.assignedValues?.values,
              key: item.name,
            }),
          ),
          collection: formBlock['x-decorator-props'].collection,
        };
      });
      return forms;
    },
  },
  block: {
    scope: {},
    components: {
      CustomFormBlockProvider,
    },
  },
} as ManualFormType;<|MERGE_RESOLUTION|>--- conflicted
+++ resolved
@@ -16,8 +16,8 @@
   SchemaInitializerItemType,
   SchemaInitializerItems,
   gridRowColWrap,
+  useCollectionManager_deprecated,
   useCollection_deprecated,
-  useCollectionManager_deprecated,
   useRecord_deprecated,
   useSchemaInitializer,
   useSchemaInitializerItem,
@@ -52,11 +52,7 @@
         fields,
       }}
     >
-<<<<<<< HEAD
-      <RecordProvider record={values} parent={null}>
-=======
-      <RecordProvider_deprecated record={values} parent={false}>
->>>>>>> 18686fa0
+      <RecordProvider_deprecated record={values} parent={null}>
         <FormBlockContext.Provider
           value={{
             form,
