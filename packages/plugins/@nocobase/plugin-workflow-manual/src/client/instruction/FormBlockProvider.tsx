import { createForm } from '@formily/core';
import { RecursionField, useField, useFieldSchema } from '@formily/react';
import {
<<<<<<< HEAD
  BlockRequestContext,
  CollectionManagerProviderV2,
  CollectionProvider,
  DEFAULT_DATA_SOURCE_NAME,
=======
  BlockRequestContext_deprecated,
  CollectionProvider_deprecated,
  DEFAULT_DATA_SOURCE_NAME,
  CollectionManagerProvider,
>>>>>>> 18686fa0
  FormActiveFieldsProvider,
  FormBlockContext,
  FormV2,
  RecordProvider_deprecated,
  useAPIClient,
  useAssociationNames,
  useBlockRequestContext,
  useDataSourceHeaders,
  useDesignable,
<<<<<<< HEAD
  useRecord,
=======
  useRecord_deprecated,
  useDataSourceHeaders,
>>>>>>> 18686fa0
} from '@nocobase/client';
import React, { useMemo, useRef } from 'react';

export function FormBlockProvider(props) {
  const userJob = useRecord_deprecated();
  const fieldSchema = useFieldSchema();
  const field = useField();
  const formBlockRef = useRef(null);
  const dataSource = props.dataSource || DEFAULT_DATA_SOURCE_NAME;

  const { getAssociationAppends } = useAssociationNames(dataSource);
  const { appends, updateAssociationValues } = getAssociationAppends();
  const [formKey] = Object.keys(fieldSchema.toJSON().properties ?? {});
  const values = userJob?.result?.[formKey];

  const { findComponent } = useDesignable();
  const Component = findComponent(field.component?.[0]) || React.Fragment;

  const form = useMemo(
    () =>
      createForm({
        initialValues: values,
      }),
    [values],
  );

  const params = useMemo(() => {
    return {
      appends,
      ...props.params,
    };
  }, [appends, props.params]);
  const service = useMemo(() => {
    return {
      loading: false,
      data: {
        data: values,
      },
    };
  }, [values]);
  const api = useAPIClient();
  const headers = useDataSourceHeaders(dataSource);

  const resource = api.resource(props.collection, undefined, headers);
<<<<<<< HEAD
  const __parent = useBlockRequestContext();
=======
  const __parent = useContext(BlockRequestContext_deprecated);
>>>>>>> 18686fa0

  const formBlockValue = useMemo(() => {
    return {
      params,
      form,
      field,
      service,
      updateAssociationValues,
      formBlockRef,
    };
  }, [field, form, params, service, updateAssociationValues]);

  return !userJob.status || values ? (
<<<<<<< HEAD
    <CollectionManagerProviderV2 dataSource={dataSource}>
      <CollectionProvider collection={props.collection}>
        <RecordProvider record={values} parent={null}>
=======
    <CollectionManagerProvider dataSource={dataSource}>
      <CollectionProvider_deprecated collection={props.collection}>
        <RecordProvider_deprecated record={values} parent={false}>
>>>>>>> 18686fa0
          <FormActiveFieldsProvider name="form">
            <BlockRequestContext_deprecated.Provider
              value={{ block: 'form', props, field, service, resource, __parent }}
            >
              <FormBlockContext.Provider value={formBlockValue}>
                <Component {...field.componentProps}>
                  <FormV2.Templates style={{ marginBottom: 18 }} form={form} />
                  <div ref={formBlockRef}>
                    <RecursionField schema={fieldSchema} onlyRenderProperties />
                  </div>
                </Component>
              </FormBlockContext.Provider>
            </BlockRequestContext_deprecated.Provider>
          </FormActiveFieldsProvider>
        </RecordProvider_deprecated>
      </CollectionProvider_deprecated>
    </CollectionManagerProvider>
  ) : null;
}<|MERGE_RESOLUTION|>--- conflicted
+++ resolved
@@ -1,17 +1,10 @@
 import { createForm } from '@formily/core';
 import { RecursionField, useField, useFieldSchema } from '@formily/react';
 import {
-<<<<<<< HEAD
-  BlockRequestContext,
-  CollectionManagerProviderV2,
-  CollectionProvider,
-  DEFAULT_DATA_SOURCE_NAME,
-=======
   BlockRequestContext_deprecated,
+  CollectionManagerProvider,
   CollectionProvider_deprecated,
   DEFAULT_DATA_SOURCE_NAME,
-  CollectionManagerProvider,
->>>>>>> 18686fa0
   FormActiveFieldsProvider,
   FormBlockContext,
   FormV2,
@@ -21,12 +14,7 @@
   useBlockRequestContext,
   useDataSourceHeaders,
   useDesignable,
-<<<<<<< HEAD
-  useRecord,
-=======
   useRecord_deprecated,
-  useDataSourceHeaders,
->>>>>>> 18686fa0
 } from '@nocobase/client';
 import React, { useMemo, useRef } from 'react';
 
@@ -71,11 +59,7 @@
   const headers = useDataSourceHeaders(dataSource);
 
   const resource = api.resource(props.collection, undefined, headers);
-<<<<<<< HEAD
   const __parent = useBlockRequestContext();
-=======
-  const __parent = useContext(BlockRequestContext_deprecated);
->>>>>>> 18686fa0
 
   const formBlockValue = useMemo(() => {
     return {
@@ -89,15 +73,9 @@
   }, [field, form, params, service, updateAssociationValues]);
 
   return !userJob.status || values ? (
-<<<<<<< HEAD
-    <CollectionManagerProviderV2 dataSource={dataSource}>
-      <CollectionProvider collection={props.collection}>
-        <RecordProvider record={values} parent={null}>
-=======
     <CollectionManagerProvider dataSource={dataSource}>
       <CollectionProvider_deprecated collection={props.collection}>
-        <RecordProvider_deprecated record={values} parent={false}>
->>>>>>> 18686fa0
+        <RecordProvider_deprecated record={values} parent={null}>
           <FormActiveFieldsProvider name="form">
             <BlockRequestContext_deprecated.Provider
               value={{ block: 'form', props, field, service, resource, __parent }}
