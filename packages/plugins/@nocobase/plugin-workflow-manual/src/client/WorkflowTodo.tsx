--- conflicted
+++ resolved
@@ -8,6 +8,7 @@
  */
 
 import React, { createContext, useCallback, useContext, useEffect, useState } from 'react';
+import { useNavigate, useParams } from 'react-router-dom';
 import { useField, useFieldSchema, useForm } from '@formily/react';
 import { FormLayout } from '@formily/antd-v5';
 import { Button, Card, ConfigProvider, Descriptions, Space, Spin, Tag } from 'antd';
@@ -55,12 +56,7 @@
 import { NAMESPACE, useLang } from '../locale';
 import { FormBlockProvider } from './instruction/FormBlockProvider';
 import { ManualFormType, manualFormTypes } from './instruction/SchemaConfig';
-<<<<<<< HEAD
-import { TaskStatusOptionsMap } from '../common/constants';
-import { useNavigate, useParams } from 'react-router-dom';
-=======
 import { TaskStatusOptionsMap, TASK_STATUS } from '../common/constants';
->>>>>>> 181c24c2
 
 function TaskStatusColumn(props) {
   const recordData = useCollectionRecordData();
