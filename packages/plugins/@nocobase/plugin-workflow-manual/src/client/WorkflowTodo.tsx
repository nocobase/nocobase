import { observer, useField, useFieldSchema, useForm } from '@formily/react';
import { Space, Spin, Tag } from 'antd';
import dayjs from 'dayjs';
import React, { createContext, useContext, useEffect, useState } from 'react';

import { css, usePlugin } from '@nocobase/client';

import {
  CollectionManagerProvider,
  SchemaComponent,
  SchemaComponentContext,
  TableBlockProvider,
  useAPIClient,
  useActionContext,
  useCollectionManager,
  useCompile,
  useCurrentUserContext,
  useFormBlockContext,
  useRecord,
  useTableBlockContext,
} from '@nocobase/client';
import WorkflowPlugin, {
  FlowContext,
  JobStatusOptions,
  JobStatusOptionsMap,
  linkNodes,
  useAvailableUpstreams,
  useFlowContext,
} from '@nocobase/plugin-workflow/client';

import { NAMESPACE } from '../locale';
import { DetailsBlockProvider } from './instruction/DetailsBlockProvider';
import { FormBlockProvider } from './instruction/FormBlockProvider';
import { ManualFormType, manualFormTypes } from './instruction/SchemaConfig';
<<<<<<< HEAD
=======
import { NAMESPACE, useLang } from '../locale';
>>>>>>> fb11c82b

const nodeCollection = {
  title: `{{t("Task", { ns: "${NAMESPACE}" })}}`,
  name: 'flow_nodes',
  fields: [
    {
      type: 'bigInt',
      name: 'id',
      interface: 'm2o',
      uiSchema: {
        type: 'number',
        title: 'ID',
        'x-component': 'RemoteSelect',
        'x-component-props': {
          fieldNames: {
            label: 'title',
            value: 'id',
          },
          service: {
            resource: 'flow_nodes',
            params: {
              filter: {
                type: 'manual',
              },
            },
          },
        },
      },
    },
    {
      type: 'string',
      name: 'title',
      interface: 'input',
      uiSchema: {
        type: 'string',
        title: '{{t("Title")}}',
        'x-component': 'Input',
      },
    },
  ],
};

const workflowCollection = {
  title: `{{t("Workflow", { ns: "${NAMESPACE}" })}}`,
  name: 'workflows',
  fields: [
    {
      type: 'string',
      name: 'title',
      interface: 'input',
      uiSchema: {
        title: '{{t("Name")}}',
        type: 'string',
        'x-component': 'Input',
        required: true,
      },
    },
  ],
};

const todoCollection = {
  title: `{{t("Workflow todos", { ns: "${NAMESPACE}" })}}`,
  name: 'users_jobs',
  fields: [
    {
      type: 'belongsTo',
      name: 'user',
      target: 'users',
      foreignKey: 'userId',
      interface: 'm2o',
      uiSchema: {
        type: 'number',
        title: '{{t("User")}}',
        'x-component': 'RemoteSelect',
        'x-component-props': {
          fieldNames: {
            label: 'nickname',
            value: 'id',
          },
          service: {
            resource: 'users',
          },
        },
      },
    },
    {
      type: 'belongsTo',
      name: 'node',
      target: 'flow_nodes',
      foreignKey: 'nodeId',
      interface: 'm2o',
      isAssociation: true,
      uiSchema: {
        type: 'number',
        title: `{{t("Task", { ns: "${NAMESPACE}" })}}`,
        'x-component': 'RemoteSelect',
        'x-component-props': {
          fieldNames: {
            label: 'title',
            value: 'id',
          },
          service: {
            resource: 'flow_nodes',
          },
        },
      },
    },
    {
      type: 'belongsTo',
      name: 'workflow',
      target: 'workflows',
      foreignKey: 'workflowId',
      interface: 'm2o',
      uiSchema: {
        type: 'number',
        title: `{{t("Workflow", { ns: "${NAMESPACE}" })}}`,
        'x-component': 'RemoteSelect',
        'x-component-props': {
          fieldNames: {
            label: 'title',
            value: 'id',
          },
          service: {
            resource: 'workflows',
          },
        },
      },
    },
    {
      type: 'integer',
      name: 'status',
      interface: 'select',
      uiSchema: {
        type: 'number',
        title: `{{t("Status", { ns: "${NAMESPACE}" })}}`,
        'x-component': 'Select',
        enum: JobStatusOptions,
      },
    },
    {
      name: 'createdAt',
      type: 'date',
      interface: 'createdAt',
      uiSchema: {
        type: 'datetime',
        title: '{{t("Created at")}}',
        'x-component': 'DatePicker',
        'x-component-props': {
          showTime: true,
        },
      },
    },
  ],
};

const NodeColumn = observer(
  () => {
    const field = useField<any>();
    return field?.value?.title ?? `#${field.value?.id}`;
  },
  { displayName: 'NodeColumn' },
);

const WorkflowColumn = observer(
  () => {
    const field = useField<any>();
    return field?.value?.title ?? `#${field.value?.id}`;
  },
  { displayName: 'WorkflowColumn' },
);

const UserColumn = observer(
  () => {
    const field = useField<any>();
    return field?.value?.nickname ?? field.value?.id;
  },
  { displayName: 'UserColumn' },
);

function UserJobStatusColumn(props) {
  const record = useRecord();
  const labelUnprocessed = useLang('Unprocessed');
  if (record.execution.status && !record.status) {
    return <Tag>{labelUnprocessed}</Tag>;
  }
  return props.children;
}

export const WorkflowTodo: React.FC & { Drawer: React.FC; Decorator: React.FC } = () => {
  return (
    <SchemaComponent
      components={{
        NodeColumn,
        WorkflowColumn,
        UserColumn,
        UserJobStatusColumn,
      }}
      schema={{
        type: 'void',
        properties: {
          actions: {
            type: 'void',
            'x-component': 'ActionBar',
            'x-component-props': {
              style: {
                marginBottom: 16,
              },
            },
            properties: {
              filter: {
                type: 'void',
                title: '{{ t("Filter") }}',
                'x-action': 'filter',
                'x-designer': 'Filter.Action.Designer',
                'x-component': 'Filter.Action',
                'x-component-props': {
                  icon: 'FilterOutlined',
                  useProps: '{{ useFilterActionProps }}',
                },
                'x-align': 'left',
              },
              refresher: {
                type: 'void',
                title: '{{ t("Refresh") }}',
                'x-action': 'refresh',
                'x-component': 'Action',
                // 'x-designer': 'Action.Designer',
                'x-toolbar': 'ActionSchemaToolbar',
                'x-settings': 'actionSettings:refresh',
                'x-component-props': {
                  icon: 'ReloadOutlined',
                  useProps: '{{ useRefreshActionProps }}',
                },
                'x-align': 'right',
              },
            },
          },
          table: {
            type: 'array',
            'x-component': 'TableV2',
            'x-component-props': {
              rowKey: 'id',
              useProps: '{{ useTableBlockProps }}',
            },
            properties: {
              actions: {
                type: 'void',
                'x-decorator': 'TableV2.Column.Decorator',
                'x-component': 'TableV2.Column',
                'x-component-props': {
                  width: 60,
                },
                title: '{{t("Actions")}}',
                properties: {
                  view: {
                    type: 'void',
                    'x-component': 'Action.Link',
                    title: '{{t("View")}}',
                    properties: {
                      drawer: {
                        'x-component': 'WorkflowTodo.Drawer',
                      },
                    },
                  },
                },
              },
              node: {
                type: 'void',
                'x-decorator': 'TableV2.Column.Decorator',
                'x-component': 'TableV2.Column',
                'x-component-props': {
                  width: null,
                },
                title: `{{t("Task node", { ns: "${NAMESPACE}" })}}`,
                properties: {
                  node: {
                    'x-component': 'NodeColumn',
                    'x-read-pretty': true,
                  },
                },
              },
              workflow: {
                type: 'void',
                'x-decorator': 'TableV2.Column.Decorator',
                'x-component': 'TableV2.Column',
                'x-component-props': {
                  width: null,
                },
                title: `{{t("Workflow", { ns: "workflow" })}}`,
                properties: {
                  workflow: {
                    'x-component': 'WorkflowColumn',
                    'x-read-pretty': true,
                  },
                },
              },
              status: {
                type: 'void',
                'x-decorator': 'TableV2.Column.Decorator',
                'x-component': 'TableV2.Column',
                'x-component-props': {
                  width: 100,
                },
                title: `{{t("Status", { ns: "workflow" })}}`,
                properties: {
                  status: {
                    type: 'number',
                    'x-decorator': 'UserJobStatusColumn',
                    'x-component': 'CollectionField',
                    'x-read-pretty': true,
                  },
                },
              },
              user: {
                type: 'void',
                'x-decorator': 'TableV2.Column.Decorator',
                'x-component': 'TableV2.Column',
                'x-component-props': {
                  width: 140,
                },
                title: `{{t("Assignee", { ns: "${NAMESPACE}" })}}`,
                properties: {
                  user: {
                    'x-component': 'UserColumn',
                    'x-read-pretty': true,
                  },
                },
              },
              createdAt: {
                type: 'void',
                'x-decorator': 'TableV2.Column.Decorator',
                'x-component': 'TableV2.Column',
                'x-component-props': {
                  width: 160,
                },
                properties: {
                  createdAt: {
                    type: 'string',
                    'x-component': 'CollectionField',
                    'x-read-pretty': true,
                  },
                },
              },
            },
          },
        },
      }}
    />
  );
};

function ActionBarProvider(props) {
  // * status is done:
  //   1. form is this form: show action button, and emphasis used status button
  //   2. form is not this form: hide action bar
  // * status is not done:
  //   1. current user: show action bar
  //   2. not current user: disabled action bar

  const { data: user } = useCurrentUserContext();
  const { userJob } = useFlowContext();
  const { status, result, userId } = userJob;
  const buttonSchema = useFieldSchema();
  const { name } = buttonSchema.parent.toJSON();

  let { children: content } = props;
  if (status) {
    if (!result[name]) {
      content = null;
    }
  } else {
    if (user?.data?.id !== userId) {
      content = null;
    }
  }

  return content;
}

const ManualActionStatusContext = createContext<number | null>(null);

function ManualActionStatusProvider({ value, children }) {
  const { userJob, execution } = useFlowContext();
  const button = useField();
  const buttonSchema = useFieldSchema();

  useEffect(() => {
    if (execution.status || userJob.status) {
      button.disabled = true;
      button.visible = userJob.status === value && userJob.result._ === buttonSchema.name;
    }
  }, [execution, userJob, value, button, buttonSchema.name]);

  return <ManualActionStatusContext.Provider value={value}>{children}</ManualActionStatusContext.Provider>;
}

function useSubmit() {
  const api = useAPIClient();
  const { setVisible } = useActionContext();
  const { values, submit } = useForm();
  const buttonSchema = useFieldSchema();
  const { service } = useTableBlockContext();
  const { userJob, execution } = useFlowContext();
  const { name: actionKey } = buttonSchema;
  const { name: formKey } = buttonSchema.parent.parent;
  return {
    async run() {
      if (execution.status || userJob.status) {
        return;
      }
      await submit();
      await api.resource('users_jobs').submit({
        filterByTk: userJob.id,
        values: {
          result: { [formKey]: values, _: actionKey },
        },
      });
      setVisible(false);
      service.refresh();
    },
  };
}

function FlowContextProvider(props) {
  const workflowPlugin = usePlugin(WorkflowPlugin);
  const api = useAPIClient();
  const { id } = useRecord();
  const [flowContext, setFlowContext] = useState<any>(null);
  const [node, setNode] = useState<any>(null);

  useEffect(() => {
    if (!id) {
      return;
    }
    api
      .resource('users_jobs')
      .get?.({
        filterByTk: id,
        appends: ['node', 'job', 'workflow', 'workflow.nodes', 'execution', 'execution.jobs'],
      })
      .then(({ data }) => {
        const { node, workflow: { nodes = [], ...workflow } = {}, execution, ...userJob } = data?.data ?? {};
        linkNodes(nodes);
        setNode(node);
        setFlowContext({
          userJob,
          workflow,
          nodes,
          execution,
        });
        return;
      });
  }, [api, id]);

  const upstreams = useAvailableUpstreams(flowContext?.nodes.find((item) => item.id === node.id));
  const nodeComponents = upstreams.reduce(
    (components, { type }) => Object.assign(components, workflowPlugin.instructions.get(type).components),
    {},
  );

  return node && flowContext ? (
    <FlowContext.Provider value={flowContext}>
      <SchemaComponent
        components={{
          FormBlockProvider,
          DetailsBlockProvider,
          ActionBarProvider,
          ManualActionStatusProvider,
          // @ts-ignore
          ...Array.from(manualFormTypes.getValues()).reduce(
            (result, item: ManualFormType) => Object.assign(result, item.block.components),
            {},
          ),
          ...nodeComponents,
        }}
        scope={{
          useSubmit,
          useFormBlockProps,
          useDetailsBlockProps,
          // @ts-ignore
          ...Array.from(manualFormTypes.getValues()).reduce(
            (result, item: ManualFormType) => Object.assign(result, item.block.scope),
            {},
          ),
        }}
        schema={{
          type: 'void',
          name: 'tabs',
          'x-component': 'Tabs',
          properties: node.config?.schema,
        }}
      />
    </FlowContext.Provider>
  ) : (
    <Spin />
  );
}

function useFormBlockProps() {
  const { userJob, execution } = useFlowContext();
  const record = useRecord();
  const { data: user } = useCurrentUserContext();
  const { form } = useFormBlockContext();

  const pattern =
    execution.status || userJob.status
      ? record
        ? 'readPretty'
        : 'disabled'
      : user?.data?.id !== userJob.userId
        ? 'disabled'
        : 'editable';

  useEffect(() => {
    form?.setPattern(pattern);
  }, [pattern, form]);

  return { form };
}

function useDetailsBlockProps() {
  const { form } = useFormBlockContext();
  return { form };
}

function FooterStatus() {
  const compile = useCompile();
  const { status, updatedAt } = useRecord();
  const statusOption = JobStatusOptionsMap[status];
  return status ? (
    <Space>
      <time
        className={css`
          margin-right: 0.5em;
        `}
      >
        {dayjs(updatedAt).format('YYYY-MM-DD HH:mm:ss')}
      </time>
      <Tag icon={statusOption.icon} color={statusOption.color}>
        {compile(statusOption.label)}
      </Tag>
    </Space>
  ) : null;
}

function Drawer() {
  const ctx = useContext(SchemaComponentContext);
  const { id, node, workflow, status } = useRecord();

  return (
    <SchemaComponentContext.Provider value={{ ...ctx, reset() {}, designable: false }}>
      <SchemaComponent
        components={{
          FooterStatus,
          FlowContextProvider,
        }}
        schema={{
          type: 'void',
          name: `drawer-${id}-${status}`,
          'x-component': 'Action.Drawer',
          'x-component-props': {
            className: 'nb-action-popup',
          },
          title: `${workflow.title} - ${node.title ?? `#${node.id}`}`,
          properties: {
            tabs: {
              type: 'void',
              'x-component': 'FlowContextProvider',
            },
            footer: {
              type: 'void',
              'x-component': 'Action.Drawer.Footer',
              properties: {
                content: {
                  type: 'void',
                  'x-component': 'FooterStatus',
                },
              },
            },
          },
        }}
      />
    </SchemaComponentContext.Provider>
  );
}

function Decorator({ params = {}, children }) {
  const { collections, ...cm } = useCollectionManager();
  const blockProps = {
    collection: 'users_jobs',
    resource: 'users_jobs',
    action: 'list',
    params: {
      pageSize: 20,
      sort: ['-createdAt'],
      ...params,
      appends: ['user', 'node', 'workflow', 'execution.status'],
      except: ['node.config', 'workflow.config', 'workflow.options'],
    },
    rowKey: 'id',
    showIndex: true,
    dragSort: false,
  };

  return (
    <CollectionManagerProvider
      {...cm}
      collections={[...collections, nodeCollection, workflowCollection, todoCollection]}
    >
      <TableBlockProvider name="workflow-todo" {...blockProps}>
        {children}
      </TableBlockProvider>
    </CollectionManagerProvider>
  );
}

WorkflowTodo.Drawer = Drawer;
WorkflowTodo.Decorator = Decorator;<|MERGE_RESOLUTION|>--- conflicted
+++ resolved
@@ -28,14 +28,10 @@
   useFlowContext,
 } from '@nocobase/plugin-workflow/client';
 
-import { NAMESPACE } from '../locale';
+import { NAMESPACE, useLang } from '../locale';
 import { DetailsBlockProvider } from './instruction/DetailsBlockProvider';
 import { FormBlockProvider } from './instruction/FormBlockProvider';
 import { ManualFormType, manualFormTypes } from './instruction/SchemaConfig';
-<<<<<<< HEAD
-=======
-import { NAMESPACE, useLang } from '../locale';
->>>>>>> fb11c82b
 
 const nodeCollection = {
   title: `{{t("Task", { ns: "${NAMESPACE}" })}}`,
