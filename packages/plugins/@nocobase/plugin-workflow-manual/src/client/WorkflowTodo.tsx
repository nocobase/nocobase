/**
 * This file is part of the NocoBase (R) project.
 * Copyright (c) 2020-2024 NocoBase Co., Ltd.
 * Authors: NocoBase Team.
 *
 * This project is dual-licensed under AGPL-3.0 and NocoBase Commercial License.
 * For more information, please refer to: https://www.nocobase.com/agreement.
 */

import { observer, useField, useFieldSchema, useForm } from '@formily/react';
import { Button, Space, Spin, Tag } from 'antd';
import dayjs from 'dayjs';
import React, { createContext, useContext, useEffect, useState } from 'react';

import {
  css,
  SchemaInitializerItem,
  useCollectionRecordData,
  useCompile,
  useOpenModeContext,
  usePlugin,
  useSchemaInitializer,
  useSchemaInitializerItem,
} from '@nocobase/client';

import {
  SchemaComponent,
  SchemaComponentContext,
  TableBlockProvider,
  useAPIClient,
  useActionContext,
  useCurrentUserContext,
  useFormBlockContext,
  useTableBlockContext,
} from '@nocobase/client';
import WorkflowPlugin, {
  DetailsBlockProvider,
  FlowContext,
  JobStatusOptions,
  JobStatusOptionsMap,
  linkNodes,
  useAvailableUpstreams,
  useFlowContext,
} from '@nocobase/plugin-workflow/client';

import { NAMESPACE, useLang } from '../locale';
import { FormBlockProvider } from './instruction/FormBlockProvider';
import { ManualFormType, manualFormTypes } from './instruction/SchemaConfig';
import { TableOutlined } from '@ant-design/icons';

export const nodeCollection = {
  title: `{{t("Task", { ns: "${NAMESPACE}" })}}`,
  name: 'flow_nodes',
  fields: [
    {
      type: 'bigInt',
      name: 'id',
      interface: 'm2o',
      uiSchema: {
        type: 'number',
        title: 'ID',
        'x-component': 'RemoteSelect',
        'x-component-props': {
          fieldNames: {
            label: 'title',
            value: 'id',
          },
          service: {
            resource: 'flow_nodes',
            params: {
              filter: {
                type: 'manual',
              },
            },
          },
        },
      },
    },
    {
      type: 'string',
      name: 'title',
      interface: 'input',
      uiSchema: {
        type: 'string',
        title: '{{t("Title")}}',
        'x-component': 'Input',
      },
    },
  ],
};

export const workflowCollection = {
  title: `{{t("Workflow", { ns: "${NAMESPACE}" })}}`,
  name: 'workflows',
  fields: [
    {
      type: 'string',
      name: 'title',
      interface: 'input',
      uiSchema: {
        title: '{{t("Name")}}',
        type: 'string',
        'x-component': 'Input',
        required: true,
      },
    },
  ],
};

export const todoCollection = {
  title: `{{t("Workflow todos", { ns: "${NAMESPACE}" })}}`,
  name: 'users_jobs',
  fields: [
    {
      type: 'belongsTo',
      name: 'user',
      target: 'users',
      foreignKey: 'userId',
      interface: 'm2o',
      uiSchema: {
        type: 'number',
        title: '{{t("User")}}',
        'x-component': 'RemoteSelect',
        'x-component-props': {
          fieldNames: {
            label: 'nickname',
            value: 'id',
          },
          service: {
            resource: 'users',
          },
        },
      },
    },
    {
      type: 'string',
      name: 'title',
      uiSchema: {
        type: 'string',
        title: `{{t("Task title", { ns: "${NAMESPACE}" })}}`,
        'x-component': 'Input',
      },
    },
    {
      type: 'belongsTo',
      name: 'node',
      target: 'flow_nodes',
      foreignKey: 'nodeId',
      interface: 'm2o',
      isAssociation: true,
      uiSchema: {
        type: 'number',
        title: `{{t("Task", { ns: "${NAMESPACE}" })}}`,
        'x-component': 'RemoteSelect',
        'x-component-props': {
          fieldNames: {
            label: 'title',
            value: 'id',
          },
          service: {
            resource: 'flow_nodes',
          },
        },
      },
    },
    {
      type: 'belongsTo',
      name: 'workflow',
      target: 'workflows',
      foreignKey: 'workflowId',
      interface: 'm2o',
      uiSchema: {
        type: 'number',
        title: `{{t("Workflow", { ns: "${NAMESPACE}" })}}`,
        'x-component': 'RemoteSelect',
        'x-component-props': {
          fieldNames: {
            label: 'title',
            value: 'id',
          },
          service: {
            resource: 'workflows',
          },
        },
      },
    },
    {
      type: 'integer',
      name: 'status',
      interface: 'select',
      uiSchema: {
        type: 'number',
        title: `{{t("Status", { ns: "${NAMESPACE}" })}}`,
        'x-component': 'Select',
        enum: JobStatusOptions,
      },
    },
    {
      name: 'createdAt',
      type: 'date',
      interface: 'createdAt',
      uiSchema: {
        type: 'datetime',
        title: '{{t("Created at")}}',
        'x-component': 'DatePicker',
        'x-component-props': {
          showTime: true,
        },
      },
    },
  ],
};

const NodeColumn = observer(
  () => {
    const field = useField<any>();
    return field?.value?.title ?? `#${field.value?.id}`;
  },
  { displayName: 'NodeColumn' },
);

const WorkflowColumn = observer(
  () => {
    const field = useField<any>();
    return field?.value?.title ?? `#${field.value?.id}`;
  },
  { displayName: 'WorkflowColumn' },
);

const UserColumn = observer(
  () => {
    const field = useField<any>();
    return field?.value?.nickname ?? field.value?.id;
  },
  { displayName: 'UserColumn' },
);

function UserJobStatusColumn(props) {
  const recordData = useCollectionRecordData();
  const labelUnprocessed = useLang('Unprocessed');
  if (recordData?.execution?.status && !recordData?.status) {
    return <Tag>{labelUnprocessed}</Tag>;
  }
  return props.children;
}

const tableColumns = {
<<<<<<< HEAD
  workflow: {
=======
  title: {
>>>>>>> 32de5ffe
    type: 'void',
    'x-decorator': 'TableV2.Column.Decorator',
    'x-component': 'TableV2.Column',
    'x-component-props': {
      width: null,
    },
<<<<<<< HEAD
    title: `{{t("Workflow", { ns: "workflow" })}}`,
    properties: {
      workflow: {
        'x-component': 'WorkflowColumn',
=======
    title: `{{t("Task title", { ns: "${NAMESPACE}" })}}`,
    properties: {
      title: {
        'x-component': 'CollectionField',
>>>>>>> 32de5ffe
        'x-read-pretty': true,
      },
    },
  },
<<<<<<< HEAD
  node: {
=======
  workflow: {
>>>>>>> 32de5ffe
    type: 'void',
    'x-decorator': 'TableV2.Column.Decorator',
    'x-component': 'TableV2.Column',
    'x-component-props': {
      width: null,
    },
<<<<<<< HEAD
    title: `{{t("Task node", { ns: "${NAMESPACE}" })}}`,
    properties: {
      node: {
        'x-component': 'NodeColumn',
=======
    title: `{{t("Workflow", { ns: "workflow" })}}`,
    properties: {
      workflow: {
        'x-component': 'WorkflowColumn',
>>>>>>> 32de5ffe
        'x-read-pretty': true,
      },
    },
  },
  status: {
    type: 'void',
    'x-decorator': 'TableV2.Column.Decorator',
    'x-component': 'TableV2.Column',
    'x-component-props': {
      width: 100,
    },
    title: `{{t("Status", { ns: "workflow" })}}`,
    properties: {
      status: {
        type: 'number',
        'x-decorator': 'UserJobStatusColumn',
        'x-component': 'CollectionField',
        'x-read-pretty': true,
      },
    },
  },
  user: {
    type: 'void',
    'x-decorator': 'TableV2.Column.Decorator',
    'x-component': 'TableV2.Column',
    'x-component-props': {
      width: 140,
    },
    title: `{{t("Assignee", { ns: "${NAMESPACE}" })}}`,
    properties: {
      user: {
        'x-component': 'UserColumn',
        'x-read-pretty': true,
      },
    },
  },
  createdAt: {
    type: 'void',
    'x-decorator': 'TableV2.Column.Decorator',
    'x-component': 'TableV2.Column',
    'x-component-props': {
      width: 160,
    },
    properties: {
      createdAt: {
        type: 'string',
        'x-component': 'CollectionField',
        'x-read-pretty': true,
      },
    },
  },
};

export const WorkflowTodo: React.FC<{ columns?: string[] }> & {
  Initializer: React.FC;
  Drawer: React.FC;
  Decorator: React.FC;
  TaskBlock: React.FC;
} = (props) => {
  const { columns = Object.keys(tableColumns) } = props;
  const { defaultOpenMode } = useOpenModeContext();

  return (
    <SchemaComponent
      components={{
        NodeColumn,
        WorkflowColumn,
        UserColumn,
        UserJobStatusColumn,
      }}
      schema={{
        type: 'void',
        properties: {
          actions: {
            type: 'void',
            'x-component': 'ActionBar',
            'x-component-props': {
              style: {
                marginBottom: 'var(--nb-spacing)',
              },
            },
            properties: {
              filter: {
                type: 'void',
                title: '{{ t("Filter") }}',
                'x-action': 'filter',
                'x-designer': 'Filter.Action.Designer',
                'x-component': 'Filter.Action',
                'x-use-component-props': 'useFilterActionProps',
                'x-component-props': {
                  icon: 'FilterOutlined',
                },
                'x-align': 'left',
              },
              refresher: {
                type: 'void',
                title: '{{ t("Refresh") }}',
                'x-action': 'refresh',
                'x-component': 'Action',
                'x-use-component-props': 'useRefreshActionProps',
                // 'x-designer': 'Action.Designer',
                'x-toolbar': 'ActionSchemaToolbar',
                'x-settings': 'actionSettings:refresh',
                'x-component-props': {
                  icon: 'ReloadOutlined',
                },
                'x-align': 'right',
              },
            },
          },
          table: {
            type: 'array',
            'x-component': 'TableV2',
            'x-use-component-props': 'useTableBlockProps',
            'x-component-props': {
              rowKey: 'id',
            },
            properties: {
              actions: {
                type: 'void',
                'x-decorator': 'TableV2.Column.Decorator',
                'x-component': 'TableV2.Column',
                'x-component-props': {
                  width: 60,
                },
                title: '{{t("Actions")}}',
                properties: {
                  view: getWorkflowTodoViewActionSchema({ defaultOpenMode, collectionName: 'users_jobs' }),
                },
              },
              ...columns.reduce((schema, key) => {
                schema[key] = tableColumns[key];
                return schema;
              }, {}),
            },
          },
        },
      }}
    />
  );
};

export function getWorkflowTodoViewActionSchema({ defaultOpenMode, collectionName }) {
  return {
    name: 'view',
    type: 'void',
    'x-component': 'Action.Link',
    'x-component-props': {
      openMode: defaultOpenMode,
    },
    title: '{{t("View")}}',
    // 1. “弹窗 URL”需要 Schema 中必须包含 uid
    // 2. 所以，在这里加上一个固定的 uid 用以支持“弹窗 URL”
    // 3. 然后，把这段 Schema 完整的（加上弹窗的部分）保存到内存中，以便“弹窗 URL”可以直接使用
    'x-uid': `${collectionName}-view`,
    'x-action': 'view',
    'x-action-context': {
      dataSource: 'main',
      collection: collectionName,
      doNotUpdateContext: true,
    },
    properties: {
      drawer: {
        type: 'void',
        'x-component': WorkflowTodo.Drawer,
      },
    },
  };
}

function ActionBarProvider(props) {
  // * status is done:
  //   1. form is this form: show action button, and emphasis used status button
  //   2. form is not this form: hide action bar
  // * status is not done:
  //   1. current user: show action bar
  //   2. not current user: disabled action bar

  const { data: user } = useCurrentUserContext();
  const { userJob } = useFlowContext();
  const { status, result, userId } = userJob;
  const buttonSchema = useFieldSchema();
  const { name } = buttonSchema.parent.toJSON();

  let { children: content } = props;
  if (status) {
    if (!result[name]) {
      content = null;
    }
  } else {
    if (user?.data?.id !== userId) {
      content = null;
    }
  }

  return content;
}

const ManualActionStatusContext = createContext<number | null>(null);
ManualActionStatusContext.displayName = 'ManualActionStatusContext';

function ManualActionStatusProvider({ value, children }) {
  const { userJob, execution } = useFlowContext();
  const button = useField();
  const buttonSchema = useFieldSchema();
  const compile = useCompile();

  useEffect(() => {
    if (execution.status || userJob.status) {
      button.disabled = true;
      button.visible = userJob.status === value && userJob.result._ === buttonSchema.name;
    }
  }, [execution, userJob, value, button, buttonSchema.name]);

  return (
    <ManualActionStatusContext.Provider value={value}>
      {execution.status || userJob.status ? (
        <Button type="primary" disabled>
          {compile(buttonSchema.title)}
        </Button>
      ) : (
        children
      )}
    </ManualActionStatusContext.Provider>
  );
}

function useSubmit() {
  const api = useAPIClient();
  const { setVisible, setSubmitted } = useActionContext();
  const { values, submit } = useForm();
  const field = useField();
  const buttonSchema = useFieldSchema();
  const { service } = useTableBlockContext();
  const { userJob, execution } = useFlowContext();
  const { name: actionKey } = buttonSchema;
  const { name: formKey } = buttonSchema.parent.parent;
  const { assignedValues = {} } = buttonSchema?.['x-action-settings'] ?? {};
  return {
    async run() {
      if (execution.status || userJob.status) {
        return;
      }
      await submit();
      field.data = field.data || {};
      field.data.loading = true;

      await api.resource('users_jobs').submit({
        filterByTk: userJob.id,
        values: {
          result: { [formKey]: { ...values, ...assignedValues.values }, _: actionKey },
        },
      });

      field.data.loading = false;
      setSubmitted(true);
      setVisible(false);
      service?.refresh();
    },
  };
}

function FlowContextProvider(props) {
  const workflowPlugin = usePlugin(WorkflowPlugin);
  const api = useAPIClient();
  const { id } = useCollectionRecordData() || {};
  const [flowContext, setFlowContext] = useState<any>(null);
  const [node, setNode] = useState<any>(null);

  useEffect(() => {
    if (!id) {
      return;
    }
    api
      .resource('users_jobs')
      .get?.({
        filterByTk: id,
        appends: ['node', 'job', 'workflow', 'workflow.nodes', 'execution', 'execution.jobs'],
      })
      .then(({ data }) => {
        const { node, workflow: { nodes = [], ...workflow } = {}, execution, ...userJob } = data?.data ?? {};
        linkNodes(nodes);
        setNode(node);
        setFlowContext({
          userJob,
          workflow,
          nodes,
          execution,
        });
        return;
      });
  }, [api, id]);

  const upstreams = useAvailableUpstreams(flowContext?.nodes.find((item) => item.id === node.id));
  const nodeComponents = upstreams.reduce(
    (components, { type }) => Object.assign(components, workflowPlugin.instructions.get(type).components),
    {},
  );

  return node && flowContext ? (
    <FlowContext.Provider value={flowContext}>
      <SchemaComponent
        components={{
          FormBlockProvider,
          DetailsBlockProvider,
          ActionBarProvider,
          ManualActionStatusProvider,
          // @ts-ignore
          ...Array.from(manualFormTypes.getValues()).reduce(
            (result, item: ManualFormType) => Object.assign(result, item.block.components),
            {},
          ),
          ...nodeComponents,
        }}
        scope={{
          useSubmit,
          useFormBlockProps,
          useDetailsBlockProps,
          // @ts-ignore
          ...Array.from(manualFormTypes.getValues()).reduce(
            (result, item: ManualFormType) => Object.assign(result, item.block.scope),
            {},
          ),
        }}
        schema={{
          type: 'void',
          name: 'tabs',
          'x-component': 'Tabs',
          properties: node.config?.schema,
        }}
      />
    </FlowContext.Provider>
  ) : (
    <Spin />
  );
}

function useFormBlockProps() {
  const { userJob, execution } = useFlowContext();
  const recordData = useCollectionRecordData();
  const { data: user } = useCurrentUserContext();
  const { form } = useFormBlockContext();

  const pattern =
    execution.status || userJob.status
      ? recordData
        ? 'readPretty'
        : 'disabled'
      : user?.data?.id !== userJob.userId
        ? 'disabled'
        : 'editable';

  useEffect(() => {
    form?.setPattern(pattern);
  }, [pattern, form]);

  return { form };
}

function useDetailsBlockProps() {
  const { form } = useFormBlockContext();
  return { form };
}

function FooterStatus() {
  const compile = useCompile();
  const { status, updatedAt } = useCollectionRecordData() || {};
  const statusOption = JobStatusOptionsMap[status];
  return status ? (
    <Space>
      <time
        className={css`
          margin-right: 0.5em;
        `}
      >
        {dayjs(updatedAt).format('YYYY-MM-DD HH:mm:ss')}
      </time>
      <Tag icon={statusOption.icon} color={statusOption.color}>
        {compile(statusOption.label)}
      </Tag>
    </Space>
  ) : null;
}

function Drawer() {
  const ctx = useContext(SchemaComponentContext);
  const { id, node, workflow, status } = useCollectionRecordData() || {};

  return (
    <SchemaComponentContext.Provider value={{ ...ctx, reset() {}, designable: false }}>
      <SchemaComponent
        components={{
          FooterStatus,
          FlowContextProvider,
        }}
        schema={{
          type: 'void',
          name: `drawer-${id}-${status}`,
          'x-component': 'Action.Container',
          'x-component-props': {
            className: 'nb-action-popup',
          },
          title: `${workflow?.title} - ${node?.title ?? `#${node?.id}`}`,
          properties: {
            tabs: {
              type: 'void',
              'x-component': 'FlowContextProvider',
            },
            footer: {
              type: 'void',
              'x-component': 'Action.Container.Footer',
              properties: {
                content: {
                  type: 'void',
                  'x-component': 'FooterStatus',
                },
              },
            },
          },
        }}
      />
    </SchemaComponentContext.Provider>
  );
}

function Decorator(props) {
  const { params = {}, children } = props;
  const blockProps = {
    collection: 'users_jobs',
    resource: 'users_jobs',
    action: 'list',
    params: {
      pageSize: 20,
      sort: ['-createdAt'],
      ...params,
      filter: {
        ...params.filter,
      },
      appends: ['user', 'node', 'workflow', 'execution.status'],
      except: ['node.config', 'workflow.config', 'workflow.options'],
    },
    rowKey: 'id',
    showIndex: true,
    dragSort: false,
  };

  return (
    <TableBlockProvider name="workflow-todo" {...blockProps}>
      {children}
    </TableBlockProvider>
  );
}

function Initializer() {
  const itemConfig = useSchemaInitializerItem();
  const { insert } = useSchemaInitializer();
  return (
    <SchemaInitializerItem
      icon={<TableOutlined />}
      {...itemConfig}
      onClick={() => {
        insert({
          type: 'void',
          'x-decorator': 'WorkflowTodo.Decorator',
          'x-decorator-props': {},
          'x-component': 'CardItem',
          'x-toolbar': 'BlockSchemaToolbar',
          'x-settings': 'blockSettings:table',
          properties: {
            todos: {
              type: 'void',
              'x-component': 'WorkflowTodo',
            },
          },
        });
      }}
    />
  );
}

WorkflowTodo.Initializer = Initializer;
WorkflowTodo.Drawer = Drawer;
WorkflowTodo.Decorator = Decorator;
WorkflowTodo.TaskBlock = TaskBlock;

function TaskBlock() {
  const { data: user } = useCurrentUserContext();
  return (
    <SchemaComponent
      components={{
        WorkflowTodo,
      }}
      schema={{
        name: 'todos',
        type: 'void',
        'x-decorator': 'WorkflowTodo.Decorator',
        'x-decorator-props': {
          params: {
            filter: {
              userId: user?.data?.id,
            },
            appends: [
<<<<<<< HEAD
              'node.id',
              'node.title',
=======
>>>>>>> 32de5ffe
              'job.id',
              'job.status',
              'job.result',
              'workflow.id',
              'workflow.title',
              'workflow.enabled',
              'execution.id',
              'execution.status',
            ],
          },
        },
        'x-component': 'CardItem',
        properties: {
          todos: {
            type: 'void',
            'x-component': 'WorkflowTodo',
            'x-component-props': {
<<<<<<< HEAD
              columns: ['workflow', 'node', 'status', 'createdAt'],
=======
              columns: ['title', 'workflow', 'node', 'status', 'createdAt'],
>>>>>>> 32de5ffe
            },
          },
        },
      }}
    />
  );
}<|MERGE_RESOLUTION|>--- conflicted
+++ resolved
@@ -245,54 +245,32 @@
 }
 
 const tableColumns = {
-<<<<<<< HEAD
-  workflow: {
-=======
   title: {
->>>>>>> 32de5ffe
     type: 'void',
     'x-decorator': 'TableV2.Column.Decorator',
     'x-component': 'TableV2.Column',
     'x-component-props': {
       width: null,
     },
-<<<<<<< HEAD
-    title: `{{t("Workflow", { ns: "workflow" })}}`,
-    properties: {
-      workflow: {
-        'x-component': 'WorkflowColumn',
-=======
     title: `{{t("Task title", { ns: "${NAMESPACE}" })}}`,
     properties: {
       title: {
         'x-component': 'CollectionField',
->>>>>>> 32de5ffe
         'x-read-pretty': true,
       },
     },
   },
-<<<<<<< HEAD
-  node: {
-=======
   workflow: {
->>>>>>> 32de5ffe
     type: 'void',
     'x-decorator': 'TableV2.Column.Decorator',
     'x-component': 'TableV2.Column',
     'x-component-props': {
       width: null,
     },
-<<<<<<< HEAD
-    title: `{{t("Task node", { ns: "${NAMESPACE}" })}}`,
-    properties: {
-      node: {
-        'x-component': 'NodeColumn',
-=======
     title: `{{t("Workflow", { ns: "workflow" })}}`,
     properties: {
       workflow: {
         'x-component': 'WorkflowColumn',
->>>>>>> 32de5ffe
         'x-read-pretty': true,
       },
     },
@@ -795,11 +773,6 @@
               userId: user?.data?.id,
             },
             appends: [
-<<<<<<< HEAD
-              'node.id',
-              'node.title',
-=======
->>>>>>> 32de5ffe
               'job.id',
               'job.status',
               'job.result',
@@ -817,11 +790,7 @@
             type: 'void',
             'x-component': 'WorkflowTodo',
             'x-component-props': {
-<<<<<<< HEAD
-              columns: ['workflow', 'node', 'status', 'createdAt'],
-=======
               columns: ['title', 'workflow', 'node', 'status', 'createdAt'],
->>>>>>> 32de5ffe
             },
           },
         },
