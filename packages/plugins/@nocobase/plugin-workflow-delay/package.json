{
  "name": "@nocobase/plugin-workflow-delay",
  "displayName": "Workflow: Delay node",
  "displayName.zh-CN": "工作流：延时节点",
  "description": "Could be used in workflow parallel branch for waiting other branches.",
  "description.zh-CN": "可用于工作流并行分支中等待其他分支执行完成。",
<<<<<<< HEAD
  "version": "1.0.1-alpha.1",
=======
  "version": "1.2.6-alpha",
>>>>>>> 362a8380
  "license": "AGPL-3.0",
  "main": "./dist/server/index.js",
  "homepage": "https://docs.nocobase.com/handbook/workflow-delay",
  "homepage.zh-CN": "https://docs-cn.nocobase.com/handbook/workflow-delay",
  "devDependencies": {
    "antd": "5.x",
    "react": "18.x",
    "react-i18next": "^11.15.1"
  },
  "peerDependencies": {
    "@nocobase/client": "1.x",
    "@nocobase/database": "1.x",
    "@nocobase/plugin-workflow": ">=0.17.0-alpha.3",
    "@nocobase/server": "1.x",
    "@nocobase/test": "1.x"
  },
  "gitHead": "d0b4efe4be55f8c79a98a331d99d9f8cf99021a1",
  "keywords": [
    "Workflow"
  ]
}<|MERGE_RESOLUTION|>--- conflicted
+++ resolved
@@ -4,11 +4,7 @@
   "displayName.zh-CN": "工作流：延时节点",
   "description": "Could be used in workflow parallel branch for waiting other branches.",
   "description.zh-CN": "可用于工作流并行分支中等待其他分支执行完成。",
-<<<<<<< HEAD
-  "version": "1.0.1-alpha.1",
-=======
   "version": "1.2.6-alpha",
->>>>>>> 362a8380
   "license": "AGPL-3.0",
   "main": "./dist/server/index.js",
   "homepage": "https://docs.nocobase.com/handbook/workflow-delay",
