--- conflicted
+++ resolved
@@ -23,11 +23,6 @@
   RefreshDataBlockRequest,
   SchemaSettingsLinkageRules,
   useDataBlockProps,
-<<<<<<< HEAD
-  useCollectionManager_deprecated,
-  useCollection_deprecated,
-=======
->>>>>>> 6fef3d7b
 } from '@nocobase/client';
 import { ModalProps } from 'antd';
 import React from 'react';
@@ -174,21 +169,9 @@
       name: 'linkageRules',
       Component: SchemaSettingsLinkageRules,
       useComponentProps() {
-<<<<<<< HEAD
-        const { association } = useDataBlockProps() || {};
-        const { name } = useCollection_deprecated();
-        const { getCollectionField } = useCollectionManager_deprecated();
-        const associationField = getCollectionField(association);
-        const { linkageRulesProps } = useSchemaToolbar();
-
-        return {
-          ...linkageRulesProps,
-          collectionName: associationField?.collectionName || name,
-=======
-        const { linkageRulesProps } = useSchemaToolbar();
-        return {
-          ...linkageRulesProps,
->>>>>>> 6fef3d7b
+        const { linkageRulesProps } = useSchemaToolbar();
+        return {
+          ...linkageRulesProps,
         };
       },
     },
@@ -250,18 +233,10 @@
       name: 'linkageRules',
       Component: SchemaSettingsLinkageRules,
       useComponentProps() {
-<<<<<<< HEAD
-        const { name } = useCollection_deprecated();
-=======
->>>>>>> 6fef3d7b
-        const { linkageRulesProps } = useSchemaToolbar();
-
-        return {
-          ...linkageRulesProps,
-<<<<<<< HEAD
-          collectionName: name,
-=======
->>>>>>> 6fef3d7b
+        const { linkageRulesProps } = useSchemaToolbar();
+
+        return {
+          ...linkageRulesProps,
         };
       },
     },
