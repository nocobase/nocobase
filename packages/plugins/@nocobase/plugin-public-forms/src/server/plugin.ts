--- conflicted
+++ resolved
@@ -172,16 +172,10 @@
         skip: true,
       };
     } else if (
-<<<<<<< HEAD
-      (actionName === 'list' && ctx.PublicForm['targetCollections'].includes(resourceName)) ||
+      (['list', 'get'].includes(actionName) && ctx.PublicForm['targetCollections'].includes(resourceName)) ||
       (collection?.options.template === 'file' && actionName === 'create') ||
       (resourceName === 'storages' && ['getBasicInfo', 'createPresignedUrl'].includes(actionName)) ||
       (resourceName === 'vditor' && ['check'].includes(actionName)) ||
-=======
-      (['list', 'get'].includes(actionName) && ctx.PublicForm['targetCollections'].includes(resourceName)) ||
-      (collection.options.template === 'file' && actionName === 'create') ||
-      (resourceName === 'storages' && actionName === 'getBasicInfo') ||
->>>>>>> bc158ac6
       (resourceName === 'map-configuration' && actionName === 'get')
     ) {
       ctx.permission = {
