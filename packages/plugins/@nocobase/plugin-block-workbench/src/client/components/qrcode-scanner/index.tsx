/**
 * This file is part of the NocoBase (R) project.
 * Copyright (c) 2020-2024 NocoBase Co., Ltd.
 * Authors: NocoBase Team.
 *
 * This project is dual-licensed under AGPL-3.0 and NocoBase Commercial License.
 * For more information, please refer to: https://www.nocobase.com/agreement.
 */
import { LeftOutlined, FileImageOutlined } from '@ant-design/icons';
import { Html5Qrcode } from 'html5-qrcode';
import React, { useState, useEffect, useRef } from 'react';
import { useActionContext } from '@nocobase/client';
import { useTranslation } from 'react-i18next';
import { ScanBox } from './ScanBox';
import { useScanner } from './useScanner';

<<<<<<< HEAD
import { useNavigateNoUpdate } from '@nocobase/client';
import { Html5QrcodeScanner } from 'html5-qrcode';
import React, { useEffect } from 'react';

const qrcodeRegionId = 'html5qr-code-full-region';

// Creates the configuration object for Html5QrcodeScanner.
const createConfig = (props) => {
  const config: any = {};
  if (props.fps) {
    config.fps = props.fps;
  }
  if (props.qrbox) {
    config.qrbox = props.qrbox;
  }
  if (props.aspectRatio) {
    config.aspectRatio = props.aspectRatio;
  }
  if (props.disableFlip !== undefined) {
    config.disableFlip = props.disableFlip;
  }
  return config;
};

export const QRCodeScanner = (props) => {
  const navigate = useNavigateNoUpdate();
=======
const qrcodeEleId = 'qrcode';
export const QRCodeScannerInner = (props) => {
  const containerRef = useRef<HTMLDivElement>();
  const imgUploaderRef = useRef<HTMLInputElement>();
  const { t } = useTranslation('block-workbench');
  const [originVideoSize, setOriginVideoSize] = useState({ width: 0, height: 0 });
  const vw = Math.max(document.documentElement.clientWidth || 0, window.innerWidth || 0);
  const vh = Math.max(document.documentElement.clientHeight || 0, window.innerHeight || 0);

  const { startScanFile } = useScanner({
    onScannerSizeChanged: setOriginVideoSize,
    elementId: qrcodeEleId,
  });

  const getBoxStyle = (): React.CSSProperties => {
    const size = Math.floor(Math.min(vw, vh) * 0.6);
    return {
      left: `${(vw - size) / 2}px`,
      top: `${(vh - size) / 2}px`,
      position: 'fixed',
      width: `${size}px`,
      height: `${size}px`,
    };
  };

  const onImgBtnClick = () => {
    if (imgUploaderRef.current) imgUploaderRef.current.click();
  };
  const onImgUploaded = (event: React.ChangeEvent<HTMLInputElement>) => {
    const files = event.target.files;
    if (files.length > 0) {
      const file = files[0];
      if (file.size < 1000000) startScanFile(file);
      else alert(t('The image size is too large. Please compress it to below 1MB before uploading'));
    }
  };

  useEffect(() => {
    document.documentElement.style.overscrollBehavior = 'none';
    return () => {
      document.documentElement.style.overscrollBehavior = 'default';
    };
  }, []);

  useEffect(() => {
    const { width, height } = originVideoSize;
    const vw = Math.max(document.documentElement.clientWidth || 0, window.innerWidth || 0);
    const vh = Math.max(document.documentElement.clientHeight || 0, window.innerHeight || 0);
    if (width > 0 && height > 0 && height < vh) {
      const zoomRatio = vh / height;
      const zoomedWidth = Math.floor(zoomRatio * width);
      const video = document.getElementsByTagName('video')[0];
      video.style.height = `${vh}px`;
      video.style.width = `${zoomedWidth}px`;
      containerRef.current.style.left = `${(vw - zoomedWidth) / 2}px`;
      containerRef.current.style.position = `absolute`;
    }
  }, [originVideoSize]);

  const ToolBar = () => {
    return (
      <div style={{ position: 'absolute', bottom: '20px', left: '20px', padding: '10px 60px' }}>
        <div
          style={{
            color: 'white',
            width: '40px',
            display: 'flex',
            flexDirection: 'column',
            alignItems: 'center',
          }}
        >
          <FileImageOutlined style={imageBtnStyle} onClick={onImgBtnClick} />
          {t('Album')}
          <input
            ref={imgUploaderRef}
            type="file"
            accept="image/*"
            onChange={onImgUploaded}
            style={{ visibility: 'hidden' }}
          />
        </div>
      </div>
    );
  };
  const imageBtnStyle: React.CSSProperties = {
    zIndex: '1003',
    fontSize: '1.8em',
    fontWeight: 'bold',
  };

  return (
    <>
      <div ref={containerRef} id={qrcodeEleId} style={{ position: 'absolute' }} />
      <ScanBox style={{ ...getBoxStyle() }} />
      <ToolBar />
    </>
  );
};

export const QRCodeScanner = (props) => {
  const { visible, setVisible } = useActionContext();
  const [cameraAvaliable, setCameraAvaliable] = useState(false);
  const { t } = useTranslation('block-workbench');

>>>>>>> 44580ff9
  useEffect(() => {
    const getCameras = async () => {
      try {
        const res = await Html5Qrcode.getCameras();
        if (res.length === 0) alert(t('No camera device detected'));
        else setCameraAvaliable(true);
      } catch (error) {
        const errMsgMap = {
          NotFoundError: t('No camera device detected'),
          NotAllowedError: t('You have not granted permission to use the camera'),
        };
        console.log(error);
        const msg = errMsgMap[error.name];
        alert(msg ?? error);
        setCameraAvaliable(false);
        setVisible(false);
      }
    };
    if (visible && !cameraAvaliable) getCameras();
  }, [visible, cameraAvaliable, setVisible, t]);

  const style: React.CSSProperties = {
    position: 'fixed',
    width: '100%',
    height: '100%',
    background: 'black',
    zIndex: '1001',
    top: 0,
    left: 0,
    overflow: 'hidden',
  };
  const backIconStyle: React.CSSProperties = {
    position: 'absolute',
    top: '22px',
    left: '20px',
    zIndex: '1003',
    color: 'white',
    fontSize: '1.8em',
    fontWeight: 'bold',
  };

  const titleStyle: React.CSSProperties = {
    position: 'absolute',
    color: 'white',
    fontSize: '1.5em',
    left: 0,
    right: 0,
    top: '20px',
    zIndex: '1002',
    marginLeft: 'auto',
    marginRight: 'auto',
    textAlign: 'center',
  };

  return visible && cameraAvaliable ? (
    <div style={style}>
      <QRCodeScannerInner />
      <LeftOutlined style={backIconStyle} onClick={() => setVisible(false)} />
      <div style={titleStyle}>{t('Scan QR code')}</div>
    </div>
  ) : null;
};<|MERGE_RESOLUTION|>--- conflicted
+++ resolved
@@ -6,42 +6,14 @@
  * This project is dual-licensed under AGPL-3.0 and NocoBase Commercial License.
  * For more information, please refer to: https://www.nocobase.com/agreement.
  */
-import { LeftOutlined, FileImageOutlined } from '@ant-design/icons';
+import { FileImageOutlined, LeftOutlined } from '@ant-design/icons';
+import { useActionContext } from '@nocobase/client';
 import { Html5Qrcode } from 'html5-qrcode';
-import React, { useState, useEffect, useRef } from 'react';
-import { useActionContext } from '@nocobase/client';
+import React, { useEffect, useRef, useState } from 'react';
 import { useTranslation } from 'react-i18next';
 import { ScanBox } from './ScanBox';
 import { useScanner } from './useScanner';
 
-<<<<<<< HEAD
-import { useNavigateNoUpdate } from '@nocobase/client';
-import { Html5QrcodeScanner } from 'html5-qrcode';
-import React, { useEffect } from 'react';
-
-const qrcodeRegionId = 'html5qr-code-full-region';
-
-// Creates the configuration object for Html5QrcodeScanner.
-const createConfig = (props) => {
-  const config: any = {};
-  if (props.fps) {
-    config.fps = props.fps;
-  }
-  if (props.qrbox) {
-    config.qrbox = props.qrbox;
-  }
-  if (props.aspectRatio) {
-    config.aspectRatio = props.aspectRatio;
-  }
-  if (props.disableFlip !== undefined) {
-    config.disableFlip = props.disableFlip;
-  }
-  return config;
-};
-
-export const QRCodeScanner = (props) => {
-  const navigate = useNavigateNoUpdate();
-=======
 const qrcodeEleId = 'qrcode';
 export const QRCodeScannerInner = (props) => {
   const containerRef = useRef<HTMLDivElement>();
@@ -146,7 +118,6 @@
   const [cameraAvaliable, setCameraAvaliable] = useState(false);
   const { t } = useTranslation('block-workbench');
 
->>>>>>> 44580ff9
   useEffect(() => {
     const getCameras = async () => {
       try {
