--- conflicted
+++ resolved
@@ -10,28 +10,20 @@
 import { Plugin } from '@nocobase/client';
 import { WorkbenchBlock } from './WorkbenchBlock';
 import { workbenchActionSettingsLink } from './WorkbenchLinkActionSchemaInitializerItem';
-<<<<<<< HEAD
-import { workbenchActionSettingsScanQrCode } from './WorkbenchScanActionSchemaInitializerItem';
+import {
+  WorkbenchScanActionSchemaInitializerItem,
+  workbenchActionSettingsScanQrCode,
+} from './WorkbenchScanActionSchemaInitializerItem';
 import { QRCodeScanner } from './components/qrcode-scanner';
-=======
-// import {
-//   WorkbenchScanActionSchemaInitializerItem,
-//   workbenchActionSettingsScanQrCode,
-// } from './WorkbenchScanActionSchemaInitializerItem';
->>>>>>> f8a71e01
 import { workbenchBlockInitializerItem } from './workbenchBlockInitializerItem';
 import { workbenchBlockSettings } from './workbenchBlockSettings';
 import { workbenchConfigureActions } from './workbenchConfigureActions';
 
 export class PluginBlockWorkbenchClient extends Plugin {
   async load() {
-<<<<<<< HEAD
     this.app.addComponents({ WorkbenchBlock, QRCodeScanner });
-=======
-    this.app.addComponents({ WorkbenchBlock });
 
     // 新增工作台区块的设置器
->>>>>>> f8a71e01
     this.app.schemaSettingsManager.add(workbenchBlockSettings);
 
     // 工作台的配置操作埋点
@@ -55,11 +47,11 @@
     this.app.schemaSettingsManager.add(workbenchActionSettingsLink);
 
     // 扫码操作
-    // this.app.schemaSettingsManager.add(workbenchActionSettingsScanQrCode);
-    // this.app.schemaInitializerManager.addItem('workbench:configureActions', `qrcode`, {
-    //   title: 'Scan Qr code',
-    //   Component: WorkbenchScanActionSchemaInitializerItem,
-    // });
+    this.app.schemaSettingsManager.add(workbenchActionSettingsScanQrCode);
+    this.app.schemaInitializerManager.addItem('workbench:configureActions', `qrcode`, {
+      title: 'Scan Qr code',
+      Component: WorkbenchScanActionSchemaInitializerItem,
+    });
   }
 }
 
