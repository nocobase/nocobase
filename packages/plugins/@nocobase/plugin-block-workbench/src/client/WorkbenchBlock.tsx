/**
 * This file is part of the NocoBase (R) project.
 * Copyright (c) 2020-2024 NocoBase Co., Ltd.
 * Authors: NocoBase Team.
 *
 * This project is dual-licensed under AGPL-3.0 and NocoBase Commercial License.
 * For more information, please refer to: https://www.nocobase.com/agreement.
 */

import { RecursionField, observer, useFieldSchema } from '@formily/react';
import {
  DndContext,
  SchemaComponentOptions,
  useDesignable,
  useSchemaInitializerRender,
  withDynamicSchemaProps,
} from '@nocobase/client';
import { Space } from 'antd';
import React from 'react';
import { WorkbenchAction } from './WorkbenchAction';
import { QRCodeScanner } from './components/qrcode-scanner';
const ConfigureActionsButton = observer(
  () => {
    const fieldSchema = useFieldSchema();
    const { render } = useSchemaInitializerRender(fieldSchema['x-initializer']);
    return render();
  },
  { displayName: 'WorkbenchConfigureActionsButton' },
);

const InternalIcons = () => {
  const fieldSchema = useFieldSchema();
  const { designable } = useDesignable();

  return (
    <div style={{ marginBottom: designable ? '1rem' : 0 }}>
      <DndContext>
        <Space wrap>
          {fieldSchema.mapProperties((s, key) => (
            <RecursionField name={key} schema={s} />
          ))}
        </Space>
      </DndContext>
    </div>
  );
};

export const WorkbenchBlock: any = withDynamicSchemaProps(
  (props) => {
    return (
      <div>
<<<<<<< HEAD
        <SchemaComponentOptions components={{ WorkbenchAction, QRCodeScanner }}>
          <InternalIcons />
          <ConfigureActionsButton />
        </SchemaComponentOptions>
=======
        <SchemaComponentOptions components={{ WorkbenchAction }}>{props.children}</SchemaComponentOptions>
>>>>>>> c60d96fa
      </div>
    );
  },
  { displayName: 'WorkbenchBlock' },
);

WorkbenchBlock.ActionBar = () => {
  return (
    <>
      <InternalIcons />
      <ConfigureActionsButton />
    </>
  );
};<|MERGE_RESOLUTION|>--- conflicted
+++ resolved
@@ -18,7 +18,7 @@
 import { Space } from 'antd';
 import React from 'react';
 import { WorkbenchAction } from './WorkbenchAction';
-import { QRCodeScanner } from './components/qrcode-scanner';
+
 const ConfigureActionsButton = observer(
   () => {
     const fieldSchema = useFieldSchema();
@@ -49,14 +49,7 @@
   (props) => {
     return (
       <div>
-<<<<<<< HEAD
-        <SchemaComponentOptions components={{ WorkbenchAction, QRCodeScanner }}>
-          <InternalIcons />
-          <ConfigureActionsButton />
-        </SchemaComponentOptions>
-=======
         <SchemaComponentOptions components={{ WorkbenchAction }}>{props.children}</SchemaComponentOptions>
->>>>>>> c60d96fa
       </div>
     );
   },
