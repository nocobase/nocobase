--- conflicted
+++ resolved
@@ -124,20 +124,18 @@
     const targetHeight = useBlockHeight();
     const { token } = theme.useToken();
     return (
-<<<<<<< HEAD
-      <div
-        style={{
-          height: targetHeight ? `${targetHeight - 2 * token.marginLG}px` : '100%',
-        }}
-      >
-=======
       <div className="nb-action-penal-container">
->>>>>>> dafc3a16
-        <WorkbenchBlockContext.Provider value={{ layout }}>
-          <DataSourceContext.Provider value={undefined}>
-            <CollectionContext.Provider value={undefined}>{props.children}</CollectionContext.Provider>
-          </DataSourceContext.Provider>
-        </WorkbenchBlockContext.Provider>
+        <div
+          style={{
+            height: targetHeight ? `${targetHeight - 2 * token.marginLG}px` : '100%',
+          }}
+        >
+          <WorkbenchBlockContext.Provider value={{ layout }}>
+            <DataSourceContext.Provider value={undefined}>
+              <CollectionContext.Provider value={undefined}>{props.children}</CollectionContext.Provider>
+            </DataSourceContext.Provider>
+          </WorkbenchBlockContext.Provider>
+        </div>
       </div>
     );
   },
