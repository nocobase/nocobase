/**
 * This file is part of the NocoBase (R) project.
 * Copyright (c) 2020-2024 NocoBase Co., Ltd.
 * Authors: NocoBase Team.
 *
 * This project is dual-licensed under AGPL-3.0 and NocoBase Commercial License.
 * For more information, please refer to: https://www.nocobase.com/agreement.
 */

import { css } from '@emotion/css';
import { observer, useFieldSchema } from '@formily/react';
import {
  CollectionContext,
  DataSourceContext,
  DndContext,
  Icon,
  NocoBaseRecursionField,
  useBlockHeight,
  useDesignable,
  useSchemaInitializerRender,
  withDynamicSchemaProps,
<<<<<<< HEAD
  useOpenModeContext,
=======
  useBlockHeightProps,
>>>>>>> 29455326
} from '@nocobase/client';
import { Avatar, List, Space, theme } from 'antd';
import React, { createContext, useEffect, useState, useRef, useMemo, useLayoutEffect } from 'react';
import { WorkbenchLayout } from './workbenchBlockSettings';

const ConfigureActionsButton = observer(
  () => {
    const fieldSchema = useFieldSchema();
    const { render } = useSchemaInitializerRender(fieldSchema['x-initializer']);
    return render();
  },
  { displayName: 'WorkbenchConfigureActionsButton' },
);

function isMobile() {
  return window.matchMedia('(max-width: 768px)').matches;
}

const ResponsiveSpace = () => {
  const fieldSchema = useFieldSchema();
  const isMobileMedia = isMobile();
  const { itemsPerRow = 4 } = fieldSchema.parent['x-decorator-props'] || {};

  const containerRef = useRef(null); // 引用容器
  const [containerWidth, setContainerWidth] = useState(0); // 容器宽度
  const gap = 8;
  // 使用 ResizeObserver 动态获取容器宽度
  useEffect(() => {
    const handleResize = () => {
      if (containerRef.current) {
        setContainerWidth(containerRef.current.offsetWidth); // 更新宽度
      }
    };
    // 初始化 ResizeObserver
    const resizeObserver = new ResizeObserver(handleResize);

    // 监听容器宽度变化
    if (containerRef.current) {
      resizeObserver.observe(containerRef.current);
      handleResize(); // 初始化时获取一次宽度
    }

    return () => {
      if (containerRef.current) {
        resizeObserver.unobserve(containerRef.current);
      }
    };
  }, []);

  useLayoutEffect(() => {
    if (!containerRef.current) return;

    const observer = new ResizeObserver((entries) => {
      for (const entry of entries) {
        setContainerWidth(entry.contentRect.width); // 更新宽度
      }
    });

    observer.observe(containerRef.current);

    return () => {
      observer.unobserve(containerRef.current);
    };
  }, []);

  // 计算每个元素的宽度
  const itemWidth = useMemo(() => {
    const totalGapWidth = gap * itemsPerRow;
    const availableWidth = containerWidth - totalGapWidth;
    return availableWidth / itemsPerRow;
  }, [itemsPerRow, gap, containerWidth]);

  // 计算 Avatar 的宽度
  const avatarSize = useMemo(() => {
    return isMobileMedia ? Math.floor(itemWidth * 0.8) : 54; // Avatar 大小为 item 宽度的 60%
  }, [itemWidth, itemsPerRow, containerWidth]);

  return (
    <div ref={containerRef} style={{ width: '100%' }}>
      <Space
        wrap
        style={{ width: '100%', display: 'flex' }}
        size={gap}
        align="center"
        className={css`
          .ant-space-item {
            max-width: ${itemWidth}px;
            display: flex;
            .nb-action-panel-container {
              max-width: ${itemWidth}px;
            }
            .ant-avatar-circle {
              width: ${avatarSize}px !important;
              height: ${avatarSize}px !important;
              line-height: ${avatarSize}px !important;
            }
          }
        `}
      >
        {fieldSchema.mapProperties((s, key) => (
          <div
            key={key}
            style={{
              flexBasis: `${itemWidth}px`,
              flexShrink: 0,
              flexGrow: 0,
              display: 'flex',
            }}
          >
            <NocoBaseRecursionField name={key} schema={s} />
          </div>
        ))}
      </Space>
    </div>
  );
};

const InternalIcons = () => {
  const fieldSchema = useFieldSchema();
  const { layout = WorkbenchLayout.Grid } = fieldSchema.parent['x-component-props'] || {};
  return (
    <div className="nb-action-panel-warp">
      <DndContext>
        {layout === WorkbenchLayout.Grid ? (
          <ResponsiveSpace />
        ) : (
          <List itemLayout="horizontal">
            {fieldSchema.mapProperties((s, key) => {
              const icon = s['x-component-props']?.['icon'];
              const backgroundColor = s['x-component-props']?.['iconColor'];
              return (
                <List.Item
                  key={key}
                  className={css`
                    .ant-list-item-meta-avatar {
                      margin-inline-end: 0px !important;
                    }
                    .ant-list-item-meta-title {
                      overflow: hidden;
                      text-overflow: ellipsis;
                      font-size: 14px;
                      margin: 0 0 0 0;
                    }
                    .ant-list-item-meta-title button {
                      font-size: 14px;
                      overflow: hidden;
                      text-overflow: ellipsis;
                      width: 100%;
                      text-align: left;
                    }
                  `}
                >
                  <List.Item.Meta
                    avatar={<Avatar style={{ backgroundColor }} icon={<Icon type={icon} />} />}
                    title={<NocoBaseRecursionField name={key} schema={s} key={key} />}
                  ></List.Item.Meta>
                </List.Item>
              );
            })}
          </List>
        )}
      </DndContext>
    </div>
  );
};

export const WorkbenchBlockContext = createContext({ layout: 'grid' });

export const WorkbenchBlock: any = withDynamicSchemaProps(
  (props) => {
    const fieldSchema = useFieldSchema();
    const { layout = 'grid' } = fieldSchema['x-component-props'] || {};
    const targetHeight = useBlockHeight();
    const { token } = theme.useToken();
    const { designable } = useDesignable();
    const { heightProps } = useBlockHeightProps() || {};
    const { titleHeight } = heightProps || {};
    const internalHeight = 2 * token.paddingLG + token.controlHeight + token.marginLG + titleHeight;
    return (
      <div className="nb-action-penal-container">
        <div
          className={css`
            .nb-action-panel-warp {
              height: ${targetHeight
                ? targetHeight -
                  (designable ? internalHeight : 2 * token.paddingLG + token.marginLG + titleHeight) +
                  'px'
                : '100%'};
              overflow-y: auto;
              margin-left: -24px;
              margin-right: -24px;
              padding-left: 24px;
              padding-right: 24px;
              margin-top: 0.5rem;
              margin-bottom: 0.5rem;
            }
          `}
        >
          <WorkbenchBlockContext.Provider value={{ layout }}>
            <DataSourceContext.Provider value={undefined}>
              <CollectionContext.Provider value={undefined}>{props.children}</CollectionContext.Provider>
            </DataSourceContext.Provider>
          </WorkbenchBlockContext.Provider>
        </div>
      </div>
    );
  },
  { displayName: 'WorkbenchBlock' },
);

WorkbenchBlock.ActionBar = () => {
  return (
    <>
      <InternalIcons />
      <ConfigureActionsButton />
    </>
  );
};<|MERGE_RESOLUTION|>--- conflicted
+++ resolved
@@ -19,11 +19,7 @@
   useDesignable,
   useSchemaInitializerRender,
   withDynamicSchemaProps,
-<<<<<<< HEAD
-  useOpenModeContext,
-=======
   useBlockHeightProps,
->>>>>>> 29455326
 } from '@nocobase/client';
 import { Avatar, List, Space, theme } from 'antd';
 import React, { createContext, useEffect, useState, useRef, useMemo, useLayoutEffect } from 'react';
