/**
 * This file is part of the NocoBase (R) project.
 * Copyright (c) 2020-2024 NocoBase Co., Ltd.
 * Authors: NocoBase Team.
 *
 * This project is dual-licensed under AGPL-3.0 and NocoBase Commercial License.
 * For more information, please refer to: https://www.nocobase.com/agreement.
 */

import { useFieldSchema } from '@formily/react';
import { Action, Icon, useCompile, useComponent, withDynamicSchemaProps, ACLActionProvider } from '@nocobase/client';
import { Avatar } from 'antd';
import { createStyles } from 'antd-style';
import React, { useContext } from 'react';
import { WorkbenchBlockContext } from './WorkbenchBlock';
import { WorkbenchLayout } from './workbenchBlockSettings';

const useStyles = createStyles(({ token, css }) => ({
  // 支持 css object 的写法
  action: css`
    display: flex;
    background-color: transparent;
    border: 0;
    height: auto;
    box-shadow: none;
    padding-top: 8px;
  `,
  avatar: css`
    width: 4em;
  `,
  title: css`
    margin-top: ${token.marginSM}px;
    width: 100%;
    white-space: nowrap;
    text-overflow: ellipsis;
    overflow: hidden;
  `,
}));

function Button() {
  const fieldSchema = useFieldSchema();
  const icon = fieldSchema['x-component-props']?.['icon'];
  const backgroundColor = fieldSchema['x-component-props']?.['iconColor'];
  const { layout } = useContext(WorkbenchBlockContext);
  const { styles, cx } = useStyles();
  const compile = useCompile();
  const title = compile(fieldSchema.title);
  return layout === WorkbenchLayout.Grid ? (
    <div title={fieldSchema.title} className={cx(styles.avatar)}>
      <Avatar style={{ backgroundColor }} size={48} icon={<Icon type={icon} />} />
      <div className={cx(styles.title)}>{fieldSchema.title}</div>
    </div>
  ) : (
    <span>{title}</span>
  );
}

export const WorkbenchAction = withDynamicSchemaProps((props) => {
  const { className, ...others } = props;
  const { styles, cx } = useStyles() as any;
  const fieldSchema = useFieldSchema();
  const Component = useComponent(props?.targetComponent) || Action;
  return (
<<<<<<< HEAD
    <ACLActionProvider>
      <Component
        className={cx(className, styles.action, 'nb-action-panel')}
        {...others}
        icon={null}
        title={<Button />}
        confirmTitle={fieldSchema.title}
      />
    </ACLActionProvider>
=======
    <Component
      className={cx(className, styles.action, 'nb-action-panel')}
      {...others}
      type="text"
      icon={null}
      title={<Button />}
      confirmTitle={fieldSchema.title}
    />
>>>>>>> 669c7f63
  );
});<|MERGE_RESOLUTION|>--- conflicted
+++ resolved
@@ -61,25 +61,15 @@
   const fieldSchema = useFieldSchema();
   const Component = useComponent(props?.targetComponent) || Action;
   return (
-<<<<<<< HEAD
     <ACLActionProvider>
       <Component
         className={cx(className, styles.action, 'nb-action-panel')}
         {...others}
+        type="text"
         icon={null}
         title={<Button />}
         confirmTitle={fieldSchema.title}
       />
     </ACLActionProvider>
-=======
-    <Component
-      className={cx(className, styles.action, 'nb-action-panel')}
-      {...others}
-      type="text"
-      icon={null}
-      title={<Button />}
-      confirmTitle={fieldSchema.title}
-    />
->>>>>>> 669c7f63
   );
 });