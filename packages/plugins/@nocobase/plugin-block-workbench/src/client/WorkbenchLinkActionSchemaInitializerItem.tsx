--- conflicted
+++ resolved
@@ -14,10 +14,8 @@
   useSchemaInitializer,
   useSchemaInitializerItem,
   ModalActionSchemaInitializerItem,
-<<<<<<< HEAD
+  ModalActionSchemaInitializerItem,
   SchemaSettingAccessControl,
-=======
->>>>>>> 5fbc7697
 } from '@nocobase/client';
 import React from 'react';
 import { useTranslation } from 'react-i18next';
