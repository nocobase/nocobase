{
  "name": "@nocobase/plugin-file-manager",
<<<<<<< HEAD
  "version": "1.0.1-alpha.1",
=======
  "version": "1.2.6-alpha",
>>>>>>> 362a8380
  "displayName": "File manager",
  "displayName.zh-CN": "文件管理器",
  "description": "Provides files storage services with files collection template and attachment field.",
  "description.zh-CN": "提供文件存储服务，并提供了文件表模板和附件字段。",
  "license": "AGPL-3.0",
  "main": "./dist/server/index.js",
  "homepage": "https://docs.nocobase.com/handbook/file-manager",
  "homepage.zh-CN": "https://docs-cn.nocobase.com/handbook/file-manager",
  "devDependencies": {
    "@aws-sdk/client-s3": "^3.245.0",
    "@formily/antd-v5": "1.x",
    "@formily/core": "2.x",
    "@formily/react": "2.x",
    "@formily/shared": "2.x",
    "@koa/multer": "^3.0.0",
    "@types/koa-multer": "^1.0.1",
    "@types/multer": "^1.4.5",
    "antd": "5.x",
    "cos-nodejs-sdk-v5": "^2.11.14",
    "koa-static": "^5.0.0",
    "mime-match": "^1.0.2",
    "mkdirp": "~0.5.4",
    "multer": "^1.4.2",
    "multer-aliyun-oss": "2.1.3",
    "multer-cos": "^1.0.3",
    "multer-s3": "^3.0.1",
    "react": "^18.2.0",
    "react-i18next": "^11.15.1",
    "supertest": "^6.1.6"
  },
  "peerDependencies": {
    "@nocobase/actions": "1.x",
    "@nocobase/client": "1.x",
    "@nocobase/database": "1.x",
    "@nocobase/server": "1.x",
    "@nocobase/test": "1.x",
    "@nocobase/utils": "1.x"
  },
  "keywords": [
    "Collections",
    "Collection fields"
  ],
  "gitHead": "d0b4efe4be55f8c79a98a331d99d9f8cf99021a1"
}<|MERGE_RESOLUTION|>--- conflicted
+++ resolved
@@ -1,10 +1,6 @@
 {
   "name": "@nocobase/plugin-file-manager",
-<<<<<<< HEAD
-  "version": "1.0.1-alpha.1",
-=======
   "version": "1.2.6-alpha",
->>>>>>> 362a8380
   "displayName": "File manager",
   "displayName.zh-CN": "文件管理器",
   "description": "Provides files storage services with files collection template and attachment field.",
