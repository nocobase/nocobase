--- conflicted
+++ resolved
@@ -1,10 +1,6 @@
 {
   "name": "@nocobase/plugin-file-manager",
-<<<<<<< HEAD
-  "version": "1.8.3",
-=======
   "version": "1.8.6",
->>>>>>> 7e796165
   "displayName": "File manager",
   "displayName.zh-CN": "文件管理器",
   "description": "Provides files storage services with files collection template and attachment field.",
