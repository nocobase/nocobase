--- conflicted
+++ resolved
@@ -125,19 +125,16 @@
   const StorageRepo = ctx.db.getRepository('storages');
   const storage = await StorageRepo.findOne({ filter: storageName ? { name: storageName } : { default: true } });
 
-<<<<<<< HEAD
+  await multipart(ctx, next);
+
   const plugin = ctx.app.pm.get(Plugin);
   ctx.storage = plugin.parseStorage(storage);
 
-  await multipart(ctx, next);
-=======
-  ctx.storage = storage;
   if (ctx?.request.is('multipart/*')) {
     await multipart(ctx, next);
   } else {
     await next();
   }
->>>>>>> 3d0f00e1
 }
 
 export async function destroyMiddleware(ctx: Context, next: Next) {
