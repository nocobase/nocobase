--- conflicted
+++ resolved
@@ -9,11 +9,7 @@
 
 import path from 'path';
 import { MockServer } from '@nocobase/test';
-<<<<<<< HEAD
-import aliossStorage from '../../storages/ali-oss';
-=======
 import AliOSSStorage from '../../storages/ali-oss';
->>>>>>> a596708b
 import { FILE_FIELD_NAME } from '../../../constants';
 import { getApp, requestFile } from '..';
 import { Database } from '@nocobase/database';
