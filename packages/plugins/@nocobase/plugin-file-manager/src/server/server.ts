--- conflicted
+++ resolved
@@ -10,11 +10,6 @@
 import { Plugin } from '@nocobase/server';
 import { Registry } from '@nocobase/utils';
 
-<<<<<<< HEAD
-import { STORAGE_TYPE_ALI_OSS, STORAGE_TYPE_LOCAL, STORAGE_TYPE_S3, STORAGE_TYPE_TX_COS } from '../constants';
-import { FileModel } from './FileModel';
-import initActions from './actions';
-=======
 import { basename, resolve } from 'path';
 
 import { Transactionable } from '@nocobase/database';
@@ -23,7 +18,6 @@
 import { FileModel } from './FileModel';
 import initActions from './actions';
 import { getFileData } from './actions/attachments';
->>>>>>> 51c6c6dc
 import { AttachmentInterface } from './interfaces/attachment-interface';
 import { IStorage, StorageModel } from './storages';
 import StorageTypeAliOss from './storages/ali-oss';
