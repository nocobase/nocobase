--- conflicted
+++ resolved
@@ -14,17 +14,13 @@
 
 import { FileModel } from './FileModel';
 import initActions from './actions';
-<<<<<<< HEAD
-import { getStorageConfig } from './storages';
-import { AttachmentInterface } from './interfaces/attachment-interface';
-=======
 import { IStorage, StorageModel } from './storages';
 import { STORAGE_TYPE_ALI_OSS, STORAGE_TYPE_LOCAL, STORAGE_TYPE_S3, STORAGE_TYPE_TX_COS } from '../constants';
 import StorageTypeLocal from './storages/local';
 import StorageTypeAliOss from './storages/ali-oss';
 import StorageTypeS3 from './storages/s3';
 import StorageTypeTxCos from './storages/tx-cos';
->>>>>>> b43f8968
+import { AttachmentInterface } from './interfaces/attachment-interface';
 
 export type * from './storages';
 
