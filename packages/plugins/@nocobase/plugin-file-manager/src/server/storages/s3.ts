--- conflicted
+++ resolved
@@ -8,16 +8,12 @@
  */
 
 import { DeleteObjectCommand, S3Client } from '@aws-sdk/client-s3';
-<<<<<<< HEAD
+import { Upload } from '@aws-sdk/lib-storage';
 import urlJoin from 'url-join';
 import { isURL } from '@nocobase/utils';
-import { AttachmentModel, StorageType } from '.';
-=======
-import { Upload } from '@aws-sdk/lib-storage';
 import crypto from 'crypto';
 import { Transform, TransformCallback } from 'stream';
 import { AttachmentModel, StorageModel, StorageType } from '.';
->>>>>>> 26c96d71
 import { STORAGE_TYPE_S3 } from '../../constants';
 import { cloudFilenameGetter, ensureUrlEncoded } from '../utils';
 
