--- conflicted
+++ resolved
@@ -40,9 +40,5 @@
   "Aliyun OSS region part of the bucket. For example: \"oss-cn-beijing\".": "阿里云 OSS 存储桶所在区域。例如：\"oss-cn-beijing\"。",
   "Timeout": "超时时间",
   "Upload timeout for a single file in milliseconds. Default is 600000.": "上传单个文件的超时时间，单位为毫秒。默认为 600000。",
-<<<<<<< HEAD
-  "Storage configuration not found. Please configure a storage provider first.": "存储配置未找到。请先配置存储提供程序。"
-=======
   "Storage type {{type}} is not registered, please check if related plugin is enabled.": "{{type}} 类型的存储引擎未被注册，请检查相关插件是否已启用。"
->>>>>>> a152aa6b
 }