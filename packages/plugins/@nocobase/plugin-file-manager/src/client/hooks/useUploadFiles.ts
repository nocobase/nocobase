import {
  RecordPickerContext,
  useActionContext,
  useBlockRequestContext,
  useCollection,
  useSourceIdFromParentRecord,
<<<<<<< HEAD
  useSourceIdFromRecord,
=======
>>>>>>> 866eccc6
} from '@nocobase/client';
import { notification } from 'antd';
import { useContext, useMemo } from 'react';
import { useFmTranslation } from '../locale';

// 限制上传文件大小为 10M
export const FILE_LIMIT_SIZE = 1024 * 1024 * 1024;

export const useUploadFiles = () => {
  const { service } = useBlockRequestContext();
  const { t } = useFmTranslation();
  const { setVisible } = useActionContext();
  const { props: blockProps } = useBlockRequestContext();
  const collection = useCollection();
  const sourceId = useSourceIdFromParentRecord();
  const action = useMemo(() => {
    let action = `${collection.name}:create`;
    if (blockProps?.association) {
      const [s, t] = blockProps.association.split('.');
      action = `${s}/${sourceId}/${t}:create`;
    }
    return action;
  }, [collection.name, blockProps?.association, sourceId]);
  const { setSelectedRows } = useContext(RecordPickerContext) || {};
  const uploadingFiles = {};

  let pendingNumber = 0;

  return {
    action,
    /**
     * 返回 false 会阻止上传，返回 true 会继续上传
     */
    beforeUpload(file) {
      if (file.size > FILE_LIMIT_SIZE) {
        notification.error({
          message: `${t('File size cannot exceed')} ${FILE_LIMIT_SIZE / 1024 / 1024}M`,
        });
        file.status = 'error';
        return false;
      }
      return true;
    },
    onChange(fileList) {
      fileList.forEach((file) => {
        if (file.status === 'uploading' && !uploadingFiles[file.uid]) {
          pendingNumber++;
          uploadingFiles[file.uid] = true;
        }
        if (file.status !== 'uploading' && uploadingFiles[file.uid]) {
          delete uploadingFiles[file.uid];
          if (--pendingNumber === 0) {
            service?.refresh?.();
            setSelectedRows?.((preRows) => [
              ...preRows,
              ...fileList.filter((file) => file.status === 'done').map((file) => file.response.data),
            ]);
          }
        }
      });

      if (fileList.every((file) => file.status === 'done')) {
        setVisible(false);
      }
    },
  };
};<|MERGE_RESOLUTION|>--- conflicted
+++ resolved
@@ -4,10 +4,6 @@
   useBlockRequestContext,
   useCollection,
   useSourceIdFromParentRecord,
-<<<<<<< HEAD
-  useSourceIdFromRecord,
-=======
->>>>>>> 866eccc6
 } from '@nocobase/client';
 import { notification } from 'antd';
 import { useContext, useMemo } from 'react';
