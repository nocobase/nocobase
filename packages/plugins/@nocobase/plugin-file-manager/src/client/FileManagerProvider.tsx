import {
  CollectionManagerProvider,
  PluginManagerContext,
  registerField,
  registerTemplate,
  SchemaComponentOptions,
<<<<<<< HEAD
  SettingsCenterProvider,
=======
  SchemaInitializerContext,
  SchemaInitializerProvider,
  useCollection,
>>>>>>> 4d4b7376
} from '@nocobase/client';
import { forEach } from '@nocobase/utils/client';
import React, { FC, useContext } from 'react';
import * as hooks from './hooks';
import { UploadActionInitializer } from './initializers';
import { attachment } from './interfaces/attachment';
import * as templates from './templates';

// 注册之后就可以在 Crete collection 按钮中选择创建了
forEach(templates, (template, key: string) => {
  registerTemplate(key, template);
});

registerField(attachment.group, 'attachment', attachment);

export const FileManagerProvider: FC = (props) => {
  const ctx = useContext(PluginManagerContext);

  return (
    <PluginManagerContext.Provider
      value={{
        components: {
          ...ctx?.components,
        },
      }}
    >
<<<<<<< HEAD
      <PluginManagerContext.Provider
        value={{
          components: {
            ...ctx?.components,
          },
        }}
      >
        <CollectionManagerProvider interfaces={{ attachment }}>
          <SchemaComponentOptions scope={hooks} components={{ UploadActionInitializer }}>
            {props.children}
          </SchemaComponentOptions>
        </CollectionManagerProvider>
      </PluginManagerContext.Provider>
    </SettingsCenterProvider>
=======
      <CollectionManagerProvider interfaces={{ attachment }}>
        <SchemaComponentOptions scope={hooks}>
          <SchemaInitializerProvider components={initializers}>{props.children}</SchemaInitializerProvider>
        </SchemaComponentOptions>
      </CollectionManagerProvider>
    </PluginManagerContext.Provider>
>>>>>>> 4d4b7376
  );
};<|MERGE_RESOLUTION|>--- conflicted
+++ resolved
@@ -4,13 +4,6 @@
   registerField,
   registerTemplate,
   SchemaComponentOptions,
-<<<<<<< HEAD
-  SettingsCenterProvider,
-=======
-  SchemaInitializerContext,
-  SchemaInitializerProvider,
-  useCollection,
->>>>>>> 4d4b7376
 } from '@nocobase/client';
 import { forEach } from '@nocobase/utils/client';
 import React, { FC, useContext } from 'react';
@@ -37,28 +30,11 @@
         },
       }}
     >
-<<<<<<< HEAD
-      <PluginManagerContext.Provider
-        value={{
-          components: {
-            ...ctx?.components,
-          },
-        }}
-      >
-        <CollectionManagerProvider interfaces={{ attachment }}>
-          <SchemaComponentOptions scope={hooks} components={{ UploadActionInitializer }}>
-            {props.children}
-          </SchemaComponentOptions>
-        </CollectionManagerProvider>
-      </PluginManagerContext.Provider>
-    </SettingsCenterProvider>
-=======
       <CollectionManagerProvider interfaces={{ attachment }}>
-        <SchemaComponentOptions scope={hooks}>
-          <SchemaInitializerProvider components={initializers}>{props.children}</SchemaInitializerProvider>
+        <SchemaComponentOptions scope={hooks} components={{ UploadActionInitializer }}>
+          {props.children}
         </SchemaComponentOptions>
       </CollectionManagerProvider>
     </PluginManagerContext.Provider>
->>>>>>> 4d4b7376
   );
 };