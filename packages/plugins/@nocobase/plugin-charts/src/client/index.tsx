import { registerValidateRules } from '@formily/core';
import {
  BlockSchemaComponentPlugin,
  Plugin,
  SchemaComponentOptions,
<<<<<<< HEAD
  SettingsCenterProvider,
=======
  SchemaInitializerContext,
>>>>>>> 4d4b7376
  useAPIClient,
} from '@nocobase/client';
import JSON5 from 'json5';
import React from 'react';
import { ChartBlockEngine } from './ChartBlockEngine';
import { ChartBlockInitializer } from './ChartBlockInitializer';
import { ChartQueryMetadataProvider } from './ChartQueryMetadataProvider';
import './Icons';
import { lang, NAMESPACE } from './locale';
import { CustomSelect } from './select';
import { QueriesTable } from './settings/QueriesTable';

registerValidateRules({
  json5: (value, rule) => {
    if (!value) {
      return '';
    }
    try {
      const val = JSON5.parse(value);
      if (!isNaN(val)) {
        return {
          type: 'error',
          message: lang('Invalid JSON format'),
        };
      }
      return '';
    } catch (error) {
      console.error(error);
      return {
        type: 'error',
        message: lang('Invalid JSON format'),
      };
    }
  },
});

const ChartsProvider = React.memo((props) => {
  const api = useAPIClient();
<<<<<<< HEAD
=======
  const items = useContext<any>(SchemaInitializerContext);
  const children = items.BlockInitializers.items[0].children;

  if (children) {
    const hasChartItem = children.some((child) => child?.component === 'ChartBlockInitializer');
    if (!hasChartItem) {
      children.push({
        key: 'chart',
        type: 'item',
        icon: 'PieChartOutlined',
        title: `{{t("Chart (Old)", { ns: "${NAMESPACE}" })}}`,
        component: 'ChartBlockInitializer',
      });
    }
  }
>>>>>>> 4d4b7376
  const validateSQL = (sql) => {
    return new Promise((resolve) => {
      api
        .request({
          url: 'chartsQueries:validate',
          method: 'post',
          data: {
            sql,
          },
        })
        .then(({ data }) => {
          resolve(data?.data?.errorMessage);
        })
        .catch(() => {
          resolve('Invalid SQL');
        });
    });
  };
  return (
    <ChartQueryMetadataProvider>
      <SchemaComponentOptions
        scope={{ validateSQL }}
        components={{ CustomSelect, ChartBlockInitializer, ChartBlockEngine }}
      >
<<<<<<< HEAD
        <SchemaComponentOptions
          scope={{ validateSQL }}
          components={{ CustomSelect, ChartBlockInitializer, ChartBlockEngine }}
        >
          {props.children}
        </SchemaComponentOptions>
      </SettingsCenterProvider>
=======
        <SchemaInitializerContext.Provider value={items}>{props.children}</SchemaInitializerContext.Provider>
      </SchemaComponentOptions>
>>>>>>> 4d4b7376
    </ChartQueryMetadataProvider>
  );
});
ChartsProvider.displayName = 'ChartsProvider';

export class ChartsPlugin extends Plugin {
  async afterAdd() {
    this.app.pm.add(BlockSchemaComponentPlugin);
  }
  async load() {
    // Chart (Old) 老的不需要了
    // const blockInitializers = this.app.schemaInitializerManager.get('BlockInitializers');
    // blockInitializers?.add('data-blocks.chart-old', {
    //   icon: 'PieChartOutlined',
    //   title: '{{t("Chart (Old)",{ns:"charts"})}}',
    //   Component: 'ChartBlockInitializer',
    // });
    this.app.use(ChartsProvider);
    this.app.pluginSettingsManager.add(NAMESPACE, {
      title: `{{t("Charts", { ns: "${NAMESPACE}" })}}`,
      icon: 'PieChartOutlined',
      Component: QueriesTable,
      aclSnippet: 'pm.charts.queries',
    });
  }
}

export default ChartsPlugin;<|MERGE_RESOLUTION|>--- conflicted
+++ resolved
@@ -1,15 +1,5 @@
 import { registerValidateRules } from '@formily/core';
-import {
-  BlockSchemaComponentPlugin,
-  Plugin,
-  SchemaComponentOptions,
-<<<<<<< HEAD
-  SettingsCenterProvider,
-=======
-  SchemaInitializerContext,
->>>>>>> 4d4b7376
-  useAPIClient,
-} from '@nocobase/client';
+import { BlockSchemaComponentPlugin, Plugin, SchemaComponentOptions, useAPIClient } from '@nocobase/client';
 import JSON5 from 'json5';
 import React from 'react';
 import { ChartBlockEngine } from './ChartBlockEngine';
@@ -46,24 +36,6 @@
 
 const ChartsProvider = React.memo((props) => {
   const api = useAPIClient();
-<<<<<<< HEAD
-=======
-  const items = useContext<any>(SchemaInitializerContext);
-  const children = items.BlockInitializers.items[0].children;
-
-  if (children) {
-    const hasChartItem = children.some((child) => child?.component === 'ChartBlockInitializer');
-    if (!hasChartItem) {
-      children.push({
-        key: 'chart',
-        type: 'item',
-        icon: 'PieChartOutlined',
-        title: `{{t("Chart (Old)", { ns: "${NAMESPACE}" })}}`,
-        component: 'ChartBlockInitializer',
-      });
-    }
-  }
->>>>>>> 4d4b7376
   const validateSQL = (sql) => {
     return new Promise((resolve) => {
       api
@@ -88,18 +60,8 @@
         scope={{ validateSQL }}
         components={{ CustomSelect, ChartBlockInitializer, ChartBlockEngine }}
       >
-<<<<<<< HEAD
-        <SchemaComponentOptions
-          scope={{ validateSQL }}
-          components={{ CustomSelect, ChartBlockInitializer, ChartBlockEngine }}
-        >
-          {props.children}
-        </SchemaComponentOptions>
-      </SettingsCenterProvider>
-=======
-        <SchemaInitializerContext.Provider value={items}>{props.children}</SchemaInitializerContext.Provider>
+        {props.children}
       </SchemaComponentOptions>
->>>>>>> 4d4b7376
     </ChartQueryMetadataProvider>
   );
 });
