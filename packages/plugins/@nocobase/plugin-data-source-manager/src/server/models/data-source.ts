/**
 * This file is part of the NocoBase (R) project.
 * Copyright (c) 2020-2024 NocoBase Co., Ltd.
 * Authors: NocoBase Team.
 *
 * This project is dual-licensed under AGPL-3.0 and NocoBase Commercial License.
 * For more information, please refer to: https://www.nocobase.com/agreement.
 */

import { ACL, AvailableActionOptions } from '@nocobase/acl';
import { Model, Transaction } from '@nocobase/database';
import { setCurrentRole } from '@nocobase/plugin-acl';
import { Application } from '@nocobase/server';
import PluginDataSourceManagerServer from '../plugin';
<<<<<<< HEAD
import { DataSourcesRolesModel } from './data-sources-roles-model';
=======
import * as path from 'path';
>>>>>>> 40c743fc

const availableActions: {
  [key: string]: AvailableActionOptions;
} = {
  create: {
    displayName: '{{t("Add new")}}',
    type: 'new-data',
    onNewRecord: true,
    allowConfigureFields: true,
  },
  // import: {
  //   displayName: '{{t("Import")}}',
  //   type: 'new-data',
  //   scope: false,
  // },
  // export: {
  //   displayName: '{{t("Export")}}',
  //   type: 'old-data',
  //   allowConfigureFields: true,
  // },
  view: {
    displayName: '{{t("View")}}',
    type: 'old-data',
    aliases: ['get', 'list'],
    allowConfigureFields: true,
  },
  update: {
    displayName: '{{t("Edit")}}',
    type: 'old-data',
    aliases: ['update', 'move'],
    allowConfigureFields: true,
  },
  destroy: {
    displayName: '{{t("Delete")}}',
    type: 'old-data',
  },
};

export class DataSourceModel extends Model {
  isMainRecord() {
    return this.get('type') === 'main';
  }

  async loadIntoACL(options: { app: Application; acl: ACL; transaction?: Transaction }) {
    const { app, acl } = options;
    const loadRoleIntoACL = async (model: DataSourcesRolesModel) => {
      await model.writeToAcl({
        acl,
      });
    };

    const rolesModel: DataSourcesRolesModel[] = await app.db.getRepository('dataSourcesRoles').find({
      transaction: options.transaction,
      filter: {
        dataSourceKey: this.get('key'),
      },
    });

    for (const roleModel of rolesModel) {
      await loadRoleIntoACL(roleModel);
    }
  }

  async loadIntoApplication(options: { app: Application; transaction?: Transaction; loadAtAfterStart?: boolean }) {
    const { app, loadAtAfterStart } = options;

    const dataSourceKey = this.get('key');

    const pluginDataSourceManagerServer = app.pm.get('data-source-manager') as PluginDataSourceManagerServer;

    if (pluginDataSourceManagerServer.dataSourceStatus[dataSourceKey] === 'loaded') {
      pluginDataSourceManagerServer.dataSourceStatus[dataSourceKey] = 'reloading';
    } else {
      pluginDataSourceManagerServer.dataSourceStatus[dataSourceKey] = 'loading';
    }

    const type = this.get('type');
    const createOptions = this.get('options');

    try {
      const dataSource = app.dataSourceManager.factory.create(type, {
        ...createOptions,
        name: dataSourceKey,
        logger: app.logger.child({ dataSourceKey }),
        sqlLogger: app.sqlLogger.child({ dataSourceKey }),
        cache: app.cache,
        storagePath: path.join(process.cwd(), 'storage', 'cache', 'apps', app.name),
      });

      dataSource.on('loadingProgress', (progress) => {
        pluginDataSourceManagerServer.dataSourceLoadingProgress[dataSourceKey] = progress;
      });

      if (loadAtAfterStart) {
        dataSource.on('loadMessage', ({ message }) => {
          app.setMaintainingMessage(`${message} in data source ${this.get('displayName')}`);
        });
      }

      const acl = dataSource.acl;

      for (const [actionName, actionParams] of Object.entries(availableActions)) {
        acl.setAvailableAction(actionName, actionParams);
      }

      acl.allow('*', '*', (ctx) => {
        return ctx.state.currentRole === 'root';
      });

      dataSource.resourceManager.use(setCurrentRole, { tag: 'setCurrentRole', before: 'acl', after: 'auth' });

      await this.loadIntoACL({ app, acl, transaction: options.transaction });

      await app.dataSourceManager.add(dataSource, {
        localData: await this.loadLocalData(),
      });
    } catch (e) {
      app.logger.error(`load data source failed`, { cause: e });

      if (pluginDataSourceManagerServer.dataSourceStatus[dataSourceKey] === 'loading') {
        pluginDataSourceManagerServer.dataSourceStatus[dataSourceKey] = 'loading-failed';
      }

      if (pluginDataSourceManagerServer.dataSourceStatus[dataSourceKey] === 'reloading') {
        pluginDataSourceManagerServer.dataSourceStatus[dataSourceKey] = 'reloading-failed';
      }

      pluginDataSourceManagerServer.dataSourceErrors[dataSourceKey] = e;
      return;
    }

    pluginDataSourceManagerServer.dataSourceStatus[dataSourceKey] = 'loaded';
  }

  private async loadLocalData() {
    const dataSourceKey = this.get('key');

    const remoteCollections = await this.db.getRepository('dataSourcesCollections').find({
      filter: {
        dataSourceKey,
      },
    });

    const remoteFields = await this.db.getRepository('dataSourcesFields').find({
      filter: {
        dataSourceKey,
      },
    });

    const localData = {};

    for (const remoteCollection of remoteCollections) {
      const remoteCollectionOptions = remoteCollection.toJSON();
      localData[remoteCollectionOptions.name] = remoteCollectionOptions;
    }

    for (const remoteField of remoteFields) {
      const remoteFieldOptions = remoteField.toJSON();
      const collectionName = remoteFieldOptions.collectionName;

      if (!localData[collectionName]) {
        localData[collectionName] = {
          name: collectionName,
          fields: [],
        };
      }

      if (!localData[collectionName].fields) {
        localData[collectionName].fields = [];
      }

      localData[collectionName].fields.push(remoteFieldOptions);
    }

    return localData;
  }
}<|MERGE_RESOLUTION|>--- conflicted
+++ resolved
@@ -11,12 +11,9 @@
 import { Model, Transaction } from '@nocobase/database';
 import { setCurrentRole } from '@nocobase/plugin-acl';
 import { Application } from '@nocobase/server';
+import path from 'path';
 import PluginDataSourceManagerServer from '../plugin';
-<<<<<<< HEAD
 import { DataSourcesRolesModel } from './data-sources-roles-model';
-=======
-import * as path from 'path';
->>>>>>> 40c743fc
 
 const availableActions: {
   [key: string]: AvailableActionOptions;
