import { observer } from '@formily/react';
import { Input } from 'antd';
import { debounce } from 'lodash';
import React, { useState, useMemo, useEffect } from 'react';
import { useRecord } from '@nocobase/client';

export const FieldTitleInput = observer(
  (props: any) => {
    const { value, handleFieldChange } = props;
    const record = useRecord();
    const [titleValue, setTitleValue] = useState(value);
    // 实时更新
    const handleRealTimeChange = (newValue: string) => {
      setTitleValue(newValue);
    };

    // 防抖操作
    const debouncedHandleFieldChange = useMemo(() => {
      return debounce((newTitle: string) => {
        handleFieldChange(
          {
            uiSchema: {
              ...record?.uiSchema,
              title: newTitle,
            },
          },
          record.name,
        );
      }, 1000);
    }, [handleFieldChange, record]);

    // 统一处理函数，实时更新+防抖
    const handleChange = (e: React.ChangeEvent<HTMLInputElement>) => {
      const newValue = e.target.value;
      handleRealTimeChange(newValue);
      debouncedHandleFieldChange(newValue);
    };
    useEffect(() => {
      setTitleValue(value);
    }, [value]);
<<<<<<< HEAD
    return <Input value={titleValue} onChange={handleChange} aria-label="field-title-input" />;
=======
    return <Input value={titleValue} onChange={handleChange} style={{ minWidth: '100px' }} />;
>>>>>>> 286af35f
  },
  { displayName: 'FieldTitleInput' },
);<|MERGE_RESOLUTION|>--- conflicted
+++ resolved
@@ -38,11 +38,9 @@
     useEffect(() => {
       setTitleValue(value);
     }, [value]);
-<<<<<<< HEAD
-    return <Input value={titleValue} onChange={handleChange} aria-label="field-title-input" />;
-=======
-    return <Input value={titleValue} onChange={handleChange} style={{ minWidth: '100px' }} />;
->>>>>>> 286af35f
+    return (
+      <Input value={titleValue} onChange={handleChange} style={{ minWidth: '100px' }} aria-label="field-title-input" />
+    );
   },
   { displayName: 'FieldTitleInput' },
 );