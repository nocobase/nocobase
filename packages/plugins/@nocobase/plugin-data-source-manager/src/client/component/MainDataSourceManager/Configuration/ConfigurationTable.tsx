--- conflicted
+++ resolved
@@ -28,10 +28,6 @@
   CollectionCategoriesContext,
   FieldSummary,
   TemplateSummary,
-<<<<<<< HEAD
-  ExpiresRadio,
-=======
->>>>>>> c73744b8
 } from '@nocobase/client';
 import { getPickerFormat } from '@nocobase/utils/client';
 import { CollectionFields } from './CollectionFields';
@@ -224,7 +220,6 @@
           FieldSummary,
           TemplateSummay: TemplateSummary,
           CollectionFields,
-          ExpiresRadio,
         }}
         scope={{
           loadFilterTargetKeys,
