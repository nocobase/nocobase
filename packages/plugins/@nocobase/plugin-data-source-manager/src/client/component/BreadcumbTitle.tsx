import React from 'react';
import { Breadcrumb, Tag, Space } from 'antd';
import { Link, useParams } from 'react-router-dom';
<<<<<<< HEAD
import { useApp, useCompile, useDataSourceManagerV2 } from '@nocobase/client';
=======
import { useApp, useCompile, useDataSourceManagerV3 } from '@nocobase/client';
>>>>>>> 19d7040a
import { lang, NAMESPACE } from '../locale';
import { statusEnum } from '../schema';

export const BreadcumbTitle = () => {
  const app = useApp();
  const { name } = useParams();
  const compile = useCompile();
<<<<<<< HEAD
  const dm = useDataSourceManagerV2();
=======
  const dm = useDataSourceManagerV3();
>>>>>>> 19d7040a
  const { displayName, status } = dm.getDataSource(name) || {};
  const option = statusEnum.find((v) => v.value === status);
  return (
    <Breadcrumb
      separator=">"
      items={[
        { title: <Link to={app.pluginSettingsManager.getRoutePath(NAMESPACE)}>{lang('Data source manager')}</Link> },
        {
          title: (
            <Space>
              <span>{displayName}</span>
              <Tag key={status} color={option?.color}>
                {compile(option?.label)}
              </Tag>
            </Space>
          ),
        },
      ]}
    />
  );
};<|MERGE_RESOLUTION|>--- conflicted
+++ resolved
@@ -1,11 +1,7 @@
 import React from 'react';
 import { Breadcrumb, Tag, Space } from 'antd';
 import { Link, useParams } from 'react-router-dom';
-<<<<<<< HEAD
 import { useApp, useCompile, useDataSourceManagerV2 } from '@nocobase/client';
-=======
-import { useApp, useCompile, useDataSourceManagerV3 } from '@nocobase/client';
->>>>>>> 19d7040a
 import { lang, NAMESPACE } from '../locale';
 import { statusEnum } from '../schema';
 
@@ -13,11 +9,7 @@
   const app = useApp();
   const { name } = useParams();
   const compile = useCompile();
-<<<<<<< HEAD
   const dm = useDataSourceManagerV2();
-=======
-  const dm = useDataSourceManagerV3();
->>>>>>> 19d7040a
   const { displayName, status } = dm.getDataSource(name) || {};
   const option = statusEnum.find((v) => v.value === status);
   return (
