--- conflicted
+++ resolved
@@ -1,20 +1,13 @@
 import { mockServer } from '@nocobase/test';
 
 export default async function createApp() {
-<<<<<<< HEAD
   const app = mockServer({
     plugins: ['nocobase'],
   });
 
   await app.cleanDb();
-  app.plugin(require('../server').default, { name: 'duplicator' });
+  app.plugin((await import('../server')).default, { name: 'duplicator' });
 
-=======
-  const app = mockServer();
-  app.plugin((await import('../server')).default, { name: 'duplicator' });
-  app.plugin('error-handler');
-  app.plugin('collection-manager');
->>>>>>> 3b5240cc
   await app.loadAndInstall({ clean: true });
 
   return app;
