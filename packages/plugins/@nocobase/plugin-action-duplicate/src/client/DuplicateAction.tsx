--- conflicted
+++ resolved
@@ -2,15 +2,11 @@
 import { RecursionField, observer, useField, useFieldSchema } from '@formily/react';
 import {
   ActionContextProvider,
-<<<<<<< HEAD
   CollectionProvider_deprecated,
-  FormBlockContext,
   RecordProvider_deprecated,
-=======
   CollectionProvider,
   FormBlockContext,
   RecordProvider,
->>>>>>> b333938e
   fetchTemplateData,
   useAPIClient,
   useActionContext,
@@ -19,12 +15,9 @@
   useCollection_deprecated,
   useDesignable,
   useFormBlockContext,
-<<<<<<< HEAD
   useParentRecordData,
   useRecord_deprecated,
-=======
   useRecord,
->>>>>>> b333938e
 } from '@nocobase/client';
 import { App, Button } from 'antd';
 import React, { useState } from 'react';
