/**
 * This file is part of the NocoBase (R) project.
 * Copyright (c) 2020-2024 NocoBase Co., Ltd.
 * Authors: NocoBase Team.
 *
 * This project is dual-licensed under AGPL-3.0 and NocoBase Commercial License.
 * For more information, please refer to: https://www.nocobase.com/agreement.
 */

import { css, cx } from '@emotion/css';
import { RecursionField, observer, useField, useFieldSchema } from '@formily/react';
import {
  ActionContextProvider,
  CollectionProvider_deprecated,
  FormBlockContext,
  PopupSettingsProvider,
  RecordProvider,
  TabsContextProvider,
  fetchTemplateData,
  useACLActionParamsContext,
  useAPIClient,
  useActionContext,
  useBlockRequestContext,
  useCollectionManager_deprecated,
  useCollectionParentRecordData,
  useCollection_deprecated,
  useDesignable,
  useFormBlockContext,
  useRecord,
<<<<<<< HEAD
  useDataSourceHeaders,
  useDataSourceKey,
=======
  useCollection,
>>>>>>> cc2d8c1b
} from '@nocobase/client';
import { App, Button } from 'antd';
import React, { useMemo, useState } from 'react';
import { useTranslation } from 'react-i18next';

export const actionDesignerCss = css`
  position: relative;
  &:hover {
    .general-schema-designer {
      display: block;
    }
  }
  .general-schema-designer {
    position: absolute;
    z-index: 999;
    top: 0;
    bottom: 0;
    left: 0;
    right: 0;
    display: none;
    background: var(--colorBgSettingsHover);
    border: 0;
    top: 0;
    bottom: 0;
    left: 0;
    right: 0;
    pointer-events: none;
    > .general-schema-designer-icons {
      position: absolute;
      right: 2px;
      top: 2px;
      line-height: 16px;
      pointer-events: all;
      .ant-space-item {
        background-color: var(--colorSettings);
        color: #fff;
        line-height: 16px;
        width: 16px;
        padding-left: 1px;
        align-self: stretch;
      }
    }
  }
`;

export const DuplicateAction = observer(
  (props: any) => {
    const { children } = props;
    const { message } = App.useApp();
    const field = useField();
    const fieldSchema = useFieldSchema();
    const api = useAPIClient();
    const disabled: boolean = field.disabled || props.disabled;
    const { designable } = useDesignable();
    const [visible, setVisible] = useState(false);
    const [loading, setLoading] = useState(false);
    const { service, __parent, block, resource } = useBlockRequestContext();
    const { duplicateFields, duplicateMode = 'quickDulicate', duplicateCollection } = fieldSchema['x-component-props'];
    const record = useRecord();
    const parentRecordData: any = useCollectionParentRecordData();
    const collection = useCollection();
    const { id, __collection } = record;
    const ctx = useActionContext();
    const { name } = useCollection_deprecated();
    const { getCollectionFields } = useCollectionManager_deprecated();
    const { t } = useTranslation();
    const collectionFields = getCollectionFields(__collection || name);
    const formctx = useFormBlockContext();
    const aclCtx = useACLActionParamsContext();
    const dataSource = useDataSourceKey();
    const headers = useDataSourceHeaders(dataSource);

    const buttonStyle = useMemo(() => {
      return {
        opacity: designable && (field?.data?.hidden || !aclCtx) && 0.1,
      };
    }, [designable, field?.data?.hidden]);
    const template = {
      key: 'duplicate',
      dataId: record[collection.filterTargetKey],
      default: true,
      fields:
        duplicateFields?.filter((v) => {
          return collectionFields.find((k) => v.includes(k.name));
        }) || [],
      collection: __collection || name,
    };
    const isLinkBtn = fieldSchema['x-component'] === 'Action.Link';
    const handelQuickDuplicate = async () => {
      setLoading(true);
      try {
        const data = await fetchTemplateData(api, template, headers);
        await resource['create']({
          values: {
            ...data,
          },
        });
        message.success(t('Saved successfully'));
        if (block === 'form') {
          __parent?.service?.refresh?.();
        } else {
          await service?.refresh?.();
        }
        setLoading(false);
      } catch (error) {
        setLoading(false);
        console.error(error); // Handle or log the error appropriately
      }
    };
    const handelDuplicate = () => {
      if (!disabled && !loading && aclCtx) {
        if (duplicateFields?.length > 0) {
          if (duplicateMode === 'quickDulicate') {
            handelQuickDuplicate();
          } else {
            setVisible(true);
          }
        } else {
          message.error(t('Please configure the duplicate fields'));
        }
      }
    };

    return (
      <div
        className={cx(actionDesignerCss, {
          [css`
            .general-schema-designer {
              top: -10px;
              bottom: -10px;
              left: -10px;
              right: -10px;
            }
          `]: isLinkBtn,
        })}
      >
        <FormBlockContext.Provider
          value={{
            ...formctx,
            duplicateData: {
              display: false,
              enabled: true,
              defaultTemplate: template,
            },
          }}
        >
          <div>
            {isLinkBtn ? (
              <a
                className="nb-action-link"
                role={props.role}
                aria-label={props['aria-label']}
                //@ts-ignore
                disabled={disabled}
                style={{
                  opacity: designable && field?.data?.hidden && 0.1,
                  cursor: loading ? 'not-allowed' : 'pointer',
                  position: 'relative',
                  ...buttonStyle,
                }}
                onClick={handelDuplicate}
              >
                {loading ? t('Duplicating') : children || t('Duplicate')}
              </a>
            ) : (
              <Button
                role={props.role}
                aria-label={props['aria-label']}
                disabled={disabled}
                style={{
                  opacity: designable && field?.data?.hidden && 0.1,
                }}
                {...props}
                onClick={handelDuplicate}
              >
                {loading ? t('Duplicating') : children || t('Duplicate')}
              </Button>
            )}
            {/* Clear the context of Tabs to avoid affecting the Tabs of the upper-level popup */}
            <TabsContextProvider>
              <CollectionProvider_deprecated name={duplicateCollection || name}>
                {/* 这里的 record 就是弹窗中创建表单的 sourceRecord */}
                <RecordProvider record={{ ...parentRecordData, __collection: duplicateCollection || __collection }}>
                  <ActionContextProvider value={{ ...ctx, visible, setVisible }}>
                    <PopupSettingsProvider enableURL={false}>
                      <RecursionField schema={fieldSchema} basePath={field.address} onlyRenderProperties />
                    </PopupSettingsProvider>
                  </ActionContextProvider>
                </RecordProvider>
              </CollectionProvider_deprecated>
            </TabsContextProvider>
          </div>
        </FormBlockContext.Provider>
      </div>
    );
  },
  {
    displayName: 'DuplicateAction',
  },
);<|MERGE_RESOLUTION|>--- conflicted
+++ resolved
@@ -27,12 +27,9 @@
   useDesignable,
   useFormBlockContext,
   useRecord,
-<<<<<<< HEAD
+  useCollection,
   useDataSourceHeaders,
   useDataSourceKey,
-=======
-  useCollection,
->>>>>>> cc2d8c1b
 } from '@nocobase/client';
 import { App, Button } from 'antd';
 import React, { useMemo, useState } from 'react';
@@ -112,7 +109,7 @@
     }, [designable, field?.data?.hidden]);
     const template = {
       key: 'duplicate',
-      dataId: record[collection.filterTargetKey],
+      dataId: record[collection.filterTargetKey] || id,
       default: true,
       fields:
         duplicateFields?.filter((v) => {
