--- conflicted
+++ resolved
@@ -3,22 +3,16 @@
 import {
   ActionDesigner,
   SchemaSettingOpenModeSchemaItems,
-<<<<<<< HEAD
   useCollection_deprecated,
   useRecord_deprecated,
   SchemaSettingsModalItem,
-=======
-  SchemaSettings,
   SchemaSettingsItemType,
->>>>>>> b333938e
   SchemaSettingsLinkageRules,
-  SchemaSettingsModalItem,
-  useCollection,
   useCollectionState,
   useDesignable,
-  useRecord,
   useSchemaToolbar,
   useSyncFromForm,
+  SchemaSettings,
 } from '@nocobase/client';
 import { Tree as AntdTree } from 'antd';
 import { cloneDeep } from 'lodash';
@@ -328,31 +322,17 @@
           const { buttonEditorProps } = useSchemaToolbar();
           return buttonEditorProps;
         },
-<<<<<<< HEAD
-        {
-          name: 'linkageRules',
-          Component: SchemaSettingsLinkageRules,
-          useComponentProps() {
-            const { name } = useCollection_deprecated();
-            const { linkageRulesProps } = useSchemaToolbar();
-            return {
-              ...linkageRulesProps,
-              collectionName: name,
-            };
-          },
-=======
       },
       {
         name: 'linkageRules',
         Component: SchemaSettingsLinkageRules,
         useComponentProps() {
-          const { name } = useCollection();
+          const { name } = useCollection_deprecated();
           const { linkageRulesProps } = useSchemaToolbar();
           return {
             ...linkageRulesProps,
             collectionName: name,
           };
->>>>>>> b333938e
         },
       },
       {
