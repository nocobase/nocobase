--- conflicted
+++ resolved
@@ -1,10 +1,6 @@
 {
   "name": "@nocobase/plugin-notification-email",
-<<<<<<< HEAD
-  "version": "1.6.0-alpha.8",
-=======
   "version": "1.6.0-alpha.27",
->>>>>>> 32de5ffe
   "displayName": "Notification: Email",
   "displayName.zh-CN": "通知：电子邮件",
   "description": "Used for sending email notifications with built-in SMTP transport.",
