/**
 * This file is part of the NocoBase (R) project.
 * Copyright (c) 2020-2024 NocoBase Co., Ltd.
 * Authors: NocoBase Team.
 *
 * This project is dual-licensed under AGPL-3.0 and NocoBase Commercial License.
 * For more information, please refer to: https://www.nocobase.com/agreement.
 */

import { BaseNotificationChannel } from '@nocobase/plugin-notification-manager';
import * as nodemailer from 'nodemailer';
import { Transporter } from 'nodemailer';
type Message = {
  to: string[];
  cc?: string[];
  bcc?: string[];
  subject: string;
} & (
  | {
      contentType: 'html';
      html: string;
    }
  | {
      contentType: 'text';
      text: string;
    }
);

export class MailNotificationChannel extends BaseNotificationChannel {
  transpoter: Transporter;
  async send(args): Promise<any> {
    const { message, channel, receivers } = args;
    const { host, port, secure, account, password, from } = channel.options;
    const userRepo = this.app.db.getRepository('users');

    try {
      const transpoter: Transporter = nodemailer.createTransport({
        host,
        port,
        secure,
        auth: {
          user: account,
          pass: password,
        },
      });
      const { subject, cc, bcc, to, contentType } = message;
      if (receivers?.type === 'userId') {
        const users = await userRepo.find({
          filter: {
<<<<<<< HEAD
            $in: receivers.value,
=======
            id: receivers.value,
>>>>>>> e818195d
          },
        });
        const usersEmail = users.map((user) => user.email).filter(Boolean);
        const payload = {
          to: usersEmail,
          from,
<<<<<<< HEAD
=======
          subject,
>>>>>>> e818195d
          ...(contentType === 'html' ? { html: message.html } : { text: message.text }),
        };
        const result = await transpoter.sendMail(payload);
        return { status: 'success', message };
      } else {
        const payload = {
          to: to.map((item) => item?.trim()).filter(Boolean),
          cc: cc
            ? cc
                .flat()
                .map((item) => item?.trim())
                .filter(Boolean)
            : undefined,
          bcc: bcc
            ? bcc
                .flat()
                .map((item) => item?.trim())
                .filter(Boolean)
            : undefined,
          subject,
          from,
          ...(contentType === 'html' ? { html: message.html } : { text: message.text }),
        };

        const result = await transpoter.sendMail(payload);
        return { status: 'success', message };
      }
    } catch (error) {
      throw { status: 'failure', reason: error.message, message };
    }
  }
}<|MERGE_RESOLUTION|>--- conflicted
+++ resolved
@@ -47,21 +47,14 @@
       if (receivers?.type === 'userId') {
         const users = await userRepo.find({
           filter: {
-<<<<<<< HEAD
-            $in: receivers.value,
-=======
             id: receivers.value,
->>>>>>> e818195d
           },
         });
         const usersEmail = users.map((user) => user.email).filter(Boolean);
         const payload = {
           to: usersEmail,
           from,
-<<<<<<< HEAD
-=======
           subject,
->>>>>>> e818195d
           ...(contentType === 'html' ? { html: message.html } : { text: message.text }),
         };
         const result = await transpoter.sendMail(payload);
