--- conflicted
+++ resolved
@@ -1,10 +1,6 @@
 {
   "name": "@nocobase/plugin-api-doc",
-<<<<<<< HEAD
-  "version": "0.16.0-alpha.4",
-=======
   "version": "0.16.0-alpha.5",
->>>>>>> 5b4f4dea
   "displayName": "API documentation",
   "displayName.zh-CN": "API 文档",
   "description": "An OpenAPI documentation generator for NocoBase HTTP API",
