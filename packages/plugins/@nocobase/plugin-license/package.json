--- conflicted
+++ resolved
@@ -1,12 +1,7 @@
 {
   "name": "@nocobase/plugin-license",
-<<<<<<< HEAD
   "version": "2.0.0-alpha.51",
   "main": "dist/server/index.js",
-=======
-  "version": "1.9.11",
-  "main": "./dist/server/index.js",
->>>>>>> f77756da
   "displayName": "License settings",
   "displayName.ru-RU": "Настройки лицензии",
   "displayName.zh-CN": "授权设置",
@@ -17,17 +12,11 @@
     "@nocobase/license-kit": "^0.3.2"
   },
   "peerDependencies": {
-<<<<<<< HEAD
     "@nocobase/client": "2.x",
     "@nocobase/server": "2.x",
     "@nocobase/test": "2.x"
-=======
-    "@nocobase/client": "1.x",
-    "@nocobase/server": "1.x",
-    "@nocobase/test": "1.x"
   },
   "scripts": {
     "ts:env": "tsc -p tsconfig.env.json"
->>>>>>> f77756da
   }
 }