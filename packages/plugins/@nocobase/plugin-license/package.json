{
  "name": "@nocobase/plugin-license",
<<<<<<< HEAD
  "version": "1.9.11",
  "main": "./dist/server/index.js",
=======
  "version": "1.9.25",
  "main": "dist/server/index.js",
>>>>>>> 8e8c54b1
  "displayName": "License settings",
  "displayName.ru-RU": "Настройки лицензии",
  "displayName.zh-CN": "授权设置",
  "description": "Instance ID and license key settings",
  "description.ru-RU": "Настройка идентификатора экземпляра и ключа лицензии",
  "description.zh-CN": "实例 ID 和授权密钥设置",
  "devDependencies": {
    "@nocobase/license-kit": "^0.3.2"
  },
  "peerDependencies": {
    "@nocobase/client": "1.x",
    "@nocobase/server": "1.x",
    "@nocobase/test": "1.x"
  },
  "scripts": {
    "ts:env": "tsc -p tsconfig.env.json"
  }
}<|MERGE_RESOLUTION|>--- conflicted
+++ resolved
@@ -1,12 +1,7 @@
 {
   "name": "@nocobase/plugin-license",
-<<<<<<< HEAD
-  "version": "1.9.11",
-  "main": "./dist/server/index.js",
-=======
   "version": "1.9.25",
   "main": "dist/server/index.js",
->>>>>>> 8e8c54b1
   "displayName": "License settings",
   "displayName.ru-RU": "Настройки лицензии",
   "displayName.zh-CN": "授权设置",
