/**
 * This file is part of the NocoBase (R) project.
 * Copyright (c) 2020-2024 NocoBase Co., Ltd.
 * Authors: NocoBase Team.
 *
 * This project is dual-licensed under AGPL-3.0 and NocoBase Commercial License.
 * For more information, please refer to: https://www.nocobase.com/agreement.
 */

import { LeftOutlined, RightOutlined } from '@ant-design/icons';
import { Schema, useField, useFieldSchema } from '@formily/react';
import {
  ActionContextProvider,
  CollectionProvider,
  NocoBaseRecursionField,
  PopupContextProvider,
  RecordProvider,
  SchemaComponentOptions,
  getLabelFormatValue,
  handleDateChangeOnForm,
  useACLRoleContext,
  useActionContext,
  useApp,
  useCollection,
  useCollectionParentRecordData,
  useDesignable,
  useFormBlockContext,
  useLazy,
  usePopupUtils,
  useProps,
  withDynamicSchemaProps,
  withSkeletonComponent,
} from '@nocobase/client';
import type { Dayjs } from 'dayjs';
import dayjs from 'dayjs';
import { cloneDeep, get, omit } from 'lodash';
import React, { useCallback, useEffect, useMemo, useState } from 'react';
import { View } from 'react-big-calendar';
import { i18nt, useTranslation } from '../../locale';
import { CalendarRecordViewer, findEventSchema } from './CalendarRecordViewer';
import Header from './components/Header';
import { CalendarToolbarContext } from './context';
import GlobalStyle from './global.style';
import { useCalenderHeight } from './hook';
import { addNew } from './schema';
import useStyle from './style';
import type { ToolbarProps } from './types';
import { formatDate } from './utils';
interface Event {
  id: string;
  colorFieldValue: string;
  title: string;
  start: Date;
  end: Date;
}

const Weeks = ['month', 'week', 'day'] as View[];

const getColorString = (
  colorFieldValue: string,
  enumList: {
    color: string;
    label: string;
    value: string;
    rawLabel: string;
  }[],
) => {
  for (const item of enumList) {
    if (item.value === colorFieldValue) {
      return item.color;
    }
  }

  return '';
};

export const DeleteEventContext = React.createContext({
  close: () => {},
  allowDeleteEvent: false,
});

function Toolbar(props: ToolbarProps) {
  const fieldSchema = useFieldSchema();
  const toolBarSchema: Schema = useMemo(
    () =>
      fieldSchema.reduceProperties((buf, current) => {
        if (current['x-component'].endsWith('.ActionBar')) {
          return current;
        }
        return buf;
      }, null),
    [],
  );
  return (
    <CalendarToolbarContext.Provider value={props}>
      <NocoBaseRecursionField name={toolBarSchema.name} schema={toolBarSchema} />
    </CalendarToolbarContext.Provider>
  );
}

const useEvents = (
  dataSource: any,
  fieldNames: {
    colorFieldName: string;
    start: string;
    end: string;
    id: string;
    title: string;
  },
  date: Date,
  view: (typeof Weeks)[number],
) => {
  const parseExpression = useLazy<typeof import('cron-parser').parseExpression>(
    () => import('cron-parser'),
    'parseExpression',
  );
  const { t } = useTranslation();
  const { fields } = useCollection();
  const app = useApp();
  const plugin = app.pm.get('calendar') as any;
  const labelUiSchema = fields.find((v) => v.name === fieldNames?.title)?.uiSchema;
  const enumUiSchema = fields.find((v) => v.name === fieldNames?.colorFieldName);
  return useMemo(() => {
    if (!Array.isArray(dataSource)) return { events: [], enumList: [] };
    const enumList = enumUiSchema?.uiSchema?.enum || [];
    const events: Event[] = [];

    dataSource.forEach((item) => {
      const { cron, exclude = [] } = item;
      const start = dayjs(get(item, fieldNames.start) || dayjs());
      const end = dayjs(get(item, fieldNames.end) || start);
      const intervalTime = end.diff(start, 'millisecond', true);

      const dateM = dayjs(date);
      const startDate = dateM.clone().startOf('month');
      const endDate = startDate.clone().endOf('month');

      /**
       * view === month 时，会显示当月日程
       * 但这个日历一般情况下需要展示 6w * 7d 的日程，总共 42 天
       * 假设 10.1 号是星期六，我们需要将日程的开始时间调整为这一周的星期一，也就是 9.25 号
       * 而结束时间需要调整为 10.31 号这一周的星期日，也就是 10.5 号
       */
      // if (view === 'month') {
      //   startDate = startDate.startOf('week');
      //   endDate = endDate.endOf('week');
      // }

      const push = (eventStart: Dayjs = start.clone()) => {
        // 必须在这个月的开始时间和结束时间，且在日程的开始时间之后
        if (
          eventStart.isBefore(start) || // 开始时间早于 start
          (!eventStart.isBetween(startDate, endDate, null, '[]') && !end.isBetween(startDate, endDate)) // 开始时间和结束时间不在月份范围内
        ) {
          return;
        }
        let out = false;
        const res = exclude?.some((d) => {
          if (d.endsWith('_after')) {
            d = d.replace(/_after$/, '');
            out = true;
            return eventStart.isSameOrAfter(d);
          } else {
            return eventStart.isSame(d);
          }
        });

        if (res) return out;
        const targetTitleCollectionField = fields.find((v) => v.name === fieldNames.title);
        const targetTitle = plugin.getTitleFieldInterface(targetTitleCollectionField.interface);
        const title = getLabelFormatValue(
          labelUiSchema,
          get(item, fieldNames.title),
          true,
          targetTitleCollectionField,
          targetTitle?.TitleRenderer,
        );

        const event: Event = {
          id: get(item, fieldNames.id || 'id'),
          colorFieldValue: item[fieldNames.colorFieldName],
          title: title || t('Untitle'),
          start: eventStart.toDate(),
          end: eventStart.add(intervalTime, 'millisecond').toDate(),
        };

        events.push(event);
      };

      if (cron === 'every_week') {
        let nextStart = start
          .clone()
          .year(startDate.year())
          .month(startDate.month())
          .date(startDate.date())
          .day(start.day());
        while (nextStart.isBefore(endDate)) {
          if (push(nextStart.clone())) {
            break;
          }
          nextStart = nextStart.add(1, 'week');
        }
      } else if (cron === 'every_month') {
        push(start.clone().year(dateM.year()).month(dateM.month()));
      } else if (cron === 'every_year') {
        push(start.clone().year(dateM.year()));
      } else {
        push();
        if (!cron) return;
        try {
          const interval = parseExpression(cron, {
            startDate: startDate.toDate(),
            endDate: endDate.toDate(),
            iterator: true,
            currentDate: start.toDate(),
            utc: true,
          });
          while (interval.hasNext()) {
            const { value } = interval.next();
            if (push(dayjs(value.toDate()))) break;
          }
        } catch (err) {
          console.error(err);
        }
      }
    });
    return { events, enumList };
  }, [
    labelUiSchema,
    dataSource,
    fieldNames.colorFieldName,
    fieldNames.start,
    fieldNames.end,
    fieldNames.id,
    fieldNames.title,
    date,
    view,
    t,
    enumUiSchema?.uiSchema?.enum,
    parseExpression,
  ]);
};

const useInsertSchema = (component) => {
  const fieldSchema = useFieldSchema();
  const { insertAfterBegin } = useDesignable();
  const insert = useCallback(
    (ss) => {
      const schema = fieldSchema.reduceProperties((buf, s) => {
        if (s['x-component'] === 'AssociationField.' + component) {
          return s;
        }
        return buf;
      }, null);
      if (!schema) {
        insertAfterBegin(cloneDeep(ss));
      }
    },
    [component, fieldSchema, insertAfterBegin],
  );
  return insert;
};

export const Calendar: any = withDynamicSchemaProps(
  withSkeletonComponent(
    (props: any) => {
      const [visible, setVisible] = useState(false);
      const { openPopup } = usePopupUtils({
        setVisible,
      });
      const reactBigCalendar = useLazy(
        () => import('react-big-calendar'),
        (module) => ({
          BigCalendar: module.Calendar,
          dayjsLocalizer: module.dayjsLocalizer,
        }),
      );

      const eq = useLazy<typeof import('react-big-calendar/lib/utils/dates').eq>(
        () => import('react-big-calendar/lib/utils/dates'),
        'eq',
      );

      const localizer = useMemo(() => {
        return reactBigCalendar.dayjsLocalizer(dayjs);
      }, [reactBigCalendar]);

      // 新版 UISchema（1.0 之后）中已经废弃了 useProps，这里之所以继续保留是为了兼容旧版的 UISchema
<<<<<<< HEAD
      const { dataSource, fieldNames, showLunar, defaultView, enableQuickCreateEvent } = useProps(props);
=======
      const { dataSource, fieldNames, showLunar, defaultView, getFontColor, getBackgroundColor, doNotQuickCreate } = useProps(props);
>>>>>>> 27ae6135
      const height = useCalenderHeight();
      const [date, setDate] = useState<Date>(new Date());
      const [view, setView] = useState<View>(props.defaultView || 'month');
      const { events, enumList } = useEvents(dataSource, fieldNames, date, view);
      const [record, setRecord] = useState<any>({});
      const { wrapSSR, hashId, componentCls: containerClassName } = useStyle();
      const parentRecordData = useCollectionParentRecordData();
      const fieldSchema = useFieldSchema();
      const field = useField();
      //nint deal with slot select to show create popup
      const { parseAction } = useACLRoleContext();
      const collection = useCollection();
      const canCreate = parseAction(`${collection.name}:create`);
      const startFieldName = fieldNames?.start?.[0];
      const endFieldName = fieldNames?.end?.[0];
      const insertAddNewer = useInsertSchema('AddNewer');
      const ctx = useActionContext();
      const [visibleAddNewer, setVisibleAddNewer] = useState(false);
      const [currentSelectDate, setCurrentSelectDate] = useState(undefined);
      const colorCollectionField = collection.getField(fieldNames.colorFieldName);

      useEffect(() => {
        setView(props.defaultView);
      }, [props.defaultView]);

      const components = useMemo(() => {
        return {
          toolbar: (props) => <Toolbar {...props} showLunar={showLunar}></Toolbar>,
          // week: {
          //   header: (props) => <Header {...props} type="week" showLunar={showLunar}></Header>,
          // },
          month: {
            dateHeader: (props) => <Header {...props} showLunar={showLunar}></Header>,
          },
        };
      }, [showLunar]);

      const messages: any = {
        allDay: '',
        previous: (
          <div>
            <LeftOutlined />
          </div>
        ),
        next: (
          <div>
            <RightOutlined />
          </div>
        ),
        today: i18nt('Today'),
        month: i18nt('Month'),
        week: i18nt('Week'),
        work_week: i18nt('Work week'),
        day: i18nt('Day'),
        agenda: i18nt('Agenda'),
        date: i18nt('Date'),
        time: i18nt('Time'),
        event: i18nt('Event'),
        noEventsInRange: i18nt('None'),
        showMore: (count) => i18nt('{{count}} more items', { count }),
      };

      const eventPropGetter = (event: Event) => {
        if (event.colorFieldValue) {
          const fontColor = getFontColor?.(event.colorFieldValue);
          const backgroundColor = getBackgroundColor?.(event.colorFieldValue);
          const style = {};
          if (fontColor) {
            style['color'] = fontColor;
          }
          if (backgroundColor) {
            style['backgroundColor'] = backgroundColor;
          }
          return {
            style,
          };
        }
      };
      // 快速创建行程
      const useCreateFormBlockProps = () => {
        const ctx = useFormBlockContext();
        let startDateValue = currentSelectDate.start;
        let endDataValue = currentSelectDate.end;
        const startCollectionField = collection.getField(startFieldName);
        const endCollectionField = collection.getField(endFieldName);

        useEffect(() => {
          const form = ctx.form;
          if (!form || ctx.service?.loading) {
            return;
          }
          if (currentSelectDate) {
            const startFieldProps = {
              ...startCollectionField?.uiSchema?.['x-component-props'],
              ...ctx.form?.query(startFieldName).take()?.componentProps,
            };
            const endFieldProps = {
              ...endCollectionField?.uiSchema?.['x-component-props'],
              ...ctx.form?.query(endFieldName).take()?.componentProps,
            };

            startDateValue = handleDateChangeOnForm(
              currentSelectDate.start,
              startFieldProps.dateOnly,
              startFieldProps.utc,
              startFieldProps.picker,
              startFieldProps.showTime,
              startFieldProps.gtm,
            );
            endDataValue = handleDateChangeOnForm(
              currentSelectDate.end,
              endFieldProps.dateOnly,
              endFieldProps.utc,
              endFieldProps.picker,
              endFieldProps.showTime,
              endFieldProps.gtm,
            );
            if (!form.initialValues[startFieldName]) {
              form.setInitialValuesIn([startFieldName], startDateValue);
            }
            if (!form.initialValues[endFieldName]) {
              form.setInitialValuesIn([endFieldName], endDataValue);
            }
          }
        }, [ctx.form, ctx.service?.data?.data, ctx.service?.loading]);
        return {
          form: ctx.form,
        };
      };
      const BigCalendar = reactBigCalendar?.BigCalendar;

      return wrapSSR(
        <div className={`${hashId} ${containerClassName}`} style={{ height: height || 700 }}>
          <PopupContextProvider visible={visible} setVisible={setVisible}>
            <GlobalStyle />
            <RecordProvider record={record} parent={parentRecordData}>
              <CalendarRecordViewer />
            </RecordProvider>
            <BigCalendar
              popup
              selectable
              events={events}
              eventPropGetter={eventPropGetter}
              view={view}
              views={Weeks}
              date={date}
              step={60}
              showMultiDayTimes
              messages={messages}
              onNavigate={setDate}
              onView={setView}
              onSelectSlot={(slotInfo) => {
                setCurrentSelectDate(slotInfo);
                if (canCreate && enableQuickCreateEvent) {
                  insertAddNewer(addNew);
                  setVisibleAddNewer(true);
                }
              }}
              onDoubleClickEvent={() => {
                console.log('onDoubleClickEvent');
              }}
              onSelectEvent={(event) => {
                const record = dataSource?.find((item) => item[fieldNames.id] === event.id);
                if (!record) {
                  return;
                }
                record.__event = {
                  ...omit(event, 'title'),
                  start: formatDate(dayjs(event.start)),
                  end: formatDate(dayjs(event.end)),
                };

                setRecord(record);
                openPopup({
                  recordData: record,
                  customActionSchema: findEventSchema(fieldSchema),
                });
              }}
              formats={{
                monthHeaderFormat: 'YYYY-M',
                agendaDateFormat: 'M-DD',
                dayHeaderFormat: 'YYYY-M-DD',
                dayRangeHeaderFormat: ({ start, end }, culture, local) => {
                  if (eq(start, end, 'month')) {
                    return local.format(start, 'YYYY-M', culture);
                  }
                  return `${local.format(start, 'YYYY-M', culture)} - ${local.format(end, 'YYYY-M', culture)}`;
                },
              }}
              components={components}
              localizer={localizer}
            />
          </PopupContextProvider>
          <ActionContextProvider
            value={{
              ...ctx,
              visible: visibleAddNewer,
              setVisible: setVisibleAddNewer,
              openMode: findEventSchema(fieldSchema)?.['x-component-props']?.['openMode'],
            }}
          >
            <CollectionProvider name={collection.name}>
              <SchemaComponentOptions scope={{ useCreateFormBlockProps }}>
                <NocoBaseRecursionField
                  onlyRenderProperties
                  basePath={field?.address}
                  schema={fieldSchema}
                  filterProperties={(s) => {
                    return s['x-component'] === 'AssociationField.AddNewer';
                  }}
                />
              </SchemaComponentOptions>
            </CollectionProvider>
          </ActionContextProvider>
        </div>,
      );
    },
    { displayName: 'Calendar' },
  ),
);<|MERGE_RESOLUTION|>--- conflicted
+++ resolved
@@ -286,11 +286,15 @@
       }, [reactBigCalendar]);
 
       // 新版 UISchema（1.0 之后）中已经废弃了 useProps，这里之所以继续保留是为了兼容旧版的 UISchema
-<<<<<<< HEAD
-      const { dataSource, fieldNames, showLunar, defaultView, enableQuickCreateEvent } = useProps(props);
-=======
-      const { dataSource, fieldNames, showLunar, defaultView, getFontColor, getBackgroundColor, doNotQuickCreate } = useProps(props);
->>>>>>> 27ae6135
+      const {
+        dataSource,
+        fieldNames,
+        showLunar,
+        defaultView,
+        getFontColor,
+        getBackgroundColor,
+        enableQuickCreateEvent,
+      } = useProps(props);
       const height = useCalenderHeight();
       const [date, setDate] = useState<Date>(new Date());
       const [view, setView] = useState<View>(props.defaultView || 'month');
