--- conflicted
+++ resolved
@@ -8,6 +8,7 @@
  */
 
 import { LeftOutlined, RightOutlined } from '@ant-design/icons';
+import { TinyColor } from '@ctrl/tinycolor';
 import { RecursionField, Schema, observer, useFieldSchema } from '@formily/react';
 import {
   ActionContextProvider,
@@ -34,7 +35,6 @@
 import useStyle from './style';
 import type { ToolbarProps } from './types';
 import { formatDate } from './utils';
-import { TinyColor } from '@ctrl/tinycolor';
 
 const Weeks = ['month', 'week', 'day'] as View[];
 const localizer = dayjsLocalizer(dayjs);
@@ -262,7 +262,6 @@
         noEventsInRange: i18nt('None'),
         showMore: (count) => i18nt('{{count}} more items', { count }),
       };
-<<<<<<< HEAD
 
       const eventPropGetter = (event) => {
         const fontColor = new TinyColor(event.color).isLight() ? '#282c34' : '#f5f5f5';
@@ -283,9 +282,7 @@
           }
         }
       };
-=======
-      console.log(events, dataSource, fieldNames, date, view);
->>>>>>> d08473c5
+
       return wrapSSR(
         <div className={`${hashId} ${containerClassName}`} style={{ height: height || 700 }}>
           <GlobalStyle />
