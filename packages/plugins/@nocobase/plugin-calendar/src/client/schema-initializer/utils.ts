--- conflicted
+++ resolved
@@ -3,11 +3,7 @@
 import { generateNTemplate } from '../../locale';
 
 export const createCalendarBlockSchema = (options) => {
-<<<<<<< HEAD
-  const { collection, dataSource, resource, fieldNames, ...others } = options;
-=======
-  const { collection, resource, fieldNames, settings, ...others } = options;
->>>>>>> b333938e
+  const { collection, dataSource, resource, fieldNames, settings, ...others } = options;
   const schema: ISchema = {
     type: 'void',
     'x-acl-action': `${resource || collection}:list`,
