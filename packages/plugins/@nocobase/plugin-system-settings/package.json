--- conflicted
+++ resolved
@@ -5,12 +5,8 @@
   "displayName.ru-RU": "Системные настройки",
   "description": "Used to adjust the system title, logo, language, etc.",
   "description.zh-CN": "用于调整系统的标题、LOGO、语言等。",
-<<<<<<< HEAD
+  "description.ru-RU": "Используется для настройки заголовка системы, логотипа, языка и т.д.",
   "version": "1.9.0-beta.16",
-=======
-  "description.ru-RU": "Используется для настройки заголовка системы, логотипа, языка и т.д.",
-  "version": "1.9.9",
->>>>>>> b2f12804
   "license": "AGPL-3.0",
   "main": "./dist/server/index.js",
   "homepage": "https://docs.nocobase.com/handbook/system-settings",
