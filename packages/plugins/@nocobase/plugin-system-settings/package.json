{
  "name": "@nocobase/plugin-system-settings",
  "displayName": "System settings",
  "displayName.zh-CN": "系统设置",
  "description": "Used to adjust the system title, logo, etc",
  "description.zh-CN": "用于调整系统的标题、LOGO 等",
<<<<<<< HEAD
  "version": "0.15.0-alpha.3",
=======
  "version": "0.15.0-alpha.4",
>>>>>>> 9c576547
  "license": "AGPL-3.0",
  "main": "./dist/server/index.js",
  "peerDependencies": {
    "@nocobase/client": "0.x",
    "@nocobase/database": "0.x",
    "@nocobase/server": "0.x",
    "@nocobase/test": "0.x"
  },
  "gitHead": "ce588eefb0bfc50f7d5bbee575e0b5e843bf6644"
}<|MERGE_RESOLUTION|>--- conflicted
+++ resolved
@@ -4,11 +4,7 @@
   "displayName.zh-CN": "系统设置",
   "description": "Used to adjust the system title, logo, etc",
   "description.zh-CN": "用于调整系统的标题、LOGO 等",
-<<<<<<< HEAD
-  "version": "0.15.0-alpha.3",
-=======
   "version": "0.15.0-alpha.4",
->>>>>>> 9c576547
   "license": "AGPL-3.0",
   "main": "./dist/server/index.js",
   "peerDependencies": {
