{
  "name": "@nocobase/plugin-system-settings",
  "displayName": "System settings",
  "displayName.zh-CN": "系统设置",
  "description": "Used to adjust the system title, logo, etc",
  "description.zh-CN": "用于调整系统的标题、LOGO 等",
<<<<<<< HEAD
  "version": "0.16.0-alpha.4",
=======
  "version": "0.16.0-alpha.5",
>>>>>>> 5b4f4dea
  "license": "AGPL-3.0",
  "main": "./dist/server/index.js",
  "peerDependencies": {
    "@nocobase/client": "0.x",
    "@nocobase/database": "0.x",
    "@nocobase/server": "0.x",
    "@nocobase/test": "0.x"
  },
  "gitHead": "ce588eefb0bfc50f7d5bbee575e0b5e843bf6644"
}<|MERGE_RESOLUTION|>--- conflicted
+++ resolved
@@ -4,11 +4,7 @@
   "displayName.zh-CN": "系统设置",
   "description": "Used to adjust the system title, logo, etc",
   "description.zh-CN": "用于调整系统的标题、LOGO 等",
-<<<<<<< HEAD
-  "version": "0.16.0-alpha.4",
-=======
   "version": "0.16.0-alpha.5",
->>>>>>> 5b4f4dea
   "license": "AGPL-3.0",
   "main": "./dist/server/index.js",
   "peerDependencies": {
