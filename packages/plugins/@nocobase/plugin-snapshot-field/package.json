{
  "name": "@nocobase/plugin-snapshot-field",
  "displayName": "Collection field: Snapshot",
  "displayName.zh-CN": "数据表字段：关系快照",
  "description": "When adding a new record, create a snapshot for its relational record and save in the new record. The snapshot will not be updated when the relational record is updated.",
  "description.zh-CN": "在添加数据时，为它的关系数据创建快照，并保存在当前的数据中。关系数据更新时，快照不会更新。",
<<<<<<< HEAD
  "version": "1.6.0-alpha.8",
=======
  "version": "1.6.0-alpha.27",
>>>>>>> 32de5ffe
  "license": "AGPL-3.0",
  "main": "./dist/server/index.js",
  "homepage": "https://docs.nocobase.com/handbook/field-snapshot",
  "homepage.zh-CN": "https://docs-cn.nocobase.com/handbook/field-snapshot",
  "devDependencies": {
    "@ant-design/icons": "5.x",
    "@formily/core": "2.x",
    "@formily/react": "2.x",
    "@formily/shared": "2.x",
    "antd": "5.x",
    "rc-tree-select": "5.20.0",
    "react": "18.x",
    "react-i18next": "^11.15.1"
  },
  "peerDependencies": {
    "@nocobase/client": "1.x",
    "@nocobase/database": "1.x",
    "@nocobase/server": "1.x",
    "@nocobase/test": "1.x",
    "@nocobase/utils": "1.x"
  },
  "gitHead": "d0b4efe4be55f8c79a98a331d99d9f8cf99021a1",
  "keywords": [
    "Collection fields"
  ]
}<|MERGE_RESOLUTION|>--- conflicted
+++ resolved
@@ -4,11 +4,7 @@
   "displayName.zh-CN": "数据表字段：关系快照",
   "description": "When adding a new record, create a snapshot for its relational record and save in the new record. The snapshot will not be updated when the relational record is updated.",
   "description.zh-CN": "在添加数据时，为它的关系数据创建快照，并保存在当前的数据中。关系数据更新时，快照不会更新。",
-<<<<<<< HEAD
-  "version": "1.6.0-alpha.8",
-=======
   "version": "1.6.0-alpha.27",
->>>>>>> 32de5ffe
   "license": "AGPL-3.0",
   "main": "./dist/server/index.js",
   "homepage": "https://docs.nocobase.com/handbook/field-snapshot",
