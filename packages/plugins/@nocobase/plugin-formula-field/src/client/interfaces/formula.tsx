--- conflicted
+++ resolved
@@ -54,27 +54,15 @@
   },
 };
 
-<<<<<<< HEAD
 export class FormulaFieldInterface extends CollectionFieldInterface {
   name = 'formula';
   type = 'object';
   group = 'advanced';
   order = 1;
   title = `{{t("Formula", { ns: "${NAMESPACE}" })}}`;
-  description = `{{t("Compute a value based on the other fields", { ns: "${NAMESPACE}" })}}`;
+  description = `{{t("Configure and store the results of calculations between multiple field values in the same record, supporting both Math.js and Excel formula functions.", { ns: "${NAMESPACE}" })}}`;
   sortable = true;
   default = {
-=======
-export default {
-  name: 'formula',
-  type: 'object',
-  group: 'advanced',
-  order: 1,
-  title: `{{t("Formula", { ns: "${NAMESPACE}" })}}`,
-  description: `{{t("Configure and store the results of calculations between multiple field values in the same record, supporting both Math.js and Excel formula functions.", { ns: "${NAMESPACE}" })}}`,
-  sortable: true,
-  default: {
->>>>>>> 202edc8c
     type: 'formula',
     // name,
     uiSchema: {
