--- conflicted
+++ resolved
@@ -4,11 +4,7 @@
   "displayName.zh-CN": "公式字段",
   "description": "You can configure and store calculation results between multi-field values of the same record, supporting both mathjs and excel functions engines.",
   "description.zh-CN": "可以配置并存储同一条记录的多字段值之间的计算结果，支持 mathjs 和 excel functions 两种引擎",
-<<<<<<< HEAD
-  "version": "0.16.0-alpha.4",
-=======
   "version": "0.16.0-alpha.5",
->>>>>>> 5b4f4dea
   "license": "AGPL-3.0",
   "main": "./dist/server/index.js",
   "devDependencies": {
