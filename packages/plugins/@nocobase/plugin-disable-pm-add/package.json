{
  "name": "@nocobase/plugin-disable-pm-add",
<<<<<<< HEAD
  "version": "0.16.0-alpha.4",
=======
  "version": "0.16.0-alpha.5",
>>>>>>> 5b4f4dea
  "main": "./dist/server/index.js",
  "peerDependencies": {
    "@nocobase/client": "0.x",
    "@nocobase/server": "0.x",
    "@nocobase/test": "0.x"
  },
  "gitHead": "ee5825377d8bec05f968a8365a0cdcd49878ada6"
}<|MERGE_RESOLUTION|>--- conflicted
+++ resolved
@@ -1,10 +1,6 @@
 {
   "name": "@nocobase/plugin-disable-pm-add",
-<<<<<<< HEAD
-  "version": "0.16.0-alpha.4",
-=======
   "version": "0.16.0-alpha.5",
->>>>>>> 5b4f4dea
   "main": "./dist/server/index.js",
   "peerDependencies": {
     "@nocobase/client": "0.x",
