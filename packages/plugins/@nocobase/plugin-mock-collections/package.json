{
  "name": "@nocobase/plugin-mock-collections",
  "displayName": "mock-collections",
  "displayName.ru-RU": "Тестовые коллекции",
  "description": "mock-collections",
<<<<<<< HEAD
  "description.ru-RU": "Тестовые коллекции",
  "version": "1.8.28",
=======
  "version": "1.8.31",
>>>>>>> b10f630e
  "main": "./dist/server/index.js",
  "license": "AGPL-3.0",
  "peerDependencies": {
    "@nocobase/client": "1.x",
    "@nocobase/database": "1.x",
    "@nocobase/plugin-error-handler": "1.x",
    "@nocobase/server": "1.x",
    "@nocobase/test": "1.x",
    "@nocobase/utils": "1.x"
  },
  "devDependencies": {
    "pg": "^8.11.3"
  },
  "gitHead": "d0b4efe4be55f8c79a98a331d99d9f8cf99021a1"
}<|MERGE_RESOLUTION|>--- conflicted
+++ resolved
@@ -3,12 +3,8 @@
   "displayName": "mock-collections",
   "displayName.ru-RU": "Тестовые коллекции",
   "description": "mock-collections",
-<<<<<<< HEAD
   "description.ru-RU": "Тестовые коллекции",
-  "version": "1.8.28",
-=======
   "version": "1.8.31",
->>>>>>> b10f630e
   "main": "./dist/server/index.js",
   "license": "AGPL-3.0",
   "peerDependencies": {
