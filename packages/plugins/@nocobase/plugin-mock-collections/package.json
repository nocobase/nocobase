--- conflicted
+++ resolved
@@ -2,11 +2,7 @@
   "name": "@nocobase/plugin-mock-collections",
   "displayName": "mock-collections",
   "description": "mock-collections",
-<<<<<<< HEAD
-  "version": "0.16.0-alpha.4",
-=======
   "version": "0.16.0-alpha.5",
->>>>>>> 5b4f4dea
   "main": "./dist/server/index.js",
   "license": "AGPL-3.0",
   "peerDependencies": {
