--- conflicted
+++ resolved
@@ -3,12 +3,8 @@
   "displayName": "mock-collections",
   "displayName.ru-RU": "Тестовые коллекции",
   "description": "mock-collections",
-<<<<<<< HEAD
   "description.ru-RU": "Тестовые коллекции",
-  "version": "1.9.5",
-=======
   "version": "1.9.6",
->>>>>>> c5e0f388
   "main": "./dist/server/index.js",
   "license": "AGPL-3.0",
   "peerDependencies": {
