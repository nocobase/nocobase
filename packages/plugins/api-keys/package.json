{
  "name": "@nocobase/plugin-api-keys",
  "displayName": "API keys",
  "displayName.zh-CN": "API keys",
  "description": "Allow users to use API key to access NocoBase's api",
  "description.zh-CN": "允许用户使用 API key 访问 NocoBase 的 api",
  "version": "0.10.1-alpha.1",
  "license": "AGPL-3.0",
  "main": "./lib/server/index.js",
  "files": [
    "lib",
    "src",
    "README.md",
    "README.zh-CN.md",
    "CHANGELOG.md",
    "server.js",
    "server.d.ts",
    "client.js",
    "client.d.ts"
  ],
  "dependencies": {
  },
  "devDependencies": {
    "@formily/react": "2.2.26",
    "@formily/shared": "2.2.26",
    "@nocobase/actions": "0.10.1-alpha.1",
    "@nocobase/client": "0.10.1-alpha.1",
    "@nocobase/database": "0.10.1-alpha.1",
    "@nocobase/resourcer": "0.10.1-alpha.1",
    "@nocobase/server": "0.10.1-alpha.1",
    "@nocobase/utils": "0.10.1-alpha.1",
<<<<<<< HEAD
    "dayjs": "^1.11.8",
    "jsonwebtoken": "^8.5.1"
  },
  "devDependencies": {
=======
>>>>>>> 2cb1203a
    "@nocobase/test": "0.10.1-alpha.1",
    "antd": "^4.24.8",
    "i18next": "^22.4.9",
    "react": "^18.2.0",
    "react-dom": "^18.2.0",
    "react-i18next": "^11.15.1"
  },
  "gitHead": "ce588eefb0bfc50f7d5bbee575e0b5e843bf6644"
}<|MERGE_RESOLUTION|>--- conflicted
+++ resolved
@@ -29,13 +29,7 @@
     "@nocobase/resourcer": "0.10.1-alpha.1",
     "@nocobase/server": "0.10.1-alpha.1",
     "@nocobase/utils": "0.10.1-alpha.1",
-<<<<<<< HEAD
     "dayjs": "^1.11.8",
-    "jsonwebtoken": "^8.5.1"
-  },
-  "devDependencies": {
-=======
->>>>>>> 2cb1203a
     "@nocobase/test": "0.10.1-alpha.1",
     "antd": "^4.24.8",
     "i18next": "^22.4.9",
