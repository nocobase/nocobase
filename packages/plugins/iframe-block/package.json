--- conflicted
+++ resolved
@@ -2,15 +2,9 @@
   "name": "@nocobase/plugin-iframe-block",
   "displayName": "iframe",
   "displayName.zh-CN": "iframe",
-<<<<<<< HEAD
   "description": "Create an iframe block on the page to embed and display external web pages or content",
   "description.zh-CN": "在页面上创建和管理iframe，用于嵌入和展示外部网页或内容",
-  "version": "0.13.0-alpha.9",
-=======
-  "description": "create and manage IFrame blocks on the page for embedding and displaying external web pages or content.",
-  "description.zh-CN": "在页面上创建和管理iframe，用于嵌入和展示外部网页或内容。",
   "version": "0.13.0-alpha.10",
->>>>>>> fec17d56
   "license": "AGPL-3.0",
   "main": "./dist/server/index.js",
   "devDependencies": {
