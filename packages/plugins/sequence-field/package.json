--- conflicted
+++ resolved
@@ -27,22 +27,13 @@
     "@formily/antd-v5": "1.1.0-beta.4",
     "@formily/core": "2.2.26",
     "@formily/react": "2.2.26",
-<<<<<<< HEAD
-    "@nocobase/database": "0.11.1-alpha.1",
-    "@nocobase/actions": "0.11.1-alpha.1",
-    "@nocobase/client": "0.11.1-alpha.1",
-    "@nocobase/plugin-collection-manager": "0.11.1-alpha.1",
-    "@nocobase/server": "0.11.1-alpha.1",
-    "@nocobase/test": "0.11.1-alpha.1",
-    "@nocobase/utils": "0.11.1-alpha.1",
-=======
+    "@nocobase/database": "0.11.1-alpha.2",
     "@nocobase/actions": "0.11.1-alpha.2",
     "@nocobase/client": "0.11.1-alpha.2",
     "@nocobase/plugin-collection-manager": "0.11.1-alpha.2",
     "@nocobase/server": "0.11.1-alpha.2",
     "@nocobase/test": "0.11.1-alpha.2",
     "@nocobase/utils": "0.11.1-alpha.2",
->>>>>>> e5348d7e
     "antd": "^5.6.4",
     "react": "18.x",
     "react-i18next": "^11.15.1"
