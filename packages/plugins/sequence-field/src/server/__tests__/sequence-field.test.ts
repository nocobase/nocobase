--- conflicted
+++ resolved
@@ -1,11 +1,7 @@
 import { Database } from '@nocobase/database';
 import { Application } from '@nocobase/server';
 import { mockServer } from '@nocobase/test';
-<<<<<<< HEAD
-import moment from 'moment';
-=======
 import { dayjs } from '@nocobase/utils';
->>>>>>> 2e8c14e0
 import Plugin, { SequenceField } from '..';
 
 describe('sequence field', () => {
