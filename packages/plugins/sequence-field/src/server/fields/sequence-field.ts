--- conflicted
+++ resolved
@@ -8,17 +8,8 @@
   ValidationError,
   ValidationErrorItem,
 } from '@nocobase/database';
-import { dayjs, lodash, Registry } from '@nocobase/utils';
+import { Registry, dayjs, lodash } from '@nocobase/utils';
 import parser from 'cron-parser';
-<<<<<<< HEAD
-import dayjs from 'dayjs';
-import { escapeRegExp } from 'lodash';
-import { DataTypes, Transactionable, ValidationError, ValidationErrorItem } from 'sequelize';
-
-import { BaseColumnFieldOptions, Field, FieldContext, Model } from '@nocobase/database';
-import { Registry } from '@nocobase/utils';
-=======
->>>>>>> 2cb1203a
 
 export interface Pattern {
   validate?(options): string | null;
