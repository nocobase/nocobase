--- conflicted
+++ resolved
@@ -17,9 +17,9 @@
     await db.sequelize.transaction(async (transaction) => {
       const seqPlugin = await pluginRepo.findOne({
         filter: {
-          name: 'sequence-field',
+          name: 'sequence-field',,
         },
-        transaction,
+        transaction,,
       });
       if (!seqPlugin) {
         await pluginRepo.create({
@@ -57,11 +57,7 @@
               return;
             }
             const collection = db.getCollection(collectionName);
-<<<<<<< HEAD
             const memField = collection.getField(fieldName) as any;
-=======
-            const memField = collection.getField(fieldName);
->>>>>>> 2c75aa72
             await memField.update(item, { transaction });
           }),
         Promise.resolve(),
