<<<<<<< HEAD
import { css } from '@emotion/css';
import { ArrayTable, FormButtonGroup, FormDrawer, FormLayout, Submit } from '@formily/antd-v5';
=======
import { ArrayTable, FormButtonGroup, FormDrawer, FormLayout, Submit } from '@formily/antd';
>>>>>>> 2cb1203a
import { onFieldValueChange } from '@formily/core';
import { ISchema, SchemaOptionsContext, useForm, useFormEffects } from '@formily/react';
import {
  Cron,
  css,
  IField,
  interfacesProperties,
  SchemaComponent,
  SchemaComponentOptions,
  useCompile,
} from '@nocobase/client';
import { error } from '@nocobase/utils/client';
import { Button, Select } from 'antd';
import React, { useContext } from 'react';
import { useTranslation } from 'react-i18next';
import { lang, NAMESPACE } from './locale';

function RuleTypeSelect(props) {
  const compile = useCompile();

  const { setValuesIn } = useForm();
  const index = ArrayTable.useIndex();

  useFormEffects(() => {
    onFieldValueChange(`patterns.${index}.type`, (field) => {
      setValuesIn(`patterns.${index}.options`, {});
    });
  });

  return (
    <Select popupMatchSelectWidth={false} {...props}>
      {Object.keys(RuleTypes).map((key) => (
        <Select.Option key={key} value={key}>
          {compile(RuleTypes[key].title)}
        </Select.Option>
      ))}
    </Select>
  );
}

function RuleOptions() {
  const { type, options } = ArrayTable.useRecord();
  const ruleType = RuleTypes[type];
  const compile = useCompile();
  return (
    <div
      className={css`
        display: flex;
        gap: 1em;
        flex-wrap: wrap;
      `}
    >
      {Object.keys(options)
        .filter((key) => typeof options[key] !== 'undefined' && ruleType.optionRenders[key])
        .map((key) => {
          const Component = ruleType.optionRenders[key];
          const { title } = ruleType.fieldset[key];
          return Component ? (
            <dl
              key={key}
              className={css`
                margin: 0;
                padding: 0;
              `}
            >
              <dt>{compile(title)}</dt>
              <dd
                className={css`
                  margin-bottom: 0;
                `}
              >
                <Component key={key} value={options[key]} />
              </dd>
            </dl>
          ) : null;
        })}
    </div>
  );
}

const RuleTypes = {
  string: {
    title: `{{t("Fixed text", { ns: "${NAMESPACE}" })}}`,
    optionRenders: {
      value(options = { value: '' }) {
        return <code>{options.value}</code>;
      },
    },
    fieldset: {
      value: {
        type: 'string',
        title: `{{t("Text content", { ns: "${NAMESPACE}" })}}`,
        'x-decorator': 'FormItem',
        'x-component': 'Input',
      },
    },
  },
  integer: {
    title: `{{t("Autoincrement", { ns: "${NAMESPACE}" })}}`,
    optionRenders: {
      digits: function Digits({ value }) {
        const { t } = useTranslation();
        return <span>{t('{{value}} Digits', { ns: NAMESPACE, value })}</span>;
      },
      start: function Start({ value }) {
        const { t } = useTranslation();
        return <span>{t('Starts from {{value}}', { ns: NAMESPACE, value })}</span>;
      },
      cycle: function Cycle({ value }) {
        return (
          <SchemaComponent
            schema={{
              type: 'string',
              name: 'cycle',
              'x-component': 'Cron',
              'x-read-pretty': true,
            }}
          />
        );
      },
    },
    fieldset: {
      digits: {
        type: 'number',
        title: `{{t("Digits", { ns: "${NAMESPACE}" })}}`,
        'x-decorator': 'FormItem',
        'x-component': 'InputNumber',
        'x-component-props': {
          min: 1,
          max: 10,
        },
        required: true,
        default: 1,
        'x-reactions': {
          target: 'start',
          fulfill: {
            schema: {
              'x-component-props.max': '{{ 10 ** $self.value - 1 }}',
            },
          },
        },
      },
      start: {
        type: 'number',
        title: `{{t("Start from", { ns: "${NAMESPACE}" })}}`,
        'x-decorator': 'FormItem',
        'x-component': 'InputNumber',
        'x-component-props': {
          min: 0,
        },
        required: true,
        default: 0,
        // 'x-reactions': {
        //   dependencies: ['.start', '.base'],
        //   fulfill: {
        //     schema: {
        //       'x-component-props.max': '{{ ($deps[1] ?? 10) ** ($deps[0] ?? 1) - 1 }}'
        //     }
        //   }
        // }
      },
      cycle: {
        type: 'string',
        title: `{{t("Reset cycle", { ns: "${NAMESPACE}" })}}`,
        'x-decorator': 'FormItem',
        ['x-component']({ value, onChange }) {
          const shortValues = [
            { label: 'No reset', value: 0 },
            { label: 'Daily', value: 1, cron: '0 0 * * *' },
            { label: 'Every Monday', value: 2, cron: '0 0 * * 1' },
            { label: 'Monthly', value: 3, cron: '0 0 1 * *' },
            { label: 'Yearly', value: 4, cron: '0 0 1 1 *' },
            { label: 'Customize', value: 5, cron: '* * * * *' },
          ];
          const option =
            typeof value === 'undefined'
              ? shortValues[0]
              : shortValues.find((item) => {
                  return item.cron == value;
                }) || shortValues[5];
          return (
            <fieldset>
              <Select value={option.value} onChange={(v) => onChange(shortValues[v].cron)}>
                {shortValues.map((item) => (
                  <Select.Option key={item.value} value={item.value}>
                    {lang(item.label)}
                  </Select.Option>
                ))}
              </Select>
              {option.value === 5 ? <Cron value={value} onChange={onChange} clearButton={false} /> : null}
            </fieldset>
          );
        },
        default: null,
      },
    },
  },
  date: {
    title: `{{t("Date", { ns: "${NAMESPACE}" })}}`,
    optionRenders: {
      format(options = { value: 'YYYYMMDD' }) {
        return <code>{options.value}</code>;
      },
    },
  },
};

export function RuleConfigForm() {
  const { t } = useTranslation();
  const compile = useCompile();
  const schemaOptions = useContext(SchemaOptionsContext);
  const form = useForm();
  const { type, options } = ArrayTable.useRecord();
  const index = ArrayTable.useIndex();
  const ruleType = RuleTypes[type];
  return ruleType?.fieldset ? (
    <Button
      type="link"
      onClick={() => {
        FormDrawer(compile(ruleType.title), () => {
          return (
            <FormLayout layout="vertical">
              <SchemaComponentOptions scope={schemaOptions.scope} components={schemaOptions.components}>
                <SchemaComponent
                  schema={{
                    type: 'object',
                    'x-component': 'fieldset',
                    properties: ruleType.fieldset,
                  }}
                />
              </SchemaComponentOptions>
              <FormDrawer.Footer>
                <FormButtonGroup
                  className={css`
                    justify-content: flex-end;
                  `}
                >
                  <Submit
                    onSubmit={(values) => {
                      return values;
                    }}
                  >
                    {t('Submit')}
                  </Submit>
                </FormButtonGroup>
              </FormDrawer.Footer>
            </FormLayout>
          );
        })
          .open({
            initialValues: options,
          })
          .then((values) => {
            form.setValuesIn(`patterns.${index}`, { type, options: { ...values } });
          })
          .catch((err) => {
            error(err);
          });
      }}
    >
      {t('Configure')}
    </Button>
  ) : null;
}

export const sequence: IField = {
  name: 'sequence',
  type: 'object',
  group: 'advanced',
  order: 3,
  title: `{{t("Sequence", { ns: "${NAMESPACE}" })}}`,
  sortable: true,
  default: {
    type: 'sequence',
    uiSchema: {
      type: 'string',
      'x-component': 'Input',
      'x-component-props': {},
    },
  },
  hasDefaultValue: false,
  schemaInitialize(schema: ISchema, { block, field }) {
    if (block === 'Form') {
      Object.assign(schema['x-component-props'], {
        disabled: !field.inputable,
      });
    }
    return schema;
  },
  properties: {
    ...interfacesProperties.defaultProps,
    unique: interfacesProperties.unique,
    patterns: {
      type: 'array',
      title: `{{t("Sequence rules", { ns: "${NAMESPACE}" })}}`,
      required: true,
      'x-decorator': 'FormItem',
      'x-component': 'ArrayTable',
      items: {
        type: 'object',
        properties: {
          sort: {
            type: 'void',
            'x-component': 'ArrayTable.Column',
            'x-component-props': { width: 50, title: '', align: 'center' },
            properties: {
              sort: {
                type: 'void',
                'x-component': 'ArrayTable.SortHandle',
              },
            },
          },
          type: {
            type: 'void',
            'x-component': 'ArrayTable.Column',
            'x-component-props': { title: `{{t("Type", { ns: "${NAMESPACE}" })}}` },
            // 'x-hidden': true,
            properties: {
              type: {
                type: 'string',
                name: 'type',
                required: true,
                'x-decorator': 'FormItem',
                'x-component': RuleTypeSelect,
              },
            },
          },
          options: {
            type: 'void',
            'x-component': 'ArrayTable.Column',
            'x-component-props': { title: `{{t("Rule content", { ns: "${NAMESPACE}" })}}` },
            properties: {
              options: {
                type: 'object',
                name: 'options',
                'x-component': RuleOptions,
              },
            },
          },
          operations: {
            type: 'void',
            'x-component': 'ArrayTable.Column',
            'x-component-props': {
              title: `{{t("Operations", { ns: "${NAMESPACE}" })}}`,
              dataIndex: 'operations',
              fixed: 'right',
              className: css`
                > *:not(:last-child) {
                  margin-right: 0.5em;
                }
                button {
                  padding: 0;
                }
              `,
            },
            properties: {
              config: {
                type: 'void',
                properties: {
                  options: {
                    type: 'object',
                    'x-component': RuleConfigForm,
                  },
                },
              },
              remove: {
                type: 'void',
                'x-component': 'ArrayTable.Remove',
              },
            },
          },
        },
      },
      properties: {
        add: {
          type: 'void',
          'x-component': 'ArrayTable.Addition',
          'x-component-props': {
            defaultValue: { type: 'integer', options: { digits: 1, start: 0 } },
          },
          title: `{{t("Add rule", { ns: "${NAMESPACE}" })}}`,
        },
      },
    },
    inputable: {
      type: 'boolean',
      title: `{{t("Inputable", { ns: "${NAMESPACE}" })}}`,
      'x-decorator': 'FormItem',
      'x-component': 'Checkbox',
    },
    match: {
      type: 'boolean',
      title: `{{t("Match rules", { ns: "${NAMESPACE}" })}}`,
      'x-decorator': 'FormItem',
      'x-component': 'Checkbox',
      'x-reactions': {
        dependencies: ['inputable'],
        fulfill: {
          state: {
            value: '{{$deps[0] && $self.value}}',
            visible: '{{$deps[0] === true}}',
          },
        },
      },
    },
  },
  filterable: {
    operators: interfacesProperties.operators.string,
  },
};<|MERGE_RESOLUTION|>--- conflicted
+++ resolved
@@ -1,25 +1,20 @@
-<<<<<<< HEAD
-import { css } from '@emotion/css';
 import { ArrayTable, FormButtonGroup, FormDrawer, FormLayout, Submit } from '@formily/antd-v5';
-=======
-import { ArrayTable, FormButtonGroup, FormDrawer, FormLayout, Submit } from '@formily/antd';
->>>>>>> 2cb1203a
 import { onFieldValueChange } from '@formily/core';
 import { ISchema, SchemaOptionsContext, useForm, useFormEffects } from '@formily/react';
 import {
   Cron,
-  css,
   IField,
-  interfacesProperties,
   SchemaComponent,
   SchemaComponentOptions,
+  css,
+  interfacesProperties,
   useCompile,
 } from '@nocobase/client';
 import { error } from '@nocobase/utils/client';
 import { Button, Select } from 'antd';
 import React, { useContext } from 'react';
 import { useTranslation } from 'react-i18next';
-import { lang, NAMESPACE } from './locale';
+import { NAMESPACE, lang } from './locale';
 
 function RuleTypeSelect(props) {
   const compile = useCompile();
