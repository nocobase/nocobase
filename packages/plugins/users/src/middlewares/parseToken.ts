--- conflicted
+++ resolved
@@ -29,17 +29,11 @@
         id: userId,
       },
     });
-<<<<<<< HEAD
-    return user;
-  } catch (error) {
-    console.log(error);
-=======
     ctx.logger.info(`Current user id: ${userId}`);
     return user;
   } catch (error) {
     console.log(error);
     ctx.logger.error(error);
->>>>>>> 15cbad30
     return null;
   }
 }