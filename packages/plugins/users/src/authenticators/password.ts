import { Op, PasswordField } from '@nocobase/database';
import { Context, Next } from '@nocobase/actions';
import { namespace } from '..';

export default async function (ctx: Context, next: Next) {
<<<<<<< HEAD
  const { values } = ctx.action.params;
  const account = values?.account || values?.email || values?.phone
  if (!account) {
    return ctx.throw(400, { code: 'InvalidUserData', message: ctx.t('Please fill in your account', { ns: namespace }) });
=======
  const { uniqueField = 'email', values } = ctx.action.params;

  if (!values[uniqueField]) {
    return ctx.throw(400, {
      code: 'InvalidUserData',
      message: ctx.t('Please fill in your email address', { ns: namespace }),
    });
>>>>>>> de5260bc
  }
  const User = ctx.db.getCollection('users');
  const user = await User.model.findOne<any>({
    where: {
      [Op.or]: {
        email: account,
        phone: account,
        account: account,
      }
    },
  });

  if (!user) {
    return ctx.throw(404, ctx.t('The account is incorrect, please re-enter', { ns: namespace }));
  }

  const field = User.getField<PasswordField>('password');
  const valid = await field.verify(values.password, user.password);
  if (!valid) {
    return ctx.throw(404, ctx.t('The password is incorrect, please re-enter', { ns: namespace }));
  }

  ctx.state.currentUser = user;

  return next();
}<|MERGE_RESOLUTION|>--- conflicted
+++ resolved
@@ -3,20 +3,13 @@
 import { namespace } from '..';
 
 export default async function (ctx: Context, next: Next) {
-<<<<<<< HEAD
   const { values } = ctx.action.params;
-  const account = values?.account || values?.email || values?.phone
+  const account = values?.account || values?.email || values?.phone;
   if (!account) {
-    return ctx.throw(400, { code: 'InvalidUserData', message: ctx.t('Please fill in your account', { ns: namespace }) });
-=======
-  const { uniqueField = 'email', values } = ctx.action.params;
-
-  if (!values[uniqueField]) {
     return ctx.throw(400, {
       code: 'InvalidUserData',
-      message: ctx.t('Please fill in your email address', { ns: namespace }),
+      message: ctx.t('Please fill in your account', { ns: namespace }),
     });
->>>>>>> de5260bc
   }
   const User = ctx.db.getCollection('users');
   const user = await User.model.findOne<any>({
@@ -25,7 +18,7 @@
         email: account,
         phone: account,
         account: account,
-      }
+      },
     },
   });
 
