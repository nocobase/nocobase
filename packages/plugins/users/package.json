--- conflicted
+++ resolved
@@ -19,19 +19,6 @@
     "client.d.ts"
   ],
   "devDependencies": {
-<<<<<<< HEAD
-    "@nocobase/actions": "0.11.1-alpha.3",
-    "@nocobase/client": "0.11.1-alpha.3",
-    "@nocobase/database": "0.11.1-alpha.3",
-    "@nocobase/plugin-acl": "0.11.1-alpha.3",
-    "@nocobase/plugin-auth": "0.11.1-alpha.3",
-    "@nocobase/resourcer": "0.11.1-alpha.3",
-    "@nocobase/server": "0.11.1-alpha.3",
-    "@nocobase/test": "0.11.1-alpha.3",
-    "@nocobase/utils": "0.11.1-alpha.3",
-    "@types/jsonwebtoken": "^8.5.8",
-    "jsonwebtoken": "^8.5.1"
-=======
     "@nocobase/actions": "0.11.1-alpha.5",
     "@nocobase/client": "0.11.1-alpha.5",
     "@nocobase/database": "0.11.1-alpha.5",
@@ -40,8 +27,9 @@
     "@nocobase/resourcer": "0.11.1-alpha.5",
     "@nocobase/server": "0.11.1-alpha.5",
     "@nocobase/test": "0.11.1-alpha.5",
-    "@nocobase/utils": "0.11.1-alpha.5"
->>>>>>> baca86e4
+    "@nocobase/utils": "0.11.1-alpha.5",
+    "@types/jsonwebtoken": "^8.5.8",
+    "jsonwebtoken": "^8.5.1"
   },
   "gitHead": "ce588eefb0bfc50f7d5bbee575e0b5e843bf6644"
 }