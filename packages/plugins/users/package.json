{
  "name": "@nocobase/plugin-users",
  "displayName": "users",
  "displayName.zh-CN": "用户管理",
  "description": "manage the uses of nocobase system",
  "description.zh-CN": "管理系统用户",
  "version": "0.11.1-alpha.1",
  "license": "AGPL-3.0",
  "main": "./lib/server/index.js",
  "files": [
    "lib",
    "src",
    "README.md",
    "README.zh-CN.md",
    "CHANGELOG.md",
    "server.js",
    "server.d.ts",
    "client.js",
    "client.d.ts"
  ],
  "dependencies": {
  },
  "devDependencies": {
<<<<<<< HEAD
    "@types/jsonwebtoken": "^8.5.8",
    "jsonwebtoken": "^8.5.1",
    "@nocobase/actions": "0.11.0-alpha.1",
    "@nocobase/client": "0.11.0-alpha.1",
    "@nocobase/database": "0.11.0-alpha.1",
    "@nocobase/plugin-acl": "0.11.0-alpha.1",
    "@nocobase/plugin-auth": "0.11.0-alpha.1",
    "@nocobase/resourcer": "0.11.0-alpha.1",
    "@nocobase/server": "0.11.0-alpha.1",
    "@nocobase/test": "0.11.0-alpha.1",
    "@nocobase/utils": "0.11.0-alpha.1"
=======
    "@nocobase/actions": "0.11.1-alpha.1",
    "@nocobase/client": "0.11.1-alpha.1",
    "@nocobase/database": "0.11.1-alpha.1",
    "@nocobase/plugin-acl": "0.11.1-alpha.1",
    "@nocobase/plugin-auth": "0.11.1-alpha.1",
    "@nocobase/resourcer": "0.11.1-alpha.1",
    "@nocobase/server": "0.11.1-alpha.1",
    "@nocobase/test": "0.11.1-alpha.1",
    "@nocobase/utils": "0.11.1-alpha.1"
>>>>>>> d0528cf1
  },
  "gitHead": "ce588eefb0bfc50f7d5bbee575e0b5e843bf6644"
}<|MERGE_RESOLUTION|>--- conflicted
+++ resolved
@@ -21,19 +21,8 @@
   "dependencies": {
   },
   "devDependencies": {
-<<<<<<< HEAD
     "@types/jsonwebtoken": "^8.5.8",
     "jsonwebtoken": "^8.5.1",
-    "@nocobase/actions": "0.11.0-alpha.1",
-    "@nocobase/client": "0.11.0-alpha.1",
-    "@nocobase/database": "0.11.0-alpha.1",
-    "@nocobase/plugin-acl": "0.11.0-alpha.1",
-    "@nocobase/plugin-auth": "0.11.0-alpha.1",
-    "@nocobase/resourcer": "0.11.0-alpha.1",
-    "@nocobase/server": "0.11.0-alpha.1",
-    "@nocobase/test": "0.11.0-alpha.1",
-    "@nocobase/utils": "0.11.0-alpha.1"
-=======
     "@nocobase/actions": "0.11.1-alpha.1",
     "@nocobase/client": "0.11.1-alpha.1",
     "@nocobase/database": "0.11.1-alpha.1",
@@ -43,7 +32,6 @@
     "@nocobase/server": "0.11.1-alpha.1",
     "@nocobase/test": "0.11.1-alpha.1",
     "@nocobase/utils": "0.11.1-alpha.1"
->>>>>>> d0528cf1
   },
   "gitHead": "ce588eefb0bfc50f7d5bbee575e0b5e843bf6644"
 }