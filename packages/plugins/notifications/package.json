{
  "name": "@nocobase/plugin-notifications",
  "version": "0.11.1-alpha.3",
  "description": "",
  "license": "AGPL-3.0",
  "main": "./dist/server/index.js",
  "files": [
    "dist",
    "src",
    "README.md",
    "README.zh-CN.md",
    "CHANGELOG.md",
    "server.js",
    "server.d.ts",
    "client.js",
    "client.d.ts"
  ],
  "dependencies": {
  },
  "devDependencies": {
<<<<<<< HEAD
    "@types/nodemailer": "6.4.4",
    "nodemailer": "^6.6.1",
    "@nocobase/client": "0.11.1-alpha.2",
    "@nocobase/database": "0.11.1-alpha.2",
    "@nocobase/server": "0.11.1-alpha.2",
    "@nocobase/test": "0.11.1-alpha.2",
    "@nocobase/utils": "0.11.1-alpha.2",
=======
    "@nocobase/client": "0.11.1-alpha.3",
    "@nocobase/database": "0.11.1-alpha.3",
    "@nocobase/server": "0.11.1-alpha.3",
    "@nocobase/test": "0.11.1-alpha.3",
    "@nocobase/utils": "0.11.1-alpha.3",
>>>>>>> 840254f5
    "nodemailer-mock": "^1.5.11"
  },
  "gitHead": "ce588eefb0bfc50f7d5bbee575e0b5e843bf6644"
}<|MERGE_RESOLUTION|>--- conflicted
+++ resolved
@@ -15,24 +15,14 @@
     "client.js",
     "client.d.ts"
   ],
-  "dependencies": {
-  },
   "devDependencies": {
-<<<<<<< HEAD
+    "@nocobase/client": "0.11.1-alpha.2",
+    "@nocobase/database": "0.11.1-alpha.2",
+    "@nocobase/server": "0.11.1-alpha.3",
+    "@nocobase/test": "0.11.1-alpha.2",
+    "@nocobase/utils": "0.11.1-alpha.2",
     "@types/nodemailer": "6.4.4",
     "nodemailer": "^6.6.1",
-    "@nocobase/client": "0.11.1-alpha.2",
-    "@nocobase/database": "0.11.1-alpha.2",
-    "@nocobase/server": "0.11.1-alpha.2",
-    "@nocobase/test": "0.11.1-alpha.2",
-    "@nocobase/utils": "0.11.1-alpha.2",
-=======
-    "@nocobase/client": "0.11.1-alpha.3",
-    "@nocobase/database": "0.11.1-alpha.3",
-    "@nocobase/server": "0.11.1-alpha.3",
-    "@nocobase/test": "0.11.1-alpha.3",
-    "@nocobase/utils": "0.11.1-alpha.3",
->>>>>>> 840254f5
     "nodemailer-mock": "^1.5.11"
   },
   "gitHead": "ce588eefb0bfc50f7d5bbee575e0b5e843bf6644"
