{
  "name": "@nocobase/plugin-notifications",
  "version": "0.10.1-alpha.1",
  "description": "",
  "license": "AGPL-3.0",
  "main": "./lib/server/index.js",
  "files": [
    "lib",
    "src",
    "README.md",
    "README.zh-CN.md",
    "CHANGELOG.md",
    "server.js",
    "server.d.ts",
    "client.js",
    "client.d.ts"
  ],
  "dependencies": {
    "@types/nodemailer": "6.4.4",
    "nodemailer": "^6.6.1"
  },
  "devDependencies": {
<<<<<<< HEAD
    "@nocobase/utils": "0.10.0-alpha.5",
    "@nocobase/client": "0.10.0-alpha.5",
    "@nocobase/server": "0.10.0-alpha.5",
    "@nocobase/database": "0.10.0-alpha.5",
    "@nocobase/test": "0.10.0-alpha.5",
=======
    "@nocobase/test": "0.10.1-alpha.1",
    "@types/nodemailer": "6.4.4",
>>>>>>> 6496c65f
    "nodemailer-mock": "^1.5.11"
  },
  "gitHead": "ce588eefb0bfc50f7d5bbee575e0b5e843bf6644"
}<|MERGE_RESOLUTION|>--- conflicted
+++ resolved
@@ -20,16 +20,11 @@
     "nodemailer": "^6.6.1"
   },
   "devDependencies": {
-<<<<<<< HEAD
-    "@nocobase/utils": "0.10.0-alpha.5",
-    "@nocobase/client": "0.10.0-alpha.5",
-    "@nocobase/server": "0.10.0-alpha.5",
-    "@nocobase/database": "0.10.0-alpha.5",
-    "@nocobase/test": "0.10.0-alpha.5",
-=======
+    "@nocobase/utils": "0.10.1-alpha.1",
+    "@nocobase/client": "0.10.1-alpha.1",
+    "@nocobase/server": "0.10.1-alpha.1",
+    "@nocobase/database": "0.10.1-alpha.1",
     "@nocobase/test": "0.10.1-alpha.1",
-    "@types/nodemailer": "6.4.4",
->>>>>>> 6496c65f
     "nodemailer-mock": "^1.5.11"
   },
   "gitHead": "ce588eefb0bfc50f7d5bbee575e0b5e843bf6644"
