--- conflicted
+++ resolved
@@ -1,18 +1,10 @@
 {
   "name": "@nocobase/plugin-export",
-<<<<<<< HEAD
   "displayName": "Data export",
   "displayName.zh-CN": "数据导出",
   "description": "Export data in excel format",
   "description.zh-CN": "导出 excel 格式的数据",
-  "version": "0.13.0-alpha.7",
-=======
-  "displayName": "Export",
-  "displayName.zh-CN": "导出",
-  "description": "Export collection records to Excel table",
-  "description.zh-CN": "导出数据表记录为 Excel 表格",
   "version": "0.13.0-alpha.9",
->>>>>>> 0d465f4d
   "license": "AGPL-3.0",
   "main": "./dist/server/index.js",
   "devDependencies": {
