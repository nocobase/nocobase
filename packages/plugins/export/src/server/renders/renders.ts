<<<<<<< HEAD
import { getDefaultFormat, str2moment } from '@nocobase/utils';
=======
import { toFixedByStep } from '@nocobase/utils';
import moment from 'moment';
>>>>>>> 95e79988

export async function _(field, row, ctx, column?: any) {
  if (column?.dataIndex.length > 1) {
    const result = column.dataIndex.reduce((result, col) => {
      if (Array.isArray(result)) {
        const subResults = [];
        for (const r of result) {
          subResults.push(r?.[col]);
        }
        return subResults;
      } else {
        if (Array.isArray(result?.[col])) {
          const subResults = [];
          for (const r of result?.[col]) {
            subResults.push(r);
          }
          return subResults;
        } else {
          return result?.[col];
        }
      }
    }, row);
    if (Array.isArray(result)) {
      return result.join(',');
    } else {
      return result;
    }
  } else {
    return row.get(field.name);
  }
}

export async function datetime(field, row, ctx) {
  const value = row.get(field.name);
  if (!value) {
    return '';
  }
  const utcOffset = ctx.get('X-Timezone');
  const props = field.options?.uiSchema?.['x-component-props'] ?? {};
  const format = getDefaultFormat(props);
  const m = str2moment(value, { ...props, utcOffset });
  return m ? m.format(format) : '';
}

export async function percent(field, row, ctx) {
  const value = row.get(field.name);
  const step = field.options?.uiSchema?.['x-component-props']?.['step'] ?? 0;
  return value && `${toFixedByStep(value * 100, step)}%`;
}

export async function boolean(field, row, ctx, column?: any) {
  const value = row.get(field.name);
  let { enum: enumData } = column ?? {};
  if (enumData?.length > 0) {
    const option = enumData.find((item) => item.value === value);
    return option?.label;
  } else {
    // FIXME: i18n
    return value ? '是' : value === null || value === undefined ? '' : '否';
  }
}

export const checkbox = boolean;

export async function select(field, row, ctx, column?: any) {
  const value = row.get(field.name);
  let { enum: enumData } = column ?? {};
  if (!enumData) {
    const repository = ctx.db.getCollection('uiSchemas').repository;
    const model = await repository.findById(field.options.uiSchemaUid);
    enumData = model.get('enum');
  }
  const option = enumData.find((item) => item.value === value);
  return option?.label;
}

export async function multipleSelect(field, row, ctx, column?: any) {
  const values = row.get(field.name);
  let { enum: enumData } = column ?? {};
  if (!enumData) {
    const repository = ctx.db.getCollection('uiSchemas').repository;
    const model = await repository.findById(field.options.uiSchemaUid);
    enumData = model.get('enum');
  }
  return values
    ?.map((value) => {
      const option = enumData.find((item) => item.value === value);
      return option?.label;
    })
    ?.join();
}

export const radio = select;

export const radioGroup = select;

export const checkboxes = multipleSelect;

export const checkboxGroup = multipleSelect;

export async function subTable(field, row, ctx) {
  // TODO: need title field to be defined
  return (row.get(field.name) || []).map((item) => item[field.sourceKey]);
}

export async function linkTo(field, row, ctx, column?: any) {
  return (row.get(field.name) || []).map((item) => {
    return column.dataIndex.reduce((buf, cur) => {
      buf = item[cur];
      return buf;
    });
  });
  // return (row.get(field.name) || []).map((item) => item[field.labelField]);
}

export async function attachment(field, row, ctx) {
  return (row.get(field.name) || []).map((item) => item[field.url]).join(' ');
}

export async function chinaRegion(field, row, ctx, column?: any) {
  const value = row.get(field.name);
  const values = (Array.isArray(value) ? value : [value]).sort((a, b) =>
    a.level !== b.level ? a.level - b.level : a.sort - b.sort,
  );
  return values.map((item) => item.name).join('/');
}<|MERGE_RESOLUTION|>--- conflicted
+++ resolved
@@ -1,9 +1,4 @@
-<<<<<<< HEAD
 import { getDefaultFormat, str2moment } from '@nocobase/utils';
-=======
-import { toFixedByStep } from '@nocobase/utils';
-import moment from 'moment';
->>>>>>> 95e79988
 
 export async function _(field, row, ctx, column?: any) {
   if (column?.dataIndex.length > 1) {
