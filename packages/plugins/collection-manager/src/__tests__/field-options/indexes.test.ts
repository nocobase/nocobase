--- conflicted
+++ resolved
@@ -46,11 +46,8 @@
       },
     });
 
-<<<<<<< HEAD
-=======
     console.log(response3.body);
 
->>>>>>> 15cbad30
     expect(response3.status).toBe(400);
 
     const response4 = await agent.resource(tableName).create({
