--- conflicted
+++ resolved
@@ -1,10 +1,5 @@
-<<<<<<< HEAD
-import { mockServer, MockServer } from '@nocobase/test';
+import { mockServer } from '@nocobase/test';
 import CollectionManagerPlugin from '../server';
-=======
-import { mockServer } from '@nocobase/test';
-import CollectionManagerPlugin from '../plugin';
->>>>>>> a92a78cc
 
 describe('collections repository', () => {
   it('case 1', async () => {
