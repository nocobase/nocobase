import { Repository } from '@nocobase/database';
import { CollectionsGraph, lodash } from '@nocobase/utils';
import { CollectionModel } from '../models/collection';
<<<<<<< HEAD
import lodash from 'lodash';
=======
>>>>>>> 8c904363

interface LoadOptions {
  filter?: any;
  skipExist?: boolean;
}

export class CollectionRepository extends Repository {
  async load(options: LoadOptions = {}) {
    const { filter, skipExist } = options;
    const instances = (await this.find({ filter, appends: ['fields'] })) as CollectionModel[];

    const graphlib = CollectionsGraph.graphlib();

    const graph = new graphlib.Graph();

    const nameMap: {
      [key: string]: CollectionModel;
    } = {};

    const viewCollections = [];

    // set all graph nodes
    for (const instance of instances) {
      graph.setNode(instance.get('name'));
      if (instance.get('view')) {
        viewCollections.push(instance.get('name'));
      }
    }

    // set graph edges by inherits
    for (const instance of instances) {
      const collectionName = instance.get('name');

      nameMap[collectionName] = instance;

      if (instance.get('inherits')) {
        for (const parent of instance.get('inherits')) {
          graph.setEdge(parent, collectionName);
        }
      }
    }

    if (graph.nodeCount() === 0) return;

    // check if graph is acyclic, throw error if not
    if (!graphlib.alg.isAcyclic(graph)) {
      const cycles = graphlib.alg.findCycles(graph);
      throw new Error(`Cyclic dependencies: ${cycles.map((cycle) => cycle.join(' -> ')).join(', ')}`);
    }

    // sort graph nodes
    const sortedNames = graphlib.alg.topsort(graph);

    const lazyCollectionFields: {
      [key: string]: Array<string>;
    } = {};

    for (const instanceName of sortedNames) {
      if (!nameMap[instanceName]) continue;

      // skip load collection field
      const skipField = (() => {
        // skip load collection field if collection is view
        if (viewCollections.includes(instanceName)) {
          return true;
        }

        const fields = nameMap[instanceName].get('fields');

        return fields
          .filter(
            (field) =>
              (field['type'] === 'belongsTo' && viewCollections.includes(field.options?.['target'])) ||
              field['type'] === 'belongsToMany',
          )
          .map((field) => field.get('name'));
      })();

      if (lodash.isArray(skipField) && skipField.length) {
        lazyCollectionFields[instanceName] = skipField;
      }

      await nameMap[instanceName].load({ skipField });
    }

    // load view fields
    for (const viewCollectionName of viewCollections) {
      await nameMap[viewCollectionName].loadFields({});
    }

    // load lazy collection field
    for (const [collectionName, skipField] of Object.entries(lazyCollectionFields)) {
      await nameMap[collectionName].loadFields({ includeFields: skipField });
    }
  }

  async db2cm(collectionName: string) {
    const collection = this.database.getCollection(collectionName);

    // skip if collection already exists
    if (await this.findOne({ filter: { name: collectionName } })) {
      return;
    }

    const options = collection.options;
    const fields = [];
    for (const [name, field] of collection.fields) {
      fields.push({
        name,
        ...field.options,
      });
    }

    await this.create({
      values: {
        ...options,
        fields,
        from: 'db2cm',
      },
    });
  }
}<|MERGE_RESOLUTION|>--- conflicted
+++ resolved
@@ -1,10 +1,7 @@
 import { Repository } from '@nocobase/database';
-import { CollectionsGraph, lodash } from '@nocobase/utils';
+import { CollectionsGraph } from '@nocobase/utils';
+import lodash from 'lodash';
 import { CollectionModel } from '../models/collection';
-<<<<<<< HEAD
-import lodash from 'lodash';
-=======
->>>>>>> 8c904363
 
 interface LoadOptions {
   filter?: any;
