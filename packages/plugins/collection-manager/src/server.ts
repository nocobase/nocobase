import path from 'path';

import lodash from 'lodash';
import { UniqueConstraintError } from 'sequelize';

import PluginErrorHandler from '@nocobase/plugin-error-handler';
import { Plugin } from '@nocobase/server';

import { CollectionRepository } from '.';
import {
  afterCreateForForeignKeyField,
  afterCreateForReverseField,
  beforeCreateForChildrenCollection,
  beforeCreateForReverseField,
<<<<<<< HEAD
  beforeDestroyForeignKey,
=======
>>>>>>> f477d80d
  beforeInitOptions
} from './hooks';
import { CollectionModel, FieldModel } from './models';

export class CollectionManagerPlugin extends Plugin {

  async beforeLoad() {
    this.app.db.registerModels({
      CollectionModel,
      FieldModel,
    });

    this.db.addMigrations({
      namespace: 'collection-manager',
      directory: path.resolve(__dirname, './migrations'),
      context: {
        plugin: this,
      },
    });

    this.app.db.registerRepositories({
      CollectionRepository,
    });

    this.app.db.on('fields.beforeUpdate', async (model, options) => {
      const newValue = options.values;
      if (
        model.get('reverseKey') &&
        lodash.get(newValue, 'reverseField') &&
        !lodash.get(newValue, 'reverseField.key')
      ) {
        const field = await this.app.db
          .getModel('fields')
          .findByPk(model.get('reverseKey'), { transaction: options.transaction });
        if (field) {
          throw new Error('cant update field without a reverseField key');
        }
      }
    });

    // 要在 beforeInitOptions 之前处理
    this.app.db.on('fields.beforeCreate', beforeCreateForReverseField(this.app.db));
    this.app.db.on('fields.beforeCreate', beforeCreateForChildrenCollection(this.app.db));
    this.app.db.on('fields.beforeCreate', async (model, options) => {
      const type = model.get('type');
      const fn = beforeInitOptions[type];
      if (fn) {
        await fn(model, { database: this.app.db });
      }
    });

    this.app.db.on('fields.afterCreate', afterCreateForReverseField(this.app.db));

    this.app.db.on('collections.afterCreateWithAssociations', async (model, { context, transaction }) => {
      if (context) {
        await model.migrate({
          isNew: true,
          transaction,
        });
      }
    });

    this.app.db.on('fields.afterCreate', async (model: FieldModel, { context, transaction }) => {
      if (context) {
        await model.migrate({
          isNew: true,
          transaction,
        });
      }
    });
    // after migrate
    this.app.db.on('fields.afterCreate', afterCreateForForeignKeyField(this.app.db));

    this.app.db.on('fields.afterUpdate', async (model: FieldModel, { context, transaction }) => {
      const prevOptions = model.previous('options');
      const currentOptions = model.get('options');

      if (context) {
        const prev = prevOptions['unique'];
        const next = currentOptions['unique'];

        if (Boolean(prev) !== Boolean(next)) {
          await model.migrate({ transaction });
        }
      }

      const prevDefaultValue = prevOptions['defaultValue'];
      const currentDefaultValue = currentOptions['defaultValue'];

      if (prevDefaultValue != currentDefaultValue) {
        await model.syncDefaultValue({ transaction, defaultValue: currentDefaultValue });
      }
    });

    this.app.db.on('fields.afterSaveWithAssociations', async (model, { context, transaction }) => {
      if (context) {
        await model.load({ transaction });
      }
    });

    // before field remove
    this.app.db.on('fields.beforeDestroy', beforeDestroyForeignKey(this.app.db));
    this.app.db.on('fields.beforeDestroy', async (model, options) => {
      await model.remove(options);
    });

    this.app.db.on('collections.beforeDestroy', async (model, options) => {
      await model.remove(options);
    });

    this.app.on('afterLoad', async (app, options) => {
      if (options?.method === 'install') {
        return;
      }
      const exists = await this.app.db.collectionExistsInDb('collections');
      if (exists) {
        await this.app.db.getRepository<CollectionRepository>('collections').load();
      }
    });

    this.app.resourcer.use(async (ctx, next) => {
      const { resourceName, actionName } = ctx.action;
      if (resourceName === 'collections.fields' && actionName === 'update') {
        const { updateAssociationValues = [] } = ctx.action.params;
        updateAssociationValues.push('uiSchema');
        ctx.action.mergeParams({
          updateAssociationValues,
        });
      }
      await next();
    });

    // this.app.resourcer.use(async (ctx, next) => {
    //   const { resourceName, actionName } = ctx.action;
    //   if (actionName === 'update') {
    //     const { updateAssociationValues = [] } = ctx.action.params;
    //     const [collectionName, associationName] = resourceName.split('.');
    //     if (!associationName) {
    //       const collection: Collection = ctx.db.getCollection(collectionName);
    //       if (collection) {
    //         for (const [, field] of collection.fields) {
    //           if (['subTable', 'o2m'].includes(field.options.interface)) {
    //             updateAssociationValues.push(field.name);
    //           }
    //         }
    //       }
    //     } else {
    //       const association = ctx.db.getCollection(collectionName)?.getField?.(associationName);
    //       if (association?.target) {
    //         const collection: Collection = ctx.db.getCollection(association?.target);
    //         if (collection) {
    //           for (const [, field] of collection.fields) {
    //             if (['subTable', 'o2m'].includes(field.options.interface)) {
    //               updateAssociationValues.push(field.name);
    //             }
    //           }
    //         }
    //       }
    //     }
    //     if (updateAssociationValues.length) {
    //       ctx.action.mergeParams({
    //         updateAssociationValues,
    //       });
    //     }
    //   }
    //   await next();
    // });

    this.app.acl.allow('collections', 'list', 'loggedIn');
    this.app.acl.allow('collections', ['create', 'update', 'destroy'], 'allowConfigure');
  }

  async load() {
    await this.app.db.import({
      directory: path.resolve(__dirname, './collections'),
    });

    const errorHandlerPlugin = <PluginErrorHandler>this.app.getPlugin('error-handler');
    errorHandlerPlugin.errorHandler.register(
      (err) => {
        return err instanceof UniqueConstraintError;
      },
      (err, ctx) => {
        return ctx.throw(400, ctx.t(`The value of ${Object.keys(err.fields)} field duplicated`));
      },
    );
  }
}

export default CollectionManagerPlugin;<|MERGE_RESOLUTION|>--- conflicted
+++ resolved
@@ -12,10 +12,7 @@
   afterCreateForReverseField,
   beforeCreateForChildrenCollection,
   beforeCreateForReverseField,
-<<<<<<< HEAD
   beforeDestroyForeignKey,
-=======
->>>>>>> f477d80d
   beforeInitOptions
 } from './hooks';
 import { CollectionModel, FieldModel } from './models';
