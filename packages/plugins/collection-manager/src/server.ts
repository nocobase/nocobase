--- conflicted
+++ resolved
@@ -16,13 +16,8 @@
   beforeInitOptions
 } from './hooks';
 
-<<<<<<< HEAD
-import { CollectionModel, FieldModel } from './models';
-import { Field, InheritedCollection } from '@nocobase/database';
-=======
 import { InheritedCollection } from '@nocobase/database';
 import { CollectionModel, FieldModel } from './models';
->>>>>>> 33377c7d
 
 export class CollectionManagerPlugin extends Plugin {
   async beforeLoad() {
