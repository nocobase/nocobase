<<<<<<< HEAD
import { Repository, Transactionable } from '@nocobase/database';
import { CollectionModel } from '../models/collection';
=======
import { Repository } from '@nocobase/database';
>>>>>>> aabc6812
import { CollectionsGraph } from '@nocobase/utils';
import { CollectionModel } from '../models/collection';

interface LoadOptions extends Transactionable {
  filter?: any;
  skipExist?: boolean;
  replaceCollection?: boolean;
}

export class CollectionRepository extends Repository {
  async load(options: LoadOptions = {}) {
<<<<<<< HEAD
    const { filter, skipExist, transaction, replaceCollection } = options;
    const instances = (await this.find({ filter, transaction })) as CollectionModel[];
=======
    const { filter, skipExist } = options;
    const instances = (await this.find({ filter, appends: ['fields'] })) as CollectionModel[];
>>>>>>> aabc6812

    if (replaceCollection) {
      instances.forEach((instance) => {
        this.database.removeCollection(instance.get('name'));
      });
    }
    const graphlib = CollectionsGraph.graphlib();

    const graph = new graphlib.Graph();

    const nameMap: {
      [key: string]: CollectionModel;
    } = {};

    const viewCollections = [];

    for (const instance of instances) {
      graph.setNode(instance.get('name'));
      if (instance.get('view')) {
        viewCollections.push(instance.get('name'));
      }
    }

    for (const instance of instances) {
      const collectionName = instance.get('name');

      nameMap[collectionName] = instance;

      // @ts-ignore
      const fields = instance.get('fields') || [];
      for (const field of fields) {
        if (field['type'] === 'belongsToMany') {
          const throughName = field.options.through;
          if (throughName) {
            graph.setEdge(throughName, collectionName);
            graph.setEdge(throughName, field.options.target);
          }
        }
      }

      if (instance.get('inherits')) {
        for (const parent of instance.get('inherits')) {
          graph.setEdge(parent, collectionName);
        }
      }
    }

    if (graph.nodeCount() === 0) return;

    if (!graphlib.alg.isAcyclic(graph)) {
      const cycles = graphlib.alg.findCycles(graph);
      throw new Error(`Cyclic dependencies: ${cycles.map((cycle) => cycle.join(' -> ')).join(', ')}`);
    }

    const sortedNames = graphlib.alg.topsort(graph);

    for (const instanceName of sortedNames) {
      if (!nameMap[instanceName]) continue;

      await nameMap[instanceName].load({
        skipExist,
        transaction,
        skipField: viewCollections.includes(instanceName),
        replaceCollection: options.replaceCollection,
      });
    }

    // load view fields
    for (const viewCollectionName of viewCollections) {
      await nameMap[viewCollectionName].loadFields({
        transaction,
      });
    }
  }

  async db2cm(collectionName: string) {
    const collection = this.database.getCollection(collectionName);

    // skip if collection already exists
    if (await this.findOne({ filter: { name: collectionName } })) {
      return;
    }

    const options = collection.options;
    const fields = [];
    for (const [name, field] of collection.fields) {
      fields.push({
        name,
        ...field.options,
      });
    }

    await this.create({
      values: {
        ...options,
        fields,
        from: 'db2cm',
      },
    });
  }
}<|MERGE_RESOLUTION|>--- conflicted
+++ resolved
@@ -1,9 +1,5 @@
-<<<<<<< HEAD
 import { Repository, Transactionable } from '@nocobase/database';
 import { CollectionModel } from '../models/collection';
-=======
-import { Repository } from '@nocobase/database';
->>>>>>> aabc6812
 import { CollectionsGraph } from '@nocobase/utils';
 import { CollectionModel } from '../models/collection';
 
@@ -15,14 +11,9 @@
 
 export class CollectionRepository extends Repository {
   async load(options: LoadOptions = {}) {
-<<<<<<< HEAD
     const { filter, skipExist, transaction, replaceCollection } = options;
-    const instances = (await this.find({ filter, transaction })) as CollectionModel[];
-=======
-    const { filter, skipExist } = options;
     const instances = (await this.find({ filter, appends: ['fields'] })) as CollectionModel[];
->>>>>>> aabc6812
-
+    
     if (replaceCollection) {
       instances.forEach((instance) => {
         this.database.removeCollection(instance.get('name'));
