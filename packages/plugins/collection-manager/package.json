--- conflicted
+++ resolved
@@ -1,10 +1,6 @@
 {
   "name": "@nocobase/plugin-collection-manager",
-<<<<<<< HEAD
-  "version": "0.7.5-alpha.1",
-=======
   "version": "0.8.0-alpha.1",
->>>>>>> f67afba9
   "main": "lib/index.js",
   "license": "Apache-2.0",
   "licenses": [
@@ -14,15 +10,6 @@
     }
   ],
   "dependencies": {
-<<<<<<< HEAD
-    "@nocobase/database": "0.7.5-alpha.1",
-    "@nocobase/plugin-error-handler": "0.7.5-alpha.1",
-    "@nocobase/server": "0.7.5-alpha.1",
-    "sequelize": "^6.9.0"
-  },
-  "devDependencies": {
-    "@nocobase/test": "0.7.5-alpha.1"
-=======
     "@nocobase/database": "0.8.0-alpha.1",
     "@nocobase/plugin-error-handler": "0.8.0-alpha.1",
     "@nocobase/server": "0.8.0-alpha.1",
@@ -30,7 +17,6 @@
   },
   "devDependencies": {
     "@nocobase/test": "0.8.0-alpha.1"
->>>>>>> f67afba9
   },
   "gitHead": "b17d1ecae5dd0b9d4e7170dcf9663bb225598990"
 }