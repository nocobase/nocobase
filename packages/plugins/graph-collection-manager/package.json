--- conflicted
+++ resolved
@@ -1,18 +1,10 @@
 {
   "name": "@nocobase/plugin-graph-collection-manager",
-<<<<<<< HEAD
   "displayName": "Graph collection manager",
   "displayName.zh-CN": "可视化的数据表管理",
   "description": "An ER diagram-like tool",
   "description.zh-CN": "类似 ER 图的工具",
-  "version": "0.13.0-alpha.7",
-=======
-  "displayName": "graph collection manager",
-  "displayName.zh-CN": "数据库可视化管理",
-  "description": "database collection manage",
-  "description.zh-CN": "数据库管理。",
   "version": "0.13.0-alpha.9",
->>>>>>> 0d465f4d
   "license": "AGPL-3.0",
   "main": "./dist/server/index.js",
   "devDependencies": {
