--- conflicted
+++ resolved
@@ -191,12 +191,8 @@
   const [collapse, setCollapse] = useState(false);
   const { t } = useGCMTranslation();
   const compile = useCompile();
-<<<<<<< HEAD
+  const database = useCurrentAppInfo();
   const portsData = lodash.groupBy(ports.items, (v) => {
-=======
-  const database = useCurrentAppInfo();
-  const portsData = groupBy(ports.items, (v) => {
->>>>>>> 046a0b4f
     if (
       v.isForeignKey ||
       v.primaryKey ||
