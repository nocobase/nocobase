import { DeleteOutlined, DownOutlined, EditOutlined, UpOutlined } from '@ant-design/icons';
import { css } from '@emotion/css';
import { SchemaOptionsContext } from '@formily/react';
import { uid } from '@formily/shared';
import {
  CollectionCategroriesContext,
  CollectionProvider,
  PopoverWithStopPropagation,
  SchemaComponent,
  SchemaComponentProvider,
  Select,
  collection,
  useCollectionManager,
  useCompile,
  useCurrentAppInfo,
  useRecord,
} from '@nocobase/client';
import { Badge, Tag } from 'antd';
import lodash from 'lodash';
import React, { useContext, useRef, useState } from 'react';
import {
  useAsyncDataSource,
  useCancelAction,
  useDestroyActionAndRefreshCM,
  useDestroyFieldActionAndRefreshCM,
  useUpdateCollectionActionAndRefreshCM,
  useValuesFromRecord,
} from '../action-hooks';
import useStyles from '../style';
import { getPopupContainer, useGCMTranslation } from '../utils';
import { AddFieldAction } from './AddFieldAction';
import { CollectionNodeProvder } from './CollectionNodeProvder';
import { EditCollectionAction } from './EditCollectionAction';
import { EditFieldAction } from './EditFieldAction';
import { FieldSummary } from './FieldSummary';
import { OverrideFieldAction } from './OverrideFieldAction';
import { ViewFieldAction } from './ViewFieldAction';
import { ConnectAssociationAction } from './ConnectAssociationAction';
import { ConnectChildAction } from './ConnectChildAction';
import { ConnectParentAction } from './ConnectParentAction';

const OperationButton: any = React.memo((props: any) => {
  const { property, loadCollections, collectionData, setTargetNode, node, handelOpenPorts, title, name, targetGraph } =
    props;
  const isInheritField = !(property.collectionName !== name);
  const options = useContext(SchemaOptionsContext);
  const isAssociationField = ['hasOne', 'hasMany', 'belongsTo', 'belongsToMany'].includes(property.type);
  const isShowAssocition =
    isAssociationField &&
    !(property.through ? targetGraph.hasCell(property.through) : targetGraph.hasCell(property.target));
  const {
    data: { database },
  } = useCurrentAppInfo();
  const useNewId = (prefix) => {
    return `${prefix || ''}${uid()}`;
  };
  // 获取当前字段列表
  const useCurrentFields = () => {
    const record = useRecord();
    const { getCollectionFields } = useCollectionManager();
    const fields = getCollectionFields(record.collectionName || record.name) as any[];
    return fields;
  };
  return (
    <div className="field-operator">
      <SchemaComponentProvider
        components={{
          Select: (props) => <Select popupMatchSelectWidth={false} {...props} getPopupContainer={getPopupContainer} />,
          FieldSummary,
          AddFieldAction,
          OverrideFieldAction,
          ViewFieldAction,
          EditFieldAction,
          ConnectAssociationAction,
          ...options.components,
        }}
        scope={{
          useAsyncDataSource,
          loadCollections,
          useCancelAction,
          useNewId,
          useCurrentFields,
          useValuesFromRecord,
          useUpdateCollectionActionAndRefreshCM,
          isInheritField,
          isShowAssocition,
          ...options.scope,
        }}
      >
        <CollectionNodeProvder
          record={collectionData.current}
          setTargetNode={setTargetNode}
          node={node}
          handelOpenPorts={() => handelOpenPorts(true)}
        >
          <SchemaComponent
            scope={useCancelAction}
            schema={{
              type: 'object',
              properties: {
                create: {
                  type: 'void',
                  'x-action': 'create',
                  'x-component': 'AddFieldAction',
                  'x-visible': '{{isInheritField}}',
                  'x-component-props': {
                    item: {
                      ...property,
                      title,
                    },
                    database,
                  },
                },
                update: {
                  type: 'void',
                  'x-action': 'update',
                  'x-component': 'EditFieldAction',
                  'x-visible': '{{isInheritField}}',
                  'x-component-props': {
                    item: {
                      ...property,
                      title,
                      __parent: collectionData.current,
                    },
                  },
                },
                delete: {
                  type: 'void',
                  'x-action': 'destroy',
                  'x-component': 'Action',
                  'x-visible': '{{isInheritField}}',
                  'x-component-props': {
                    component: DeleteOutlined,
                    icon: 'DeleteOutlined',
                    className: 'btn-del',
                    confirm: {
                      title: "{{t('Delete record')}}",
                      getContainer: getPopupContainer,
                      collectionConten: "{{t('Are you sure you want to delete it?')}}",
                    },
                    useAction: () =>
                      useDestroyFieldActionAndRefreshCM({
                        collectionName: property.collectionName,
                        name: property.name,
                      }),
                  },
                },
                override: {
                  type: 'void',
                  'x-action': 'create',
                  'x-visible': '{{!isInheritField}}',
                  'x-component': 'OverrideFieldAction',
                  'x-component-props': {
                    icon: 'ReconciliationOutlined',
                    item: {
                      ...property,
                      title,
                      __parent: collectionData.current,
                      targetCollection: name,
                    },
                  },
                },
                view: {
                  type: 'void',
                  'x-action': 'view',
                  'x-visible': '{{!isInheritField}}',
                  'x-component': 'ViewFieldAction',
                  'x-component-props': {
                    icon: 'ReconciliationOutlined',
                    item: {
                      ...property,
                      title,
                      __parent: collectionData.current,
                    },
                  },
                },
                connectAssociation: {
                  type: 'void',
                  'x-action': 'view',
                  'x-visible': '{{isShowAssocition}}',
                  'x-component': 'ConnectAssociationAction',
                  'x-component-props': {
                    item: {
                      ...property,
                      title,
                      __parent: collectionData.current,
                    },
                    targetGraph,
                  },
                },
              },
            }}
          />
        </CollectionNodeProvder>
      </SchemaComponentProvider>
    </div>
  );
});

const PopoverContent = React.forwardRef((props: any, ref) => {
  const { property, node, ...other } = props;
  const {
    store: {
      data: { title, name, sourcePort, associated, targetPort },
    },
  } = node;
  const compile = useCompile();
  const { styles } = useStyles();
  const { getInterface } = useCollectionManager();
  const [isHovered, setIsHovered] = useState(false);
  const CollectionConten = React.useCallback((data) => {
    const { type, name, primaryKey, allowNull, autoIncrement } = data;
    return (
      <div className={styles.collectionPopoverClass}>
        <div className="field-content">
          <div>
            <span>name</span>: <span className="field-type">{name}</span>
          </div>
          <div>
            <span>type</span>: <span className="field-type">{type}</span>
          </div>
        </div>
        <p>
          {primaryKey && <Tag color="green">PRIMARY</Tag>}
          {allowNull && <Tag color="geekblue">ALLOWNULL</Tag>}
          {autoIncrement && <Tag color="purple">AUTOINCREMENT</Tag>}
        </p>
      </div>
    );
  }, []);
  const operatioBtnProps = {
    title,
    name,
    node,
    ...other,
  };
  const typeColor = (v) => {
    if (v.isForeignKey || v.primaryKey || v.interface === 'id') {
      return 'red';
    } else if (['obo', 'oho', 'o2o', 'o2m', 'm2o', 'm2m', 'linkTo'].includes(v.interface)) {
      return 'orange';
    }
  };
  return (
<<<<<<< HEAD
    <PopoverWithStopPropagation
      content={CollectionConten(property)}
      getPopupContainer={getPopupContainer}
      mouseLeaveDelay={0}
      zIndex={100}
      title={
        <div>
          {compile(property.uiSchema?.title)}
          <span style={{ color: '#ffa940', float: 'right' }}>{compile(getInterface(property.interface)?.title)}</span>
        </div>
      }
      key={property.id}
      placement="right"
    >
=======
    <div>
>>>>>>> eeb3adf9
      <div
        className="body-item"
        key={property.id}
        id={property.id}
        style={{
          background:
            targetPort || sourcePort === property.id || associated?.includes(property.name) ? '#e6f7ff' : null,
        }}
        onMouseEnter={() => {
          setIsHovered(true);
        }}
        onMouseLeave={() => setIsHovered(false)}
      >
        <Popover
          content={CollectionConten(property)}
          getPopupContainer={getPopupContainer}
          mouseLeaveDelay={0}
          title={
            <div>
              {compile(property.uiSchema?.title)}
              <span style={{ color: '#ffa940', float: 'right' }}>
                {compile(getInterface(property.interface)?.title)}
              </span>
            </div>
          }
          key={property.id}
          placement="right"
        >
          <div className="name">
            <Badge color={typeColor(property)} />
            {compile(property.uiSchema?.title)}
          </div>
        </Popover>
        <div className={`type  field_type`}>{compile(getInterface(property.interface)?.title)}</div>
        {isHovered && <OperationButton property={property} {...operatioBtnProps} />}
      </div>
<<<<<<< HEAD
    </PopoverWithStopPropagation>
=======
    </div>
>>>>>>> eeb3adf9
  );
});

const PortsCom = React.memo<any>(({ targetGraph, collectionData, setTargetNode, node, loadCollections }) => {
  const {
    store: {
      data: { item, ports, data },
    },
  } = node;
  const [collapse, setCollapse] = useState(false);
  const { t } = useGCMTranslation();
  const portsData = lodash.groupBy(ports.items, (v) => {
    if (
      v.isForeignKey ||
      v.primaryKey ||
      ['obo', 'oho', 'o2o', 'o2m', 'm2o', 'm2m', 'linkTo', 'id'].includes(v.interface)
    ) {
      return 'initPorts';
    } else {
      return 'morePorts';
    }
  });
  const handelOpenPorts = (isCollapse?) => {
    targetGraph.getCellById(item.name)?.toFront();
    setCollapse(isCollapse);
    const collapseNodes = targetGraph.collapseNodes || [];
    collapseNodes.push({
      [item.name]: isCollapse,
    });
    targetGraph.collapseNodes = collapseNodes;
    targetGraph.getCellById(item.name).setData({ collapse: true });
  };
  const isCollapse = collapse && data?.collapse;
  const popoverProps = {
    collectionData,
    setTargetNode,
    loadCollections,
    handelOpenPorts,
    node,
    targetGraph,
  };
  return (
    <div className="body">
      {portsData['initPorts']?.map((property) => {
        return property.uiSchema && <PopoverContent {...popoverProps} property={property} key={property.id} />;
      })}
      <div className="morePorts">
        {isCollapse &&
          portsData['morePorts']?.map((property) => {
            return property.uiSchema && <PopoverContent {...popoverProps} property={property} key={property.id} />;
          })}
      </div>
      <a
        className={css`
          display: block;
          color: #958f8f;
          padding: 10px 5px;
          &:hover {
            color: rgb(99 90 88);
          }
        `}
        onClick={() => handelOpenPorts(!isCollapse)}
      >
        {isCollapse
          ? [
              <UpOutlined style={{ margin: '0px 8px 0px 5px' }} key="icon" />,
              <span key="associate">{t('Association Fields')}</span>,
            ]
          : [
              <DownOutlined style={{ margin: '0px 8px 0px 5px' }} key="icon" />,
              <span key="all">{t('All Fields')}</span>,
            ]}
      </a>
    </div>
  );
});

const Entity: React.FC<{
  node?: Node | any;
  setTargetNode: Function | any;
  targetGraph: any;
}> = (props) => {
  const { styles } = useStyles();
  const options = useContext(SchemaOptionsContext);
  const { node, setTargetNode, targetGraph } = props;
  const {
    store: {
      data: { title, name, item, attrs, select, actived },
    },
    id,
  } = node;
  const {
    data: { database },
  } = useCurrentAppInfo();
  const collectionData = useRef();
  const categoryData = useContext(CollectionCategroriesContext);
  collectionData.current = { ...item, title, inherits: item.inherits && new Proxy(item.inherits, {}) };
  const { category } = item;
  const compile = useCompile();
  const loadCollections = async (field: any) => {
    return targetGraph.collections?.map((collection: any) => ({
      label: compile(collection.title),
      value: collection.name,
    }));
  };
  const loadCategories = async () => {
    return categoryData?.data.map((item: any) => ({
      label: compile(item.name),
      value: item.id,
    }));
  };
  const portsProps = {
    targetGraph,
    collectionData,
    setTargetNode,
    node,
    loadCollections,
  };
  return (
    <div
      className={styles.entityContainer}
      style={{ boxShadow: attrs?.boxShadow, border: select ? '2px dashed #f5a20a' : 0 }}
    >
      {category.map((v, index) => {
        return (
          <Badge.Ribbon
            key={index}
            color={v.color}
            style={{ width: '103%', height: '3px', marginTop: index * 5 - 8, borderRadius: 0 }}
            placement="start"
          />
        );
      })}
      <div
        className={styles.headClass}
        style={{ background: attrs?.hightLight ? '#1890ff' : null, paddingTop: category.length * 3 }}
      >
        <span className={styles.tableNameClass}>{compile(title)}</span>

        <div className={styles.tableBtnClass}>
          <SchemaComponentProvider>
            <CollectionNodeProvder setTargetNode={setTargetNode} node={node}>
              <CollectionProvider collection={collection}>
                <SchemaComponent
                  scope={{
                    useUpdateCollectionActionAndRefreshCM,
                    useCancelAction,
                    loadCollections,
                    loadCategories,
                    useAsyncDataSource,
                    enableInherits: database?.dialect === 'postgres',
                    actived: actived === true,
                  }}
                  components={{
                    EditOutlined,
                    EditCollectionAction,
                    ConnectChildAction,
                    ConnectParentAction,
                    ...options.components,
                  }}
                  schema={{
                    type: 'object',
                    name: uid(),
                    properties: {
                      connectParent: {
                        type: 'void',
                        'x-visible': '{{actived}}',
                        'x-component': 'ConnectParentAction',
                        'x-component-props': {
                          item: collectionData.current,
                          targetGraph,
                        },
                      },
                      connectChild: {
                        type: 'void',
                        'x-component': 'ConnectChildAction',
                        'x-component-props': {
                          item: collectionData.current,
                          targetGraph,
                        },
                        'x-visible': '{{actived}}',
                      },
                      update: {
                        type: 'void',
                        title: '{{ t("Edit") }}',
                        'x-component': 'EditCollectionAction',
                        'x-component-props': {
                          type: 'primary',
                          item: collectionData.current,
                          className: 'btn-edit-in-head',
                        },
                      },
                      delete: {
                        type: 'void',
                        'x-action': 'destroy',
                        'x-component': 'Action',
                        'x-component-props': {
                          component: DeleteOutlined,
                          icon: 'DeleteOutlined',
                          className: 'btn-del',
                          confirm: {
                            title: "{{t('Delete record')}}",
                            getContainer: getPopupContainer,
                            collectionConten: "{{t('Are you sure you want to delete it?')}}",
                          },
                          useAction: () => useDestroyActionAndRefreshCM({ name, id }),
                        },
                      },
                    },
                  }}
                />
              </CollectionProvider>
            </CollectionNodeProvder>
          </SchemaComponentProvider>
        </div>
      </div>
      <PortsCom {...portsProps} />
    </div>
  );
};

export default Entity;<|MERGE_RESOLUTION|>--- conflicted
+++ resolved
@@ -30,14 +30,14 @@
 import { getPopupContainer, useGCMTranslation } from '../utils';
 import { AddFieldAction } from './AddFieldAction';
 import { CollectionNodeProvder } from './CollectionNodeProvder';
+import { ConnectAssociationAction } from './ConnectAssociationAction';
+import { ConnectChildAction } from './ConnectChildAction';
+import { ConnectParentAction } from './ConnectParentAction';
 import { EditCollectionAction } from './EditCollectionAction';
 import { EditFieldAction } from './EditFieldAction';
 import { FieldSummary } from './FieldSummary';
 import { OverrideFieldAction } from './OverrideFieldAction';
 import { ViewFieldAction } from './ViewFieldAction';
-import { ConnectAssociationAction } from './ConnectAssociationAction';
-import { ConnectChildAction } from './ConnectChildAction';
-import { ConnectParentAction } from './ConnectParentAction';
 
 const OperationButton: any = React.memo((props: any) => {
   const { property, loadCollections, collectionData, setTargetNode, node, handelOpenPorts, title, name, targetGraph } =
@@ -242,24 +242,7 @@
     }
   };
   return (
-<<<<<<< HEAD
-    <PopoverWithStopPropagation
-      content={CollectionConten(property)}
-      getPopupContainer={getPopupContainer}
-      mouseLeaveDelay={0}
-      zIndex={100}
-      title={
-        <div>
-          {compile(property.uiSchema?.title)}
-          <span style={{ color: '#ffa940', float: 'right' }}>{compile(getInterface(property.interface)?.title)}</span>
-        </div>
-      }
-      key={property.id}
-      placement="right"
-    >
-=======
     <div>
->>>>>>> eeb3adf9
       <div
         className="body-item"
         key={property.id}
@@ -273,7 +256,7 @@
         }}
         onMouseLeave={() => setIsHovered(false)}
       >
-        <Popover
+        <PopoverWithStopPropagation
           content={CollectionConten(property)}
           getPopupContainer={getPopupContainer}
           mouseLeaveDelay={0}
@@ -292,15 +275,11 @@
             <Badge color={typeColor(property)} />
             {compile(property.uiSchema?.title)}
           </div>
-        </Popover>
+        </PopoverWithStopPropagation>
         <div className={`type  field_type`}>{compile(getInterface(property.interface)?.title)}</div>
         {isHovered && <OperationButton property={property} {...operatioBtnProps} />}
       </div>
-<<<<<<< HEAD
-    </PopoverWithStopPropagation>
-=======
     </div>
->>>>>>> eeb3adf9
   );
 });
 
