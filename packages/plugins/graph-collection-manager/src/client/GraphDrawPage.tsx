--- conflicted
+++ resolved
@@ -53,15 +53,9 @@
             return v.collectionName === node.store.data.name;
           })) ||
         {};
-<<<<<<< HEAD
-        const pos: any = g.node(id);
-      //@ts-ignore
-      const calculatedPosition = positions?{ x: maxBy(positions, 'x').x + 350, y: minBy(positions, 'y').y }:pos;
-=======
       const pos: any = g.node(id);
       //@ts-ignore
       const calculatedPosition = positions&&positions.length>0 ? { x: maxBy(positions, 'x').x + 350, y: minBy(positions, 'y').y } : pos;
->>>>>>> 17f364fa
       node.position(targetPosition.x || calculatedPosition.x, targetPosition.y || calculatedPosition.y);
       if (positions && !positions.find((v) => v.collectionName === node.store.data.name)) {
         // 位置表中没有的表都自动保存
