{
  "name": "@nocobase/plugin-map",
  "displayName": "Map",
  "displayName.zh-CN": "地图",
  "version": "0.10.0-alpha.3",
  "description": "Provide map fields and blocks",
  "description.zh-CN": "提供地图字段和区块",
  "license": "AGPL-3.0",
  "main": "./lib/index.js",
  "types": "./lib/index.d.ts",
  "devDependencies": {
<<<<<<< HEAD
    "@nocobase/server": "0.9.4-alpha.2",
    "@nocobase/test": "0.9.4-alpha.2",
    "@types/google.maps": "^3.53.4",
    "@types/react": "^17.0.0",
    "@types/react-dom": "^17.0.0"
=======
    "@nocobase/server": "0.10.0-alpha.3",
    "@nocobase/test": "0.10.0-alpha.3"
>>>>>>> 73f3929b
  },
  "dependencies": {
    "@amap/amap-jsapi-loader": "^1.0.1",
    "@amap/amap-jsapi-types": "^0.0.10",
    "@googlemaps/js-api-loader": "^1.16.1",
    "@emotion/css": "^11.7.1",
    "@formily/react": "2.2.24",
    "@formily/shared": "2.2.24",
    "@formily/antd": "2.2.24",
    "@nocobase/server": "0.9.4-alpha.2",
    "@nocobase/test": "0.9.4-alpha.2",
    "react": "17.x",
    "react-dom": "17.x",
    "antd": "^4.24.8"
  }
}<|MERGE_RESOLUTION|>--- conflicted
+++ resolved
@@ -9,16 +9,11 @@
   "main": "./lib/index.js",
   "types": "./lib/index.d.ts",
   "devDependencies": {
-<<<<<<< HEAD
     "@nocobase/server": "0.9.4-alpha.2",
     "@nocobase/test": "0.9.4-alpha.2",
     "@types/google.maps": "^3.53.4",
     "@types/react": "^17.0.0",
     "@types/react-dom": "^17.0.0"
-=======
-    "@nocobase/server": "0.10.0-alpha.3",
-    "@nocobase/test": "0.10.0-alpha.3"
->>>>>>> 73f3929b
   },
   "dependencies": {
     "@amap/amap-jsapi-loader": "^1.0.1",
