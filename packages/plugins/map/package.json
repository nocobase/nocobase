--- conflicted
+++ resolved
@@ -9,14 +9,9 @@
   "main": "./lib/index.js",
   "types": "./lib/index.d.ts",
   "devDependencies": {
-<<<<<<< HEAD
     "@types/google.maps": "^3.53.4",
     "@types/react": "^17.0.0",
     "@types/react-dom": "^17.0.0"
-=======
-    "@nocobase/server": "0.10.0-alpha.4",
-    "@nocobase/test": "0.10.0-alpha.4"
->>>>>>> 884b2654
   },
   "dependencies": {
     "@amap/amap-jsapi-loader": "^1.0.1",
@@ -26,8 +21,8 @@
     "@formily/react": "2.2.26",
     "@formily/shared": "2.2.26",
     "@formily/antd": "2.2.26",
-    "@nocobase/server": "0.10.0-alpha.3",
-    "@nocobase/test": "0.10.0-alpha.3",
+    "@nocobase/server": "0.10.0-alpha.4",
+    "@nocobase/test": "0.10.0-alpha.4",
     "react": "17.x",
     "react-dom": "17.x",
     "antd": "^4.24.8"
