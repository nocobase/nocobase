<<<<<<< HEAD
import { Plugin } from '@nocobase/client';
import { MapProvider } from './MapProvider';
=======
import {
  CollectionManagerContext,
  CurrentAppInfoProvider,
  SchemaComponentOptions,
  SettingsCenterProvider,
} from '@nocobase/client';
import React, { useContext } from 'react';
import { MapBlockOptions } from './block';
import { Configuration, Map } from './components';
import { interfaces } from './fields';
import { MapInitializer } from './initialize';
import './locale';
import { useMapTranslation } from './locale';
>>>>>>> 6cfd5861

export class MapPlugin extends Plugin {
  async load() {
    this.app.use(MapProvider);
  }
}

export default MapPlugin;<|MERGE_RESOLUTION|>--- conflicted
+++ resolved
@@ -1,10 +1,7 @@
-<<<<<<< HEAD
-import { Plugin } from '@nocobase/client';
-import { MapProvider } from './MapProvider';
-=======
 import {
   CollectionManagerContext,
   CurrentAppInfoProvider,
+  Plugin,
   SchemaComponentOptions,
   SettingsCenterProvider,
 } from '@nocobase/client';
@@ -15,7 +12,40 @@
 import { MapInitializer } from './initialize';
 import './locale';
 import { useMapTranslation } from './locale';
->>>>>>> 6cfd5861
+
+const MapProvider = React.memo((props) => {
+  const ctx = useContext(CollectionManagerContext);
+  const { t } = useMapTranslation();
+  return (
+    <CurrentAppInfoProvider>
+      <MapInitializer>
+        <SettingsCenterProvider
+          settings={{
+            map: {
+              title: t('Map Manager'),
+              icon: 'EnvironmentOutlined',
+              tabs: {
+                configuration: {
+                  title: t('Configuration'),
+                  component: Configuration,
+                },
+              },
+            },
+          }}
+        >
+          <SchemaComponentOptions components={{ Map }}>
+            <MapBlockOptions>
+              <CollectionManagerContext.Provider value={{ ...ctx, interfaces: { ...ctx.interfaces, ...interfaces } }}>
+                {props.children}
+              </CollectionManagerContext.Provider>
+            </MapBlockOptions>
+          </SchemaComponentOptions>
+        </SettingsCenterProvider>
+      </MapInitializer>
+    </CurrentAppInfoProvider>
+  );
+});
+MapProvider.displayName = 'MapProvider';
 
 export class MapPlugin extends Plugin {
   async load() {
