import { TableOutlined } from '@ant-design/icons';
<<<<<<< HEAD
import { FormDialog, FormLayout } from '@formily/antd-v5';
=======
import { FormDialog, FormLayout } from '@formily/antd';
>>>>>>> 3aa65cb3
import { SchemaOptionsContext } from '@formily/react';
import { DataBlockInitializer, SchemaComponent, SchemaComponentOptions, useCollectionManager } from '@nocobase/client';
import React, { useContext } from 'react';
import { useMapTranslation } from '../locale';
import { createMapBlockSchema } from './utils';

export const MapBlockInitializer = (props) => {
  const { insert } = props;
  const options = useContext(SchemaOptionsContext);
  console.log('🚀 ~ file: MapBlockInitializer.tsx:12 ~ MapBlockInitializer ~ options:', options);
  const { getCollectionFieldsOptions } = useCollectionManager();
  const { t } = useMapTranslation();

  return (
    <DataBlockInitializer
      {...props}
      componentType={'Map'}
      icon={<TableOutlined />}
      onCreateBlockSchema={async ({ item }) => {
        const mapFieldOptions = getCollectionFieldsOptions(item.name, ['point', 'lineString', 'polygon']);
        const markerFieldOptions = getCollectionFieldsOptions(item.name, 'string');
        const values = await FormDialog(t('Create map block'), () => {
          return (
            <SchemaComponentOptions scope={options.scope} components={{ ...options.components }}>
              <FormLayout layout={'vertical'}>
                <SchemaComponent
                  schema={{
                    properties: {
                      field: {
                        title: t('Map field'),
                        enum: mapFieldOptions,
                        required: true,
                        'x-component': 'Select',
                        'x-decorator': 'FormItem',
                        default: mapFieldOptions[0]?.value,
                      },
                      marker: {
                        title: t('Marker field'),
                        enum: markerFieldOptions,
                        'x-component': 'Select',
                        'x-decorator': 'FormItem',
                        'x-reactions': (field) => {
                          const value = field.form.values.field;
                          console.log('🚀 ~ file: MapBlockInitializer.tsx:45 ~ values ~ value:', value);
                          console.log(
                            '🚀 ~ file: MapBlockInitializer.tsx:50 ~ values ~ mapFieldOptions:',
                            mapFieldOptions,
                          );

                          if (!value) {
                            return;
                          }
                          const item = mapFieldOptions.find((item) => item.value === value).type;
                          field.hidden = item !== 'point';
                        },
                      },
                    },
                  }}
                />
              </FormLayout>
            </SchemaComponentOptions>
          );
        }).open({
          initialValues: {},
        });
        insert(
          createMapBlockSchema({
            collection: item.name,
            fieldNames: {
              ...values,
            },
          }),
        );
      }}
      title={t('Map block')}
    />
  );
};<|MERGE_RESOLUTION|>--- conflicted
+++ resolved
@@ -1,9 +1,5 @@
 import { TableOutlined } from '@ant-design/icons';
-<<<<<<< HEAD
 import { FormDialog, FormLayout } from '@formily/antd-v5';
-=======
-import { FormDialog, FormLayout } from '@formily/antd';
->>>>>>> 3aa65cb3
 import { SchemaOptionsContext } from '@formily/react';
 import { DataBlockInitializer, SchemaComponent, SchemaComponentOptions, useCollectionManager } from '@nocobase/client';
 import React, { useContext } from 'react';
