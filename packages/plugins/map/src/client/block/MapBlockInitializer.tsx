--- conflicted
+++ resolved
@@ -30,40 +30,6 @@
           association: ['o2o', 'obo', 'oho', 'm2o'],
         });
         const markerFieldOptions = getCollectionFieldsOptions(item.name, 'string');
-<<<<<<< HEAD
-        const values = await FormDialog(t('Create map block'), () => {
-          return (
-            <SchemaComponentOptions scope={options.scope} components={{ ...options.components }}>
-              <FormLayout layout={'vertical'}>
-                <SchemaComponent
-                  schema={{
-                    properties: {
-                      field: {
-                        title: t('Map field'),
-                        enum: mapFieldOptions,
-                        required: true,
-                        'x-component': 'Cascader',
-                        'x-decorator': 'FormItem',
-                        default: mapFieldOptions.length
-                          ? [mapFieldOptions[0].value, mapFieldOptions[0].children?.[0].value]
-                          : [],
-                      },
-                      marker: {
-                        title: t('Marker field'),
-                        enum: markerFieldOptions,
-                        'x-component': 'Select',
-                        'x-decorator': 'FormItem',
-                        'x-reactions': (field) => {
-                          const value = field.form.values.field;
-                          if (!value?.length) {
-                            return;
-                          }
-                          const item = findNestedOption(value, mapFieldOptions);
-
-                          if (item) {
-                            field.hidden = item.type !== 'point';
-                          }
-=======
         const values = await FormDialog(
           t('Create map block'),
           () => {
@@ -77,9 +43,11 @@
                           title: t('Map field'),
                           enum: mapFieldOptions,
                           required: true,
-                          'x-component': 'Select',
+                          'x-component': 'Cascader',
                           'x-decorator': 'FormItem',
-                          default: mapFieldOptions[0]?.value,
+                          default: mapFieldOptions.length
+                            ? [mapFieldOptions[0].value, mapFieldOptions[0].children?.[0].value]
+                            : [],
                         },
                         marker: {
                           title: t('Marker field'),
@@ -88,19 +56,15 @@
                           'x-decorator': 'FormItem',
                           'x-reactions': (field) => {
                             const value = field.form.values.field;
-                            console.log('🚀 ~ file: MapBlockInitializer.tsx:45 ~ values ~ value:', value);
-                            console.log(
-                              '🚀 ~ file: MapBlockInitializer.tsx:50 ~ values ~ mapFieldOptions:',
-                              mapFieldOptions,
-                            );
-
-                            if (!value) {
+                            if (!value?.length) {
                               return;
                             }
-                            const item = mapFieldOptions.find((item) => item.value === value).type;
-                            field.hidden = item !== 'point';
+                            const item = findNestedOption(value, mapFieldOptions);
+
+                            if (item) {
+                              field.hidden = item.type !== 'point';
+                            }
                           },
->>>>>>> 17ad645e
                         },
                       },
                     }}
