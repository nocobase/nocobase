{
  "name": "@nocobase/plugin-theme-editor",
  "version": "0.11.1-alpha.2",
  "main": "lib/server/index.js",
  "displayName": "Theme editor",
  "displayName.zh-CN": "主题编辑器",
  "description": "Allows you to customize UI colors, sizes, etc.",
  "description.zh-CN": "允许你自定义 UI 的颜色、尺寸等。",
  "dependencies": {
<<<<<<< HEAD
  },
  "devDependencies": {
=======
    "@arvinxu/layout-kit": "^1",
    "@ctrl/tinycolor": "^3.6.0",
    "antd-token-previewer": "2.0.0-alpha.8",
    "classnames": "^2.3.1",
>>>>>>> e5348d7e
    "rc-util": "^5.32.0",
    "react-colorful": "^5.5.1",
    "tinycolor2": "^1.6.0",
<<<<<<< HEAD
    "@ctrl/tinycolor": "^3.6.0",
    "@arvinxu/layout-kit": "^1",
=======
    "use-debouncy": "^4.3.0",
    "vanilla-jsoneditor": "^0.17.8"
  },
  "devDependencies": {
    "@ant-design/cssinjs": "^1.11.1",
    "@ant-design/icons": "^5.1.4",
    "@emotion/css": "^11.11.2",
    "@nocobase/client": "0.11.1-alpha.2",
    "@nocobase/database": "0.11.1-alpha.2",
    "@nocobase/server": "0.11.1-alpha.2",
    "@nocobase/test": "0.11.1-alpha.2",
    "@nocobase/utils": "0.11.1-alpha.2",
>>>>>>> e5348d7e
    "antd": "^5.6.4",
    "lodash": "4.17.21",
    "react": "^18.2.0"
  }
}<|MERGE_RESOLUTION|>--- conflicted
+++ resolved
@@ -7,26 +7,17 @@
   "description": "Allows you to customize UI colors, sizes, etc.",
   "description.zh-CN": "允许你自定义 UI 的颜色、尺寸等。",
   "dependencies": {
-<<<<<<< HEAD
   },
   "devDependencies": {
-=======
-    "@arvinxu/layout-kit": "^1",
-    "@ctrl/tinycolor": "^3.6.0",
     "antd-token-previewer": "2.0.0-alpha.8",
     "classnames": "^2.3.1",
->>>>>>> e5348d7e
     "rc-util": "^5.32.0",
     "react-colorful": "^5.5.1",
     "tinycolor2": "^1.6.0",
-<<<<<<< HEAD
     "@ctrl/tinycolor": "^3.6.0",
     "@arvinxu/layout-kit": "^1",
-=======
     "use-debouncy": "^4.3.0",
-    "vanilla-jsoneditor": "^0.17.8"
-  },
-  "devDependencies": {
+    "vanilla-jsoneditor": "^0.17.8",
     "@ant-design/cssinjs": "^1.11.1",
     "@ant-design/icons": "^5.1.4",
     "@emotion/css": "^11.11.2",
@@ -35,7 +26,6 @@
     "@nocobase/server": "0.11.1-alpha.2",
     "@nocobase/test": "0.11.1-alpha.2",
     "@nocobase/utils": "0.11.1-alpha.2",
->>>>>>> e5348d7e
     "antd": "^5.6.4",
     "lodash": "4.17.21",
     "react": "^18.2.0"
