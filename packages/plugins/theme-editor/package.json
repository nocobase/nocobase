--- conflicted
+++ resolved
@@ -24,18 +24,10 @@
     "@ant-design/icons": "^5.1.4",
     "@ant-design/cssinjs": "^1.11.1",
     "react": "^18.2.0",
-<<<<<<< HEAD
-    "@nocobase/client": "0.11.0-alpha.1",
-    "@nocobase/utils": "0.11.0-alpha.1",
-    "@nocobase/database": "0.11.0-alpha.1",
-    "@nocobase/server": "0.11.0-alpha.1",
-    "@nocobase/test": "0.11.0-alpha.1"
-=======
     "@nocobase/client": "0.11.1-alpha.1",
     "@nocobase/utils": "0.11.1-alpha.1",
     "@nocobase/database": "0.11.1-alpha.1",
     "@nocobase/server": "0.11.1-alpha.1",
     "@nocobase/test": "0.11.1-alpha.1"
->>>>>>> d0528cf1
   }
 }