--- conflicted
+++ resolved
@@ -1,7 +1,4 @@
-<<<<<<< HEAD
-import { Collection, defineCollection } from '@nocobase/database';
-=======
->>>>>>> fa2de8e8
+import { Collection } from '@nocobase/database';
 import { InstallOptions, Plugin } from '@nocobase/server';
 import { antd, compact, compactDark, dark } from './builtinThemes';
 
@@ -13,30 +10,7 @@
   beforeLoad() {}
 
   async load() {
-<<<<<<< HEAD
-    this.theme = this.db.collection(
-      defineCollection({
-        name: 'themeConfig',
-        fields: [
-          // 主题配置内容，一个 JSON 字符串
-          {
-            type: 'json',
-            name: 'config',
-          },
-          // 主题是否可选
-          {
-            type: 'boolean',
-            name: 'optional',
-          },
-          {
-            type: 'boolean',
-            name: 'isBuiltIn',
-          },
-        ],
-      }),
-    );
-=======
-    this.db.collection({
+    this.theme = this.db.collection({
       name: 'themeConfig',
       fields: [
         // 主题配置内容，一个 JSON 字符串
@@ -55,7 +29,6 @@
         },
       ],
     });
->>>>>>> fa2de8e8
   }
 
   async install(options?: InstallOptions) {
