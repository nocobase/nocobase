<<<<<<< HEAD
import { isString } from '@nocobase/utils/client';
=======
>>>>>>> f82b6a9d
import { theme } from 'antd';
import _ from 'lodash';
import { ThemeItem } from '../../types';

/**
 * 把算法函数由字符串转换为函数
 * 注: 之所以要保存为字符串, 是因为 JSON 无法保存函数
 */
export function changeAlgorithmFromStringToFunction(themeConfig: ThemeItem) {
  themeConfig = _.cloneDeep(themeConfig);
<<<<<<< HEAD
  if (isString(themeConfig.config.algorithm)) {
    themeConfig.config.algorithm = theme[themeConfig.config.algorithm as any];
  }
  if (Array.isArray(themeConfig.config.algorithm)) {
    themeConfig.config.algorithm = themeConfig.config.algorithm.map((item) => {
      if (isString(item)) {
        return theme[item as any];
=======
  if (_.isString(themeConfig.config.algorithm)) {
    themeConfig.config.algorithm = theme[themeConfig.config.algorithm];
  }
  if (Array.isArray(themeConfig.config.algorithm)) {
    themeConfig.config.algorithm = themeConfig.config.algorithm.map((item) => {
      if (_.isString(item)) {
        return theme[item];
>>>>>>> f82b6a9d
      }
      return item;
    });
  }
  return themeConfig;
}<|MERGE_RESOLUTION|>--- conflicted
+++ resolved
@@ -1,7 +1,3 @@
-<<<<<<< HEAD
-import { isString } from '@nocobase/utils/client';
-=======
->>>>>>> f82b6a9d
 import { theme } from 'antd';
 import _ from 'lodash';
 import { ThemeItem } from '../../types';
@@ -12,15 +8,6 @@
  */
 export function changeAlgorithmFromStringToFunction(themeConfig: ThemeItem) {
   themeConfig = _.cloneDeep(themeConfig);
-<<<<<<< HEAD
-  if (isString(themeConfig.config.algorithm)) {
-    themeConfig.config.algorithm = theme[themeConfig.config.algorithm as any];
-  }
-  if (Array.isArray(themeConfig.config.algorithm)) {
-    themeConfig.config.algorithm = themeConfig.config.algorithm.map((item) => {
-      if (isString(item)) {
-        return theme[item as any];
-=======
   if (_.isString(themeConfig.config.algorithm)) {
     themeConfig.config.algorithm = theme[themeConfig.config.algorithm];
   }
@@ -28,7 +15,6 @@
     themeConfig.config.algorithm = themeConfig.config.algorithm.map((item) => {
       if (_.isString(item)) {
         return theme[item];
->>>>>>> f82b6a9d
       }
       return item;
     });
