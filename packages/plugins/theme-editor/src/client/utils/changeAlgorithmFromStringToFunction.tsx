--- conflicted
+++ resolved
@@ -8,11 +8,7 @@
  */
 export function changeAlgorithmFromStringToFunction(themeConfig: ThemeItem) {
   themeConfig = _.cloneDeep(themeConfig);
-<<<<<<< HEAD
-  if (isString(themeConfig.config?.algorithm)) {
-=======
   if (_.isString(themeConfig.config.algorithm)) {
->>>>>>> 05239c8c
     themeConfig.config.algorithm = theme[themeConfig.config.algorithm];
   }
   if (Array.isArray(themeConfig.config?.algorithm)) {
