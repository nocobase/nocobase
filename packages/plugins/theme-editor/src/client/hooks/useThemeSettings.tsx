import { useAPIClient, useCurrentUserContext, useSystemSettings } from '@nocobase/client';
import { error } from '@nocobase/utils/client';
import { MenuProps, Select } from 'antd';
import React, { useEffect, useMemo } from 'react';
import { useCurrentThemeId } from '../components/InitializeTheme';
import { useThemeListContext } from '../components/ThemeListProvider';
import { useTranslation } from '../locale';
import { useUpdateThemeSettings } from './useUpdateThemeSettings';

export const useThemeSettings = () => {
  return useMemo<MenuProps['items'][0]>(() => {
    return {
      key: 'theme',
      eventKey: 'theme',
      label: <Label />,
    };
  }, []);
};

function Label() {
  const { t } = useTranslation();
  const currentUser = useCurrentUserContext();
  const systemSettings = useSystemSettings();
  const { run, error: err, data, refresh } = useThemeListContext();
  const { updateUserThemeSettings, updateSystemThemeSettings } = useUpdateThemeSettings();
  const currentThemeId = useCurrentThemeId();
  const themeId = useCurrentThemeId();
  const api = useAPIClient();

  const options = useMemo(() => {
    return data
      ?.filter((item) => item.optional)
      .map((item) => {
        return {
          label: t(item.config.name),
          value: item.id,
        };
      });
  }, [data, t]);

  useEffect(() => {
    if (!data) {
      run();
    }
  }, []);

  useEffect(() => {
    const init = async () => {
      // 当 themeId 为空时表示插件是第一次被启用
      if (themeId == null && data) {
        const firstTheme = data[0];

        try {
          // 避免并发请求，在本地存储中容易出问题
          await updateSystemThemeSettings(firstTheme.id);
          await updateUserThemeSettings(firstTheme.id);
        } catch (err) {
          error(err);
        }
      }
    };

    init();
  }, [themeId, updateSystemThemeSettings, updateUserThemeSettings, data, api, refresh]);

  if (err) {
    error(err);
    return null;
  }

<<<<<<< HEAD
  if (!systemSettings?.data?.data?.options) {
=======
  if (!systemSettings) {
>>>>>>> 3c7b3f3c
    error('Please check if provide `SystemSettingsProvider` in your app.');
    throw new Error('Please check if provide `SystemSettingsProvider` in your app.');
  }

  return (
    <div
      style={{
        display: 'flex',
        alignItems: 'center',
        justifyContent: 'space-between',
      }}
    >
      {t('Theme')}
      <Select
        style={{ minWidth: 100 }}
        bordered={false}
        popupMatchSelectWidth={false}
        value={currentThemeId}
        options={options}
        onChange={(value) => {
          updateUserThemeSettings(value);
        }}
      />
    </div>
  );
}<|MERGE_RESOLUTION|>--- conflicted
+++ resolved
@@ -68,15 +68,6 @@
     return null;
   }
 
-<<<<<<< HEAD
-  if (!systemSettings?.data?.data?.options) {
-=======
-  if (!systemSettings) {
->>>>>>> 3c7b3f3c
-    error('Please check if provide `SystemSettingsProvider` in your app.');
-    throw new Error('Please check if provide `SystemSettingsProvider` in your app.');
-  }
-
   return (
     <div
       style={{
