import { useAPIClient, useCurrentUserContext, useSystemSettings } from '@nocobase/client';
import { error } from '@nocobase/utils/client';
import { MenuProps, Select } from 'antd';
import React, { useEffect, useMemo } from 'react';
import { useCurrentThemeId } from '../components/InitializeTheme';
import { useThemeListContext } from '../components/ThemeListProvider';
import { useTranslation } from '../locale';
import { useUpdateThemeSettings } from './useUpdateThemeSettings';

export const useThemeSettings = () => {
  return useMemo<MenuProps['items'][0]>(() => {
    return {
      key: 'theme',
      eventKey: 'theme',
      label: <Label />,
    };
  }, []);
};

function Label() {
  const { t } = useTranslation();
  const currentUser = useCurrentUserContext();
  const systemSettings = useSystemSettings();
  const { run, error: err, data, refresh } = useThemeListContext();
  const { updateUserThemeSettings, updateSystemThemeSettings } = useUpdateThemeSettings();
  const currentThemeId = useCurrentThemeId();
  const themeId = useCurrentThemeId();
  const api = useAPIClient();

  const options = useMemo(() => {
    return data
      ?.filter((item) => item.optional)
      .map((item) => {
        return {
          label: t(item.config.name),
          value: item.id,
        };
      });
  }, [data, t]);

  useEffect(() => {
    if (!data) {
      run();
    }
  }, []);

  useEffect(() => {
    const init = async () => {
      // 当 themeId 为空时表示插件是第一次被启用
      if (themeId == null && data) {
        const firstTheme = data[0];

        try {
          // 避免并发请求，在本地存储中容易出问题
          await updateSystemThemeSettings(firstTheme.id);
          await updateUserThemeSettings(firstTheme.id);
        } catch (err) {
          error(err);
        }
      }
    };

    init();
  }, [themeId, updateSystemThemeSettings, updateUserThemeSettings, data, api, refresh]);

  if (err) {
    error(err);
    return null;
  }

<<<<<<< HEAD
=======
  if (process.env.NODE_ENV !== 'production' && !currentUser) {
    throw new Error('Please check if provide `CurrentUserProvider` in your app.');
  }

  if (process.env.NODE_ENV !== 'production' && !systemSettings) {
    throw new Error('Please check if provide `SystemSettingsProvider` in your app.');
  }

>>>>>>> 7151345c
  return (
    <div
      style={{
        display: 'flex',
        alignItems: 'center',
        justifyContent: 'space-between',
      }}
    >
      {t('Theme')}
      <Select
        style={{ minWidth: 100 }}
        bordered={false}
        popupMatchSelectWidth={false}
        value={currentThemeId}
        options={options}
        onChange={(value) => {
          updateUserThemeSettings(value);
        }}
      />
    </div>
  );
}<|MERGE_RESOLUTION|>--- conflicted
+++ resolved
@@ -68,8 +68,6 @@
     return null;
   }
 
-<<<<<<< HEAD
-=======
   if (process.env.NODE_ENV !== 'production' && !currentUser) {
     throw new Error('Please check if provide `CurrentUserProvider` in your app.');
   }
@@ -78,7 +76,6 @@
     throw new Error('Please check if provide `SystemSettingsProvider` in your app.');
   }
 
->>>>>>> 7151345c
   return (
     <div
       style={{
