{
  "name": "@nocobase/plugin-system-settings",
  "displayName": "system settings",
  "displayName.zh-CN": "系统配置",
  "description": "A plugin specifically designed to adjust the system-level settings of NocoBase.",
  "description.zh-CN": "用于调整 nocobase 的系统级设置。",
  "version": "0.10.0-alpha.5",
  "license": "AGPL-3.0",
  "main": "./lib/server/index.js",
  "devDependencies": {
<<<<<<< HEAD
    "@nocobase/client": "0.10.0-alpha.4",
    "@nocobase/test": "0.10.0-alpha.4"
=======
    "@nocobase/test": "0.10.0-alpha.5"
>>>>>>> 6cfd5861
  },
  "gitHead": "ce588eefb0bfc50f7d5bbee575e0b5e843bf6644"
}<|MERGE_RESOLUTION|>--- conflicted
+++ resolved
@@ -8,12 +8,8 @@
   "license": "AGPL-3.0",
   "main": "./lib/server/index.js",
   "devDependencies": {
-<<<<<<< HEAD
-    "@nocobase/client": "0.10.0-alpha.4",
-    "@nocobase/test": "0.10.0-alpha.4"
-=======
+    "@nocobase/client": "0.10.0-alpha.5",
     "@nocobase/test": "0.10.0-alpha.5"
->>>>>>> 6cfd5861
   },
   "gitHead": "ce588eefb0bfc50f7d5bbee575e0b5e843bf6644"
 }