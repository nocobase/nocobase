--- conflicted
+++ resolved
@@ -1,9 +1,4 @@
-<<<<<<< HEAD
-import { str2moment } from '@nocobase/utils';
-import dayjs from 'dayjs';
-=======
 import { dayjs, str2moment } from '@nocobase/utils';
->>>>>>> 2cb1203a
 import * as math from 'mathjs';
 import { namespace } from '../../';
 
@@ -109,11 +104,7 @@
 export async function time({ value, field, ctx }) {
   const { format } = field.options?.uiSchema?.['x-component-props'] ?? {};
   if (format) {
-<<<<<<< HEAD
     const m = dayjs(value, format);
-=======
-    const m = dayjs(value);
->>>>>>> 2cb1203a
     if (!m.isValid()) {
       throw new Error(ctx.t('Incorrect time format', { ns: namespace }));
     }
