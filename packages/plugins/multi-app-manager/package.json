--- conflicted
+++ resolved
@@ -1,10 +1,6 @@
 {
   "name": "@nocobase/plugin-multi-app-manager",
-<<<<<<< HEAD
-  "version": "0.7.7-alpha.1",
-=======
   "version": "0.8.0-alpha.13",
->>>>>>> 15cbad30
   "main": "lib/index.js",
   "license": "Apache-2.0",
   "licenses": [
@@ -14,11 +10,7 @@
     }
   ],
   "dependencies": {
-<<<<<<< HEAD
-    "@nocobase/server": "0.7.7-alpha.1"
-=======
     "@nocobase/server": "0.8.0-alpha.13"
->>>>>>> 15cbad30
   },
   "gitHead": "ce588eefb0bfc50f7d5bbee575e0b5e843bf6644"
 }