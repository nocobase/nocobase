--- conflicted
+++ resolved
@@ -1,16 +1,7 @@
-<<<<<<< HEAD
 import { Database, IDatabaseOptions, Transactionable } from '@nocobase/database';
 import Application, { AppSupervisor, Gateway, Plugin } from '@nocobase/server';
-=======
-import Database, { IDatabaseOptions, Transactionable } from '@nocobase/database';
-import Application, { AppManager, Plugin } from '@nocobase/server';
 import { lodash } from '@nocobase/utils';
-import * as path from 'path';
-import { resolve } from 'path';
-import { ApplicationModel } from './models/application';
->>>>>>> 2e8c14e0
 import { Mutex } from 'async-mutex';
-import lodash from 'lodash';
 import path, { resolve } from 'path';
 import { ApplicationModel } from '../server';
 import { sendAction } from './actions/send-action';
