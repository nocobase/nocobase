<<<<<<< HEAD
import { Database, IDatabaseOptions, Transactionable } from '@nocobase/database';
import Application, { AppSupervisor, Gateway, Plugin } from '@nocobase/server';
import { lodash } from '@nocobase/utils';
=======
import Database, { IDatabaseOptions, Transactionable } from '@nocobase/database';
import Application, { AppManager, Plugin } from '@nocobase/server';
import lodash from 'lodash';
import * as path from 'path';
import { resolve } from 'path';
import { ApplicationModel } from './models/application';
>>>>>>> 6ae22cea
import { Mutex } from 'async-mutex';
import path, { resolve } from 'path';
import { ApplicationModel } from '../server';

export type AppDbCreator = (app: Application, transaction?: Transactionable) => Promise<void>;
export type AppOptionsFactory = (appName: string, mainApp: Application) => any;

const defaultDbCreator = async (app: Application) => {
  const databaseOptions = app.options.database as any;
  const { host, port, username, password, dialect, database } = databaseOptions;

  if (dialect === 'mysql') {
    const mysql = require('mysql2/promise');
    const connection = await mysql.createConnection({ host, port, user: username, password });
    await connection.query(`CREATE DATABASE IF NOT EXISTS \`${database}\`;`);
    await connection.close();
  }

  if (dialect === 'postgres') {
    const { Client } = require('pg');

    const client = new Client({
      host,
      port,
      user: username,
      password,
      database: 'postgres',
    });

    await client.connect();

    try {
      await client.query(`CREATE DATABASE "${database}"`);
    } catch (e) {
      console.log(e);
    }

    await client.end();
  }
};

const defaultAppOptionsFactory = (appName: string, mainApp: Application) => {
  const rawDatabaseOptions = PluginMultiAppManager.getDatabaseConfig(mainApp);

  if (rawDatabaseOptions.dialect === 'sqlite') {
    const mainAppStorage = rawDatabaseOptions.storage;
    if (mainAppStorage !== ':memory:') {
      const mainStorageDir = path.dirname(mainAppStorage);
      rawDatabaseOptions.storage = path.join(mainStorageDir, `${appName}.sqlite`);
    }
  } else {
    rawDatabaseOptions.database = appName;
  }

  return {
    database: {
      ...rawDatabaseOptions,
      tablePrefix: '',
    },
    plugins: ['nocobase'],
    resourcer: {
      prefix: '/api',
    },
  };
};

export class PluginMultiAppManager extends Plugin {
  appDbCreator: AppDbCreator = defaultDbCreator;
  appOptionsFactory: AppOptionsFactory = defaultAppOptionsFactory;

  private beforeGetApplicationMutex = new Mutex();

  static getDatabaseConfig(app: Application): IDatabaseOptions {
    const oldConfig =
      app.options.database instanceof Database
        ? (app.options.database as Database).options
        : (app.options.database as IDatabaseOptions);

    return lodash.cloneDeep(lodash.omit(oldConfig, ['migrator']));
  }

  setAppOptionsFactory(factory: AppOptionsFactory) {
    this.appOptionsFactory = factory;
  }

  setAppDbCreator(appDbCreator: AppDbCreator) {
    this.appDbCreator = appDbCreator;
  }

  beforeLoad() {
    this.db.registerModels({
      ApplicationModel,
    });
  }

  async load() {
    Gateway.getInstance().setAppSelector(async (req) => {
      if (req.headers['x-app']) {
        return req.headers['x-app'];
      }

      if (req.headers['x-hostname']) {
        const repository = this.db.getRepository('applications');
        if (!repository) {
          return null;
        }
        const appInstance = await repository.findOne({
          filter: {
            cname: req.headers['x-hostname'],
          },
        });

        if (appInstance) {
          return appInstance.name;
        }
      }

      return null;
    });

    await this.db.import({
      directory: resolve(__dirname, 'collections'),
    });

    // after application created
    this.db.on('applications.afterCreateWithAssociations', async (model: ApplicationModel, options) => {
      const { transaction } = options;

      const subApp = model.registerToSupervisor(this.app, {
        appOptionsFactory: this.appOptionsFactory,
      });

      // create database
      await this.appDbCreator(subApp, transaction);
      await subApp.reload();
      await subApp.db.sync();
      await subApp.install();
      await subApp.reload();

      await subApp.start();
    });

    this.db.on('applications.afterDestroy', async (model: ApplicationModel) => {
      await AppSupervisor.getInstance().removeApp(model.get('name') as string);
    });

    const self = this;

    async function LazyLoadApplication({
      appSupervisor,
      appName,
      options,
    }: {
      appSupervisor: AppSupervisor;
      appName: string;
      options: any;
    }) {
      const name = appName;
      await self.beforeGetApplicationMutex.runExclusive(async () => {
        if (appSupervisor.hasApp(name)) {
          return;
        }

        const applicationRecord = (await self.app.db.getRepository('applications').findOne({
          filter: {
            name,
          },
        })) as ApplicationModel | null;

        if (!applicationRecord) {
          return;
        }

        const instanceOptions = applicationRecord.get('options');

        // skip standalone deployment application
        if (instanceOptions?.standaloneDeployment && appSupervisor.runningMode !== 'single') {
          return;
        }

        if (!applicationRecord) {
          return;
        }

        const subApp = applicationRecord.registerToSupervisor(self.app, {
          appOptionsFactory: self.appOptionsFactory,
        });

        // must skip load on upgrade
        if (!options?.upgrading) {
          await subApp.load();

          // start sub app
          await subApp.start();
        }
      });
    }

    AppSupervisor.getInstance().setAppBootstrapper(LazyLoadApplication);

    this.app.on('afterStart', async (app) => {
      const repository = this.db.getRepository('applications');
      const appSupervisor = AppSupervisor.getInstance();

      if (appSupervisor.runningMode == 'single') {
        // If the sub application is running in single mode, register the application automatically
        try {
          const subApp = await repository.findOne({
            filter: {
              name: appSupervisor.singleAppName,
            },
          });
          const registeredApp = await subApp.registerToSupervisor(this.app, {
            appOptionsFactory: this.appOptionsFactory,
          });
          await registeredApp.load();
        } catch (err) {
          console.error('Auto register sub application in single mode failed: ', appSupervisor.singleAppName, err);
        }
        return;
      }
      try {
        const subApps = await repository.find({
          filter: {
            'options.autoStart': true,
          },
        });

        for (const subApp of subApps) {
          const registeredApp = await subApp.registerToSupervisor(this.app, {
            appOptionsFactory: this.appOptionsFactory,
          });

          await registeredApp.load();
        }
      } catch (err) {
        console.error('Auto register sub applications failed: ', err);
      }
    });

    this.app.on('afterUpgrade', async (app, options) => {
      const cliArgs = options?.cliArgs;

      const repository = this.db.getRepository('applications');
      const findOptions = {};

      const appSupervisor = AppSupervisor.getInstance();

      if (appSupervisor.runningMode == 'single') {
        findOptions['filter'] = {
          name: appSupervisor.singleAppName,
        };
      }

      const instances = await repository.find(findOptions);

      for (const instance of instances) {
        const instanceOptions = instance.get('options');

        // skip standalone deployment application
        if (instanceOptions?.standaloneDeployment && appSupervisor.runningMode !== 'single') {
          continue;
        }

        const subApp = await appSupervisor.getApp(instance.name, {
          upgrading: true,
        });

        try {
          console.log(`${instance.name}: upgrading...`);

          await subApp.upgrade({
            cliArgs,
          });

          await subApp.stop({
            cliArgs,
          });
        } catch (error) {
          console.log(`${instance.name}: upgrade failed`);
          this.app.logger.error(error);
          console.error(error);
        }
      }
    });

    this.app.resourcer.registerActionHandlers({
      'applications:listPinned': async (ctx, next) => {
        const items = await this.db.getRepository('applications').find({
          filter: {
            pinned: true,
          },
        });
        ctx.body = items;
      },
    });

    this.app.acl.allow('applications', 'listPinned', 'loggedIn');

    this.app.acl.registerSnippet({
      name: `
        pm.$;
        {
          this.name;
        }
      .
        applications`,
      actions: ['applications:*'],
    });

    this.app.resourcer.use(async (ctx, next) => {
      await next();
      const { actionName, resourceName, params } = ctx.action;
      if (actionName === 'list' && resourceName === 'applications') {
        const applications = ctx.body.rows;
        for (const application of applications) {
          const app = await AppSupervisor.getInstance().getApp(application.name, {
            withOutBootStrap: true,
          });
          if (app) {
            application.status = 'running';
          } else {
            application.status = 'stopped';
          }
        }
      }
    });
  }
}<|MERGE_RESOLUTION|>--- conflicted
+++ resolved
@@ -1,15 +1,6 @@
-<<<<<<< HEAD
 import { Database, IDatabaseOptions, Transactionable } from '@nocobase/database';
 import Application, { AppSupervisor, Gateway, Plugin } from '@nocobase/server';
-import { lodash } from '@nocobase/utils';
-=======
-import Database, { IDatabaseOptions, Transactionable } from '@nocobase/database';
-import Application, { AppManager, Plugin } from '@nocobase/server';
 import lodash from 'lodash';
-import * as path from 'path';
-import { resolve } from 'path';
-import { ApplicationModel } from './models/application';
->>>>>>> 6ae22cea
 import { Mutex } from 'async-mutex';
 import path, { resolve } from 'path';
 import { ApplicationModel } from '../server';
