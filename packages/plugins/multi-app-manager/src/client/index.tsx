import {
  Icon,
  PinnedPluginListProvider,
  SchemaComponentOptions,
  SettingsCenterProvider,
  useRequest,
} from '@nocobase/client';
import { Button, Dropdown, Menu } from 'antd';
import React from 'react';
<<<<<<< HEAD
import { useNavigate } from 'react-router-dom';
=======
import { useHistory, Link } from 'react-router-dom';
>>>>>>> 98be3975
import { AppManager } from './AppManager';
import { AppNameInput } from './AppNameInput';
import { usePluginUtils } from './utils';

const MultiAppManager = () => {
  const navigate = useNavigate();
  const { data, loading, run } = useRequest(
    {
      resource: 'applications',
      action: 'listPinned',
    },
    {
      manual: true,
    },
  );
  const { t } = usePluginUtils();
  const items = [
    ...(data?.data || []).map((app) => {
      let link = `/apps/${app.name}/admin/`;
      if (app.options?.standaloneDeployment && app.cname) {
        link = `//${app.cname}`;
      }
      return {
        key: app.name,
        label: (
          <a href={link} target="_blank" rel="noopener noreferrer">
            {app.displayName || app.name}
<<<<<<< HEAD
          </Menu.Item>
        );
      })}
      {(data?.data || []).length > 0 && <Menu.Divider />}
      <Menu.Item
        onClick={() => {
          navigate('/admin/settings/multi-app-manager/applications');
        }}
      >
        {t('Manage applications')}
      </Menu.Item>
    </Menu>
  );
=======
          </a>
        ),
      };
    }),
    {
      key: '.manager',
      label: <Link to="/admin/settings/multi-app-manager/applications">{t('Manage applications')}</Link>,
    },
  ];
>>>>>>> 98be3975
  return (
    <Dropdown
      onOpenChange={(visible) => {
        run();
      }}
      menu={{ items }}
    >
      <Button title={'Apps'} icon={<Icon type={'AppstoreOutlined'} />} />
    </Dropdown>
  );
};

export { tableActionColumnSchema } from './settings/schemas/applications';

export default (props) => {
  const { t } = usePluginUtils();
  return (
    <PinnedPluginListProvider
      items={{
        am: { order: 201, component: 'MultiAppManager', pin: true },
      }}
    >
      <SchemaComponentOptions components={{ MultiAppManager, AppNameInput }}>
        <SettingsCenterProvider
          settings={{
            'multi-app-manager': {
              title: t('Multi-app manager'),
              icon: 'AppstoreOutlined',
              tabs: {
                applications: {
                  title: t('Applications'),
                  component: () => <AppManager />,
                },
                // settings: {
                //   title: 'Settings',
                //   component: () => <Settings />,
                // },
              },
            },
          }}
        >
          {props.children}
        </SettingsCenterProvider>
      </SchemaComponentOptions>
    </PinnedPluginListProvider>
  );
};<|MERGE_RESOLUTION|>--- conflicted
+++ resolved
@@ -7,17 +7,12 @@
 } from '@nocobase/client';
 import { Button, Dropdown, Menu } from 'antd';
 import React from 'react';
-<<<<<<< HEAD
-import { useNavigate } from 'react-router-dom';
-=======
-import { useHistory, Link } from 'react-router-dom';
->>>>>>> 98be3975
+import { Link } from 'react-router-dom';
 import { AppManager } from './AppManager';
 import { AppNameInput } from './AppNameInput';
 import { usePluginUtils } from './utils';
 
 const MultiAppManager = () => {
-  const navigate = useNavigate();
   const { data, loading, run } = useRequest(
     {
       resource: 'applications',
@@ -39,21 +34,6 @@
         label: (
           <a href={link} target="_blank" rel="noopener noreferrer">
             {app.displayName || app.name}
-<<<<<<< HEAD
-          </Menu.Item>
-        );
-      })}
-      {(data?.data || []).length > 0 && <Menu.Divider />}
-      <Menu.Item
-        onClick={() => {
-          navigate('/admin/settings/multi-app-manager/applications');
-        }}
-      >
-        {t('Manage applications')}
-      </Menu.Item>
-    </Menu>
-  );
-=======
           </a>
         ),
       };
@@ -63,7 +43,6 @@
       label: <Link to="/admin/settings/multi-app-manager/applications">{t('Manage applications')}</Link>,
     },
   ];
->>>>>>> 98be3975
   return (
     <Dropdown
       onOpenChange={(visible) => {
