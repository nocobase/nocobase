--- conflicted
+++ resolved
@@ -1,10 +1,6 @@
 {
   "name": "@nocobase/plugin-audit-logs",
-<<<<<<< HEAD
-  "version": "0.7.5-alpha.1",
-=======
   "version": "0.8.0-alpha.1",
->>>>>>> f67afba9
   "main": "./lib/server/index.js",
   "types": "./lib/server/index.d.ts",
   "license": "Apache-2.0",
@@ -15,19 +11,11 @@
     }
   ],
   "dependencies": {
-<<<<<<< HEAD
-    "@nocobase/client": "0.7.5-alpha.1",
-    "@nocobase/server": "0.7.5-alpha.1"
-  },
-  "devDependencies": {
-    "@nocobase/test": "0.7.5-alpha.1"
-=======
     "@nocobase/client": "0.8.0-alpha.1",
     "@nocobase/server": "0.8.0-alpha.1"
   },
   "devDependencies": {
     "@nocobase/test": "0.8.0-alpha.1"
->>>>>>> f67afba9
   },
   "gitHead": "b17d1ecae5dd0b9d4e7170dcf9663bb225598990"
 }