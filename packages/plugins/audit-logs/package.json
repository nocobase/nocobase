--- conflicted
+++ resolved
@@ -19,26 +19,18 @@
   ],
   "license": "AGPL-3.0",
   "dependencies": {
-<<<<<<< HEAD
   },
   "devDependencies": {
     "@ant-design/icons": "^4.8.0",
     "@formily/react": "2.2.26",
-    "react": "^18.2.0",
-    "react-i18next": "^11.15.1",
     "@formily/antd": "2.2.26",
     "@formily/shared": "2.2.26",
-    "@nocobase/database": "0.10.0-alpha.5",
-    "@nocobase/client": "0.10.0-alpha.5",
-    "@nocobase/server": "0.10.0-alpha.5",
-    "@nocobase/test": "0.10.0-alpha.5"
-=======
+    "@nocobase/database": "0.10.1-alpha.1",
     "@nocobase/client": "0.10.1-alpha.1",
-    "@nocobase/server": "0.10.1-alpha.1"
-  },
-  "devDependencies": {
-    "@nocobase/test": "0.10.1-alpha.1"
->>>>>>> 6496c65f
+    "@nocobase/server": "0.10.1-alpha.1",
+    "@nocobase/test": "0.10.1-alpha.1",
+    "react": "^18.2.0",
+    "react-i18next": "^11.15.1"
   },
   "gitHead": "ce588eefb0bfc50f7d5bbee575e0b5e843bf6644"
 }