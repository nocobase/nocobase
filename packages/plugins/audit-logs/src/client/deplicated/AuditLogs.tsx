import { ArrayTable } from '@formily/antd';
import { observer, useField } from '@formily/react';
import {
  CollectionManagerContext,
  CollectionManagerProvider,
  FormProvider,
  SchemaComponent,
  TableBlockProvider,
  useCollection,
  useCompile,
  useRecord,
} from '@nocobase/client';
import React, { createContext, useContext } from 'react';
import { AuditLogsDesigner } from './AuditLogsDesigner';

const collection = {
  name: 'auditLogs',
  title: '{{t("Audit logs")}}',
  fields: [
    {
      name: 'createdAt',
      type: 'date',
      interface: 'createdAt',
      uiSchema: {
        type: 'datetime',
        title: '{{t("Created at")}}',
        'x-component': 'DatePicker',
        'x-component-props': {
          showTime: true,
        },
        'x-read-pretty': true,
      },
    },
    {
      name: 'type',
      type: 'string',
      interface: 'select',
      uiSchema: {
        type: 'string',
        title: '{{t("Action type")}}',
        'x-component': 'Select',
        'x-read-pretty': true,
        enum: [
          { label: '{{t("Create record")}}', value: 'create', color: 'lime' },
          { label: '{{t("Update record")}}', value: 'update', color: 'gold' },
          { label: '{{t("Delete record")}}', value: 'destroy', color: 'magenta' },
        ],
      },
    },
  ],
};

const Username = observer(
  () => {
    const field = useField<any>();
    return <div>{field?.value?.nickname || field.value?.id}</div>;
  },
  { displayName: 'Username' },
);

const Collection = observer(
  () => {
    const field = useField<any>();
    const { title, name } = field.value || {};
    const compile = useCompile();
    return <div>{title ? compile(title) : name}</div>;
  },
  { displayName: 'Collection' },
);

const Field = observer(
  () => {
    const field = useField<any>();
    const compile = useCompile();
    if (!field.value) {
      return null;
    }
    return <div>{field.value?.uiSchema?.title ? compile(field.value?.uiSchema?.title) : field.value.name}</div>;
  },
  { displayName: 'Field' },
);

const Value = observer(
  () => {
    const field = useField<any>();
    const record = ArrayTable.useRecord();
    if (record.field?.uiSchema) {
      return (
        <FormProvider>
          <SchemaComponent
            schema={{
              name: record.field.name,
              ...record.field?.uiSchema,
              default: field.value,
              'x-read-pretty': true,
            }}
          />
        </FormProvider>
      );
    }
    return <div>{field.value ? JSON.stringify(field.value) : null}</div>;
  },
  { displayName: 'Value' },
);

const IsAssociationBlock = createContext(null);

export const AuditLogs: any = () => {
  const isAssoc = useContext(IsAssociationBlock);
  const ext = {};
  if (!isAssoc) {
    ext['column31'] = {
      type: 'void',
      'x-component': 'TableV2.Column',
      title: '{{t("Record ID")}}',
      properties: {
        recordId: {
          'x-component': 'Input',
          'x-read-pretty': true,
        },
      },
    };
  }
  return (
    <SchemaComponent
      memoized
      components={{ ArrayTable, Username, Collection, Field, Value }}
      schema={{
        type: 'void',
        name: 'lfm4trkw8j3',
        'x-component': 'div',
        properties: {
          actions: {
            type: 'void',
            'x-component': 'ActionBar',
            'x-component-props': {
              style: {
                marginBottom: 16,
              },
            },
            properties: {
              filter: {
                type: 'void',
                title: '{{ t("Filter") }}',
                'x-action': 'filter',
                // 'x-designer': 'Filter.Action.Designer',
                'x-component': 'Filter.Action',
                'x-component-props': {
                  icon: 'FilterOutlined',
                  useProps: '{{ useFilterActionProps }}',
                },
                'x-align': 'left',
              },
            },
          },
          y84dlntcaup: {
            type: 'array',
            'x-component': 'TableV2',
            'x-component-props': {
              rowKey: 'id',
              rowSelection: {
                type: 'checkbox',
              },
              useProps: '{{ useTableBlockProps }}',
            },
            properties: {
              actions: {
                type: 'void',
                title: '{{ t("Actions") }}',
                'x-action-column': 'actions',
                'x-decorator': 'TableV2.Column.ActionBar',
                'x-component': 'TableV2.Column',
                'x-designer': 'TableV2.ActionColumnDesigner',
                'x-initializer': 'TableActionColumnInitializers',
                properties: {
                  actions: {
                    type: 'void',
                    'x-decorator': 'DndContext',
                    'x-component': 'Space',
                    'x-component-props': {
                      split: '|',
                    },
                    properties: {
                      o80rypwmeeg: {
                        type: 'void',
                        title: '{{ t("View") }}',
                        'x-designer': 'Action.Designer',
                        'x-component': 'Action.Link',
                        'x-component-props': {
                          openMode: 'drawer',
                        },
                        properties: {
                          drawer: {
                            type: 'void',
                            title: '{{ t("View record") }}',
                            'x-component': 'Action.Container',
                            'x-component-props': {
                              className: 'nb-action-popup',
                            },
                            properties: {
                              grid: {
                                type: 'void',
                                'x-component': 'Grid',
                                properties: {
                                  tdlav8o9o17: {
                                    type: 'void',
                                    'x-component': 'Grid.Row',
                                    properties: {
                                      '7bsnaf47i6g': {
                                        type: 'void',
                                        'x-component': 'Grid.Col',
                                        properties: {
                                          '6s2qbihe3tu': {
                                            type: 'void',
                                            'x-acl-action': 'auditLogs:get',
                                            'x-decorator': 'FormBlockProvider',
                                            'x-decorator-props': {
                                              resource: 'auditLogs',
                                              collection: 'auditLogs',
                                              readPretty: true,
                                              action: 'get',
                                              params: {
                                                appends: ['collection', 'user', 'changes'],
                                              },
                                              useParams: '{{ useParamsFromRecord }}',
                                              useSourceId: '{{ useSourceIdFromParentRecord }}',
                                            },
                                            'x-component': 'CardItem',
                                            properties: {
                                              mevpuonrda0: {
                                                type: 'void',
                                                'x-component': 'FormV2',
                                                'x-read-pretty': true,
                                                'x-component-props': {
                                                  useProps: '{{ useFormBlockProps }}',
                                                },
                                                properties: {
                                                  grid: {
                                                    type: 'void',
                                                    'x-component': 'Grid',
                                                    properties: {
                                                      row1: {
                                                        type: 'void',
                                                        'x-component': 'Grid.Row',
                                                        properties: {
                                                          col11: {
                                                            type: 'void',
                                                            'x-component': 'Grid.Col',
                                                            properties: {
                                                              collection: {
                                                                type: 'string',
                                                                title: '{{t("Collection display name")}}',
                                                                'x-component': 'Collection',
                                                                'x-decorator': 'FormItem',
                                                                'x-read-pretty': true,
                                                              },
                                                            },
                                                          },
                                                        },
                                                      },
                                                      row2: {
                                                        type: 'void',
                                                        'x-component': 'Grid.Row',
                                                        properties: {
                                                          col21: {
                                                            type: 'void',
                                                            'x-component': 'Grid.Col',
                                                            properties: {
                                                              type: {
                                                                type: 'string',
                                                                'x-component': 'CollectionField',
                                                                'x-decorator': 'FormItem',
                                                                'x-read-pretty': true,
                                                              },
                                                            },
                                                          },
                                                        },
                                                      },
                                                      row3: {
                                                        type: 'void',
                                                        'x-component': 'Grid.Row',
                                                        properties: {
                                                          col31: {
                                                            type: 'void',
                                                            'x-component': 'Grid.Col',
                                                            properties: {
                                                              createdAt: {
                                                                type: 'string',
                                                                'x-component': 'CollectionField',
                                                                'x-decorator': 'FormItem',
                                                                'x-read-pretty': true,
                                                              },
                                                            },
                                                          },
                                                        },
                                                      },
                                                      row4: {
                                                        type: 'void',
                                                        'x-component': 'Grid.Row',
                                                        properties: {
                                                          col41: {
                                                            type: 'void',
                                                            'x-component': 'Grid.Col',
                                                            properties: {
                                                              user: {
                                                                type: 'string',
                                                                title: '{{t("User")}}',
                                                                'x-component': 'Username',
                                                                'x-decorator': 'FormItem',
                                                                'x-read-pretty': true,
                                                              },
                                                            },
                                                          },
                                                        },
                                                      },
                                                      row5: {
                                                        type: 'void',
                                                        'x-component': 'Grid.Row',
                                                        properties: {
                                                          col51: {
                                                            type: 'void',
                                                            'x-component': 'Grid.Col',
                                                            properties: {
                                                              changes: {
                                                                type: 'array',
                                                                title: '{{t("Field value changes")}}',
                                                                'x-decorator': 'FormItem',
                                                                'x-component': 'ArrayTable',
                                                                'x-component-props': {
                                                                  pagination: { pageSize: 10 },
                                                                  scroll: { x: '100%' },
                                                                },
                                                                items: {
                                                                  type: 'object',
                                                                  properties: {
                                                                    column3: {
                                                                      type: 'void',
                                                                      'x-component': 'ArrayTable.Column',
                                                                      'x-component-props': {
                                                                        width: 200,
                                                                        title: '{{t("Field")}}',
                                                                      },
                                                                      properties: {
                                                                        field: {
                                                                          type: 'string',
                                                                          //'x-decorator': 'Editable',
                                                                          'x-component': 'Field',
                                                                        },
                                                                      },
                                                                    },
                                                                    column4: {
                                                                      type: 'void',
                                                                      'x-component': 'ArrayTable.Column',
                                                                      'x-component-props': {
                                                                        width: 200,
                                                                        title: '{{t("Before change")}}',
                                                                      },
                                                                      properties: {
                                                                        before: {
                                                                          type: 'string',
                                                                          'x-decorator': 'FormItem',
                                                                          'x-component': 'Value',
                                                                        },
                                                                      },
                                                                    },
                                                                    column5: {
                                                                      type: 'void',
                                                                      'x-component': 'ArrayTable.Column',
                                                                      'x-component-props': {
                                                                        width: 200,
                                                                        title: '{{t("After change")}}',
                                                                      },
                                                                      properties: {
                                                                        after: {
                                                                          type: 'string',
                                                                          'x-decorator': 'FormItem',
                                                                          'x-component': 'Value',
                                                                        },
                                                                      },
                                                                    },
                                                                  },
                                                                },
                                                              },
                                                            },
                                                          },
                                                        },
                                                      },
                                                    },
                                                  },
                                                },
                                              },
                                            },
                                          },
                                        },
                                      },
                                    },
                                  },
                                },
                              },
                            },
                          },
                        },
                      },
                    },
                  },
                },
              },
              column1: {
                type: 'void',
                'x-decorator': 'TableV2.Column.Decorator',
                'x-component': 'TableV2.Column',
                properties: {
                  createdAt: {
                    'x-component': 'CollectionField',
                    'x-read-pretty': true,
                  },
                },
              },
              column2: {
                type: 'void',
                'x-decorator': 'TableV2.Column.Decorator',
                'x-component': 'TableV2.Column',
                properties: {
                  type: {
                    'x-component': 'CollectionField',
                    'x-read-pretty': true,
                  },
                },
              },
              column3: {
                type: 'void',
                'x-component': 'TableV2.Column',
                title: '{{t("Collection display name")}}',
                properties: {
                  collection: {
                    'x-component': 'Collection',
                    'x-read-pretty': true,
                  },
                },
              },
              ...ext,
              column4: {
                type: 'void',
                'x-component': 'TableV2.Column',
                title: '{{t("User")}}',
                properties: {
                  user: {
                    'x-component': 'Username',
                    'x-read-pretty': true,
                  },
                },
              },
            },
          },
        },
      }}
    />
  );
};

AuditLogs.Decorator = observer(
  (props: any) => {
    const parent = useCollection();
    const record = useRecord();
    const { interfaces } = useContext(CollectionManagerContext);
<<<<<<< HEAD
    const filter = generateFilterParams(record, parent.name, parent.filterTargetKey, props?.params?.filter) || {};
=======
    let filter = props?.params?.filter;
    if (parent.name) {
      const filterByTk = record?.[parent.filterTargetKey || 'id'];
      if (filter) {
        filter = {
          $and: [
            filter,
            {
              collectionName: parent.name,
              recordId: `${filterByTk}`,
            },
          ],
        };
      } else {
        filter = {
          collectionName: parent.name,
          recordId: `${filterByTk}`,
        };
      }
    }
>>>>>>> 15194936
    const defaults = {
      collection: 'auditLogs',
      resource: 'auditLogs',
      action: 'list',
      params: {
        pageSize: 20,
        appends: ['collection', 'user'],
        ...props.params,
        filter,
        sort: '-createdAt',
      },
      rowKey: 'id',
      showIndex: true,
      dragSort: false,
    };
    return (
      <IsAssociationBlock.Provider value={!!parent.name}>
        <CollectionManagerProvider collections={[collection]} interfaces={interfaces}>
          <TableBlockProvider {...defaults}>{props.children}</TableBlockProvider>
        </CollectionManagerProvider>
      </IsAssociationBlock.Provider>
    );
  },
<<<<<<< HEAD
  {
    displayName: 'AuditLogs.Decorator',
  },
=======
  { displayName: 'AuditLogs.Decorator' },
>>>>>>> 15194936
);

AuditLogs.Designer = AuditLogsDesigner;<|MERGE_RESOLUTION|>--- conflicted
+++ resolved
@@ -463,9 +463,6 @@
     const parent = useCollection();
     const record = useRecord();
     const { interfaces } = useContext(CollectionManagerContext);
-<<<<<<< HEAD
-    const filter = generateFilterParams(record, parent.name, parent.filterTargetKey, props?.params?.filter) || {};
-=======
     let filter = props?.params?.filter;
     if (parent.name) {
       const filterByTk = record?.[parent.filterTargetKey || 'id'];
@@ -486,7 +483,6 @@
         };
       }
     }
->>>>>>> 15194936
     const defaults = {
       collection: 'auditLogs',
       resource: 'auditLogs',
@@ -510,13 +506,7 @@
       </IsAssociationBlock.Provider>
     );
   },
-<<<<<<< HEAD
-  {
-    displayName: 'AuditLogs.Decorator',
-  },
-=======
   { displayName: 'AuditLogs.Decorator' },
->>>>>>> 15194936
 );
 
 AuditLogs.Designer = AuditLogsDesigner;