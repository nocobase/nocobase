--- conflicted
+++ resolved
@@ -13,36 +13,23 @@
     "client.js",
     "client.d.ts"
   ],
+  "dependencies": {
+    "cron": "^2.3.1"
+  },
   "devDependencies": {
     "@ant-design/icons": "^5.1.4",
     "@formily/react": "2.2.26",
     "@formily/shared": "2.2.26",
-<<<<<<< HEAD
-    "@nocobase/auth": "0.11.0-alpha.1",
-    "@nocobase/test": "0.11.0-alpha.1",
-    "@nocobase/actions": "0.11.0-alpha.1",
-    "@nocobase/client": "0.11.0-alpha.1",
-    "@nocobase/database": "0.11.0-alpha.1",
-    "@nocobase/server": "0.11.0-alpha.1",
-=======
-    "@nocobase/auth": "0.11.1-alpha.1",
-    "@nocobase/test": "0.11.1-alpha.1",
-    "@types/cron": "^2.0.1",
->>>>>>> d0528cf1
     "antd": "^5.6.4",
     "react": "^18.2.0",
     "@types/cron": "^2.0.1",
-    "react-i18next": "^11.15.1"
-  },
-  "dependencies": {
-<<<<<<< HEAD
-=======
+    "react-i18next": "^11.15.1",
+    "@nocobase/auth": "0.11.1-alpha.1",
+    "@nocobase/test": "0.11.1-alpha.1",
     "@nocobase/actions": "0.11.1-alpha.1",
     "@nocobase/client": "0.11.1-alpha.1",
     "@nocobase/database": "0.11.1-alpha.1",
-    "@nocobase/server": "0.11.1-alpha.1",
->>>>>>> d0528cf1
-    "cron": "^2.3.1"
+    "@nocobase/server": "0.11.1-alpha.1"
   },
   "displayName": "Authentication",
   "displayName.zh-CN": "用户认证",
