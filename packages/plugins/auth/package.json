--- conflicted
+++ resolved
@@ -20,32 +20,16 @@
     "@ant-design/icons": "^5.1.4",
     "@formily/react": "2.2.26",
     "@formily/shared": "2.2.26",
-<<<<<<< HEAD
     "antd": "^5.6.4",
     "react": "^18.2.0",
-    "@types/cron": "^2.0.1",
     "react-i18next": "^11.15.1",
-    "@nocobase/auth": "0.11.1-alpha.1",
-    "@nocobase/test": "0.11.1-alpha.1",
-    "@nocobase/actions": "0.11.1-alpha.1",
-    "@nocobase/client": "0.11.1-alpha.1",
-    "@nocobase/database": "0.11.1-alpha.1",
-    "@nocobase/server": "0.11.1-alpha.1"
-=======
     "@nocobase/auth": "0.11.1-alpha.2",
     "@nocobase/test": "0.11.1-alpha.2",
     "@types/cron": "^2.0.1",
-    "antd": "^5.6.4",
-    "react": "^18.2.0",
-    "react-i18next": "^11.15.1"
-  },
-  "dependencies": {
     "@nocobase/actions": "0.11.1-alpha.2",
     "@nocobase/client": "0.11.1-alpha.2",
     "@nocobase/database": "0.11.1-alpha.2",
-    "@nocobase/server": "0.11.1-alpha.2",
-    "cron": "^2.3.1"
->>>>>>> e5348d7e
+    "@nocobase/server": "0.11.1-alpha.2"
   },
   "displayName": "Authentication",
   "displayName.zh-CN": "用户认证",
