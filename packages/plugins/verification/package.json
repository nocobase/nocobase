{
  "name": "@nocobase/plugin-verification",
  "displayName": "verification",
  "displayName.zh-CN": "验证码",
  "description": "verification setting.",
  "description.zh-CN": "验证码配置。",
  "version": "0.10.1-alpha.1",
  "license": "AGPL-3.0",
  "main": "./lib/server/index.js",
  "files": [
    "lib",
    "src",
    "README.md",
    "README.zh-CN.md",
    "CHANGELOG.md",
    "server.js",
    "server.d.ts",
    "client.js",
    "client.d.ts"
  ],
  "dependencies": {
    "@alicloud/dysmsapi20170525": "2.0.17",
    "@alicloud/openapi-client": "0.4.1",
    "@alicloud/tea-util": "1.4.4",
<<<<<<< HEAD
    "tencentcloud-sdk-nodejs": "^4.0.525"
  },
  "devDependencies": {
    "react": "18.x",
    "antd": "^4.24.8",
    "react-i18next": "^11.15.1",
    "@formily/core": "2.2.26",
    "@formily/react": "2.2.26",
    "@formily/shared": "2.2.26",
    "@formily/antd": "2.2.26",
    "@nocobase/client": "0.10.0-alpha.5",
    "@nocobase/database": "0.10.0-alpha.5",
    "@nocobase/actions": "0.10.0-alpha.5",
    "@nocobase/resourcer": "0.10.0-alpha.5",
    "@nocobase/server": "0.10.0-alpha.5",
    "@nocobase/utils": "0.10.0-alpha.5",
    "@nocobase/test": "0.10.0-alpha.5"
=======
    "@nocobase/actions": "0.10.1-alpha.1",
    "@nocobase/resourcer": "0.10.1-alpha.1",
    "@nocobase/server": "0.10.1-alpha.1",
    "@nocobase/utils": "0.10.1-alpha.1",
    "tencentcloud-sdk-nodejs": "^4.0.525"
  },
  "devDependencies": {
    "@nocobase/test": "0.10.1-alpha.1"
>>>>>>> 6496c65f
  },
  "gitHead": "ce588eefb0bfc50f7d5bbee575e0b5e843bf6644"
}<|MERGE_RESOLUTION|>--- conflicted
+++ resolved
@@ -22,7 +22,6 @@
     "@alicloud/dysmsapi20170525": "2.0.17",
     "@alicloud/openapi-client": "0.4.1",
     "@alicloud/tea-util": "1.4.4",
-<<<<<<< HEAD
     "tencentcloud-sdk-nodejs": "^4.0.525"
   },
   "devDependencies": {
@@ -33,23 +32,13 @@
     "@formily/react": "2.2.26",
     "@formily/shared": "2.2.26",
     "@formily/antd": "2.2.26",
-    "@nocobase/client": "0.10.0-alpha.5",
-    "@nocobase/database": "0.10.0-alpha.5",
-    "@nocobase/actions": "0.10.0-alpha.5",
-    "@nocobase/resourcer": "0.10.0-alpha.5",
-    "@nocobase/server": "0.10.0-alpha.5",
-    "@nocobase/utils": "0.10.0-alpha.5",
-    "@nocobase/test": "0.10.0-alpha.5"
-=======
+    "@nocobase/client": "0.10.1-alpha.1",
+    "@nocobase/database": "0.10.1-alpha.1",
     "@nocobase/actions": "0.10.1-alpha.1",
     "@nocobase/resourcer": "0.10.1-alpha.1",
     "@nocobase/server": "0.10.1-alpha.1",
     "@nocobase/utils": "0.10.1-alpha.1",
-    "tencentcloud-sdk-nodejs": "^4.0.525"
-  },
-  "devDependencies": {
     "@nocobase/test": "0.10.1-alpha.1"
->>>>>>> 6496c65f
   },
   "gitHead": "ce588eefb0bfc50f7d5bbee575e0b5e843bf6644"
 }