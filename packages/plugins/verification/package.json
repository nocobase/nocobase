--- conflicted
+++ resolved
@@ -1,10 +1,6 @@
 {
   "name": "@nocobase/plugin-verification",
-<<<<<<< HEAD
-  "version": "0.7.7-alpha.1",
-=======
   "version": "0.8.0-alpha.1",
->>>>>>> f67afba9
   "main": "lib/index.js",
   "license": "Apache-2.0",
   "licenses": [
@@ -17,15 +13,6 @@
     "@alicloud/dysmsapi20170525": "2.0.17",
     "@alicloud/openapi-client": "0.4.1",
     "@alicloud/tea-util": "1.4.4",
-<<<<<<< HEAD
-    "@nocobase/actions": "0.7.7-alpha.1",
-    "@nocobase/resourcer": "0.7.7-alpha.1",
-    "@nocobase/server": "0.7.7-alpha.1",
-    "@nocobase/utils": "0.7.7-alpha.1"
-  },
-  "devDependencies": {
-    "@nocobase/test": "0.7.7-alpha.1"
-=======
     "@nocobase/actions": "0.8.0-alpha.1",
     "@nocobase/resourcer": "0.8.0-alpha.1",
     "@nocobase/server": "0.8.0-alpha.1",
@@ -33,7 +20,6 @@
   },
   "devDependencies": {
     "@nocobase/test": "0.8.0-alpha.1"
->>>>>>> f67afba9
   },
   "gitHead": "7e9556e489007577fc0ed89063b3a9ce2f9aae53"
 }