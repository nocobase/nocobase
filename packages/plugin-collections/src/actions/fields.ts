--- conflicted
+++ resolved
@@ -1,17 +1,8 @@
-<<<<<<< HEAD
 import { actions, Context, Next } from '@nocobase/actions';
 
 export const create = async (ctx: Context, next: Next) => {
   await actions.create(ctx, async () => {});
   const { associated } = ctx.action.params;
-=======
-import { Model, ModelCtor } from '@nocobase/database';
-import { actions, middlewares } from '@nocobase/actions';
-import { cloneDeep, omit } from 'lodash';
-
-export const create = async (ctx: actions.Context, next: actions.Next) => {
-  await actions.common.create(ctx, async () => {});
->>>>>>> 819f1a34
   await ctx.body.generateReverseField();
   await ctx.body.migrate();
   await next();
