--- conflicted
+++ resolved
@@ -10,14 +10,9 @@
   buildField,
   FieldOptions,
   Relation,
-<<<<<<< HEAD
-  BelongsTo,
-  BelongsToMany,
-  Sort
-=======
   BELONGSTO,
   BELONGSTOMANY,
->>>>>>> 437c49d2
+  SORT
 } from './fields';
 import Database from './database';
 import { Model, ModelCtor } from './model';
@@ -134,7 +129,7 @@
   public relationTables = new Set<string>();
 
   get sortable(): boolean {
-    return Array.from(this.fields.values()).some(field => field instanceof Sort);
+    return Array.from(this.fields.values()).some(field => field instanceof SORT);
   }
 
   constructor(options: TableOptions, context: TabelContext) {
