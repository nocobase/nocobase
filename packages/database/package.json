--- conflicted
+++ resolved
@@ -1,12 +1,6 @@
 {
-<<<<<<< HEAD
-  "name": "@nocobase/database-next",
-  "version": "0.5.0-alpha.34",
-  "private": true,
-=======
   "name": "@nocobase/database",
   "version": "0.5.0-alpha.37",
->>>>>>> 3caaf715
   "description": "",
   "main": "./lib/index.js",
   "types": "./lib/index.d.ts",
