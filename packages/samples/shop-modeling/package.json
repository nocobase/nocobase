{
  "name": "@nocobase/plugin-sample-shop-modeling",
<<<<<<< HEAD
  "version": "0.11.1-alpha.3",
  "main": "./dist/server/index.js",
=======
  "version": "0.11.1-alpha.5",
  "main": "./lib/server/index.js",
>>>>>>> baca86e4
  "files": [
    "dist",
    "src",
    "README.md",
    "README.zh-CN.md",
    "CHANGELOG.md",
    "server.js",
    "server.d.ts",
    "client.js",
    "client.d.ts"
  ],
  "devDependencies": {
<<<<<<< HEAD
    "@nocobase/client": "0.11.1-alpha.3",
    "@nocobase/database": "0.11.1-alpha.3",
    "@nocobase/server": "0.11.1-alpha.3",
    "@nocobase/test": "0.11.1-alpha.3",
    "nodejs-snowflake": "2.0.1"
=======
    "@nocobase/client": "0.11.1-alpha.5",
    "@nocobase/database": "0.11.1-alpha.5",
    "@nocobase/server": "0.11.1-alpha.5",
    "@nocobase/test": "0.11.1-alpha.5"
>>>>>>> baca86e4
  },
  "gitHead": "ce588eefb0bfc50f7d5bbee575e0b5e843bf6644"
}<|MERGE_RESOLUTION|>--- conflicted
+++ resolved
@@ -1,12 +1,7 @@
 {
   "name": "@nocobase/plugin-sample-shop-modeling",
-<<<<<<< HEAD
-  "version": "0.11.1-alpha.3",
+  "version": "0.11.1-alpha.5",
   "main": "./dist/server/index.js",
-=======
-  "version": "0.11.1-alpha.5",
-  "main": "./lib/server/index.js",
->>>>>>> baca86e4
   "files": [
     "dist",
     "src",
@@ -19,18 +14,11 @@
     "client.d.ts"
   ],
   "devDependencies": {
-<<<<<<< HEAD
-    "@nocobase/client": "0.11.1-alpha.3",
-    "@nocobase/database": "0.11.1-alpha.3",
-    "@nocobase/server": "0.11.1-alpha.3",
-    "@nocobase/test": "0.11.1-alpha.3",
-    "nodejs-snowflake": "2.0.1"
-=======
     "@nocobase/client": "0.11.1-alpha.5",
     "@nocobase/database": "0.11.1-alpha.5",
     "@nocobase/server": "0.11.1-alpha.5",
-    "@nocobase/test": "0.11.1-alpha.5"
->>>>>>> baca86e4
+    "@nocobase/test": "0.11.1-alpha.5",
+    "nodejs-snowflake": "2.0.1"
   },
   "gitHead": "ce588eefb0bfc50f7d5bbee575e0b5e843bf6644"
 }