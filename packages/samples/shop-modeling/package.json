--- conflicted
+++ resolved
@@ -1,7 +1,6 @@
 {
   "name": "@nocobase/plugin-sample-shop-modeling",
-<<<<<<< HEAD
-  "version": "0.10.0-alpha.5",
+  "version": "0.10.1-alpha.1",
   "main": "./lib/server/index.js",
   "files": [
     "lib",
@@ -14,24 +13,14 @@
     "client.js",
     "client.d.ts"
   ],
-=======
-  "version": "0.10.1-alpha.1",
-  "main": "lib/server/index.js",
->>>>>>> 6496c65f
   "dependencies": {
     "nodejs-snowflake": "2.0.1"
   },
   "devDependencies": {
-<<<<<<< HEAD
-    "@nocobase/database": "0.10.0-alpha.5",
-    "@nocobase/client": "0.10.0-alpha.5",
-    "@nocobase/server": "0.10.0-alpha.5",
-    "@nocobase/test": "0.10.0-alpha.5"
-=======
+    "@nocobase/database": "0.10.1-alpha.1",
     "@nocobase/client": "0.10.1-alpha.1",
     "@nocobase/server": "0.10.1-alpha.1",
     "@nocobase/test": "0.10.1-alpha.1"
->>>>>>> 6496c65f
   },
   "gitHead": "ce588eefb0bfc50f7d5bbee575e0b5e843bf6644"
 }