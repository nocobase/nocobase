--- conflicted
+++ resolved
@@ -30,13 +30,8 @@
   );
 };
 
-<<<<<<< HEAD
-export default React.memo((props) => {
+const CustomBlock = React.memo((props) => {
   const items = useContext<any>(SchemaInitializerContext);
-=======
-const CustomBlock = React.memo((props) => {
-  const items = useContext(SchemaInitializerContext);
->>>>>>> ac070de2
   const children = items.BlockInitializers.items[2].children;
   children.push({
     key: 'customBlock',
