--- conflicted
+++ resolved
@@ -1,7 +1,6 @@
 {
   "name": "@nocobase/plugin-sample-custom-block",
-<<<<<<< HEAD
-  "version": "0.10.0-alpha.5",
+  "version": "0.10.1-alpha.1",
   "main": "./lib/server/index.js",
   "files": [
     "lib",
@@ -19,17 +18,9 @@
     "@ant-design/icons": "^4.8.0",
     "@formily/react": "2.2.26",
     "react-i18next": "^11.15.1",
-    "@nocobase/client": "0.10.0-alpha.5",
-    "@nocobase/server": "0.10.0-alpha.5",
-    "@nocobase/test": "0.10.0-alpha.5"
-=======
-  "version": "0.10.1-alpha.1",
-  "main": "lib/server/index.js",
-  "devDependencies": {
     "@nocobase/client": "0.10.1-alpha.1",
     "@nocobase/server": "0.10.1-alpha.1",
     "@nocobase/test": "0.10.1-alpha.1"
->>>>>>> 6496c65f
   },
   "gitHead": "ce588eefb0bfc50f7d5bbee575e0b5e843bf6644"
 }