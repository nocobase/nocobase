{
  "name": "@nocobase/plugin-sample-custom-signup-page",
<<<<<<< HEAD
  "version": "0.11.1-alpha.2",
  "main": "./dist/server/index.js",
=======
  "version": "0.11.1-alpha.3",
  "main": "./lib/server/index.js",
>>>>>>> 840254f5
  "files": [
    "dist",
    "src",
    "README.md",
    "README.zh-CN.md",
    "CHANGELOG.md",
    "server.js",
    "server.d.ts",
    "client.js",
    "client.d.ts"
  ],
  "dependencies": {},
  "devDependencies": {
    "@formily/react": "2.2.26",
    "@nocobase/client": "0.11.1-alpha.3",
    "@nocobase/server": "0.11.1-alpha.3",
    "@nocobase/test": "0.11.1-alpha.3",
    "react": "^18.2.0"
  },
  "gitHead": "ce588eefb0bfc50f7d5bbee575e0b5e843bf6644"
}<|MERGE_RESOLUTION|>--- conflicted
+++ resolved
@@ -1,12 +1,7 @@
 {
   "name": "@nocobase/plugin-sample-custom-signup-page",
-<<<<<<< HEAD
-  "version": "0.11.1-alpha.2",
+  "version": "0.11.1-alpha.3",
   "main": "./dist/server/index.js",
-=======
-  "version": "0.11.1-alpha.3",
-  "main": "./lib/server/index.js",
->>>>>>> 840254f5
   "files": [
     "dist",
     "src",
@@ -18,12 +13,11 @@
     "client.js",
     "client.d.ts"
   ],
-  "dependencies": {},
   "devDependencies": {
     "@formily/react": "2.2.26",
-    "@nocobase/client": "0.11.1-alpha.3",
+    "@nocobase/client": "0.11.1-alpha.2",
     "@nocobase/server": "0.11.1-alpha.3",
-    "@nocobase/test": "0.11.1-alpha.3",
+    "@nocobase/test": "0.11.1-alpha.2",
     "react": "^18.2.0"
   },
   "gitHead": "ce588eefb0bfc50f7d5bbee575e0b5e843bf6644"
