{
  "name": "@nocobase/plugin-sample-ratelimit",
<<<<<<< HEAD
  "version": "0.10.0-alpha.5",
  "main": "./lib/server/index.js",
  "files": [
    "lib",
    "src",
    "README.md",
    "README.zh-CN.md",
    "CHANGELOG.md",
    "server.js",
    "server.d.ts",
    "client.js",
    "client.d.ts"
  ],
=======
  "version": "0.10.1-alpha.1",
  "main": "lib/server/index.js",
>>>>>>> 6496c65f
  "dependencies": {
    "koa-ratelimit": "^5.0.1"
  },
  "devDependencies": {
    "@nocobase/client": "0.10.1-alpha.1",
    "@nocobase/server": "0.10.1-alpha.1",
    "@nocobase/test": "0.10.1-alpha.1"
  },
  "gitHead": "ce588eefb0bfc50f7d5bbee575e0b5e843bf6644"
}<|MERGE_RESOLUTION|>--- conflicted
+++ resolved
@@ -1,7 +1,6 @@
 {
   "name": "@nocobase/plugin-sample-ratelimit",
-<<<<<<< HEAD
-  "version": "0.10.0-alpha.5",
+  "version": "0.10.1-alpha.1",
   "main": "./lib/server/index.js",
   "files": [
     "lib",
@@ -14,10 +13,6 @@
     "client.js",
     "client.d.ts"
   ],
-=======
-  "version": "0.10.1-alpha.1",
-  "main": "lib/server/index.js",
->>>>>>> 6496c65f
   "dependencies": {
     "koa-ratelimit": "^5.0.1"
   },
