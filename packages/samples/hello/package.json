--- conflicted
+++ resolved
@@ -1,12 +1,7 @@
 {
   "name": "@nocobase/plugin-sample-hello",
-<<<<<<< HEAD
-  "version": "0.11.1-alpha.2",
+  "version": "0.11.1-alpha.3",
   "main": "./dist/server/index.js",
-=======
-  "version": "0.11.1-alpha.3",
-  "main": "./lib/server/index.js",
->>>>>>> 840254f5
   "files": [
     "dist",
     "src",
@@ -22,13 +17,12 @@
   "displayName.zh-CN": "插件demo-hello",
   "description": "simple plugin demo",
   "description.zh-CN": "这就是一个简单的插件demo",
-  "dependencies": {},
   "devDependencies": {
     "@ant-design/icons": "^5.1.4",
     "@formily/react": "2.2.26",
-    "@nocobase/client": "0.11.1-alpha.3",
+    "@nocobase/client": "0.11.1-alpha.2",
     "@nocobase/server": "0.11.1-alpha.3",
-    "@nocobase/test": "0.11.1-alpha.3",
+    "@nocobase/test": "0.11.1-alpha.2",
     "antd": "^5.6.4",
     "react": "^18.2.0",
     "react-i18next": "^11.15.1"
