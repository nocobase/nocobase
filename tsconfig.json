--- conflicted
+++ resolved
@@ -19,18 +19,10 @@
     "baseUrl": ".",
     "paths": {
       "@nocobase/app-*": ["packages/app/*/src"],
-<<<<<<< HEAD
-      "@nocobase/plugin-sample-*": ["packages/samples/*/src"],
-      "@nocobase/plugin-pro-*": ["packages/pro-plugins/*/src"],
-      "@nocobase/plugin-*": ["packages/plugins/*/src"],
-      "@nocobase/preset-*": ["packages/presets/*/src"],
-      "@nocobase/evaluators/client": ["packages/core/evaluators/src/client"],
-=======
       "@nocobase/plugin-*": ["packages/plugins/@nocobase/plugin-*/src"],
       "@nocobase/preset-*": ["packages/presets/*/src"],
       "@nocobase/evaluators/client": ["packages/core/evaluators/src/client"],
       "@nocobase/utils/plugin-symlink": ["packages/core/utils/plugin-symlink"],
->>>>>>> 3e87ad90
       "@nocobase/utils/client": ["packages/core/utils/src/client"],
       "@nocobase/*": ["packages/core/*/src"],
       "@@/*": [".dumi/tmp/*"]
@@ -41,11 +33,7 @@
       "module": "commonjs"
     }
   },
-<<<<<<< HEAD
   "include": ["packages/**/*", ".dumi/**/*", ".dumirc.ts", "scripts/vitest.setup.ts"],
-=======
-  "include": ["packages/**/*", ".dumi/**/*", ".dumirc.ts", "scripts/setupVitest.ts"],
->>>>>>> 3e87ad90
   "exclude": [
     "packages/**/node_modules",
     "packages/**/dist",
