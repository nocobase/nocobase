--- conflicted
+++ resolved
@@ -4,12 +4,6 @@
     {
       "type": "node",
       "request": "launch",
-<<<<<<< HEAD
-      "name": "Debug Jest Tests",
-      "runtimeExecutable": "yarn",
-      "runtimeArgs": ["run", "--inspect-brk", "test", "--runInBand", "${fileBasenameNoExtension}"],
-      "skipFiles": ["<node_internals>/**"],
-=======
       "name": "Debug Server",
       "runtimeArgs": [
         "-r", "dotenv/config",
@@ -38,7 +32,6 @@
       "skipFiles": [
         "<node_internals>/**"
       ],
->>>>>>> af3fbeb9
       "console": "integratedTerminal",
       "internalConsoleOptions": "neverOpen"
     }
