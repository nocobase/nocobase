--- conflicted
+++ resolved
@@ -5,7 +5,6 @@
 The format is based on [Keep a Changelog](https://keepachangelog.com/en/1.0.0/)
 and this project adheres to [Semantic Versioning](https://semver.org/spec/v2.0.0.html).
 
-<<<<<<< HEAD
 ## [v1.4.0](https://github.com/nocobase/nocobase/compare/v1.3.53...v1.4.0) - 2024-12-03
 
 ## 🎉 Major New Features
@@ -146,7 +145,6 @@
 Reference documentation:
 
 * [Action Panel](https://docs.nocobase.com/handbook/block-action-panel)
-=======
 ## [v1.3.55](https://github.com/nocobase/nocobase/compare/v1.3.54...v1.3.55) - 2024-12-03
 
 ### 🚀 Improvements
@@ -172,7 +170,6 @@
   - Fix data source error when not matched by @mytharcher
 
   - Fix custom action trigger not triggering on association by @mytharcher
->>>>>>> 39858f0f
 
 ## [v1.3.53](https://github.com/nocobase/nocobase/compare/v1.3.52...v1.3.53) - 2024-11-28
 
