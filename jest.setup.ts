--- conflicted
+++ resolved
@@ -1,6 +1,6 @@
-<<<<<<< HEAD
 //@ts-nocheck
-import prettyFormat from 'pretty-format';
+import dotenv from 'dotenv';
+import path from 'path';
 
 class Worker {
   url: any;
@@ -27,10 +27,4 @@
   afterAll(() => {
     spy.mockRestore();
   });
-})();
-=======
-import dotenv from 'dotenv';
-import path from 'path';
-
-dotenv.config({ path: path.resolve(process.cwd(), '.env.test') });
->>>>>>> 39204e81
+})();