--- conflicted
+++ resolved
@@ -1,9 +1,5 @@
 {
-<<<<<<< HEAD
   "version": "1.4.0-alpha",
-=======
-  "version": "1.3.40-beta",
->>>>>>> 71f8eda6
   "npmClient": "yarn",
   "useWorkspaces": true,
   "npmClientArgs": [
