{
<<<<<<< HEAD
  "version": "0.16.0-alpha.4",
=======
  "version": "0.16.0-alpha.5",
>>>>>>> 5b4f4dea
  "npmClient": "yarn",
  "useWorkspaces": true,
  "npmClientArgs": ["--ignore-engines"],
  "command": {
    "version": {
      "forcePublish": true,
      "exact": true,
      "message": "chore(versions): 😊 publish %s"
    }
  }
}<|MERGE_RESOLUTION|>--- conflicted
+++ resolved
@@ -1,9 +1,5 @@
 {
-<<<<<<< HEAD
-  "version": "0.16.0-alpha.4",
-=======
   "version": "0.16.0-alpha.5",
->>>>>>> 5b4f4dea
   "npmClient": "yarn",
   "useWorkspaces": true,
   "npmClientArgs": ["--ignore-engines"],
