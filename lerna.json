{
<<<<<<< HEAD
  "version": "0.7.5-alpha.1",
=======
  "version": "0.8.0-alpha.1",
>>>>>>> f67afba9
  "npmClient": "yarn",
  "useWorkspaces": true,
  "npmClientArgs": [
    "--ignore-engines"
  ],
  "command": {
    "version": {
      "forcePublish": true,
      "exact": true,
      "message": "chore(versions): 😊 publish %s"
    }
  }
}<|MERGE_RESOLUTION|>--- conflicted
+++ resolved
@@ -1,9 +1,5 @@
 {
-<<<<<<< HEAD
-  "version": "0.7.5-alpha.1",
-=======
   "version": "0.8.0-alpha.1",
->>>>>>> f67afba9
   "npmClient": "yarn",
   "useWorkspaces": true,
   "npmClientArgs": [
